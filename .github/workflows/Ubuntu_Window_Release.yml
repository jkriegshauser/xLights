--- conflicted
+++ resolved
@@ -52,11 +52,6 @@
     - name: Build xlDo
       working-directory: xlDo
       run: msbuild xlDo.sln /m /p:Configuration="Release" /p:Platform="x64"
-<<<<<<< HEAD
-
-=======
-      
->>>>>>> faf3abd9
     - name: Build xFade
       working-directory: xFade
       run: msbuild xFade.sln /m /p:Configuration="Release" /p:Platform="x64"
