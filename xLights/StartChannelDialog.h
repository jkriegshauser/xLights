#ifndef STARTCHANNELDIALOG_H
#define STARTCHANNELDIALOG_H

//(*Headers(StartChannelDialog)
#include <wx/button.h>
#include <wx/checkbox.h>
#include <wx/choice.h>
#include <wx/dialog.h>
#include <wx/radiobut.h>
#include <wx/sizer.h>
#include <wx/spinctrl.h>
#include <wx/stattext.h>
//*)

#include <string>
#include <map>
class ModelManager;
class OutputManager;

class StartChannelDialog: public wxDialog
{
	public:

		StartChannelDialog(wxWindow* parent,wxWindowID id=wxID_ANY,const wxPoint& pos=wxDefaultPosition,const wxSize& size=wxDefaultSize);
		virtual ~StartChannelDialog();

		//(*Declarations(StartChannelDialog)
<<<<<<< HEAD
		wxChoice* ChoiceController;
=======
		wxButton* Button_Cancel;
		wxButton* Button_Ok;
>>>>>>> d3f20d4a
		wxCheckBox* CheckBox_FromThisPreviewOnly;
		wxChoice* ModelChoice;
		wxChoice* OutputChoice;
		wxChoice* ipChoice;
		wxChoice* universeChoice;
		wxRadioButton* ModelButton;
		wxRadioButton* NoneButton;
		wxRadioButton* OutputButton;
		wxRadioButton* RadioButton1;
		wxRadioButton* StartModelButton;
		wxRadioButton* UniverseButton;
		wxSpinCtrl* StartChannel;
		//*)

        void Set(const wxString &start, const ModelManager &models, const std::string& preview);
        void SetUniverseOptionsBasedOnIP(wxString ip);
        std::string Get();
        void UpdateModels();
        OutputManager* _outputManager;
        std::map<std::string, std::string> _modelsPreview;
        std::string _preview;

	protected:

		//(*Identifiers(StartChannelDialog)
		static const long ID_SPINCTRL1;
		static const long ID_RADIOBUTTON1;
		static const long ID_RADIOBUTTON2;
		static const long ID_CHOICE2;
		static const long ID_RADIOBUTTON5;
		static const long ID_CHOICE3;
		static const long ID_CHOICE4;
		static const long ID_RADIOBUTTON3;
		static const long ID_CHOICE1;
		static const long ID_CHECKBOX1;
		static const long ID_RADIOBUTTON4;
<<<<<<< HEAD
		static const long ID_RADIOBUTTON6;
		static const long ID_CHOICE5;
=======
		static const long ID_BUTTON1;
		static const long ID_BUTTON2;
>>>>>>> d3f20d4a
		//*)

	private:

		//(*Handlers(StartChannelDialog)
		void OnButtonSelect(wxCommandEvent& event);
		void OnipChoiceSelect(wxCommandEvent& event);
		void OnCheckBox_FromThisPreviewOnlyClick(wxCommandEvent& event);
		void OnButton_OkClick(wxCommandEvent& event);
		void OnButton_CancelClick(wxCommandEvent& event);
		//*)

		DECLARE_EVENT_TABLE()
};

#endif<|MERGE_RESOLUTION|>--- conflicted
+++ resolved
@@ -25,12 +25,9 @@
 		virtual ~StartChannelDialog();
 
 		//(*Declarations(StartChannelDialog)
-<<<<<<< HEAD
 		wxChoice* ChoiceController;
-=======
 		wxButton* Button_Cancel;
 		wxButton* Button_Ok;
->>>>>>> d3f20d4a
 		wxCheckBox* CheckBox_FromThisPreviewOnly;
 		wxChoice* ModelChoice;
 		wxChoice* OutputChoice;
@@ -67,13 +64,10 @@
 		static const long ID_CHOICE1;
 		static const long ID_CHECKBOX1;
 		static const long ID_RADIOBUTTON4;
-<<<<<<< HEAD
 		static const long ID_RADIOBUTTON6;
 		static const long ID_CHOICE5;
-=======
 		static const long ID_BUTTON1;
 		static const long ID_BUTTON2;
->>>>>>> d3f20d4a
 		//*)
 
 	private:
