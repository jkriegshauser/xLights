#define SEQ_STATIC_COLUMNS 2

void xLightsFrame::CreateDefaultEffectsXml()
{
    wxXmlNode* root = new wxXmlNode( wxXML_ELEMENT_NODE, wxT("xrgb") );
    EffectsXml.SetRoot( root );
}


wxXmlNode* xLightsFrame::GetModelNode(const wxString& name)
{
    wxXmlNode* e;
    for(e=ModelsNode->GetChildren(); e!=NULL; e=e->GetNext() )
    {
        if (e->GetName() == wxT("model"))
        {
            if (name == e->GetAttribute(wxT("name"))) return e;
        }
    }
    return NULL;
}

void xLightsFrame::OnButton_PlayAllClick(wxCommandEvent& event)
{
    if (SeqData.size() == 0)
    {
        wxMessageBox(wxT("You must open a sequence first!"), wxT("Error"));
        return;
    }
    SeqPlayColumn=Grid1->GetGridCursorCol();
    if (SeqPlayColumn < SEQ_STATIC_COLUMNS)
    {
        wxMessageBox(wxT("Select a cell in a display element column before clicking Play"), wxT("Error"));
        return;
    }
    NextGridRowToPlay=Grid1->GetGridCursorRow();

    wxString ModelName=Grid1->GetColLabelValue(SeqPlayColumn);
    Choice_Models->SetStringSelection(ModelName);
    int sel=Choice_Models->GetSelection();
    if (sel == wxNOT_FOUND)
    {
        wxMessageBox(_("Can not find model: ")+ModelName, _("Error"));
        return;
    }
    wxXmlNode* ModelXml=(wxXmlNode*)Choice_Models->GetClientData(sel);
    buffer.InitBuffer(ModelXml);
    ClearEffectWindow();
    StatusBar1->SetStatusText(_("Playback: RGB sequence"));
    EnableSequenceControls(false);
    PlayCurrentXlightsFile();
}

void xLightsFrame::ResetEffectStates()
{
    ResetEffectState[0]=true;
    ResetEffectState[1]=true;
}

void xLightsFrame::OnButton_PlayEffectClick(wxCommandEvent& event)
{
    int sel=Choice_Models->GetSelection();
    if (sel == wxNOT_FOUND)
    {
        wxMessageBox(_("No model is selected"), _("ERROR"));
        return;
    }
    wxXmlNode* ModelXml=(wxXmlNode*)Choice_Models->GetClientData(sel);
    buffer.InitBuffer(ModelXml);
    ResetEffectStates();
    ClearEffectWindow();
    buffer.SetMixType(Choice_LayerMethod->GetStringSelection());
    StatusBar1->SetStatusText(_("Playback: effect"));
    EnableSequenceControls(false);
    ResetTimer(PLAYING_EFFECT);
}

void xLightsFrame::EnableSequenceControls(bool enable)
{
    Button_PlayEffect->Enable(enable && Choice_Models->GetCount() > 0);
    Button_PlayRgbSeq->Enable(enable && Grid1->GetNumberCols() > SEQ_STATIC_COLUMNS);
    Button_Models->Enable(enable && ModelsNode);
    Button_Presets->Enable(enable && EffectsNode);
    Button_PresetAdd->Enable(enable && EffectsNode);
    Button_PresetUpdate->Enable(enable && EffectsNode);
    Choice_Models->Enable(enable);
    Button_Pictures1_Filename->Enable(enable);
    TextCtrl_Pictures1_Filename->Enable(enable);
    Button_Pictures2_Filename->Enable(enable);
    TextCtrl_Pictures2_Filename->Enable(enable);
    ButtonSeqExport->Enable(enable && Grid1->GetNumberCols() > SEQ_STATIC_COLUMNS);
    BitmapButtonOpenSeq->Enable(enable);
    BitmapButtonSaveSeq->Enable(enable);
    BitmapButtonInsertRow->Enable(enable);
    BitmapButtonDeleteRow->Enable(enable);
    ButtonDisplayElements->Enable(enable && ModelsNode);
}

void xLightsFrame::OnButton_PresetsClick(wxCommandEvent& event)
{
    EffectListDialog dialog(this);
    wxString name;
    for(wxXmlNode* e=EffectsNode->GetChildren(); e!=NULL; e=e->GetNext() )
    {
        if (e->GetName() == wxT("effect"))
        {
            name=e->GetAttribute(wxT("name"));
            if (!name.IsEmpty())
            {
                dialog.ListBox1->Append(name,e);
            }
        }
    }
    dialog.ShowModal();
    UpdateEffectsList();
    PresetsSelect();
    SaveEffectsFile();
}

void xLightsFrame::SetChoicebook(wxChoicebook* cb, wxString& PageName)
{
    for(size_t i=0; i<cb->GetPageCount(); i++)
    {
        if (cb->GetPageText(i) == PageName)
        {
            cb->SetSelection(i);
            return;
        }
    }
}

void xLightsFrame::SetEffectControls(wxString settings)
{
    long TempLong;
    wxColour color;
    wxWindow *CtrlWin;
    wxString before,after,name,value;
    int cnt=0;
    while (!settings.IsEmpty())
    {
        before=settings.BeforeFirst(',');
        after=settings.AfterFirst(',');
        switch (cnt)
        {
        case 0:
            SetChoicebook(Choicebook1,before);
            break;
        case 1:
            SetChoicebook(Choicebook2,before);
            break;
        case 2:
            Choice_LayerMethod->SetStringSelection(before);
            break;
        default:
            name=before.BeforeFirst('=');
            value=before.AfterFirst('=');
            CtrlWin=wxWindow::FindWindowByName(name);
            if (CtrlWin)
            {
                if (name.StartsWith(wxT("ID_SLIDER")))
                {
                    wxSlider* ctrl=(wxSlider*)CtrlWin;
                    if (value.ToLong(&TempLong)) ctrl->SetValue(TempLong);
                }
                else if (name.StartsWith(wxT("ID_TEXTCTRL")))
                {
                    wxTextCtrl* ctrl=(wxTextCtrl*)CtrlWin;
                    ctrl->SetValue(value);
                }
                else if (name.StartsWith(wxT("ID_CHOICE")))
                {
                    wxChoice* ctrl=(wxChoice*)CtrlWin;
                    ctrl->SetStringSelection(value);
                }
                else if (name.StartsWith(wxT("ID_BUTTON")))
                {
                    color.Set(value);
                    CtrlWin->SetBackgroundColour(color);
                    SetTextColor(CtrlWin);
                }
                else if (name.StartsWith(wxT("ID_CHECKBOX")))
                {
                    wxCheckBox* ctrl=(wxCheckBox*)CtrlWin;
                    if (value.ToLong(&TempLong)) ctrl->SetValue(TempLong!=0);
                }
                else
                {
                    wxMessageBox(wxT("Unknown type: ")+name, wxT("Internal Error"));
                }
            }
            else
            {
                wxMessageBox(wxT("Unable to find: ")+name, wxT("Internal Error"));
            }
            break;
        }
        settings=after;
        cnt++;
    }
    PaletteChanged=true;
    MixTypeChanged=true;
    FadesChanged=true;
    ResetEffectStates();
}

// Set text to a color that contrasts with background
void xLightsFrame::SetTextColor(wxWindow* w)
{
    wxColour color=w->GetBackgroundColour();
    int test=color.Red()*0.299 + color.Green()*0.587 + color.Blue()*0.114;
    w->SetForegroundColour(test < 186 ? *wxWHITE : *wxBLACK);
}

void xLightsFrame::PresetsSelect()
{
    int NameIdx=Choice_Presets->GetSelection();
    if (NameIdx != wxNOT_FOUND)
    {
        wxXmlNode* x=(wxXmlNode*)Choice_Presets->GetClientData(NameIdx);
        SetEffectControls(x->GetAttribute("settings"));
    }
}

void xLightsFrame::OnChoice_PresetsSelect(wxCommandEvent& event)
{
    PresetsSelect();
}

void xLightsFrame::OnButton_PresetAddClick(wxCommandEvent& event)
{
    wxTextEntryDialog dialog(this,_("Enter preset name"),_("Add New Preset"));
    int DlgResult;
    bool ok;
    wxString name;
    do
    {
        ok=true;
        DlgResult=dialog.ShowModal();
        if (DlgResult == wxID_OK)
        {
            // validate inputs
            name=dialog.GetValue();
            name.Trim();
            if (name.IsEmpty())
            {
                ok=false;
                wxMessageBox(_("A preset name cannot be empty"), _("ERROR"));
            }
            else if (Choice_Presets->FindString(name) != wxNOT_FOUND)
            {
                ok=false;
                wxMessageBox(_("That name is already in use"), _("ERROR"));
            }
        }
    }
    while (DlgResult == wxID_OK && !ok);
    if (DlgResult != wxID_OK) return;

    // update Choice_Presets
    EffectsNode->AddChild(CreateEffectNode(name));
    UpdateEffectsList();
    Choice_Presets->SetStringSelection(name);
    SaveEffectsFile();
}

wxXmlNode* xLightsFrame::CreateEffectNode(wxString& name)
{
    wxXmlNode* NewXml=new wxXmlNode(wxXML_ELEMENT_NODE, wxT("effect"));
    NewXml->AddAttribute(wxT("name"), name);
    NewXml->AddAttribute(wxT("settings"), CreateEffectString());
    return NewXml;
}

wxString xLightsFrame::CreateEffectStringRandom()
{
    int eff1, eff2, layerOp;
    wxString s;
    s.clear();

    eff1 = rand() % eff_LASTEFFECT; //Temporarily prevent choosing to do a circle.
    eff2 = rand() % eff_LASTEFFECT;
    eff1 = (eff_NONE == eff1|| eff_TEXT == eff1 || eff_PICTURES == eff1)? eff1+1:eff1;
    eff2 = (eff_NONE == eff2|| eff_TEXT == eff2 || eff_PICTURES == eff2)? eff2+1:eff2;
    if(eff_PIANO == eff1 || eff_CIRCLES == eff1) eff1 = eff_BARS; // 7-30-13 (scm) , protect us if e go out of range
    if(eff_PIANO == eff2 || eff_CIRCLES == eff1) eff2 = eff_BARS; //

    layerOp = rand() % LASTLAYER;
    s=EffectNames[eff1]+wxT(",")+EffectNames[eff2]+wxT(",")+EffectLayerOptions[layerOp];
    s+=wxT(",ID_SLIDER_SparkleFrequency=")+wxString::Format(wxT("%d"),Slider_SparkleFrequency->GetMax()); // max is actually all teh way left, ie no sparkles

    s+=wxT(",ID_SLIDER_Brightness=")+wxString::Format(wxT("%d"),Slider_Brightness->GetValue());
    s+=wxT(",ID_SLIDER_Contrast=")+wxString::Format(wxT("%d"),0);
    s+=wxT(",ID_SLIDER_Speed1=")+wxString::Format(wxT("%d"),rand()%Slider_Speed1->GetMax()+Slider_Speed1->GetMin());
    s+=wxT(",ID_SLIDER_Speed2=")+wxString::Format(wxT("%d"),rand()%Slider_Speed2->GetMax()+Slider_Speed2->GetMin());
    s+=PageControlsToStringRandom(Choicebook1->GetPage(eff1));
    s+=SizerControlsToStringRandom(FlexGridSizer_Palette1);
    s+=PageControlsToStringRandom(Choicebook2->GetPage(eff2));
    s+=SizerControlsToStringRandom(FlexGridSizer_Palette2);
    return s;

}

wxString xLightsFrame::PageControlsToStringRandom(wxWindow* page)
{
    wxString s;
    wxWindowList &ChildList = page->GetChildren();
    for ( wxWindowList::Node *node = ChildList.GetFirst(); node; node = node->GetNext() )
    {
        wxWindow *ChildWin = (wxWindow *)node->GetData();
        wxString ChildName=ChildWin->GetName();
        if (ChildName.StartsWith(wxT("ID_SLIDER")))
        {
            wxSlider* ctrl=(wxSlider*)ChildWin;
            if(ChildName.Contains(wxT("Spirograph1_r")) || ChildName.Contains(wxT("Spirograph2_r")))
            {
                // always set little radius, r, to its minimum value
                s+=","+ChildName+"="+wxString::Format(wxT("%d"), 0 );
            }
            else
            {
                s+=","+ChildName+"="+wxString::Format(wxT("%d"),rand() % ctrl->GetMax() + ctrl->GetMin() );
            }
        }
        else if (ChildName.StartsWith(wxT("ID_TEXTCTRL")))
        {
            wxTextCtrl* ctrl=(wxTextCtrl*)ChildWin;
            s+=","+ChildName+"="+ctrl->GetValue();
        }
        else if (ChildName.StartsWith(wxT("ID_CHOICE")))
        {
            wxChoice* ctrl=(wxChoice*)ChildWin;
            s+=","+ChildName+"="+ctrl->GetString(rand()%ctrl->GetCount());
        }
        else if (ChildName.StartsWith(wxT("ID_CHECKBOX")))
        {
            wxCheckBox* ctrl=(wxCheckBox*)ChildWin;
            if(ChildName.Contains(wxT("Spirograph1_Animate")) || ChildName.Contains(wxT("Spirograph2_Animate")))
            {
                // always animate spirograph
                s+=","+ChildName+"="+wxString::Format(wxT("%d"), 1 );
            }
            else
            {
                wxString v=(rand()%2) ? wxT("1") : wxT("0");
                s+=","+ChildName+"="+v;
            }
        }
    }
    return s;
}
wxString xLightsFrame::SizerControlsToStringRandom(wxSizer* sizer)
{
    wxString s;
    wxSizerItemList &ChildList = sizer->GetChildren();
    for ( wxSizerItemList::iterator it = ChildList.begin(); it != ChildList.end(); ++it )
    {
        if (!(*it)->IsWindow()) continue;
        wxWindow *ChildWin = (*it)->GetWindow();
        wxString ChildName=ChildWin->GetName();
        if (ChildName.StartsWith(wxT("ID_BUTTON")))
        {
            wxColour color=ChildWin->GetBackgroundColour();
            s+=","+ChildName+"="+color.GetAsString(wxC2S_HTML_SYNTAX);
        }
        else if (ChildName.StartsWith(wxT("ID_CHECKBOX")))
        {
            wxCheckBox* ctrl=(wxCheckBox*)ChildWin;
            wxString v=(rand() % 2) ? wxT("1") : wxT("0");
            s+=","+ChildName+"="+v;
        }
    }
    return s;
}
wxString xLightsFrame::CreateEffectString()
{
    int PageIdx1=Choicebook1->GetSelection();
    int PageIdx2=Choicebook2->GetSelection();
    // ID_CHOICEBOOK1, ID_CHOICEBOOK2, ID_CHOICE_LayerMethod
    wxString s=Choicebook1->GetPageText(PageIdx1)+wxT(",")+Choicebook2->GetPageText(PageIdx2);
    s+=wxT(",")+Choice_LayerMethod->GetStringSelection();
    s+=wxT(",ID_SLIDER_SparkleFrequency=")+wxString::Format(wxT("%d"),Slider_SparkleFrequency->GetValue());
    s+=wxT(",ID_SLIDER_Brightness=")+wxString::Format(wxT("%d"),Slider_Brightness->GetValue());
    s+=wxT(",ID_SLIDER_Contrast=")+wxString::Format(wxT("%d"),Slider_Contrast->GetValue());
    s+=wxT(",ID_SLIDER_EffectLayerMix=")+wxString::Format(wxT("%d"),Slider_EffectLayerMix->GetValue());
    s+=wxT(",ID_SLIDER_Speed1=")+wxString::Format(wxT("%d"),Slider_Speed1->GetValue());
    s+=wxT(",ID_SLIDER_Speed2=")+wxString::Format(wxT("%d"),Slider_Speed2->GetValue());
    s+=wxT(",ID_TEXTCTRL_Effect1_Fadein=")+wxString::Format(wxT("%s"),TextCtrl_Effect1_Fadein->GetValue());
    s+=wxT(",ID_TEXTCTRL_Effect1_Fadeout=")+wxString::Format(wxT("%s"),TextCtrl_Effect1_Fadeout->GetValue());
    s+=wxT(",ID_TEXTCTRL_Effect2_Fadein=")+wxString::Format(wxT("%s"),TextCtrl_Effect2_Fadein->GetValue());
    s+=wxT(",ID_TEXTCTRL_Effect2_Fadeout=")+wxString::Format(wxT("%s"),TextCtrl_Effect2_Fadeout->GetValue());
    s+=wxT(",ID_CHECKBOX_Effect1_Fit=")+wxString::Format(wxT("%d"),CheckBox_Effect1Fit->GetValue()?1:0);
    s+=wxT(",ID_CHECKBOX_Effect2_Fit=")+wxString::Format(wxT("%d"),CheckBox_Effect2Fit->GetValue()?1:0);
    s+=PageControlsToString(Choicebook1->GetPage(PageIdx1));
    if(PageIdx1==eff_TEXT)
    {
        s+=PageControlsToString(Notebook_Text1->GetPage(0));
        s+=PageControlsToString(Notebook_Text1->GetPage(1));
    }
    s+=SizerControlsToString(FlexGridSizer_Palette1);
    s+=PageControlsToString(Choicebook2->GetPage(PageIdx2));
    s+=SizerControlsToString(FlexGridSizer_Palette2);
    return s;
}

void xLightsFrame::OnButton_UpdateGridClick(wxCommandEvent& event)
{
    int r,c;
    wxString v=CreateEffectString();
    if ( Grid1->IsSelection() )
    {
        // iterate over entire grid looking for selected cells
        int nRows = Grid1->GetNumberRows();
        int nCols = Grid1->GetNumberCols();
        for (r=0; r<nRows; r++)
        {
            for (c=SEQ_STATIC_COLUMNS; c<nCols; c++)
            {
                if (Grid1->IsInSelection(r,c))
                {
                    Grid1->SetCellValue(r,c,v);
                }
            }
        }
    }
    else
    {
        // copy to current cell
        r=Grid1->GetGridCursorRow();
        c=Grid1->GetGridCursorCol();
        if (c >=SEQ_STATIC_COLUMNS)
        {
            Grid1->SetCellValue(r,c,v);
        }
    }
    UnsavedChanges = true;
}
void xLightsFrame::InsertRandomEffects(wxCommandEvent& event)
{
    int r,c;
    wxString v;

    if ( Grid1->IsSelection() )
    {
        // iterate over entire grid looking for selected cells
        int nRows = Grid1->GetNumberRows();
        int nCols = Grid1->GetNumberCols();
        for (r=0; r<nRows; r++)
        {
            for (c=SEQ_STATIC_COLUMNS; c<nCols; c++)
            {
                if (Grid1->IsInSelection(r,c))
                {
                    v = CreateEffectStringRandom();
                    Grid1->SetCellValue(r,c,v);
                }
            }
        }
    }
    else
    {
        // copy to current cell
        r=Grid1->GetGridCursorRow();
        c=Grid1->GetGridCursorCol();
        if (c >=SEQ_STATIC_COLUMNS)
        {
            v = CreateEffectStringRandom();
            Grid1->SetCellValue(r,c,v);
        }
    }
}
void xLightsFrame::DeleteSelectedEffects(wxCommandEvent& event)
{
    int r,c;
    wxString v;
    v.Clear();

    if ( Grid1->IsSelection() )
    {
        // iterate over entire grid looking for selected cells
        int nRows = Grid1->GetNumberRows();
        int nCols = Grid1->GetNumberCols();
        for (r=0; r<nRows; r++)
        {
            for (c=SEQ_STATIC_COLUMNS; c<nCols; c++)
            {
                if (Grid1->IsInSelection(r,c))
                {
                    Grid1->SetCellValue(r,c,v);
                    Grid1->SetCellTextColour(r,c,*wxBLACK);
                }
            }
        }
    }
    else
    {
        // copy to current cell
        r=Grid1->GetGridCursorRow();
        c=Grid1->GetGridCursorCol();
        if (c >=SEQ_STATIC_COLUMNS)
        {
            Grid1->SetCellValue(r,c,v);
            Grid1->SetCellTextColour(r,c,*wxBLACK);
        }
    }
}

void xLightsFrame::ProtectSelectedEffects(wxCommandEvent& event)
{
    int r,c;
    wxString v;
    v.Clear();

    if ( Grid1->IsSelection() )
    {
        // iterate over entire grid looking for selected cells
        int nRows = Grid1->GetNumberRows();
        int nCols = Grid1->GetNumberCols();
        for (r=0; r<nRows; r++)
        {
            for (c=2; c<nCols; c++)
            {
                if (Grid1->IsInSelection(r,c))
                {
                    Grid1->SetCellTextColour(r,c, *wxBLUE);
                }
            }
        }
    }
    else
    {
        // copy to current cell
        r=Grid1->GetGridCursorRow();
        c=Grid1->GetGridCursorCol();
        if (c >=2)
        {
            Grid1->SetCellTextColour(r,c,*wxBLUE);
        }
    }
}


void xLightsFrame::UnprotectSelectedEffects(wxCommandEvent& event)
{
    int r,c;
    wxString v;
    v.Clear();

    if ( Grid1->IsSelection() )
    {
        // iterate over entire grid looking for selected cells
        int nRows = Grid1->GetNumberRows();
        int nCols = Grid1->GetNumberCols();
        for (r=0; r<nRows; r++)
        {
            for (c=2; c<nCols; c++)
            {
                if (Grid1->IsInSelection(r,c))
                {
                    Grid1->SetCellTextColour(r,c, *wxBLACK);
                }
            }
        }
    }
    else
    {
        // copy to current cell
        r=Grid1->GetGridCursorRow();
        c=Grid1->GetGridCursorCol();
        if (c >=2)
        {
            Grid1->SetCellTextColour(r,c,*wxBLACK);
        }
    }
}

void xLightsFrame::OnButton_PresetUpdateClick(wxCommandEvent& event)
{
    int NameIdx=Choice_Presets->GetSelection();
    if (NameIdx == wxNOT_FOUND)
    {
        wxMessageBox(_("No preset name is selected"), _("ERROR"));
        return;
    }
    // update preset
    // delete old xml entry
    wxXmlNode* OldXml=(wxXmlNode*)Choice_Presets->GetClientData(NameIdx);
    EffectsNode->RemoveChild(OldXml);
    delete OldXml;

    wxString name=Choice_Presets->GetString(NameIdx);
    EffectsNode->AddChild(CreateEffectNode(name));
    UpdateEffectsList();
    Choice_Presets->SetStringSelection(name);
    SaveEffectsFile();
}

void xLightsFrame::OnChoice_LayerMethodSelect(wxCommandEvent& event)
{
    MixTypeChanged=true;
}

void xLightsFrame::OnButton_ModelsClick(wxCommandEvent& event)
{
    ModelListDialog dialog(this);
    wxString name;
    wxXmlNode* e;
    for(e=ModelsNode->GetChildren(); e!=NULL; e=e->GetNext() )
    {
        if (e->GetName() == wxT("model"))
        {
            name=e->GetAttribute(wxT("name"));
            if (!name.IsEmpty())
            {
                dialog.ListBox1->Append(name,e);
            }
        }
    }
    dialog.HtmlEasyPrint=HtmlEasyPrint;
    dialog.ShowModal();

    // append any new models to the main xml structure
    for(size_t i=0; i<dialog.ListBox1->GetCount(); i++)
    {
        e=(wxXmlNode*)dialog.ListBox1->GetClientData(i);
        if (!e->GetParent())
        {
            ModelsNode->AddChild(e);
        }
    }
    SaveEffectsFile();
    UpdateModelsList();
    EnableSequenceControls(true);
}

void xLightsFrame::OnCheckBox_PaletteClick(wxCommandEvent& event)
{
    PaletteChanged=true;
}

void xLightsFrame::UpdateEffectsList()
{
    wxString name;
    wxString SelectedStr=Choice_Presets->GetStringSelection();
    Choice_Presets->Clear();
    for(wxXmlNode* e=EffectsNode->GetChildren(); e!=NULL; e=e->GetNext() )
    {
        if (e->GetName() == wxT("effect"))
        {
            name=e->GetAttribute(wxT("name"));
            if (!name.IsEmpty())
            {
                Choice_Presets->Append(name,e);
            }
        }
    }

    // select a preset if one exists
    Choice_Presets->SetSelection(-1);
    if (Choice_Presets->GetCount() > 0 && !SelectedStr.IsEmpty())
    {
        Choice_Presets->SetStringSelection(SelectedStr);
    }
}

void xLightsFrame::UpdateModelsList()
{
    //TODO: Add code to read in model list with v2 values
    wxString name;
    wxString SelectedStr=Choice_Models->GetStringSelection();
    Choice_Models->Clear();
    for(wxXmlNode* e=ModelsNode->GetChildren(); e!=NULL; e=e->GetNext() )
    {
        if (e->GetName() == wxT("model"))
        {
            name=e->GetAttribute(wxT("name"));
            if (!name.IsEmpty())
            {
                Choice_Models->Append(name,e);
            }
        }
    }

    // select a model if one exists
    if (Choice_Models->GetCount() > 0)
    {
        if (SelectedStr.IsEmpty() || !Choice_Models->SetStringSelection(SelectedStr))
        {
            Choice_Models->SetSelection(0);
        }
        Button_PlayEffect->Enable(play_mode == play_off);
    }
}

wxString xLightsFrame::PageControlsToString(wxWindow* page)
{
    wxString s;
    wxWindowList &ChildList = page->GetChildren();
    for ( wxWindowList::Node *node = ChildList.GetFirst(); node; node = node->GetNext() )
    {
        wxWindow *ChildWin = (wxWindow *)node->GetData();
        wxString ChildName=ChildWin->GetName();
        if (ChildName.StartsWith(wxT("ID_SLIDER")))
        {
            wxSlider* ctrl=(wxSlider*)ChildWin;
            s+=","+ChildName+"="+wxString::Format(wxT("%d"),ctrl->GetValue());
        }
        else if (ChildName.StartsWith(wxT("ID_TEXTCTRL")))
        {
            wxTextCtrl* ctrl=(wxTextCtrl*)ChildWin;
            s+=","+ChildName+"="+ctrl->GetValue();
        }
        else if (ChildName.StartsWith(wxT("ID_CHOICE")))
        {
            wxChoice* ctrl=(wxChoice*)ChildWin;
            s+=","+ChildName+"="+ctrl->GetStringSelection();
        }
        else if (ChildName.StartsWith(wxT("ID_CHECKBOX")))
        {
            wxCheckBox* ctrl=(wxCheckBox*)ChildWin;
            wxString v=(ctrl->IsChecked()) ? wxT("1") : wxT("0");
            s+=","+ChildName+"="+v;
        }
    }
    return s;
}

// used to save palette
wxString xLightsFrame::SizerControlsToString(wxSizer* sizer)
{
    wxString s;
    wxSizerItemList &ChildList = sizer->GetChildren();
    for ( wxSizerItemList::iterator it = ChildList.begin(); it != ChildList.end(); ++it )
    {
        if (!(*it)->IsWindow()) continue;
        wxWindow *ChildWin = (*it)->GetWindow();
        wxString ChildName=ChildWin->GetName();
        if (ChildName.StartsWith(wxT("ID_BUTTON")))
        {
            wxColour color=ChildWin->GetBackgroundColour();
            s+=","+ChildName+"="+color.GetAsString(wxC2S_HTML_SYNTAX);
        }
        else if (ChildName.StartsWith(wxT("ID_CHECKBOX")))
        {
            wxCheckBox* ctrl=(wxCheckBox*)ChildWin;
            wxString v=(ctrl->IsChecked()) ? wxT("1") : wxT("0");
            s+=","+ChildName+"="+v;
        }
    }
    return s;
}

void xLightsFrame::ResetEffectsXml()
{
    ModelsNode=0;
    EffectsNode=0;
    PalettesNode=0;
}

void xLightsFrame::LoadEffectsFile()
{
    ResetEffectsXml();
    wxFileName effectsFile;
    effectsFile.AssignDir( CurrentDir );
    effectsFile.SetFullName(_(XLIGHTS_RGBEFFECTS_FILE));
    if (!effectsFile.FileExists())
    {
        // file does not exist, so create an empty xml doc
        CreateDefaultEffectsXml();
    }
    else if (!EffectsXml.Load( effectsFile.GetFullPath() ))
    {
        wxMessageBox(_("Unable to load RGB effects file"), _("Error"));
        CreateDefaultEffectsXml();
    }
    wxXmlNode* root=EffectsXml.GetRoot();
    if (root->GetName() != wxT("xrgb"))
    {
        wxMessageBox(_("Invalid RGB effects file. Press Save File button to start a new file."), _("Error"));
        CreateDefaultEffectsXml();
    }
    for(wxXmlNode* e=root->GetChildren(); e!=NULL; e=e->GetNext() )
    {
        if (e->GetName() == wxT("models")) ModelsNode=e;
        if (e->GetName() == wxT("effects")) EffectsNode=e;
        if (e->GetName() == wxT("palettes")) PalettesNode=e;
    }
    if (ModelsNode == 0)
    {
        ModelsNode = new wxXmlNode( wxXML_ELEMENT_NODE, wxT("models") );
        root->AddChild( ModelsNode );
    }
    if (EffectsNode == 0)
    {
        EffectsNode = new wxXmlNode( wxXML_ELEMENT_NODE, wxT("effects") );
        root->AddChild( EffectsNode );
    }
    if (PalettesNode == 0)
    {
        PalettesNode = new wxXmlNode( wxXML_ELEMENT_NODE, wxT("palettes") );
        root->AddChild( PalettesNode );
    }
    UpdateModelsList();
    UpdateEffectsList();
}

// returns true on success
bool xLightsFrame::SaveEffectsFile()
{
    wxFileName effectsFile;
    effectsFile.AssignDir( CurrentDir );
    effectsFile.SetFullName(_(XLIGHTS_RGBEFFECTS_FILE));
    if (!EffectsXml.Save( effectsFile.GetFullPath() ))
    {
        wxMessageBox(_("Unable to save RGB effects file"), _("Error"));
        return false;
    }
    UnsavedChanges=false;
    return true;
}

// PaletteNum should be 1 or 2
void xLightsFrame::UpdateBufferPaletteFromMap(int PaletteNum, MapStringString& SettingsMap)
{
    wxColourVector newcolors;
    for (int i=1; i<=6; i++)
    {
        if (SettingsMap[wxString::Format(wxT("ID_CHECKBOX_Palette%d_%d"),PaletteNum,i)] ==  wxT("1"))
        {
            newcolors.push_back(wxColour(SettingsMap[wxString::Format(wxT("ID_BUTTON_Palette%d_%d"),PaletteNum,i)]));
        }
    }
    buffer.SetPalette(PaletteNum-1,newcolors);
}

void xLightsFrame::UpdateBufferFadesFromMap(int effectNum, MapStringString& SettingsMap)
{
    wxString tmpStr;
    double fadeIn, fadeOut;

    tmpStr = SettingsMap[wxString::Format(wxT("ID_TEXTCTRL_Effect%d_Fadein"),effectNum)] ;
    tmpStr.ToDouble(&fadeIn);
    tmpStr = SettingsMap[wxString::Format(wxT("ID_TEXTCTRL_Effect%d_Fadeout"),effectNum)] ;
    tmpStr.ToDouble(&fadeOut);

    buffer.SetFadeTimes(effectNum, fadeIn, fadeOut);
}
void xLightsFrame::UpdateBufferFadesFromCtrl()
{
    wxString tmpStr;
    double fadeIn, fadeOut;

    tmpStr = TextCtrl_Effect1_Fadein->GetValue();
    tmpStr.ToDouble(&fadeIn);
    tmpStr = TextCtrl_Effect1_Fadeout->GetValue();
    tmpStr.ToDouble(&fadeOut);
    buffer.SetFadeTimes(0, fadeIn, fadeOut);

    tmpStr = TextCtrl_Effect2_Fadein->GetValue();
    tmpStr.ToDouble(&fadeIn);
    tmpStr = TextCtrl_Effect2_Fadeout->GetValue();
    tmpStr.ToDouble(&fadeOut);
    buffer.SetFadeTimes(1, fadeIn, fadeOut);
}

void xLightsFrame::UpdateBufferPalette()
{
    wxColourVector newcolors;

    // effect 1
    if (CheckBox_Palette1_1->IsChecked()) newcolors.push_back(Button_Palette1_1->GetBackgroundColour());
    if (CheckBox_Palette1_2->IsChecked()) newcolors.push_back(Button_Palette1_2->GetBackgroundColour());
    if (CheckBox_Palette1_3->IsChecked()) newcolors.push_back(Button_Palette1_3->GetBackgroundColour());
    if (CheckBox_Palette1_4->IsChecked()) newcolors.push_back(Button_Palette1_4->GetBackgroundColour());
    if (CheckBox_Palette1_5->IsChecked()) newcolors.push_back(Button_Palette1_5->GetBackgroundColour());
    if (CheckBox_Palette1_6->IsChecked()) newcolors.push_back(Button_Palette1_6->GetBackgroundColour());
    buffer.SetPalette(0,newcolors);

    // effect 2
    newcolors.clear();
    if (CheckBox_Palette2_1->IsChecked()) newcolors.push_back(Button_Palette2_1->GetBackgroundColour());
    if (CheckBox_Palette2_2->IsChecked()) newcolors.push_back(Button_Palette2_2->GetBackgroundColour());
    if (CheckBox_Palette2_3->IsChecked()) newcolors.push_back(Button_Palette2_3->GetBackgroundColour());
    if (CheckBox_Palette2_4->IsChecked()) newcolors.push_back(Button_Palette2_4->GetBackgroundColour());
    if (CheckBox_Palette2_5->IsChecked()) newcolors.push_back(Button_Palette2_5->GetBackgroundColour());
    if (CheckBox_Palette2_6->IsChecked()) newcolors.push_back(Button_Palette2_6->GetBackgroundColour());
    buffer.SetPalette(1,newcolors);
}

void xLightsFrame::RenderEffectFromString(int layer, int period, MapStringString& SettingsMap)
{
    wxString LayerStr=layer==0 ? wxT("1") : wxT("2");
    wxString SpeedStr=SettingsMap[wxT("ID_SLIDER_Speed")+LayerStr];
    buffer.SetLayer(layer,period,wxAtoi(SpeedStr),ResetEffectState[layer]);
    ResetEffectState[layer]=false;
    wxString effect=SettingsMap[wxT("effect")+LayerStr];
    if (effect == wxT("Bars"))
    {
        buffer.RenderBars(wxAtoi(SettingsMap[wxT("ID_SLIDER_Bars")+LayerStr+wxT("_BarCount")]),
                          BarEffectDirections.Index(SettingsMap[wxT("ID_CHOICE_Bars")+LayerStr+wxT("_Direction")]),
                          SettingsMap[wxT("ID_CHECKBOX_Bars")+LayerStr+wxT("_Highlight")]==wxT("1"),
                          SettingsMap[wxT("ID_CHECKBOX_Bars")+LayerStr+wxT("_3D")]==wxT("1"));
    }
    else if (effect == wxT("Butterfly"))
    {
        buffer.RenderButterfly(ButterflyEffectColors.Index(SettingsMap[wxT("ID_CHOICE_Butterfly")+LayerStr+wxT("_Colors")]),
                               wxAtoi(SettingsMap[wxT("ID_SLIDER_Butterfly")+LayerStr+wxT("_Style")]),
                               wxAtoi(SettingsMap[wxT("ID_SLIDER_Butterfly")+LayerStr+wxT("_Chunks")]),
                               wxAtoi(SettingsMap[wxT("ID_SLIDER_Butterfly")+LayerStr+wxT("_Skip")]));
    }
    else if (effect == wxT("Color Wash"))
    {
        buffer.RenderColorWash(SettingsMap[wxT("ID_CHECKBOX_ColorWash")+LayerStr+wxT("_HFade")]==wxT("1"),
                               SettingsMap[wxT("ID_CHECKBOX_ColorWash")+LayerStr+wxT("_VFade")]==wxT("1"),
                               wxAtoi(SettingsMap[wxT("ID_SLIDER_ColorWash")+LayerStr+wxT("_Count")]));
    }
    else if (effect == wxT("Fire"))
    {
        buffer.RenderFire(wxAtoi(SettingsMap[wxT("ID_SLIDER_Fire")+LayerStr+wxT("_Height")]),
                          wxAtoi(SettingsMap[wxT("ID_SLIDER_HueShift")+LayerStr+wxT("_HueShift")]),
                          SettingsMap[wxT("ID_CHECKBOX_Fire")+LayerStr+wxT("_GrowFire")]==wxT("1"));
    }
    else if (effect == wxT("Garlands"))
    {
        buffer.RenderGarlands(wxAtoi(SettingsMap[wxT("ID_SLIDER_Garlands")+LayerStr+wxT("_Type")]),
                              wxAtoi(SettingsMap[wxT("ID_SLIDER_Garlands")+LayerStr+wxT("_Spacing")]));
    }
    else if (effect == wxT("Life"))
    {
        buffer.RenderLife(wxAtoi(SettingsMap[wxT("ID_SLIDER_Life")+LayerStr+wxT("_Count")]),

                          wxAtoi(SettingsMap[wxT("ID_SLIDER_Life")+LayerStr+wxT("_Seed")]));
    }
    else if (effect == wxT("Meteors"))
    {
        buffer.RenderMeteors(MeteorsEffectTypes.Index(SettingsMap[wxT("ID_CHOICE_Meteors")+LayerStr+wxT("_Type")]),
                             wxAtoi(SettingsMap[wxT("ID_SLIDER_Meteors")+LayerStr+wxT("_Count")]),
                             wxAtoi(SettingsMap[wxT("ID_SLIDER_Meteors")+LayerStr+wxT("_Length")]),
                             SettingsMap[wxT("ID_CHECKBOX_Meteors")+LayerStr+wxT("_FallUp")]==wxT("1"),
                             MeteorsEffect.Index(SettingsMap[wxT("ID_CHOICE_MeteorsEffect")+LayerStr+wxT("_Type")]),
                             wxAtoi(SettingsMap[wxT("ID_SLIDER_Meteors")+LayerStr+wxT("_Swirl_Intensity")]));

        //                 buffer.RenderMeteors(MeteorsEffectTypes.Index(SettingsMap[wxT("ID_CHOICE_Meteors")+LayerStr+wxT("_Type")]),
        //              wxAtoi(SettingsMap[wxT("Slider_Meteors")+LayerStr+wxT("_Count")]),
        //            wxAtoi(SettingsMap[wxT("Slider_Meteors")+LayerStr+wxT("_Length")]));
    }
    else if (effect == wxT("Pictures"))
    {
        buffer.RenderPictures(EffectDirections.Index(SettingsMap[wxT("ID_CHOICE_Pictures")+LayerStr+wxT("_Direction")]),
                              SettingsMap[wxT("ID_TEXTCTRL_Pictures")+LayerStr+wxT("_Filename")],
                              wxAtoi(SettingsMap[wxT("ID_SLIDER_Pictures")+LayerStr+wxT("_GifType")])
                             );
    }
    else if (effect == wxT("Snowflakes"))
    {
        buffer.RenderSnowflakes(wxAtoi(SettingsMap[wxT("ID_SLIDER_Snowflakes")+LayerStr+wxT("_Count")]),
                                wxAtoi(SettingsMap[wxT("ID_SLIDER_Snowflakes")+LayerStr+wxT("_Type")]));
    }
    else if (effect == wxT("Snowstorm"))
    {
        buffer.RenderSnowstorm(wxAtoi(SettingsMap[wxT("ID_SLIDER_Snowstorm")+LayerStr+wxT("_Count")]),
                               wxAtoi(SettingsMap[wxT("ID_SLIDER_Snowstorm")+LayerStr+wxT("_Length")]));
    }
    else if (effect == wxT("Spirals"))
    {
        buffer.RenderSpirals(wxAtoi(SettingsMap[wxT("ID_SLIDER_Spirals")+LayerStr+wxT("_Count")]),
                             wxAtoi(SettingsMap[wxT("ID_SLIDER_Spirals")+LayerStr+wxT("_Direction")]),
                             wxAtoi(SettingsMap[wxT("ID_SLIDER_Spirals")+LayerStr+wxT("_Rotation")]),
                             wxAtoi(SettingsMap[wxT("ID_SLIDER_Spirals")+LayerStr+wxT("_Thickness")]),
                             SettingsMap[wxT("ID_CHECKBOX_Spirals")+LayerStr+wxT("_Blend")]==wxT("1"),
                             SettingsMap[wxT("ID_CHECKBOX_Spirals")+LayerStr+wxT("_3D")]==wxT("1"));
    }
    else if (effect == wxT("Text"))
    {
        buffer.RenderText(wxAtoi(SettingsMap[wxT("ID_SLIDER_Text")+LayerStr+wxT("_1_Position")]),
                          SettingsMap[wxT("ID_TEXTCTRL_Text")+LayerStr+wxT("_Line1")],
                          SettingsMap[wxT("ID_TEXTCTRL_Text")+LayerStr+wxT("_1_Font")],
                          EffectDirections.Index(SettingsMap[wxT("ID_CHOICE_Text")+LayerStr+wxT("_1_Dir")]),
                          TextEffects.Index(SettingsMap[wxT("ID_CHOICE_Text")+LayerStr+wxT("_1_Effect")]),
                          TextCountDown.Index(SettingsMap[wxT("ID_CHOICE_Text")+LayerStr+wxT("_1_Count")]),
                          wxAtoi(SettingsMap[wxT("ID_SLIDER_Text")+LayerStr+wxT("_2_Position")]),
                          SettingsMap[wxT("ID_TEXTCTRL_Text")+LayerStr+wxT("_Line2")],
                          SettingsMap[wxT("ID_TEXTCTRL_Text")+LayerStr+wxT("_2_Font")],
                          EffectDirections.Index(SettingsMap[wxT("ID_CHOICE_Text")+LayerStr+wxT("_2_Dir")]),
                          TextEffects.Index(SettingsMap[wxT("ID_CHOICE_Text")+LayerStr+wxT("_2_Effect")]),
                          TextCountDown.Index(SettingsMap[wxT("ID_CHOICE_Text")+LayerStr+wxT("_2_Count")]));
    }
    else if (effect == wxT("Twinkle"))
    {
        buffer.RenderTwinkle(wxAtoi(SettingsMap[wxT("ID_SLIDER_Twinkle")+LayerStr+wxT("_Count")]),
                             wxAtoi(SettingsMap[wxT("ID_SLIDER_Twinkle")+LayerStr+wxT("_Steps")]),
                             SettingsMap[wxT("ID_CHECKBOX_Twinkle")+LayerStr+wxT("_Strobe")]==wxT("1"));
    }
    else if (effect == wxT("Tree"))
    {
        buffer.RenderTree(wxAtoi(SettingsMap[wxT("ID_SLIDER_Tree")+LayerStr+wxT("_Branches")]));
    }
    else if (effect == wxT("Spirograph"))
    {
        buffer.RenderSpirograph(wxAtoi(SettingsMap[wxT("ID_SLIDER_Spirograph")+LayerStr+wxT("_R")]),
                                wxAtoi(SettingsMap[wxT("ID_SLIDER_Spirograph")+LayerStr+wxT("_r")]),
                                wxAtoi(SettingsMap[wxT("ID_SLIDER_Spirograph")+LayerStr+wxT("_d")]),
                                wxAtoi(SettingsMap[wxT("ID_SLIDER_Spirograph")+LayerStr+wxT("_Animate")]));
    }
    else if (effect == wxT("Fireworks"))
    {
        buffer.RenderFireworks(wxAtoi(SettingsMap[wxT("ID_SLIDER_Fireworks")+LayerStr+wxT("_Number_Explosions")]),
                               wxAtoi(SettingsMap[wxT("ID_SLIDER_Fireworks")+LayerStr+wxT("_Count")]),
                               wxAtoi(SettingsMap[wxT("ID_SLIDER_Fireworks")+LayerStr+wxT("_Velocity")]),
                               wxAtoi(SettingsMap[wxT("ID_SLIDER_Fireworks")+LayerStr+wxT("_Fade")]));
    }
    else if (effect == wxT("Piano"))
    {
        buffer.RenderPiano(wxAtoi(SettingsMap[wxT("ID_SLIDER_Piano")+LayerStr+wxT("_Keyboard")]));
    }
    else if (effect == wxT("Circles"))
    {

        buffer.RenderCircles(wxAtoi(SettingsMap[wxT("ID_SLIDER_Circles")+LayerStr+wxT("_Count")]),
                             wxAtoi(SettingsMap[wxT("ID_SLIDER_Circles")+LayerStr+wxT("_Size")]),
                             SettingsMap[wxT("ID_CHECKBOX_Circles")+LayerStr+wxT("_Bounce")]==wxT("1"),
                             SettingsMap[wxT("ID_CHECKBOX_Circles")+LayerStr+wxT("_Collide")]==wxT("1"),
                             SettingsMap[wxT("ID_CHECKBOX_Circles")+LayerStr+wxT("_Random_m")]==wxT("1"),
                             SettingsMap[wxT("ID_CHECKBOX_Circles")+LayerStr+wxT("_Radial")]==wxT("1"),
                             buffer.BufferWi/2, buffer.BufferHt/2
                            );

    }

}


void xLightsFrame::PlayRgbEffect(int EffectPeriod)
{
    wxString s;
    buffer.Clear();

    // update SparkleFrequency
    int freq=Slider_SparkleFrequency->GetValue();
    if (freq == Slider_SparkleFrequency->GetMax()) freq=0;
    buffer.SetSparkle(freq);

    int brightness=Slider_Brightness->GetValue();
    buffer.SetBrightness(brightness);

    int contrast=Slider_Contrast->GetValue();
    buffer.SetContrast(contrast);

    int effectMixThreshold=Slider_EffectLayerMix->GetValue();
    buffer.SetMixThreshold(effectMixThreshold);

    if (PaletteChanged)
    {
        UpdateBufferPalette();
        ResetEffectStates();
        PaletteChanged=false;
    }
    if (MixTypeChanged)
    {
        s=Choice_LayerMethod->GetStringSelection();
        buffer.SetMixType(s);
        MixTypeChanged=false;
    }
    if(FadesChanged)
    {
        UpdateBufferFadesFromCtrl();
        FadesChanged=false;
    }

    // render effect 1
    buffer.SetLayer(0,EffectPeriod,Slider_Speed1->GetValue(),ResetEffectState[0]);
    ResetEffectState[0]=false;
    switch (Choicebook1->GetSelection())
    {
    case eff_NONE:
        break;   // none
    case eff_BARS:
        buffer.RenderBars(Slider_Bars1_BarCount->GetValue(),
                          Choice_Bars1_Direction->GetSelection(),
                          CheckBox_Bars1_Highlight->GetValue(),
                          CheckBox_Bars1_3D->GetValue());
        break;
    case eff_BUTTERFLY:
        buffer.RenderButterfly(Choice_Butterfly1_Colors->GetSelection(),
                               Slider_Butterfly1_Style->GetValue(),
                               Slider_Butterfly1_Chunks->GetValue(),
                               Slider_Butterfly1_Skip->GetValue());
        break;
    case eff_COLORWASH:
        buffer.RenderColorWash(CheckBox_ColorWash1_HFade->GetValue(),
                               CheckBox_ColorWash1_VFade->GetValue(),
                               Slider_ColorWash1_Count->GetValue());
        break;
    case eff_FIRE:
        buffer.RenderFire(Slider_Fire1_Height->GetValue(),
                          Slider_Fire1_HueShift->GetValue(),
                          CheckBox_Fire1_GrowFire->GetValue());
        break;
    case eff_GARLANDS:
        buffer.RenderGarlands(Slider_Garlands1_Type->GetValue(),
                              Slider_Garlands1_Spacing->GetValue());
        break;
    case eff_LIFE:
        buffer.RenderLife(Slider_Life1_Count->GetValue(),
                          Slider_Life1_Seed->GetValue());
        break;
    case eff_METEORS:
        buffer.RenderMeteors(Choice_Meteors1_Type->GetSelection(),
                             Slider_Meteors1_Count->GetValue(),
                             Slider_Meteors1_Length->GetValue(),
                             CheckBox_Meteors1_FallUp->GetValue(),
                             Choice_Meteors1_Effect->GetSelection(),
                             Slider_Meteors1_Swirl_Intensity->GetValue());
        break;
    case eff_PICTURES:
        buffer.RenderPictures(Choice_Pictures1_Direction->GetSelection(),
                              TextCtrl_Pictures1_Filename->GetValue(),
                              Slider_Pictures1_GifSpeed->GetValue());
        break;
    case eff_SNOWFLAKES:
        buffer.RenderSnowflakes(Slider_Snowflakes1_Count->GetValue(),
                                Slider_Snowflakes1_Type->GetValue());
        break;
    case eff_SNOWSTORM:
        buffer.RenderSnowstorm(Slider_Snowstorm1_Count->GetValue(),
                               Slider_Snowstorm1_Length->GetValue());
        break;
    case eff_SPIRALS:
        buffer.RenderSpirals(Slider_Spirals1_Count->GetValue(),
                             Slider_Spirals1_Direction->GetValue(),
                             Slider_Spirals1_Rotation->GetValue(),
                             Slider_Spirals1_Thickness->GetValue(),
                             CheckBox_Spirals1_Blend->GetValue(),
                             CheckBox_Spirals1_3D->GetValue());
        break;
    case eff_TEXT:
        buffer.RenderText(Slider_Text1_1_Position->GetValue(),
                          TextCtrl_Text1_Line1->GetValue(),
                          TextCtrl_Text1_1_Font->GetValue(),
                          Choice_Text1_1_Dir->GetSelection(),
                          Choice_Text1_1_Effect->GetSelection(),
                          Choice_Text1_1_Count->GetSelection(),
                          Slider_Text1_2_Position->GetValue(),
                          TextCtrl_Text1_Line2->GetValue(),
                          TextCtrl_Text1_2_Font->GetValue(),
                          Choice_Text1_2_Dir->GetSelection(),
                          Choice_Text1_2_Effect->GetSelection(),
                          Choice_Text1_2_Count->GetSelection());

        break;
    case eff_TWINKLE:
        buffer.RenderTwinkle(Slider_Twinkle1_Count->GetValue(),
                             Slider_Twinkle1_Steps->GetValue(),
                             CheckBox_Twinkle1_Strobe->GetValue());
        break;
    case eff_TREE:
        buffer.RenderTree(Slider_Tree1_Branches->GetValue());
        break;
    case eff_SPIROGRAPH:
        buffer.RenderSpirograph(Slider_Spirograph1_R->GetValue(),
                                Slider_Spirograph1_r->GetValue(),
                                Slider_Spirograph1_d->GetValue(),
                                CheckBox_Spirograph1_Animate->GetValue());
        break;
    case eff_FIREWORKS:
        buffer.RenderFireworks(Slider_Fireworks1_Number_Explosions->GetValue(),
                               Slider_Fireworks1_Count->GetValue(),
                               Slider_Fireworks1_Velocity->GetValue(),
                               Slider_Fireworks1_Fade->GetValue());
        break;
    case eff_PIANO:
        buffer.RenderPiano(Slider_Piano1_Keyboard->GetValue());
        break;

    case eff_CIRCLES:
        buffer.RenderCircles(Slider_Circles1_Count->GetValue(),
                             Slider_Circles1_Size->GetValue(),
                             CheckBox_Circles1_Bounce->GetValue(),
                             CheckBox_Circles1_Collide->GetValue(),
                             CheckBox_Circles1_Random_m->GetValue(),
                             CheckBox_Circles1_Radial->GetValue(),
                             buffer.BufferWi/2, buffer.BufferHt/2 //temp hard coding.
                            );

        break;
    }

    // render effect 2
    buffer.SetLayer(1,EffectPeriod,Slider_Speed2->GetValue(),ResetEffectState[1]);
    ResetEffectState[1]=false;
    switch (Choicebook2->GetSelection())
    {
    case eff_NONE:
        break;   // none
    case eff_BARS:
        buffer.RenderBars(Slider_Bars2_BarCount->GetValue(),
                          Choice_Bars2_Direction->GetSelection(),
                          CheckBox_Bars2_Highlight->GetValue(),
                          CheckBox_Bars2_3D->GetValue());
        break;
    case eff_BUTTERFLY:
        buffer.RenderButterfly(Choice_Butterfly2_Colors->GetSelection(),
                               Slider_Butterfly2_Style->GetValue(),
                               Slider_Butterfly2_Chunks->GetValue(),
                               Slider_Butterfly2_Skip->GetValue());
        break;
    case eff_COLORWASH:
        buffer.RenderColorWash(CheckBox_ColorWash2_HFade->GetValue(),
                               CheckBox_ColorWash2_VFade->GetValue(),
                               Slider_ColorWash2_Count->GetValue());
        break;
    case eff_FIRE:
        buffer.RenderFire(Slider_Fire2_Height->GetValue(),
                          Slider_Fire2_HueShift->GetValue(),
                          CheckBox_Fire2_GrowFire->GetValue());
        break;
    case eff_GARLANDS:
        buffer.RenderGarlands(Slider_Garlands2_Type->GetValue(),
                              Slider_Garlands2_Spacing->GetValue());
        break;
    case eff_LIFE:
        buffer.RenderLife(Slider_Life2_Count->GetValue(),
                          Slider_Life2_Seed->GetValue());
        break;
    case eff_METEORS:
        buffer.RenderMeteors(Choice_Meteors2_Type->GetSelection(),
                             Slider_Meteors2_Count->GetValue(),
                             Slider_Meteors2_Length->GetValue(),
                             CheckBox_Meteors2_FallUp->GetValue(),
                             Choice_Meteors2_Effect->GetSelection(),
                             Slider_Meteors2_Swirl_Intensity->GetValue());
    case eff_PICTURES:
        buffer.RenderPictures(Choice_Pictures2_Direction->GetSelection(),
                              TextCtrl_Pictures2_Filename->GetValue(),
                              Slider_Pictures2_GifSpeed->GetValue());
        break;
    case eff_SNOWFLAKES:
        buffer.RenderSnowflakes(Slider_Snowflakes2_Count->GetValue(),
                                Slider_Snowflakes2_Type->GetValue());
        break;
    case eff_SNOWSTORM:
        buffer.RenderSnowstorm(Slider_Snowstorm2_Count->GetValue(),
                               Slider_Snowstorm2_Length->GetValue());
        break;
    case eff_SPIRALS:
        buffer.RenderSpirals(Slider_Spirals2_Count->GetValue(),
                             Slider_Spirals2_Direction->GetValue(),
                             Slider_Spirals2_Rotation->GetValue(),
                             Slider_Spirals2_Thickness->GetValue(),
                             CheckBox_Spirals2_Blend->GetValue(),
                             CheckBox_Spirals2_3D->GetValue());
        break;
    case eff_TEXT:
        buffer.RenderText(Slider_Text2_1_Position->GetValue(),
                          TextCtrl_Text2_Line1->GetValue(),
                          TextCtrl_Text2_1_Font->GetValue(),
                          Choice_Text2_1_Dir->GetSelection(),
                          Choice_Text2_1_Effect->GetSelection(),
                          Choice_Text2_1_Count->GetSelection(),
                          Slider_Text2_2_Position->GetValue(),
                          TextCtrl_Text2_Line2->GetValue(),
                          TextCtrl_Text2_2_Font->GetValue(),
                          Choice_Text2_2_Dir->GetSelection(),
                          Choice_Text2_2_Effect->GetSelection(),
                          Choice_Text2_2_Count->GetSelection());
        break;
    case eff_TWINKLE:
        buffer.RenderTwinkle(Slider_Twinkle2_Count->GetValue(),
                             Slider_Twinkle2_Steps->GetValue(),
                             CheckBox_Twinkle2_Strobe->GetValue());
        break;
    case eff_TREE:
        buffer.RenderTree(Slider_Tree2_Branches->GetValue());
        break;
    case eff_SPIROGRAPH:
        buffer.RenderSpirograph(Slider_Spirograph2_R->GetValue(),
                                Slider_Spirograph2_r->GetValue(),
                                Slider_Spirograph2_d->GetValue(),
                                CheckBox_Spirograph2_Animate->GetValue());
        break;
    case eff_FIREWORKS:
        buffer.RenderFireworks(Slider_Fireworks2_Number_Explosions->GetValue(),
                               Slider_Fireworks2_Count->GetValue(),
                               Slider_Fireworks2_Velocity->GetValue(),
                               Slider_Fireworks2_Fade->GetValue());
        break;
    case eff_PIANO:
        buffer.RenderPiano(Slider_Piano2_Keyboard->GetValue());
        break;


    case eff_CIRCLES:
        buffer.RenderCircles(Slider_Circles2_Count->GetValue(),
                             Slider_Circles2_Size->GetValue(),
                             CheckBox_Circles2_Bounce->GetValue(),
                             CheckBox_Circles2_Collide->GetValue(),
                             CheckBox_Circles2_Random_m->GetValue(),
                             CheckBox_Circles2_Radial->GetValue(),
                             buffer.BufferWi/2, buffer.BufferHt/2 //temp hard coding.
                            );
        break;
    }
    buffer.CalcOutput(EffectPeriod);
    DisplayEffectOnWindow();
    if (CheckBoxLightOutput->IsChecked() && xout)
    {
        size_t NodeCnt=buffer.GetNodeCount();
        for(size_t i=0; i<NodeCnt; i++)
        {
            xout->SetIntensity((buffer.Nodes[i].getChanNum(0)),buffer.Nodes[i].GetChannelColorVal(0));
            xout->SetIntensity((buffer.Nodes[i].getChanNum(1)),buffer.Nodes[i].GetChannelColorVal(1));
            xout->SetIntensity((buffer.Nodes[i].getChanNum(2)),buffer.Nodes[i].GetChannelColorVal(2));
        }
    }
}

void xLightsFrame::UpdateRgbPlaybackStatus(int seconds, const wxString& seqtype)
{
    int m=seconds/60;
    int s=seconds%60;
    StatusBar1->SetStatusText(wxString::Format(wxT("Playback: RGB ")+seqtype+wxT(" sequence %d:%02d"),m,s));
}

void xLightsFrame::TimerRgbSeq(long msec)
{
    long StartTime;
    int EffectPeriod;
    static int s_period=0;
    int rowcnt=Grid1->GetNumberRows();
    switch (SeqPlayerState)
    {
    case PLAYING_EFFECT:
        PlayRgbEffect(s_period);
        buffer.SetFadeTimes(0,0.0,0.0);
        buffer.SetFadeTimes(1,0.0,0.0);
        s_period++;
        break;
    case STARTING_SEQ_ANIM:
        ResetTimer(PLAYING_SEQ_ANIM, GetGridStartTimeMSec(NextGridRowToPlay));
        buffer.SetFadeTimes(0,0.0,0.0);
        buffer.SetFadeTimes(1,0.0,0.0);
        break;
    case PLAYING_SEQ_ANIM:
        if (xout && !xout->TxEmpty())
        {
            TxOverflowCnt++;
            break;
        }
        EffectPeriod = msec / XTIMER_INTERVAL;
        if (EffectPeriod >= SeqNumPeriods)
        {
            // sequence has finished
            if (xout) xout->alloff();
            ResetTimer(NO_SEQ);
            EnableSequenceControls(true);
        }
        else
        {
            if (NextGridRowToPlay < rowcnt && msec >= GetGridStartTimeMSec(NextGridRowToPlay))
            {
                // start next effect
                Grid1->MakeCellVisible(NextGridRowToPlay,SeqPlayColumn);
                Grid1->SelectBlock(NextGridRowToPlay,SeqPlayColumn,NextGridRowToPlay,SeqPlayColumn);
                SetEffectControls(Grid1->GetCellValue(NextGridRowToPlay,SeqPlayColumn));
                UpdateEffectDuration();
                NextGridRowToPlay++;


            }
            PlayRgbEffect(EffectPeriod);
            if (EffectPeriod % 20 == 0) UpdateRgbPlaybackStatus(EffectPeriod/20,wxT("animation"));
        }
        break;
    case STARTING_SEQ:
        StartTime=GetGridStartTimeMSec(NextGridRowToPlay);
        if(PlayerDlg->MediaCtrl->GetState() == wxMEDIASTATE_PLAYING)
        {
            ResetTimer(PLAYING_SEQ, StartTime);
            buffer.SetFadeTimes(0,0.0,0.0);
            buffer.SetFadeTimes(1,0.0,0.0);
        }
        else
        {
            PlayerDlg->MediaCtrl->Seek(StartTime);
            PlayerDlg->MediaCtrl->Play();
        }
        break;
    case PLAYING_SEQ:
        if (xout && !xout->TxEmpty())
        {
            TxOverflowCnt++;
            break;
        }
        msec = PlayerDlg->MediaCtrl->Tell();
        EffectPeriod = msec / XTIMER_INTERVAL;
        if (EffectPeriod >= SeqNumPeriods || PlayerDlg->MediaCtrl->GetState() != wxMEDIASTATE_PLAYING)
        {
            // sequence has finished
            PlayerDlg->MediaCtrl->Stop();
            if (xout) xout->alloff();
            ResetTimer(NO_SEQ);
            EnableSequenceControls(true);
        }
        else
        {
            if (NextGridRowToPlay < rowcnt && msec >= GetGridStartTimeMSec(NextGridRowToPlay))
            {
                // start next effect
                Grid1->MakeCellVisible(NextGridRowToPlay,SeqPlayColumn);
                Grid1->SelectBlock(NextGridRowToPlay,SeqPlayColumn,NextGridRowToPlay,SeqPlayColumn);
                SetEffectControls(Grid1->GetCellValue(NextGridRowToPlay,SeqPlayColumn));
                UpdateEffectDuration();
                NextGridRowToPlay++;

            }
            PlayRgbEffect(EffectPeriod);
            //TextCtrlLog->AppendText(wxString::Format(wxT("msec=%ld, period=%d\n"),msec,EffectPeriod));
            if (EffectPeriod % 20 == 0) UpdateRgbPlaybackStatus(EffectPeriod/20,wxT("music"));
        }
        break;
    }
}

void xLightsFrame::UpdateEffectDuration()
{
    int ii, curEffMsec, nextEffMsec, nextTimePeriodMsec;
    double val;
    int rowcnt=Grid1->GetNumberRows();
    wxString tmpStr;

    tmpStr = Grid1->GetCellValue(NextGridRowToPlay,0);
    curEffMsec =tmpStr.ToDouble(&val )?(int)val*1000:0;
    ii = 1;
    if (NextGridRowToPlay+ii < rowcnt)
    {
        tmpStr = Grid1->GetCellValue(NextGridRowToPlay+ii,0);
        nextTimePeriodMsec =tmpStr.ToDouble(&val )?(int)val*1000:SeqNumPeriods*XTIMER_INTERVAL;
        do
        {
            tmpStr = Grid1->GetCellValue(NextGridRowToPlay+ii,SeqPlayColumn);
<<<<<<< HEAD
        }
        while (!tmpStr.IsEmpty() && ++ii && NextGridRowToPlay+ii < rowcnt);
=======
        } while (tmpStr.IsEmpty() && ++ii && NextGridRowToPlay+ii < rowcnt);
>>>>>>> 6037bf9c
        //Really taking advantage of short circuit evluation here
        if (!tmpStr.IsEmpty())
        {
            tmpStr = Grid1->GetCellValue(NextGridRowToPlay+ii,0);
            nextEffMsec = tmpStr.ToDouble(&val )?(int)val*1000:SeqNumPeriods*XTIMER_INTERVAL;
        }
        else
        {
            nextEffMsec = SeqNumPeriods*XTIMER_INTERVAL;
        }
    }
    else
    {
        nextEffMsec = nextTimePeriodMsec = SeqNumPeriods*XTIMER_INTERVAL;
    }
    buffer.SetTimes(0, curEffMsec, nextEffMsec, nextTimePeriodMsec);
    buffer.SetTimes(1, curEffMsec, nextEffMsec, nextTimePeriodMsec);
}

void xLightsFrame::OpenPaletteDialog(const wxString& id1, const wxString& id2, wxSizer* PrimarySizer,wxSizer* SecondarySizer)
{
    PaletteMgmtDialog dialog(this);
    dialog.initialize(id1,id2,PalettesNode,PrimarySizer,SecondarySizer);
    dialog.ShowModal();
    SaveEffectsFile();
}

void xLightsFrame::OnButton_Palette1Click(wxCommandEvent& event)
{
    OpenPaletteDialog(wxT("1"),wxT("2"),FlexGridSizer_Palette1,FlexGridSizer_Palette2);
}

void xLightsFrame::OnButton_Palette2Click(wxCommandEvent& event)
{
    OpenPaletteDialog(wxT("2"),wxT("1"),FlexGridSizer_Palette2,FlexGridSizer_Palette1);
}

void xLightsFrame::UpdateFont(wxTextCtrl* FontCtrl)
{
    wxFont oldfont,newfont;
    oldfont.SetNativeFontInfoUserDesc(FontCtrl->GetValue());
    newfont=wxGetFontFromUser(this,oldfont);
    if (newfont.IsOk())
    {
        wxString FontDesc=newfont.GetNativeFontInfoUserDesc();
        FontDesc.Replace(wxT(" unknown-90"),wxT(""));
        FontCtrl->SetValue(FontDesc);
    }
}

void xLightsFrame::OnButton_Text1_1_FontClick(wxCommandEvent& event)
{
    UpdateFont(TextCtrl_Text1_1_Font);
}


void xLightsFrame::OnButton_Text1_2_FontClick(wxCommandEvent& event)
{
    UpdateFont(TextCtrl_Text1_2_Font);
}

void xLightsFrame::OnButton_Text2_1_FontClick(wxCommandEvent& event)
{
    UpdateFont(TextCtrl_Text2_1_Font);
}


void xLightsFrame::OnButton_Text2_2_FontClick(wxCommandEvent& event)
{
    UpdateFont(TextCtrl_Text2_2_Font);
}

void xLightsFrame::OnButton_Pictures1_FilenameClick(wxCommandEvent& event)
{
    wxString filename = wxFileSelector( "Choose Image", CurrentDir, "", "", wxImage::GetImageExtWildcard(), wxFD_OPEN );
    if (!filename.IsEmpty()) TextCtrl_Pictures1_Filename->SetValue(filename);
}

void xLightsFrame::OnButton_Pictures2_FilenameClick(wxCommandEvent& event)
{
    wxString filename = wxFileSelector( "Choose Image", CurrentDir, "", "", wxImage::GetImageExtWildcard(), wxFD_OPEN );
    if (!filename.IsEmpty()) TextCtrl_Pictures2_Filename->SetValue(filename);
}

void xLightsFrame::DisplayXlightsFilename(const wxString& filename)
{
    xlightsFilename=filename;
    StaticTextSequenceFileName->SetLabel(filename);
}

void xLightsFrame::GetModelNames(wxArrayString& a)
{
    wxString name;
    for(wxXmlNode* e=ModelsNode->GetChildren(); e!=NULL; e=e->GetNext() )
    {
        if (e->GetName() == wxT("model"))
        {
            name=e->GetAttribute(wxT("name"));
            if (!name.IsEmpty())
            {
                a.Add(name);
            }
        }
    }
}

void xLightsFrame::GetGridColumnLabels(wxArrayString& a)
{
    int n=Grid1->GetNumberCols();
    for(int i=SEQ_STATIC_COLUMNS; i < n; i++)
    {
        a.Add(Grid1->GetColLabelValue(i));
    }
}

void xLightsFrame::ChooseModelsForSequence()
{
    if (SeqData.size() == 0)
    {
        wxMessageBox(wxT("You must open a sequence first!"), wxT("Error"));
        return;
    }
    SeqParmsDialog dialog(this);
    wxXmlNode* e;
    wxString name;
    int idx;

    // get list of models that are already in the grid
    wxArrayString labels;
    GetGridColumnLabels(labels);

    // populate the listbox with all models
    for(e=ModelsNode->GetChildren(); e!=NULL; e=e->GetNext() )
    {
        if (e->GetName() == wxT("model"))
        {
            name=e->GetAttribute(wxT("name"));
            // allow only models where MyDisplay is set?
            //if (!name.IsEmpty() && e->GetAttribute(wxT("MyDisplay"),wxT("0"))==wxT("1")) {
            if (!name.IsEmpty())
            {
                dialog.CheckListBox1->Append(name);
                idx=dialog.CheckListBox1->FindString(name);
                if (idx != wxNOT_FOUND && labels.Index(name,false) != wxNOT_FOUND)
                {
                    dialog.CheckListBox1->Check(idx,true);
                }
            }
        }
    }


    dialog.StaticText_Filename->SetLabel(xlightsFilename);
    if (dialog.ShowModal() != wxID_OK) return;

    // add checked models to grid

    size_t cnt = dialog.CheckListBox1->GetCount();
    for (size_t i=0; i < cnt; i++)
    {
        if (dialog.CheckListBox1->IsChecked(i))
        {
            name=dialog.CheckListBox1->GetString(i);
            idx=labels.Index(name,false);
            if (idx == wxNOT_FOUND)
            {
                // newly checked item, so add it
                Grid1->AppendCols();
                int colnum=Grid1->GetNumberCols()-1;
                Grid1->SetColLabelValue(colnum,name);

                for(int j = 0; j < Grid1->GetNumberRows(); j++)
                {
                    Grid1->SetCellOverflow(j,colnum, false);
                    Grid1->SetReadOnly(j,colnum,false);
                }
            }
            else
            {
                // item already exists
                labels[idx].Clear();
            }
        }
    }

    // any non-empty entries in labels represent items that were unchecked - so delete them from grid
    for(idx=labels.GetCount()-1; idx >= 0; idx--)
    {
        if (!labels[idx].IsEmpty())
        {
            Grid1->DeleteCols(idx+SEQ_STATIC_COLUMNS);
        }
    }
    EnableSequenceControls(true);
}


void xLightsFrame::OnButton_ChannelMapClick(wxCommandEvent& event)
{
    if (SeqData.size() == 0)
    {
        wxMessageBox(wxT("You must open a sequence first!"), wxT("Error"));
        return;
    }
    ChannelMapDialog dialog(this);
    dialog.SpinCtrlBaseChannel->SetValue(SeqBaseChannel);
    dialog.CheckBox_EnableBasic->SetValue(SeqChanCtrlBasic);
    dialog.CheckBox_EnableColor->SetValue(SeqChanCtrlColor);
    dialog.SetNetInfo(&NetInfo);
    if (dialog.ShowModal() != wxID_OK) return;
    SeqBaseChannel=dialog.SpinCtrlBaseChannel->GetValue();
    SeqChanCtrlBasic=dialog.CheckBox_EnableBasic->GetValue();
    SeqChanCtrlColor=dialog.CheckBox_EnableColor->GetValue();
}

#include <wx/textfile.h>
#include <wx/string.h>
#include <wx/tokenzr.h>

wxString insert_missing(wxString str,wxString missing_array)
{
    int pos;
    wxStringTokenizer tkz(missing_array, wxT("|"));
    wxString replacement;
    wxString token1 = tkz.GetNextToken(); // get first two dummy tokens out
    wxString token2 = tkz.GetNextToken();
    while ( tkz.HasMoreTokens() )
    {
        token1 = tkz.GetNextToken();
        token2 = tkz.GetNextToken();
        pos=str.find(token1,0);
        replacement = wxT(",") + token2 + wxT("</td>");
        if(pos<=0) str.Replace(wxT("</td>"),replacement);

    }
    return str;
}

void fix_version_differences(wxString file)
{
    wxString        str,fileout;
    wxTextFile      tfile;
    wxFile f;
    bool modified=false;
    fileout = file + ".out";
// open the file
    wxString missing = "xdummy|xdummy";
    wxString replace_str = "xdummy|xdummy";
    wxString Text1   = "xdummy|xdummy";
    wxString Text2   = "xdummy|xdummy";
    wxString Meteors1 = "xdummy|xdummy";
    wxString Meteors2 = "xdummy|xdummy";
    wxString Fire1   = "xdummy|xdummy";
    wxString Fire2   = "xdummy|xdummy";
    //
    //
    //  list all new tags that might have occured in previous versions
    //  list is pair. first token is what to search for, if it is missing, then put in 2nd token into xml string
    //
    missing = missing + wxT("|ID_SLIDER_Brightness|ID_SLIDER_Brightness=100");
    missing = missing + wxT("|ID_SLIDER_Contrast|ID_SLIDER_Contrast=0");
    //
    Meteors1 = Meteors1 + wxT("|ID_CHECKBOX_Meteors1_FallUp|ID_CHECKBOX_Meteors1_FallUp=0");
    Meteors2 = Meteors2 + wxT("|ID_CHECKBOX_Meteors2_FallUp|ID_CHECKBOX_Meteors2_FallUp=0");
    Meteors1 = Meteors1 + wxT("|ID_CHOICE_Meteors1_Effect|ID_CHOICE_Meteors1_Effect=Meteor");
    Meteors2 = Meteors2 + wxT("|ID_CHOICE_Meteors2_Effect|ID_CHOICE_Meteors2_Effect=Meteor");
    Meteors1 = Meteors1 + wxT("|ID_SLIDER_Meteors1_Swirl_Intensity|ID_SLIDER_Meteors1_Swirl_Intensity=10");
    Meteors2 = Meteors2 + wxT("|ID_SLIDER_Meteors2_Swirl_Intensity|ID_SLIDER_Meteors2_Swirl_Intensity=10");

    Fire1 = Fire1 + wxT("|ID_SLIDER_Fire1_HueShift|ID_SLIDER_Fire1_HueShift=0");
    Fire2 = Fire2 + wxT("|ID_SLIDER_Fire2_HueShift|ID_SLIDER_Fire2_HueShift=0");
    Fire1 = Fire1 + wxT("|ID_CHECKBOX_Fire1_GrowFire|ID_CHECKBOX_Fire1_GrowFire=0");
    Fire2 = Fire2 + wxT("|ID_CHECKBOX_Fire2_GrowFire|ID_CHECKBOX_Fire2_GrowFire=0");


    // Lots of variables to check for  text effect
    Text1 = Text1 + wxT("|ID_TEXTCTRL_Text1_1_Font|ID_TEXTCTRL_Text1_1_Font=");
    Text1 = Text1 + wxT("|ID_CHOICE_Text1_1_Dir|ID_CHOICE_Text1_1_Dir=left");
    Text1 = Text1 + wxT("|ID_SLIDER_Text1_1_Position|ID_SLIDER_Text1_1_Position=50");
    Text1 = Text1 + wxT("|ID_SLIDER_Text1_1_TextRotation|ID_SLIDER_Text1_1_TextRotation=0");
    Text1 = Text1 + wxT("|ID_CHECKBOX_Text1_COUNTDOWN1|ID_CHECKBOX_Text1_COUNTDOWN1=0");
    Text1 = Text1 + wxT("|ID_TEXTCTRL_Text1_2_Font|ID_TEXTCTRL_Text1_2_Font=");
    Text1 = Text1 + wxT("|ID_CHOICE_Text1_2_Dir|ID_CHOICE_Text1_2_Dir=left");
    Text1 = Text1 + wxT("|ID_SLIDER_Text1_2_Position|ID_SLIDER_Text1_2_Position=50");
    Text1 = Text1 + wxT("|ID_SLIDER_Text1_2_TextRotation|ID_SLIDER_Text1_2_TextRotation=0");
    Text1 = Text1 + wxT("|ID_CHECKBOX_Text1_COUNTDOWN2|ID_CHECKBOX_Text1_COUNTDOWN2=0");

    //
    Text2 = Text2 + wxT("|ID_TEXTCTRL_Text2_1_Font|ID_TEXTCTRL_Text2_1_Font=");
    Text2 = Text2 + wxT("|ID_CHOICE_Text2_1_Dir|ID_CHOICE_Text2_1_Dir=left");
    Text2 = Text2 + wxT("|ID_SLIDER_Text2_1_Position|ID_SLIDER_Text2_1_Position=50");
    Text2 = Text2 + wxT("|ID_SLIDER_Text2_1_TextRotation|ID_SLIDER_Text2_1_TextRotation=0");
    Text2 = Text2 + wxT("|ID_CHECKBOX_Text2_COUNTDOWN1|ID_CHECKBOX_Text2_COUNTDOWN1=0");
    Text2 = Text2 + wxT("|ID_TEXTCTRL_Text2_2_Font|ID_TEXTCTRL_Text2_2_Font=");
    Text2 = Text2 + wxT("|ID_CHOICE_Text2_2_Dir|ID_CHOICE_Text2_2_Dir=left");
    Text2 = Text2 + wxT("|ID_SLIDER_Text2_2_Position|ID_SLIDER_Text2_2_Position=50");
    Text2 = Text2 + wxT("|ID_SLIDER_Text2_2_TextRotation|ID_SLIDER_Text2_2_TextRotation=0");
    Text2 = Text2 + wxT("|ID_CHECKBOX_Text2_COUNTDOWN2|ID_CHECKBOX_Text2_COUNTDOWN2=0");

    replace_str = replace_str + wxT("|ID_BUTTON_Palette1_1|E1_BUTTON_Palette1");
    replace_str = replace_str + wxT("|ID_BUTTON_Palette1_2|E1_BUTTON_Palette2");
    replace_str = replace_str + wxT("|ID_BUTTON_Palette1_3|E1_BUTTON_Palette3");
    replace_str = replace_str + wxT("|ID_BUTTON_Palette1_4|E1_BUTTON_Palette4");
    replace_str = replace_str + wxT("|ID_BUTTON_Palette1_5|E1_BUTTON_Palette5");
    replace_str = replace_str + wxT("|ID_BUTTON_Palette1_6|E1_BUTTON_Palette6");
    replace_str = replace_str + wxT("|ID_BUTTON_Palette2_1|E2_BUTTON_Palette1");
    replace_str = replace_str + wxT("|ID_BUTTON_Palette2_2|E2_BUTTON_Palette2");
    replace_str = replace_str + wxT("|ID_BUTTON_Palette2_3|E2_BUTTON_Palette3");
    replace_str = replace_str + wxT("|ID_BUTTON_Palette2_4|E2_BUTTON_Palette4");
    replace_str = replace_str + wxT("|ID_BUTTON_Palette2_5|E2_BUTTON_Palette5");
    replace_str = replace_str + wxT("|ID_BUTTON_Palette2_6|E2_BUTTON_Palette6");
    replace_str = replace_str + wxT("|ID_CHECKBOX_Bars1_3D|E1_CHECKBOX_Bars_3D");
    replace_str = replace_str + wxT("|ID_CHECKBOX_Bars1_Highlight|E1_CHECKBOX_Bars_Highlight");
    replace_str = replace_str + wxT("|ID_CHECKBOX_Bars2_3D|E2_CHECKBOX_Bars_3D");
    replace_str = replace_str + wxT("|ID_CHECKBOX_Bars2_Highlight|E2_CHECKBOX_Bars_Highlight");
    replace_str = replace_str + wxT("|ID_CHECKBOX_Circles1_Bounce|E1_CHECKBOX_Circles_Bounce");
    replace_str = replace_str + wxT("|ID_CHECKBOX_Circles1_Collide|E1_CHECKBOX_Circles_Collide");
    replace_str = replace_str + wxT("|ID_CHECKBOX_Circles1_Radial|E1_CHECKBOX_Circles_Radial");
    replace_str = replace_str + wxT("|ID_CHECKBOX_Circles1_Random_m|E1_CHECKBOX_Circles_Random_m");
    replace_str = replace_str + wxT("|ID_CHECKBOX_Circles2_Bounce|E2_CHECKBOX_Circles_Bounce");
    replace_str = replace_str + wxT("|ID_CHECKBOX_Circles2_Collide|E2_CHECKBOX_Circles_Collide");
    replace_str = replace_str + wxT("|ID_CHECKBOX_Circles2_Radial|E2_CHECKBOX_Circles_Radial");
    replace_str = replace_str + wxT("|ID_CHECKBOX_Circles2_Random_m|E2_CHECKBOX_Circles_Random_m");
    replace_str = replace_str + wxT("|ID_CHECKBOX_ColorWash1_HFade|E1_CHECKBOX_ColorWash_HFade");
    replace_str = replace_str + wxT("|ID_CHECKBOX_ColorWash1_VFade|E1_CHECKBOX_ColorWash_VFade");
    replace_str = replace_str + wxT("|ID_CHECKBOX_ColorWash2_HFade|E2_CHECKBOX_ColorWash_HFade");
    replace_str = replace_str + wxT("|ID_CHECKBOX_ColorWash2_VFade|E2_CHECKBOX_ColorWash_VFade");
    replace_str = replace_str + wxT("|ID_CHECKBOX_Fire1_GrowFire|E1_CHECKBOX_Fire_GrowFire");
    replace_str = replace_str + wxT("|ID_CHECKBOX_Fire2_GrowFire|E2_CHECKBOX_Fire_GrowFire");
    replace_str = replace_str + wxT("|ID_CHECKBOX_Meteors1_FallUp|E1_CHECKBOX_Meteors_FallUp");
    replace_str = replace_str + wxT("|ID_CHECKBOX_Meteors2_FallUp|E2_CHECKBOX_Meteors_FallUp");
    replace_str = replace_str + wxT("|ID_CHECKBOX_Palette1_1|E1_CHECKBOX_Palette1");
    replace_str = replace_str + wxT("|ID_CHECKBOX_Palette1_2|E1_CHECKBOX_Palette2");
    replace_str = replace_str + wxT("|ID_CHECKBOX_Palette1_3|E1_CHECKBOX_Palette3");
    replace_str = replace_str + wxT("|ID_CHECKBOX_Palette1_4|E1_CHECKBOX_Palette4");
    replace_str = replace_str + wxT("|ID_CHECKBOX_Palette1_5|E1_CHECKBOX_Palette5");
    replace_str = replace_str + wxT("|ID_CHECKBOX_Palette1_6|E1_CHECKBOX_Palette6");
    replace_str = replace_str + wxT("|ID_CHECKBOX_Palette2_1|E2_CHECKBOX_Palette1");
    replace_str = replace_str + wxT("|ID_CHECKBOX_Palette2_2|E2_CHECKBOX_Palette2");
    replace_str = replace_str + wxT("|ID_CHECKBOX_Palette2_3|E2_CHECKBOX_Palette3");
    replace_str = replace_str + wxT("|ID_CHECKBOX_Palette2_4|E2_CHECKBOX_Palette4");
    replace_str = replace_str + wxT("|ID_CHECKBOX_Palette2_5|E2_CHECKBOX_Palette5");
    replace_str = replace_str + wxT("|ID_CHECKBOX_Palette2_6|E2_CHECKBOX_Palette6");
    replace_str = replace_str + wxT("|ID_CHECKBOX_Spirals1_3D|E1_CHECKBOX_Spirals_3D");
    replace_str = replace_str + wxT("|ID_CHECKBOX_Spirals1_Blend|E1_CHECKBOX_Spirals_Blend");
    replace_str = replace_str + wxT("|ID_CHECKBOX_Spirals2_3D|E2_CHECKBOX_Spirals_3D");
    replace_str = replace_str + wxT("|ID_CHECKBOX_Spirals2_Blend|E2_CHECKBOX_Spirals_Blend");
    replace_str = replace_str + wxT("|ID_CHECKBOX_Spirograph1_Animate|E1_CHECKBOX_Spirograph_Animate");
    replace_str = replace_str + wxT("|ID_CHECKBOX_Spirograph2_Animate|E2_CHECKBOX_Spirograph_Animate");
    replace_str = replace_str + wxT("|ID_CHECKBOX_Twinkle1_Strobe|E1_CHECKBOX_Twinkle_Strobe");
    replace_str = replace_str + wxT("|ID_CHECKBOX_Twinkle2_Strobe|E2_CHECKBOX_Twinkle_Strobe");
    replace_str = replace_str + wxT("|ID_CHOICE_Bars1_Direction|E1_CHOICE_Bars_Direction");
    replace_str = replace_str + wxT("|ID_CHOICE_Bars2_Direction|E2_CHOICE_Bars_Direction");
    replace_str = replace_str + wxT("|ID_CHOICE_Butterfly1_Colors|E1_CHOICE_Butterfly_Colors");
    replace_str = replace_str + wxT("|ID_CHOICE_Butterfly2_Colors|E2_CHOICE_Butterfly_Colors");
    replace_str = replace_str + wxT("|ID_CHOICE_LayerMethod|ID_CHOICE_LayerMethod");
    replace_str = replace_str + wxT("|ID_CHOICE_Meteors1_Effect|E1_CHOICE_Meteors_Effect");
    replace_str = replace_str + wxT("|ID_CHOICE_Meteors1_Type|E1_CHOICE_Meteors_Type");
    replace_str = replace_str + wxT("|ID_CHOICE_Meteors2_Effect|E2_CHOICE_Meteors_Effect");
    replace_str = replace_str + wxT("|ID_CHOICE_Meteors2_Type|E2_CHOICE_Meteors_Type");
    replace_str = replace_str + wxT("|ID_CHOICE_Pictures1_Direction|E1_CHOICE_Pictures_Direction");
    replace_str = replace_str + wxT("|ID_CHOICE_Pictures2_Direction|E2_CHOICE_Pictures_Direction");
    replace_str = replace_str + wxT("|ID_CHOICE_Text1_1_Count|E1_CHOICE_Text_Count1");
    replace_str = replace_str + wxT("|ID_CHOICE_Text1_1_Dir|E1_CHOICE_Text_Dir1");
    replace_str = replace_str + wxT("|ID_CHOICE_Text1_1_Effect|E1_CHOICE_Text_Effect1");
    replace_str = replace_str + wxT("|ID_CHOICE_Text1_2_Count|E1_CHOICE_Text_Count2");
    replace_str = replace_str + wxT("|ID_CHOICE_Text1_2_Dir|E1_CHOICE_Text_Dir2");
    replace_str = replace_str + wxT("|ID_CHOICE_Text1_2_Effect|E1_CHOICE_Text_Effect2");
    replace_str = replace_str + wxT("|ID_CHOICE_Text2_1_Count|E2_CHOICE_Text_Count1");
    replace_str = replace_str + wxT("|ID_CHOICE_Text2_1_Dir|E2_CHOICE_Text_Dir1");
    replace_str = replace_str + wxT("|ID_CHOICE_Text2_1_Effect|E2_CHOICE_Text_Effect1");
    replace_str = replace_str + wxT("|ID_CHOICE_Text2_2_Count|E2_CHOICE_Text_Count2");
    replace_str = replace_str + wxT("|ID_CHOICE_Text2_2_Dir|E2_CHOICE_Text_Dir2");
    replace_str = replace_str + wxT("|ID_CHOICE_Text2_2_Effect|E2_CHOICE_Text_Effect2");
    replace_str = replace_str + wxT("|ID_SLIDER_Bars1_BarCount|E1_SLIDER_Bars_BarCount");
    replace_str = replace_str + wxT("|ID_SLIDER_Bars2_BarCount|E2_SLIDER_Bars_BarCount");
    replace_str = replace_str + wxT("|ID_SLIDER_Brightness|ID_SLIDER_Brightness");
    replace_str = replace_str + wxT("|ID_SLIDER_Butterfly1_Chunks|E1_SLIDER_Butterfly_Chunks");
    replace_str = replace_str + wxT("|ID_SLIDER_Butterfly1_Skip|E1_SLIDER_Butterfly_Skip");
    replace_str = replace_str + wxT("|ID_SLIDER_Butterfly1_Style|E1_SLIDER_Butterfly_Style");
    replace_str = replace_str + wxT("|ID_SLIDER_Butterfly2_Chunks|E2_SLIDER_Butterfly_Chunks");
    replace_str = replace_str + wxT("|ID_SLIDER_Butterfly2_Skip|E2_SLIDER_Butterfly_Skip");
    replace_str = replace_str + wxT("|ID_SLIDER_Butterfly2_Style|E2_SLIDER_Butterfly_Style");
    replace_str = replace_str + wxT("|ID_SLIDER_Circles1_Count|E1_SLIDER_Circles_Count");
    replace_str = replace_str + wxT("|ID_SLIDER_Circles1_Size|E1_SLIDER_Circles_Size");
    replace_str = replace_str + wxT("|ID_SLIDER_Circles2|E2_SLIDER_Circles");
    replace_str = replace_str + wxT("|ID_SLIDER_Circles2_count|E2_SLIDER_Circles_count");
    replace_str = replace_str + wxT("|ID_SLIDER_ColorWash1_Count|E1_SLIDER_ColorWash_Count");
    replace_str = replace_str + wxT("|ID_SLIDER_ColorWash2_Count|E2_SLIDER_ColorWash_Count");
    replace_str = replace_str + wxT("|ID_SLIDER_Contrast|ID_SLIDER_Contrast");
    replace_str = replace_str + wxT("|ID_SLIDER_Fire1_Height|E1_SLIDER_Fire_Height");
    replace_str = replace_str + wxT("|ID_SLIDER_Fire1_HueShift|E1_SLIDER_Fire_HueShift");
    replace_str = replace_str + wxT("|ID_SLIDER_Fire2_Height|E2_SLIDER_Fire_Height");
    replace_str = replace_str + wxT("|ID_SLIDER_Fire2_HueShift|E2_SLIDER_Fire_HueShift");
    replace_str = replace_str + wxT("|ID_SLIDER_Fireworks1_Count|E1_SLIDER_Fireworks_Count");
    replace_str = replace_str + wxT("|ID_SLIDER_Fireworks1_Fade|E1_SLIDER_Fireworks_Fade");
    replace_str = replace_str + wxT("|ID_SLIDER_Fireworks1_Number_Explosions|E1_SLIDER_Fireworks_Number_Explosions");
    replace_str = replace_str + wxT("|ID_SLIDER_Fireworks1_Velocity|E1_SLIDER_Fireworks_Velocity");
    replace_str = replace_str + wxT("|ID_SLIDER_Fireworks2_Count|E2_SLIDER_Fireworks_Count");
    replace_str = replace_str + wxT("|ID_SLIDER_Fireworks2_Fade|E2_SLIDER_Fireworks_Fade");
    replace_str = replace_str + wxT("|ID_SLIDER_Fireworks2_Number_Explosions|E2_SLIDER_Fireworks_Number_Explosions");
    replace_str = replace_str + wxT("|ID_SLIDER_Fireworks2_Velocity|E2_SLIDER_Fireworks_Velocity");
    replace_str = replace_str + wxT("|ID_SLIDER_Garlands1_Spacing|E1_SLIDER_Garlands_Spacing");
    replace_str = replace_str + wxT("|ID_SLIDER_Garlands1_Type|E1_SLIDER_Garlands_Type");
    replace_str = replace_str + wxT("|ID_SLIDER_Garlands2_Spacing|E2_SLIDER_Garlands_Spacing");
    replace_str = replace_str + wxT("|ID_SLIDER_Garlands2_Type|E2_SLIDER_Garlands_Type");
    replace_str = replace_str + wxT("|ID_SLIDER_Life1_Count|E1_SLIDER_Life_Count");
    replace_str = replace_str + wxT("|ID_SLIDER_Life1_Seed|E1_SLIDER_Life_Seed");
    replace_str = replace_str + wxT("|ID_SLIDER_Life2_Count|E2_SLIDER_Life_Count");
    replace_str = replace_str + wxT("|ID_SLIDER_Life2_Seed|E2_SLIDER_Life_Seed");
    replace_str = replace_str + wxT("|ID_SLIDER_Meteors1_Count|E1_SLIDER_Meteors_Count");
    replace_str = replace_str + wxT("|ID_SLIDER_Meteors1_Length|E1_SLIDER_Meteors_Length");
    replace_str = replace_str + wxT("|ID_SLIDER_Meteors1_Swirl_Intensity|E1_SLIDER_Meteors_Swirl_Intensity");
    replace_str = replace_str + wxT("|ID_SLIDER_Meteors2_Count|E2_SLIDER_Meteors_Count");
    replace_str = replace_str + wxT("|ID_SLIDER_Meteors2_Length|E2_SLIDER_Meteors_Length");
    replace_str = replace_str + wxT("|ID_SLIDER_Meteors2_Swirl_Intensity|E2_SLIDER_Meteors_Swirl_Intensity");
    replace_str = replace_str + wxT("|ID_SLIDER_Piano1_Keyboard|E1_SLIDER_Piano_Keyboard");
    replace_str = replace_str + wxT("|ID_SLIDER_Piano2_Keyboard|E2_SLIDER_Piano_Keyboard");
    replace_str = replace_str + wxT("|ID_SLIDER_Pictures1_GifSpeed|E1_SLIDER_Pictures_GifSpeed");
    replace_str = replace_str + wxT("|ID_SLIDER_Pictures2_GifSpeed|E2_SLIDER_Pictures_GifSpeed");
    replace_str = replace_str + wxT("|ID_SLIDER_Snowflakes1_Count|E1_SLIDER_Snowflakes_Count");
    replace_str = replace_str + wxT("|ID_SLIDER_Snowflakes1_Type|E1_SLIDER_Snowflakes_Type");
    replace_str = replace_str + wxT("|ID_SLIDER_Snowflakes2_Count|E2_SLIDER_Snowflakes_Count");
    replace_str = replace_str + wxT("|ID_SLIDER_Snowflakes2_Type|E2_SLIDER_Snowflakes_Type");
    replace_str = replace_str + wxT("|ID_SLIDER_Snowstorm1_Count|E1_SLIDER_Snowstorm_Count");
    replace_str = replace_str + wxT("|ID_SLIDER_Snowstorm1_Length|E1_SLIDER_Snowstorm_Length");
    replace_str = replace_str + wxT("|ID_SLIDER_Snowstorm2_Count|E2_SLIDER_Snowstorm_Count");
    replace_str = replace_str + wxT("|ID_SLIDER_Snowstorm2_Length|E2_SLIDER_Snowstorm_Length");
    replace_str = replace_str + wxT("|ID_SLIDER_SparkleFrequency|ID_SLIDER_SparkleFrequency");
    replace_str = replace_str + wxT("|ID_SLIDER_Speed1|E1_SLIDER_Speed");
    replace_str = replace_str + wxT("|ID_SLIDER_Speed2|E2_SLIDER_Speed");
    replace_str = replace_str + wxT("|ID_SLIDER_Spirals1_Count|E1_SLIDER_Spirals_Count");
    replace_str = replace_str + wxT("|ID_SLIDER_Spirals1_Direction|E1_SLIDER_Spirals_Direction");
    replace_str = replace_str + wxT("|ID_SLIDER_Spirals1_Rotation|E1_SLIDER_Spirals_Rotation");
    replace_str = replace_str + wxT("|ID_SLIDER_Spirals1_Thickness|E1_SLIDER_Spirals_Thickness");
    replace_str = replace_str + wxT("|ID_SLIDER_Spirals2_Count|E2_SLIDER_Spirals_Count");
    replace_str = replace_str + wxT("|ID_SLIDER_Spirals2_Direction|E2_SLIDER_Spirals_Direction");
    replace_str = replace_str + wxT("|ID_SLIDER_Spirals2_Rotation|E2_SLIDER_Spirals_Rotation");
    replace_str = replace_str + wxT("|ID_SLIDER_Spirals2_Thickness|E2_SLIDER_Spirals_Thickness");
    replace_str = replace_str + wxT("|ID_SLIDER_Spirograph1_d|E1_SLIDER_Spirograph_d");
    replace_str = replace_str + wxT("|ID_SLIDER_Spirograph1_R|E1_SLIDER_Spirograph_R");
    replace_str = replace_str + wxT("|ID_SLIDER_Spirograph1_r|E1_SLIDER_Spirograph_r");
    replace_str = replace_str + wxT("|ID_SLIDER_Spirograph2_d|E2_SLIDER_Spirograph_d");
    replace_str = replace_str + wxT("|ID_SLIDER_Spirograph2_R|E2_SLIDER_Spirograph_R");
    replace_str = replace_str + wxT("|ID_SLIDER_Spirograph2_r|E2_SLIDER_Spirograph_r");
    replace_str = replace_str + wxT("|ID_SLIDER_Text1_1_Position|E1_SLIDER_Text_Position1");
    replace_str = replace_str + wxT("|ID_SLIDER_Text1_2_Position|E1_SLIDER_Text_Position2");
    replace_str = replace_str + wxT("|ID_SLIDER_Text2_1_Position|E2_SLIDER_Text_Position1");
    replace_str = replace_str + wxT("|ID_SLIDER_Text2_2_Position|E2_SLIDER_Text_Position2");
    replace_str = replace_str + wxT("|ID_SLIDER_Tree1_Branches|E1_SLIDER_Tree_Branches");
    replace_str = replace_str + wxT("|ID_SLIDER_Tree2_Branches|E2_SLIDER_Tree_Branches");
    replace_str = replace_str + wxT("|ID_SLIDER_Twinkle1_Count|E1_SLIDER_Twinkle_Count");
    replace_str = replace_str + wxT("|ID_SLIDER_Twinkle1_Steps|E1_SLIDER_Twinkle_Steps");
    replace_str = replace_str + wxT("|ID_SLIDER_Twinkle2_Count|E2_SLIDER_Twinkle_Count");
    replace_str = replace_str + wxT("|ID_SLIDER_Twinkle2_Steps|E2_SLIDER_Twinkle_Steps");
    replace_str = replace_str + wxT("|ID_TEXTCTRL_Pictures1_Filename|E1_TEXTCTRL_Pictures_Filename");
    replace_str = replace_str + wxT("|ID_TEXTCTRL_Pictures2_Filename|E2_TEXTCTRL_Pictures_Filename");
    replace_str = replace_str + wxT("|ID_TEXTCTRL_Text1_1_Font|E1_TEXTCTRL_Text_Font1");
    replace_str = replace_str + wxT("|ID_TEXTCTRL_Text1_2_Font|E1_TEXTCTRL_Text_Font2");
    replace_str = replace_str + wxT("|ID_TEXTCTRL_Text1_Line1|E1_TEXTCTRL_Text_Line1");
    replace_str = replace_str + wxT("|ID_TEXTCTRL_Text1_Line2|E1_TEXTCTRL_Text_Line2");
    replace_str = replace_str + wxT("|ID_TEXTCTRL_Text2_1_Font|E2_TEXTCTRL_Text_Font1");
    replace_str = replace_str + wxT("|ID_TEXTCTRL_Text2_2_Font|E2_TEXTCTRL_Text_Font2");
    replace_str = replace_str + wxT("|ID_TEXTCTRL_Text2_Line1|E2_TEXTCTRL_Text_Line1");
    replace_str = replace_str + wxT("|ID_TEXTCTRL_Text2_Line2|E2_TEXTCTRL_Text_Line2");



    if (!f.Create(fileout,true))
    {
        return;
    }

    tfile.Open(file); // open input file
// read the first line
    str =  tfile.GetFirstLine() + "\n";


    f.Write(str);
    int p,pos,pos_ID_SLIDER_Brightness,pos_ID_SLIDER_Contrast,pos_SLIDER_Slider,pos_ID_TEXTCTRL4;

// read all lines one by one
// until the end of the file
    while(!tfile.Eof())
    {
        str = tfile.GetNextLine();

        pos=str.find("ID_SLIDER",0); // is this line a Effect?
        if(pos>0) // are we on the xml line containg the effect?
        {
            //  Yes

            //  do we have the bad SILDER_slider token?
            pos_SLIDER_Slider=str.find("SLIDER_Slider",0);
            if(pos_SLIDER_Slider>0) // if we have SLIDER_Slider bad text,
            {
                modified=true;  // yes,fix it
                str.Replace(wxT("SLIDER_Slider"),wxT("SLIDER"));
            }

// do we have the old text1 font token?
            pos_ID_TEXTCTRL4=str.find("ID_TEXTCTRL4",0);
            if(pos_ID_TEXTCTRL4>0) // if we have ID_TEXTCTRL4 bad text,
            {
                modified=true;  // yes,fix it
                str.Replace(wxT("ID_TEXTCTRL4"),wxT("ID_TEXTCTRL_Text1_1_Font"));
            }

//  now look to fill in any missing tokens
            p=str.find("ID_SLIDER",0);
            if(p>0) // Look for lines that should have brightness and contrast, in other words all
            {
                modified=true;
                str=insert_missing(str,missing);
            }

            p=str.find("ID_TEXTCTRL_Text1_Line1",0);
            if(p>0) // Is this a text 1 line?
            {
                modified=true;
                str=insert_missing(str,Text1);
            }
            p=str.find("ID_TEXTCTRL_Text2_Line1",0);
            if(p>0) // is this a text 2 line?
            {
                modified=true;
                str=insert_missing(str,Text2);
            }

            p=str.find("ID_CHOICE_Meteors1",0);
            if(p>0) // is there a meteors 1 effect on this line?
            {
                modified=true;
                str=insert_missing(str,Meteors1); // fix any missing values
            }
            p=str.find("ID_CHOICE_Meteors2",0);
            if(p>0) // is there a meteors 1 effect on this line?
            {
                modified=true;
                str=insert_missing(str,Meteors2);
            }

            p=str.find("ID_CHOICE_Fire11",0);
            if(p>0) // is there a meteors 1 effect on this line?
            {
                modified=true;
                str=insert_missing(str,Fire1); // fix any missing values
            }
            p=str.find("ID_CHOICE_Fire2",0);
            if(p>0) // is there a meteors 1 effect on this line?
            {
                modified=true;
                str=insert_missing(str,Fire2); // fix any missing values
            }
        }
        str = str + "\n";
        f.Write(str); // placeholder, do whatever you want with the string
    }
    tfile.Close();
    f.Close();
    if(modified) wxCopyFile(fileout,file,true); // if we modified the file, copy over it
    wxRemoveFile(fileout); // get rid of temporary file
}

void xLightsFrame::ProcessAudacityTimingFile(const wxString& filename)
{
    wxTextFile f;
    wxString line;

    double timeMark;
    int spacePos, r;

    if (!f.Open(filename.c_str()))
    {
        //Add error dialog if open file failed
        return;
    }
    for(r=0, line = f.GetFirstLine(); !f.Eof(); line = f.GetNextLine(), r++)
    {
        wxStringTokenizer tkz(line, wxT("\t"));
        wxString token = tkz.GetNextToken();

        Grid1->AppendRows();
        Grid1->SetCellValue(r,0,token);

    }
}

void xLightsFrame::ImportAudacityTimings()
{
    wxFileDialog* OpenDialog = new wxFileDialog(
        this, _("Choose Audacity timing file"), CurrentDir, wxEmptyString,
        _("Text files (*.txt)|*.txt"),		wxFD_OPEN, wxDefaultPosition);
    wxString fName;

    if (OpenDialog->ShowModal() == wxID_OK)
    {
        fName =	OpenDialog->GetPath();
        ProcessAudacityTimingFile(fName);
    }
    else
    {

    }

    // Clean up after ourselves
    OpenDialog->Destroy();
}

void xLightsFrame::ProcessxLightsXMLTimingsFile(const wxString& filename)
{

}

void xLightsFrame::ImportxLightsXMLTimings()
{
    wxFileDialog* OpenDialog = new wxFileDialog(
        this, _("Choose Audacity timing file"), CurrentDir, wxEmptyString,
        _("Text files (*.xml)|*.xml"),		wxFD_OPEN, wxDefaultPosition);
    wxString fName;

    if (OpenDialog->ShowModal() == wxID_OK)
    {
        fName =	OpenDialog->GetPath();
        SeqLoadXlightsFile(fName);
    }
    else
    {

    }

    // Clean up after ourselves
    OpenDialog->Destroy();

}
void xLightsFrame::SeqLoadXlightsXSEQ(const wxString& filename)
{
    // read xlights file
    ReadXlightsFile(filename);
    DisplayXlightsFilename(filename);
    SeqBaseChannel=1;
    SeqChanCtrlBasic=false;
    SeqChanCtrlColor=false;
}

void xLightsFrame::SeqLoadXlightsFile(const wxString& filename)
{
    wxString tmpStr;
    // read xml sequence info
    wxFileName FileObj(filename);
    FileObj.SetExt("xml");
    SeqXmlFileName=FileObj.GetFullPath();
    int gridCol;
    if (!FileObj.FileExists())
    {
        ChooseModelsForSequence();
        return;
    }

    // read xml
    //  first fix any version specific changes
    fix_version_differences(SeqXmlFileName);


    wxXmlDocument doc;
    if (!doc.Load(SeqXmlFileName))
    {
        wxMessageBox(_("Error loading: ")+SeqXmlFileName);
        return;
    }
    wxXmlNode* root=doc.GetRoot();
    wxString tempstr=root->GetAttribute(wxT("BaseChannel"), wxT("1"));
    tempstr.ToLong(&SeqBaseChannel);
    tempstr=root->GetAttribute(wxT("ChanCtrlBasic"), wxT("0"));
    SeqChanCtrlBasic=tempstr!=wxT("0");
    tempstr=root->GetAttribute(wxT("ChanCtrlColor"), wxT("0"));
    SeqChanCtrlColor=tempstr!=wxT("0");

    wxXmlNode *tr, *td;
    wxString ColName;
    wxArrayInt DeleteCols;
    wxArrayString ModelNames;
    GetModelNames(ModelNames);
    SeqElementMismatchDialog dialog(this);
    dialog.ChoiceModels->Set(ModelNames);
    if (ModelNames.Count() > 0) dialog.ChoiceModels->SetSelection(0);
    int r,c; // row 0=heading, >=1 are data rows
    for(tr=root->GetChildren(), r=0; tr!=NULL; tr=tr->GetNext(), r++ )
    {
        if (tr->GetName() != wxT("tr")) continue;
        if (r > 0)
        {
            Grid1->AppendRows();
        }
        for(td=tr->GetChildren(), c=0, gridCol=0; td!=NULL; td=td->GetNext(), c++ )
        {
            if (td->GetName() != wxT("td")) continue;
            if (r==0)
            {
                if (c >= SEQ_STATIC_COLUMNS)
                {
                    ColName=td->GetNodeContent();
                    if (ModelNames.Index(ColName) == wxNOT_FOUND)
                    {
                        dialog.StaticTextMessage->SetLabel(wxT("Element '")+ColName+wxT("'\ndoes not exist in your list of models"));
                        dialog.Fit();
                        dialog.ShowModal();
                        if (dialog.RadioButtonAdd->GetValue())
                        {
                        }
                        else if (dialog.RadioButtonDelete->GetValue())
                        {
                            DeleteCols.Add(c);
                        }
                        else
                        {
                            // rename
                            Grid1->AppendCols();
                            Grid1->SetColLabelValue(Grid1->GetNumberCols()-1, dialog.ChoiceModels->GetStringSelection());
                        }
                    }
                    else
                    {
                        Grid1->AppendCols();
                        Grid1->SetColLabelValue(Grid1->GetNumberCols()-1, ColName);
                    }
                }
            }
            else if (DeleteCols.Index(c) == wxNOT_FOUND)
            {

                Grid1->SetCellValue(r-1,gridCol,td->GetNodeContent());
                if(td->GetAttribute(wxT("Protected"),&tmpStr) && tmpStr == wxT("1"))
                {
                    Grid1->SetCellTextColour(r-1, gridCol, *wxBLUE);
                }
                Grid1->SetCellOverflow(r-1,gridCol, false);
                Grid1->SetReadOnly(r-1,gridCol,false);
                gridCol++; //c does not work here since it is following the columns in the input file not the columns in the grid

            }
        }
    }
    EnableSequenceControls(true);
}

void xLightsFrame::OnBitmapButtonOpenSeqClick(wxCommandEvent& event)
{
    wxArrayString SeqFiles,MediaFiles;
    wxDir::GetAllFiles(CurrentDir,&SeqFiles,"*.xseq");

    // get list of media files
    wxFileName oName;
    wxString filename;
    wxString nullString;
    char filetype;
    oName.AssignDir( CurrentDir );
    wxDir dir(CurrentDir);
    nullString.Clear();
    bool cont = dir.GetFirst(&filename, wxEmptyString, wxDIR_FILES);

    if (UnsavedChanges && wxNO == wxMessageBox("Sequence changes will be lost.  Do you wish to continue?",
            "Sequence Changed Confirmation", wxICON_QUESTION | wxYES_NO))
    {
        return;
    }

    while ( cont )
    {
        oName.SetFullName(filename);
        filetype=ExtType(oName.GetExt());
        if (filetype=='a' || filetype=='v') MediaFiles.Add(oName.GetFullPath());
        cont = dir.GetNext(&filename);
    }

    // populate dialog
    SeqOpenDialog dialog(this);
    if (SeqFiles.Count() > 0)
    {
        dialog.ChoiceSeqFiles->Set(SeqFiles);
        dialog.ChoiceSeqFiles->SetSelection(0);
    }
    else
    {
        dialog.RadioButtonXlights->Enable(false);
        dialog.ChoiceSeqFiles->Enable(false);
        dialog.RadioBoxTimingChoice->Enable();
        dialog.RadioButtonNewMusic->SetValue(true);
    }
    if (MediaFiles.Count() > 0)
    {
        dialog.ChoiceMediaFiles->Set(MediaFiles);
        dialog.ChoiceMediaFiles->SetSelection(0);
    }
    else
    {
        dialog.RadioButtonNewMusic->Enable(false);
        dialog.ChoiceMediaFiles->Enable(false);
        dialog.RadioBoxTimingChoice->Disable();
        dialog.RadioButtonNewAnim->SetValue(true);
    }
    dialog.Fit();
    if (dialog.ShowModal() != wxID_OK) return;  // user pressed cancel

    // reset grid
    int n;
    n=Grid1->GetNumberCols();
    if (n > SEQ_STATIC_COLUMNS) Grid1->DeleteCols(SEQ_STATIC_COLUMNS, n-SEQ_STATIC_COLUMNS);
    n=Grid1->GetNumberRows();
    if (n > 0) Grid1->DeleteRows(0, n);
    mediaFilename.Clear();

    long duration;
    if (dialog.RadioButtonXlights->GetValue())
    {
        SeqLoadXlightsXSEQ(dialog.ChoiceSeqFiles->GetStringSelection());
        SeqLoadXlightsFile(dialog.ChoiceSeqFiles->GetStringSelection());
        return;
    }
    else if (dialog.RadioButtonNewMusic->GetValue())
    {
        UnsavedChanges = true;

        // determine media file length
        mediaFilename=dialog.ChoiceMediaFiles->GetStringSelection();

        DisplayXlightsFilename(nullString);

        if (!PlayerDlg->Play(mediaFilename))
        {
            wxMessageBox(wxT("Unable to load:\n")+mediaFilename,wxT("ERROR"));
            return;
        }
        for (int cnt=0; cnt < 50; cnt++)
        {
            duration=PlayerDlg->MediaCtrl->Length();  // milliseconds
            if (duration > 0) break;
            wxYield();
            wxMilliSleep(100);
        }
        PlayerDlg->MediaCtrl->Stop();
        if (duration <= 0)
        {
            wxMessageBox(wxT("Unable to determine the length of:\n")+mediaFilename,wxT("ERROR"));
            return;
        }
        switch (dialog.RadioBoxTimingChoice->GetSelection())
        {
        case 0:
            // No Timing mark import selected
            break;
        case 1:
            // Audacity File import
            ImportAudacityTimings();
            break;
        case 2:
            // Xlights XML timing import
            ImportxLightsXMLTimings();
            break;
        }
        //Clear xlights filename

    }
    else if (dialog.RadioButtonNewAnim->GetValue())
    {
        UnsavedChanges = true;
        duration=dialog.SpinCtrlDuration->GetValue();  // seconds
        DisplayXlightsFilename(nullString);
        if (duration <= 0)
        {
            wxMessageBox(wxT("Invalid value for duration"),wxT("ERROR"));
            return;
        }
        duration*=1000;  // convert to milliseconds
    }

    SeqData.clear();
    SeqNumChannels=NetInfo.GetTotChannels();
    int interval=Timer1.GetInterval();
    SeqNumPeriods=duration / interval;
    SeqDataLen=SeqNumPeriods * SeqNumChannels;
    SeqData.resize(SeqDataLen,0);
    int nSeconds=duration/1000;
    int nMinutes=nSeconds/60;
    nSeconds%=60;
    wxMessageBox(wxString::Format(wxT("Created empty sequence:\nChannels: %ld\nPeriods: %ld\nEach period is: %d msec\nTotal time: %d:%02d"),
                                  SeqNumChannels,SeqNumPeriods,interval,nMinutes,nSeconds));
}

void xLightsFrame::RenderGridToSeqData()
{
    MapStringString SettingsMap;
    wxString ColName,msg, tmpStr;
    long msec;
    size_t ChannelNum, NodeCnt;
    int rowcnt=Grid1->GetNumberRows();
    int colcnt=Grid1->GetNumberCols();
    wxXmlNode *ModelNode;
    long curEffMsec;

    LoadEffectFromString(wxT("None,None,Effect 1"), SettingsMap);
    for (int c=SEQ_STATIC_COLUMNS; c<colcnt; c++) //c iterates through the columns of Grid1 retriving the effects for each model in the sequence.
    {
        ColName=Grid1->GetColLabelValue(c);
        ModelNode=GetModelNode(ColName);
        if (!ModelNode) continue;
        buffer.InitBuffer(ModelNode);
        if (!buffer.MyDisplay) continue;
        NodeCnt=buffer.GetNodeCount();
        ChannelNum=buffer.StartChannel-1+NodeCnt*3; // last channel
        if (ChannelNum > SeqNumChannels)
        {
            // need to add more channels to existing sequence
            msg=wxString::Format(wxT("Increasing sequence channel count from %ld to %d"),SeqNumChannels,ChannelNum);
            if (ChannelNum > NetInfo.GetTotChannels())
            {
                msg+=wxT("\n\nEither your model is incorrect or the networks you have defined on the Setup Tab are incorrect.\n\nYou should fix this before doing any more exports!");
            }
            wxMessageBox(msg);
            SeqNumChannels=ChannelNum;
            SeqDataLen=SeqNumChannels*SeqNumPeriods;
            SeqData.resize(SeqDataLen,0);
        }
        NextGridRowToPlay=0;
        for (int p=0; p<SeqNumPeriods; p++)
        {
            msec=p * XTIMER_INTERVAL;
            buffer.Clear();
            curEffMsec = GetGridStartTimeMSec(NextGridRowToPlay);
            if (NextGridRowToPlay < rowcnt && msec >= curEffMsec)
            {
                // start next effect
                wxYield();
                StatusBar1->SetStatusText(_(wxString::Format(wxT("%s: Saving row %ld"),ColName,NextGridRowToPlay+1)));

                LoadEffectFromString(Grid1->GetCellValue(NextGridRowToPlay,c), SettingsMap);
                // TextCtrlLog->AppendText(wxT("effect")+LayerStr+wxT("=")+effect+wxT(", speed=")+SpeedStr+wxT("\n"));
                UpdateBufferPaletteFromMap(1,SettingsMap);
                UpdateBufferPaletteFromMap(2,SettingsMap);
                buffer.SetMixType(SettingsMap["LayerMethod"]);
                ResetEffectStates();
                // update SparkleFrequency
                int freq=wxAtoi(SettingsMap["ID_SLIDER_SparkleFrequency"]);
                if (freq == Slider_SparkleFrequency->GetMax()) freq=0;
                buffer.SetSparkle(freq);

                int brightness=wxAtoi(SettingsMap["ID_SLIDER_Brightness"]);
                buffer.SetBrightness(brightness);

                int contrast=wxAtoi(SettingsMap["ID_SLIDER_Contrast"]);
                buffer.SetContrast(contrast);
                UpdateBufferFadesFromMap(0, SettingsMap);
                UpdateBufferFadesFromMap(1, SettingsMap);
                UpdateEffectDuration();
                NextGridRowToPlay++;
            } //  if (NextGridRowToPlay < rowcnt && msec >= GetGridStartTimeMSec(NextGridRowToPlay))
            RenderEffectFromString(0, p, SettingsMap);
            RenderEffectFromString(1, p, SettingsMap);
            buffer.CalcOutput(p);
            // update SeqData with contents of buffer
            for(int n=0; n<NodeCnt; n++)
            {
                SeqData[(buffer.Nodes[n].getChanNum(0))*SeqNumPeriods+p]=buffer.Nodes[n].GetChannelColorVal(0);

                SeqData[(buffer.Nodes[n].getChanNum(1))*SeqNumPeriods+p]=buffer.Nodes[n].GetChannelColorVal(1);

                SeqData[(buffer.Nodes[n].getChanNum(2))*SeqNumPeriods+p]=buffer.Nodes[n].GetChannelColorVal(2);

            } // for(int n=0; n<NodeCnt; n++)
        } //for (int p=0; p<SeqNumPeriods; p++)
    }
}

void xLightsFrame::OnBitmapButtonSaveSeqClick(wxCommandEvent& event)
{
    wxString NewFilename;
    bool ok;
    if (SeqData.size() == 0)
    {
        wxMessageBox(wxT("You must open a sequence first!"), wxT("Error"));
        return;
    }

    // save Grid1 to xml
    int rowcnt=Grid1->GetNumberRows();
    int colcnt=Grid1->GetNumberCols();
    if (colcnt <= SEQ_STATIC_COLUMNS)
    {
        wxMessageBox(wxT("No models in the grid!"), wxT("Warning"));
    }
    if (rowcnt == 0)
    {
        wxMessageBox(wxT("No grid rows to save!"), wxT("Warning"));
    }
    if (xlightsFilename.IsEmpty())
    {
        wxTextEntryDialog dialog(this,wxT("Enter a name for the sequence:"),wxT("Save As"));
        do
        {
            if (dialog.ShowModal() != wxID_OK) return;
            // validate inputs
            NewFilename=dialog.GetValue();
            NewFilename.Trim();
            ok=true;
            if (NewFilename.IsEmpty())
            {
                ok=false;
                wxMessageBox(_("File name cannot be empty"), _("ERROR"));
            }
        }
        while (!ok);
        wxFileName oName(NewFilename);
        oName.SetPath( CurrentDir );
        oName.SetExt(_(XLIGHTS_SEQUENCE_EXT));
        DisplayXlightsFilename(oName.GetFullPath());

        oName.SetExt("xml");
        SeqXmlFileName=oName.GetFullPath();
    }

    StatusBar1->SetStatusText(_("Saving ")+xlightsFilename);
    int r,c;
    wxXmlDocument doc;
    wxXmlNode *tr, *td;
    wxXmlNode* root = new wxXmlNode( wxXML_ELEMENT_NODE, wxT("xsequence") );
    doc.SetRoot( root );
    root->AddAttribute(wxT("BaseChannel"), wxString::Format(wxT("%ld"),SeqBaseChannel));
    root->AddAttribute(wxT("ChanCtrlBasic"), SeqChanCtrlBasic ? wxT("1") : wxT("0"));
    root->AddAttribute(wxT("ChanCtrlColor"), SeqChanCtrlColor ? wxT("1") : wxT("0"));

    // new items get added to the TOP of the xml structure, so add everything in reverse order

    // save data rows
    for (r=rowcnt-1; r>=0; r--)
    {
        tr=new wxXmlNode(root, wxXML_ELEMENT_NODE, wxT("tr"));
        for (c=colcnt-1; c>=0; c--)
        {
            td=new wxXmlNode(tr, wxXML_ELEMENT_NODE, wxT("td"));
            td->AddChild(new wxXmlNode(td, wxXML_TEXT_NODE, wxEmptyString, Grid1->GetCellValue(r,c)));
            td->AddAttribute(wxT("Protected"),(Grid1->GetCellTextColour(r,c) == *wxBLUE)?wxT("1"):wxT("0"));
        }
    }

    // save labels to first row
    tr=new wxXmlNode(root, wxXML_ELEMENT_NODE, wxT("tr"));
    for (c=colcnt-1; c>=0; c--)
    {
        td=new wxXmlNode(tr, wxXML_ELEMENT_NODE, wxT("td"));
        td->AddChild(new wxXmlNode(td, wxXML_TEXT_NODE, wxEmptyString, Grid1->GetColLabelValue(c)));
    }
    doc.Save(SeqXmlFileName);

    RenderGridToSeqData();  // incorporate effects into xseq file
    WriteXLightsFile(xlightsFilename);
    UnsavedChanges = false;
    StatusBar1->SetStatusText(_("Updated ")+xlightsFilename);
}

void xLightsFrame::LoadEffectFromString(wxString settings, MapStringString& SettingsMap)
{
    wxString before,after,name,value;
    int cnt=0;
    while (!settings.IsEmpty())
    {
        before=settings.BeforeFirst(',');
        after=settings.AfterFirst(',');
        switch (cnt)
        {
        case 0:
            SettingsMap.clear();
            SettingsMap["effect1"]=before;
            break;
        case 1:
            SettingsMap["effect2"]=before;
            break;
        case 2:
            SettingsMap["LayerMethod"]=before;
            break;
        default:
            name=before.BeforeFirst('=');
            value=before.AfterFirst('=');
            SettingsMap[name]=value;
            break;
        }
        settings=after;
        cnt++;
    }
}

void xLightsFrame::OnBitmapButtonInsertRowClick(wxCommandEvent& event)
{
    if (SeqData.size() == 0)
    {
        wxMessageBox(wxT("You must open a sequence first!"), wxT("Error"));
        return;
    }
    int r=Grid1->GetGridCursorRow();
    Grid1->InsertRows( r, 1 );
    // only the first 2 columns are editable; set everything else to read-only
    int n=Grid1->GetNumberCols();
    for (int c=SEQ_STATIC_COLUMNS; c < n; c++)
    {
        Grid1->SetReadOnly(r,c);
    }
    UnsavedChanges = true;
}

void xLightsFrame::OnBitmapButtonDeleteRowClick(wxCommandEvent& event)
{
    if (SeqData.size() == 0)
    {
        wxMessageBox(wxT("You must open a sequence first!"), wxT("Error"));
        return;
    }
    if ( Grid1->IsSelection() )
    {
        wxGridUpdateLocker locker(Grid1);
        for ( int n = 0; n < Grid1->GetNumberRows(); )
        {
            if ( Grid1->IsInSelection( n , 0 ) )
                Grid1->DeleteRows( n, 1 );
            else
                n++;
        }
    }
    UnsavedChanges = true;
}

void xLightsFrame::OnButtonDisplayElementsClick(wxCommandEvent& event)
{
    if (SeqData.size() == 0)
    {
        wxMessageBox(wxT("You must open a sequence first!"), wxT("Error"));
        return;
    }
    ChooseModelsForSequence();
}

//copy row2 to row1
void xLightsFrame::CopyRow(int row1, int row2)
{
    int i, iMax;
    iMax = Grid1->GetNumberCols();
    for(i=0; i<iMax; i++)
    {
        Grid1->SetCellValue(row1,i,Grid1->GetCellValue(row2,i));
    }
}

// returns time in milliseconds
long xLightsFrame::GetGridStartTimeMSec(int row)
{
    double d=GetGridStartTime(row);
    return long(d*1000.0);
}

// returns time in seconds
double xLightsFrame::GetGridStartTime(int row)
{
    double d;
    wxString s = Grid1->GetCellValue(row,0);
    if (!s.IsEmpty() && s.ToDouble(&d)) return d;
    return 999999.9;
}

// see http://en.wikipedia.org/wiki/Insertion_sort
void xLightsFrame::NumericSort()
{
    //sort the table
    int i, iHole;
    double d;
    const int SortCol=0;

    Grid1->BeginBatch();
    int rowcnt = Grid1->GetNumberRows();
    Grid1->AppendRows(1); // temp swap row

    for (i=1; i < rowcnt; i++)
    {
        d=GetGridStartTime(i);
        CopyRow(rowcnt,i);
        iHole = i;
        while ((iHole > 0) && (GetGridStartTime(iHole-1) > d))
        {
            CopyRow(iHole,iHole-1);
            iHole--;
        }
        CopyRow(iHole,rowcnt);
    }
    Grid1->DeleteRows(rowcnt,1);
    Grid1->EndBatch();
    Grid1->ForceRefresh();
}

void xLightsFrame::OnGrid1CellChange(wxGridEvent& event)
{
    int row = event.GetRow(),
        col = event.GetCol();
    if (col==0)
    {
        // re-order table by start time (column 0)
        Grid1->EnableEditing(false);
        //StatusBar1->SetStatusText(_("New grid value=")+Grid1->GetCellValue(row,col));
        NumericSort();
        Grid1->EnableEditing(true);
    }
    UnsavedChanges = true;
    event.Skip();
}

void xLightsFrame::OnGrid1CellLeftClick(wxGridEvent& event)
{
    int row = event.GetRow(),
        col = event.GetCol();

    if ( row != effGridPrevY || col != effGridPrevX)
    {
        //set selected cell background
        Grid1->SetCellBackgroundColour( *wxYELLOW, row, col);
        Grid1->SetCellBackgroundColour(Grid1->GetDefaultCellBackgroundColour(), effGridPrevY, effGridPrevX);
    }
    effGridPrevY = row;
    effGridPrevX = col;

    if (col >= SEQ_STATIC_COLUMNS)
    {
        wxString EffectString=Grid1->GetCellValue(row,col);
        if (!EffectString.IsEmpty())
        {
            Choice_Presets->SetSelection(0);  // set to <grid>
            SetEffectControls(EffectString);
        }
    }
    Grid1->ForceRefresh();
    event.Skip();
}

void xLightsFrame::ClearEffectWindow()
{
    wxClientDC dc(ScrolledWindow1);
    dc.Clear();
}

void xLightsFrame::DisplayEffectOnWindow()
{
    wxPen pen;
    wxClientDC dc(ScrolledWindow1);
    wxColour color;
    wxCoord w, h;
    static wxCoord lastw, lasth;
    dc.GetSize(&w, &h);
    if (w!=lastw || h!=lasth)
    {
        // window was resized
        dc.Clear();
        lastw=w;
        lasth=h;
    }
    dc.SetAxisOrientation(true,true);
    if (buffer.RenderHt==1)
    {
        dc.SetDeviceOrigin(w/2,h/2); // set origin at center
    }
    else
    {
        dc.SetDeviceOrigin(w/2,h); // set origin at bottom center
    }
    double scaleX = double(w) / buffer.RenderWi;
    double scaleY = double(h) / buffer.RenderHt;
    double scale=scaleY < scaleX ? scaleY : scaleX;
    //scale=0.25;
    dc.SetUserScale(scale,scale);

    /*
            // check that origin is in the right place
            dc.SetUserScale(4,4);
            color.Set(0,0,255);
            pen.SetColour(color);
            dc.SetPen(pen);
            dc.DrawPoint(0,0);
            dc.DrawPoint(1,1);
            dc.DrawPoint(2,2);
            return;
    */
    // layer calculation and map to output
    size_t NodeCount=buffer.Nodes.size();
    double sx,sy;

    for(size_t i=0; i<NodeCount; i++)
    {
        // draw node on screen
        buffer.Nodes[i].GetColor(color);
        pen.SetColour(color);
        dc.SetPen(pen);
        sx=buffer.Nodes[i].screenX;
        sy=buffer.Nodes[i].screenY;
        //#     dc.DrawPoint(buffer.Nodes[i].screenX, buffer.Nodes[i].screenY);
        dc.DrawPoint(sx,sy);
    }
}

void xLightsFrame::OnChoicebookEffectPageChanged(wxChoicebookEvent& event)
{
    ResetEffectStates();
}

void xLightsFrame::OnButtonSeqExportClick(wxCommandEvent& event)
{
    if (SeqData.size() == 0)
    {
        wxMessageBox(wxT("You must open a sequence first!"), wxT("Error"));
        return;
    }
    if (Grid1->GetNumberCols() <= SEQ_STATIC_COLUMNS)
    {
        wxMessageBox(wxT("No models in the grid!"), wxT("Error"));
        return;
    }
    if (Grid1->GetNumberRows() == 0)
    {
        wxMessageBox(wxT("No grid rows to save!"), wxT("Error"));
        return;
    }
    int DlgResult;
    bool ok;
    wxString filename;
    SeqExportDialog dialog(this);
    do
    {
        ok=true;
        DlgResult=dialog.ShowModal();
        if (DlgResult == wxID_OK)
        {
            // validate inputs
            filename=dialog.TextCtrlFilename->GetValue();
            filename.Trim();
            if (filename.IsEmpty())
            {
                ok=false;
                wxMessageBox(_("The file name cannot be empty"), _("ERROR"));
            }
        }
    }
    while (DlgResult == wxID_OK && !ok);
    if (DlgResult != wxID_OK) return;

    RenderGridToSeqData();

    wxFileName oName(filename);
    oName.SetPath( CurrentDir );
    wxString fullpath;
    wxString format=dialog.ChoiceFormat->GetStringSelection();
    wxStopWatch sw;
    wxString Out3=format.Left(3);
    StatusBar1->SetStatusText(_("Starting Export for ") + format + wxT("-") + Out3);

    if (Out3 == wxT("LOR"))
    {
        if (mediaFilename.IsEmpty())
        {
            oName.SetExt(_("las"));
        }
        else
        {
            oName.SetExt(_("lms"));
        }
        fullpath=oName.GetFullPath();
        WriteLorFile(fullpath);
    }
    else if (Out3 == wxT("Lcb"))
    {
        oName.SetExt(_("lcb"));
        fullpath=oName.GetFullPath();
        WriteLcbFile(fullpath);
    }
    else if (Out3 == wxT("Vix"))
    {
        oName.SetExt(_("vix"));
        fullpath=oName.GetFullPath();
        WriteVixenFile(fullpath);
    }
    else if (Out3 == wxT("Vir"))
    {
        oName.SetExt(_("vir"));
        fullpath=oName.GetFullPath();
        WriteVirFile(fullpath);
    }
    else if (Out3 == wxT("LSP"))
    {
        oName.SetExt(_("user"));
        fullpath=oName.GetFullPath();
        WriteLSPFile(fullpath);
        return;
    }
    else if (Out3 == wxT("HLS"))
    {
        oName.SetExt(_("hlsnc"));
        fullpath=oName.GetFullPath();
        WriteHLSFile(fullpath);
    }
    else if (Out3 == wxT("xLi"))
    {
        oName.SetExt(_(XLIGHTS_SEQUENCE_EXT));
        fullpath=oName.GetFullPath();
        WriteXLightsFile(fullpath);
    }

    StatusBar1->SetStatusText(_("Finished writing: " )+fullpath + wxString::Format(wxT(" in %ld ms "),sw.Time()));
}

void xLightsFrame::OnGrid1CellRightClick(wxGridEvent& event)
{

    wxMenu mnu;
    //mnu.SetClientData( data );

    mnu.Append(ID_PROTECT_EFFECT, 	"Protect Effect");
    mnu.Append(ID_UNPROTECT_EFFECT, "Unprotect Effect");
    mnu.AppendSeparator();
    mnu.Append(ID_RANDOM_EFFECT, 	"Create Random Effect");
    mnu.Append(ID_IGNORE_CLICK, 	"Ignore Click");
    mnu.AppendSeparator();
    mnu.Append(ID_DELETE_EFFECT, 	"Delete Highlighted Effect");
    mnu.Connect(wxEVT_COMMAND_MENU_SELECTED, (wxObjectEventFunction)&xLightsFrame::OnPopupClick, NULL, this);
    PopupMenu(&mnu);
}

void xLightsFrame::OnPopupClick(wxCommandEvent &event)
{
    void *data=static_cast<wxMenu *>(event.GetEventObject())->GetClientData();

    if(event.GetId() == ID_DELETE_EFFECT)
    {
        DeleteSelectedEffects(event);
    }
    if(event.GetId() == ID_RANDOM_EFFECT)
    {
        InsertRandomEffects(event);
    }
    if(event.GetId() == ID_PROTECT_EFFECT)
    {
        ProtectSelectedEffects(event);
    }
    if(event.GetId() == ID_UNPROTECT_EFFECT)
    {
        UnprotectSelectedEffects(event);
    }
}

void xLightsFrame::OnbtRandomEffectClick(wxCommandEvent& event)
{
    int r,c;
    wxString v;

    int nRows = Grid1->GetNumberRows();
    int nCols = Grid1->GetNumberCols();

    for (c=SEQ_STATIC_COLUMNS; c<nCols; c++)
    {
        for (r=0; r<nRows; r++)
        {
            if( Grid1->GetCellTextColour(r,c) == *wxBLACK )
            {
                v=CreateEffectStringRandom();
                Grid1->SetCellValue(r,c,v);
            }
        }
    }
    UnsavedChanges = true;
}


void xLightsFrame::OnSlider_EffectLayerMixCmdScroll(wxScrollEvent& event)
{
    txtCtlEffectMix->SetValue(wxString::Format( "%d",Slider_EffectLayerMix->GetValue()));
}

void xLightsFrame::OnSlider_SparkleFrequencyCmdScroll(wxScrollEvent& event)
{
    txtCtrlSparkleFreq->SetValue(wxString::Format("%d",Slider_SparkleFrequency->GetValue()));
}

void xLightsFrame::OnSlider_BrightnessCmdScroll(wxScrollEvent& event)
{
    txtCtlBrightness->SetValue(wxString::Format("%d",Slider_Brightness->GetValue()));
}

void xLightsFrame::OnSlider_ContrastCmdScroll(wxScrollEvent& event)
{
    txtCtlContrast->SetValue(wxString::Format("%d",Slider_Contrast->GetValue()));
}

void xLightsFrame::OnSlider_Speed1CmdScroll(wxScrollEvent& event)
{
    txtCtl_Effect1Speed->SetValue(wxString::Format("%d",Slider_Speed1->GetValue()));
}

void xLightsFrame::OnSlider_Speed2CmdScroll(wxScrollEvent& event)
{
    txtCtl_Effect2Speed->SetValue(wxString::Format("%d",Slider_Speed2->GetValue()));
}

void xLightsFrame::OnCheckBox_Effect1FitClick(wxCommandEvent& event)
{
}<|MERGE_RESOLUTION|>--- conflicted
+++ resolved
@@ -1437,12 +1437,8 @@
         do
         {
             tmpStr = Grid1->GetCellValue(NextGridRowToPlay+ii,SeqPlayColumn);
-<<<<<<< HEAD
-        }
-        while (!tmpStr.IsEmpty() && ++ii && NextGridRowToPlay+ii < rowcnt);
-=======
-        } while (tmpStr.IsEmpty() && ++ii && NextGridRowToPlay+ii < rowcnt);
->>>>>>> 6037bf9c
+        }
+        while (tmpStr.IsEmpty() && ++ii && NextGridRowToPlay+ii < rowcnt);
         //Really taking advantage of short circuit evluation here
         if (!tmpStr.IsEmpty())
         {
