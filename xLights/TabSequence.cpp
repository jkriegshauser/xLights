#include <wx/utils.h> //check keyboard state -DJ
#include <wx/tokenzr.h>
#include <wx/clipbrd.h>
#include "xLightsMain.h"
#include "heartbeat.h"


void xLightsFrame::CreateDefaultEffectsXml()
{
    wxXmlNode* root = new wxXmlNode( wxXML_ELEMENT_NODE, "xrgb" );
    EffectsXml.SetRoot( root );
}


wxXmlNode* xLightsFrame::GetModelNode(const wxString& name)
{
    wxXmlNode* e;
    for(e=ModelsNode->GetChildren(); e!=NULL; e=e->GetNext() )
    {
        if (e->GetName() == "model")
        {
            if (name == e->GetAttribute("name")) return e;
        }
    }
    return NULL;
}

void xLightsFrame::OnButton_PlayAllClick(wxCommandEvent& event)
{
    PlayRgbSequence();
}

void xLightsFrame::PlayRgbSequence()
{
    if (SeqPlayerState == PLAYING_SEQ
        || SeqPlayerState == PLAYING_SEQ_ANIM) {
        StopNow();
        Button_PlayRgbSeq->SetLabel("Play (F4)");
        Button_PlayRgbSeq->Enable();
        return;
    }

    if (SeqData.size() == 0)
    {
        wxMessageBox("You must open a sequence first!", "Error");
        return;
    }
    SeqPlayColumn=Grid1->GetGridCursorCol();
    if (SeqPlayColumn < XLIGHTS_SEQ_STATIC_COLUMNS)
    {
        wxMessageBox("Select a cell in a display element column before clicking Play", "Error");
        return;
    }
    NextGridRowToPlay=Grid1->GetGridCursorRow();

    wxString ModelName=Grid1->GetColLabelValue(SeqPlayColumn);
    Choice_Models->SetStringSelection(ModelName);
    int sel=Choice_Models->GetSelection();
    if (sel == wxNOT_FOUND)
    {
        wxMessageBox(_("Can not find model: ")+ModelName, _("Error"));
        return;
    }
    wxXmlNode* ModelXml=(wxXmlNode*)Choice_Models->GetClientData(sel);
    playBuffer.InitBuffer(ModelXml);
    ClearEffectWindow();
    StatusBar1->SetStatusText(_("Playback: RGB sequence"));
    EnableSequenceControls(false);
    PlayCurrentXlightsFile();
    Button_PlayRgbSeq->SetLabel("Stop (F4)");
    Button_PlayRgbSeq->Enable();
    Button_PlayEffect->Disable();
    heartbeat("playback seq", true); //tell fido to start watching -DJ
}

void xLightsFrame::ResetEffectStates(bool *ResetEffectState)
{
    ResetEffectState[0]=true;
    ResetEffectState[1]=true;
}



void xLightsFrame::PlayEffect()
{
    int sel=Choice_Models->GetSelection();
    if (sel == wxNOT_FOUND)
    {
        wxMessageBox(_("No model is selected"), _("ERROR"));
        return;
    }
    if (EffectTreeDlg != NULL)
    {
        EffectTreeDlg->Show(false);
    }
    if (EffectTreeDlg != NULL)
    {
        EffectTreeDlg->Show(false);
    }
    wxXmlNode* ModelXml=(wxXmlNode*)Choice_Models->GetClientData(sel);
    playBuffer.InitBuffer(ModelXml);
    ResetEffectStates(playResetEffectState);
    ClearEffectWindow();
    playBuffer.SetMixType(Choice_LayerMethod->GetStringSelection());
    StatusBar1->SetStatusText(_("Playback: effect"));
    EnableSequenceControls(false);
    ResetTimer(PLAYING_EFFECT);
    Button_PlayEffect->SetLabel(_("Pause Effect (F3)")); //toggle label -DJ
    heartbeat("playback effect", true); //tell fido to start watching -DJ
}

void xLightsFrame::OnButton_PlayEffectClick(wxCommandEvent& event)
{
    if (SeqPlayerState == PLAYING_EFFECT)
    {
        StopNow();
    }
    else
    {
        PlayEffect();
    }
}

void xLightsFrame::EnableSequenceControls(bool enable)
{
    Button_PlayEffect->Enable(/*enable &&*/ Choice_Models->GetCount() > 0); //leave this one enabled -DJ
    Button_PlayRgbSeq->Enable(enable && Grid1->GetNumberCols() > XLIGHTS_SEQ_STATIC_COLUMNS);
    Button_Models->Enable(enable && ModelsNode);
    Button_Presets->Enable(enable && EffectsNode);
    Button_UpdateGrid->Enable(enable);
    Choice_Models->Enable(enable);
    EffectsPanel1->Button_Pictures_Filename->Enable(enable);
    EffectsPanel1->TextCtrl_Pictures_Filename->Enable(enable);
    EffectsPanel1->TextCtrl_Glediator_Filename->Enable(enable);
    EffectsPanel2->Button_Pictures_Filename->Enable(enable);
    EffectsPanel2->TextCtrl_Pictures_Filename->Enable(enable);
    EffectsPanel2->TextCtrl_Glediator_Filename->Enable(enable);
    ButtonSeqExport->Enable(enable && Grid1->GetNumberCols() > XLIGHTS_SEQ_STATIC_COLUMNS);
    ButtonModelExport->Enable(enable && Grid1->GetNumberCols() > XLIGHTS_SEQ_STATIC_COLUMNS);
    BitmapButtonOpenSeq->Enable(enable);
    BitmapButtonSaveSeq->Enable(enable);
    BitmapButtonInsertRow->Enable(enable);
    BitmapButtonDeleteRow->Enable(enable);
    ButtonDisplayElements->Enable(enable && ModelsNode);
    Button_CreateRandom->Enable(enable && Grid1->GetNumberCols() > XLIGHTS_SEQ_STATIC_COLUMNS);
    if (!enable && Grid1->GetNumberCols() > XLIGHTS_SEQ_STATIC_COLUMNS )
    {
        ButtonStopNow->SetFocus();
    }
}

void xLightsFrame::OnButton_PresetsClick(wxCommandEvent& event)
{
    if (EffectTreeDlg==NULL)
    {
        EffectTreeDlg = new EffectTreeDialog(this);
        EffectTreeDlg->InitItems(EffectsNode);
    }
    EffectTreeDlg->Show();
}

void xLightsFrame::SetChoicebook(wxChoicebook* cb, wxString& PageName)
{
    for(size_t i=0; i<cb->GetPageCount(); i++)
    {
        if (cb->GetPageText(i) == PageName)
        {
            cb->SetSelection(i);
            return;
        }
    }
}

//#define WANT_DEBUG_IMPL
//#define WANT_DEBUG  -99 //unbuffered in case app crashes
//#include "djdebug.cpp"
//#ifndef debug_function //dummy defs if debug cpp not included above
// #define debug(level, ...)
// #define debug_more(level, ...)
// #define debug_function(level)
//#endif

#if 0 //obsolete
static wxString prev_model = "junk";
static void load_face_elements(const wxString& model_name, wxCheckListBox* ctrl)
{
#if 0 //hard-coded test
    ctrl->Append(wxT("1: 3# @A1-D12"));
    ctrl->Append(wxT("2: 6# @B1-F12"));
    ctrl->Append(wxT("3: 9# @C1-Z12"));
    ctrl->Append(wxT("4: 2# @E1-Y12"));
    ctrl->Append(wxT("5: 5# @G1-F2"));
#else //use real data from parsed model
    for (auto it = xLightsFrame::PreviewModels.begin(); it != xLightsFrame::PreviewModels.end(); ++it)
    {
        if ((*it)->name == model_name)
            if ((*it)->GetChannelCoords(0, ctrl)) return;
    }
//also check non-preview models:
    for (auto it = xLightsFrame::OtherModels.begin(); it != xLightsFrame::OtherModels.end(); ++it)
    {
        if ((*it)->name == model_name)
            if ((*it)->GetChannelCoords(0, ctrl)) return;
    }
#endif
}
#endif // 0

void xLightsFrame::SetEffectControls(wxString settings, const wxString& model_name)
{
    long TempLong;
    wxColour color;
    wxWindow *CtrlWin, *ContextWin;
    wxString before,after,name,value;
    EffectsPanel *efPanel;
    int cnt=0;

//NOTE: the settings loop after this section does not initialize controls.
//For controls that have been added recently, an older version of the XML file will cause initial settings to be incorrect.
//A loop needs to be added to initialize the wx controls to a predictable value.
//For now, a few recently added controls are explicitly initialized here:
//(not sure if there will be side effects to using a full loop) -DJ
    CheckBox_LayerMorph->SetValue(false); //reset in case not present in settings -DJ
    EffectsPanel1->CheckBox_TextToCenter1->SetValue(false); //reset in case not present in settings -DJ
    EffectsPanel1->CheckBox_TextToCenter2->SetValue(false); //reset in case not present in settings -DJ
    EffectsPanel1->CheckBox_TextToCenter3->SetValue(false); //reset in case not present in settings -DJ
    EffectsPanel1->CheckBox_TextToCenter4->SetValue(false); //reset in case not present in settings -DJ
    EffectsPanel2->CheckBox_TextToCenter1->SetValue(false); //reset in case not present in settings -DJ
    EffectsPanel2->CheckBox_TextToCenter2->SetValue(false); //reset in case not present in settings -DJ
    EffectsPanel2->CheckBox_TextToCenter3->SetValue(false); //reset in case not present in settings -DJ
    EffectsPanel2->CheckBox_TextToCenter4->SetValue(false); //reset in case not present in settings -DJ
    EffectsPanel1->SingleStrandEffectType->SetSelection(0); //Set to first page in case not present


    while (!settings.IsEmpty())
    {
//NOTE: this doesn't handle "," embedded into Text lines (causes "unable to find" error): -DJ
        before=settings.BeforeFirst(',');
        after=settings.AfterFirst(',');
        switch (cnt)
        {
        case 0:
            SetChoicebook(EffectsPanel1->Choicebook1,before);
            break;
        case 1:
            SetChoicebook(EffectsPanel2->Choicebook1,before);
            break;
        case 2:
            Choice_LayerMethod->SetStringSelection(before);
            break;
        default:
            name=before.BeforeFirst('=');
            if (name.StartsWith("E1_"))
            {
                ContextWin=EffectsPanel1;
                name="ID_"+name.Mid(3);
                efPanel = EffectsPanel1;
            }
            else if (name.StartsWith("E2_"))
            {
                ContextWin=EffectsPanel2;
                name="ID_"+name.Mid(3);
                efPanel = EffectsPanel2;
            }
            else
            {
                efPanel = NULL;
                ContextWin=SeqPanelLeft;
            }
            value=before.AfterFirst('=');
            CtrlWin=wxWindow::FindWindowByName(name,ContextWin);
            if (CtrlWin)
            {
                if (name.StartsWith("ID_SLIDER"))
                {
                    wxSlider* ctrl=(wxSlider*)CtrlWin;
                    if (value.ToLong(&TempLong)) ctrl->SetValue(TempLong);
                }
                else if (name.StartsWith("ID_TEXTCTRL"))
                {
                    value.Replace("&comma;", ",", true); //kludge: remove escape code for "," -DJ
                    wxTextCtrl* ctrl=(wxTextCtrl*)CtrlWin;
                    ctrl->SetValue(value);
                }
                else if (name.StartsWith("ID_CHOICE"))
                {
                    wxChoice* ctrl=(wxChoice*)CtrlWin;
                    ctrl->SetStringSelection(value);
                }
                else if (name.StartsWith("ID_BUTTON"))
                {
                    color.Set(value);
                    if (efPanel != NULL)
                    {
                        efPanel->SetButtonColor((wxButton*)CtrlWin, &color);
                    }
                    else
                    {
                        CtrlWin->SetBackgroundColour(color);
                    }
                    //CtrlWin->SetBackgroundColour(color);
                    //SetTextColor(CtrlWin);
                }
                else if (name.StartsWith("ID_CHECKBOX"))
                {
                    wxCheckBox* ctrl=(wxCheckBox*)CtrlWin;
                    if (value.ToLong(&TempLong)) ctrl->SetValue(TempLong!=0);
                }
                else if (name.StartsWith("ID_NOTEBOOK"))
                {
                    wxNotebook* ctrl=(wxNotebook*)CtrlWin;
                    for (int z = 0 ; z < ctrl->GetPageCount() ; z++)
                    {
                        if (value == ctrl->GetPageText(z))
                        {
                            ctrl->SetSelection(z);
                        }
                    }
                }
#if 0 //obsolete
                else if (name.StartsWith("ID_CHECKLISTBOX")) //for Pgo Coro Face element list
                {
                    wxCheckListBox* ctrl = (wxCheckListBox*)CtrlWin;
//                    ctrl->Clear();
//                    if (!model_name.empty())
                    if (model_name != prev_model) //load face elements from current model
                        load_face_elements(model_name, ctrl);
                    debug(10, "set %s from value '%s', model = '%s'", (const char*)name, (const char*)value.c_str(), (const char*)buffer.name.c_str());
                    wxStringTokenizer wtkz(value, "+");
                    while (wtkz.HasMoreTokens())
                    {
                        wxString nextkey = wtkz.GetNextToken();
                        if (nextkey.empty()) break; //continue;
//                        long keyval; //= wxAtoi(nextinx);
//                        if (nextkey.ToLong(&keyval)) continue;
                        debug(10, "on[%s]", (const char*)nextkey.c_str());
                        if (model_name.empty()) //presets effects tree?
                            if (model_name != prev_model)
                            {
                                ctrl->Append(nextkey); //just use value as-is; other values will be filled in when it's copied into grid
                                ctrl->Check(ctrl->GetCount()); //kludge: turn them all on to preserve them
                                continue;
                            }
                        nextkey = nextkey.BeforeFirst(':'); //strip off the part that can change between models
//                        ctrl->Check(key); //wrong!
                        for (int i = 0; i < ctrl->GetCount(); ++i)
                        {
                            debug(10, "vs. val str[%d/%d] = '%s', key '%s'", i, ctrl->GetCount(), (const char*)ctrl->GetString(i).c_str(), (const char*)ctrl->GetString(i).BeforeFirst(':').c_str());
                            if (ctrl->GetString(i).BeforeFirst(':') == nextkey)
                            {
                                ctrl->Check(i); //match by key (doesn't change), not by index
                                break;
                            }
                        }
                    }
                    prev_model = model_name; //remember which model is cached
                }
#endif // 0
                else
                {
                    wxMessageBox("Unknown type: "+name, "Internal Error");
                }
            }
            else
            {
                wxMessageBox("Unable to find: "+name, "Internal Error");
            }
            break;
        }
        settings=after;
        cnt++;
    }
    // set textbox values for sliders that have them
    wxScrollEvent evt;
    OnSlider_BrightnessCmdScroll(evt);
    OnSlider_ContrastCmdScroll(evt);
    OnSlider_EffectLayerMixCmdScroll(evt);

    OnSlider_SparkleFrequencyCmdScroll(evt);
//    OnSlider_Model_BrightnessCmdScroll(evt);
//   OnSlider_SparkleSliderCmdScroll(evt);

    EffectsPanel1->UpdateSpeedText();
    EffectsPanel2->UpdateSpeedText();

    MixTypeChanged=true;
    FadesChanged=true;
    EffectsPanel1->PaletteChanged=true;
    EffectsPanel2->PaletteChanged=true;
    ResetEffectStates(playResetEffectState);
}

wxXmlNode* xLightsFrame::CreateEffectNode(wxString& name)
{
    wxXmlNode* NewXml=new wxXmlNode(wxXML_ELEMENT_NODE, "effect");
    NewXml->AddAttribute("name", name);
    NewXml->AddAttribute("settings", CreateEffectString());
    return NewXml;
}

//modifed for partially random -DJ
//void djdebug(const char* fmt, ...); //_DJ
wxString xLightsFrame::CreateEffectStringRandom()
{
    int eff1, eff2, layerOp;
    wxString s;
    s.clear();

    /*
     enum RGB_EFFECTS_e
    {
        eff_NONE,
        eff_OFF,
        eff_BARS,
        eff_BUTTERFLY,
        eff_CIRCLES,
        eff_COLORWASH,
        eff_COROFACES,
        eff_CURTAIN,
        eff_FACES,
        eff_FIRE,
        eff_FIREWORKS,
        eff_GARLANDS,
        eff_GLEDIATOR,
        eff_LIFE,
        eff_METEORS,
        eff_PIANO,
        eff_PICTURES,
        eff_PINWHEEL,
        eff_RIPPLE,
        eff_SHIMMER,
        eff_SINGLESTRAND,
        eff_SNOWFLAKES,
        eff_SNOWSTORM,
        eff_SPIRALS,
        eff_SPIROGRAPH,
        eff_STROBE,
        eff_TEXT,
        eff_TREE,
        eff_TWINKLE,
        eff_WAVE,
        eff_LASTEFFECT //Always the last entry
    };
    */
//encapsulation is poor here
//    djdebug("CreateEffectStringRandom: %s rnd? %d, %s rnd? %d, %s rnd? %d, %s rnd? %d, %s rnd? %d, %s rnd? %d", (const char*)EffectsPanel1->Choicebook1->GetName().c_str(), isRandom(EffectsPanel1->Choicebook1), (const char*)EffectsPanel2->Choicebook1->GetName().c_str(), isRandom(EffectsPanel2->Choicebook1), (const char*)Slider_EffectLayerMix->GetName().c_str(), isRandom(Slider_EffectLayerMix), (const char*)Slider_SparkleFrequency->GetName().c_str(), isRandom(Slider_SparkleFrequency), (const char*)Slider_Brightness->GetName().c_str(), isRandom(Slider_Brightness), (const char*)Slider_Contrast->GetName().c_str(), isRandom(Slider_Contrast));

    //   Old way
    eff1 = EffectsPanel1->isRandom_()? rand() % eff_LASTEFFECT: EffectsPanel1->Choicebook1->GetSelection();
    eff2 = EffectsPanel2->isRandom_()? rand() % eff_LASTEFFECT: EffectsPanel2->Choicebook1->GetSelection();

    //  new way
    if (EffectsPanel1->isRandom_()) //avoid a few types of random effects
    {
        eff1 = CreateRandomEffect(eff_LASTEFFECT);
        /* eff1 = (eff_NONE == eff1 || eff_TEXT == eff1 || eff_PICTURES == eff1 || eff_PIANO == eff1
                 || eff_FACES == eff1 || eff_COROFACES == eff1 ||eff_GLEDIATOR == eff1
                 || eff_OFF == eff1)? eff_NONE:eff1;
         if(eff1 < eff_NONE || eff1 >= eff_LASTEFFECT) eff1 = eff_NONE;
             */
    }
    else
    {
        eff1 = EffectsPanel1->Choicebook1->GetSelection();
    }
    if (EffectsPanel2->isRandom_()) //avoid a few types of random effects
    {
        eff2 = CreateRandomEffect(eff_LASTEFFECT);
        /*
        eff2 = (eff_NONE == eff2|| eff_TEXT == eff2 || eff_PICTURES == eff2 || eff_PIANO == eff2 // if the above eff2+1 pushes into an effect
                || eff_FACES == eff2 || eff_COROFACES == eff2 ||eff_GLEDIATOR == eff2
                || eff_OFF == eff2)? eff_NONE:eff2;                  // we should skip, just set effect to NONE
        if(eff2 < eff_NONE || eff2 >= eff_LASTEFFECT) eff2 = eff_NONE;
            */
    }
    else
    {
        eff2 = EffectsPanel2->Choicebook1->GetSelection();
    }

    layerOp = isRandom(Slider_EffectLayerMix)? rand() % LASTLAYER: Choice_LayerMethod->GetSelection();
    s = EffectNames[eff1] + ","+EffectNames[eff2] + "," + EffectLayerOptions[layerOp];
#if 0 // <SCM>
    s += ",ID_CHECKBOX_LayerMorph=0";
#else
    s += ",ID_CHECKBOX_LayerMorph=" + wxString::Format("%d", (isRandom(CheckBox_LayerMorph)? rand() & 1: CheckBox_LayerMorph->GetValue())? 1: 0);
#endif // 1
    s += ",ID_SLIDER_SparkleFrequency=" + wxString::Format("%d", isRandom(Slider_SparkleFrequency)? rand() % Slider_SparkleFrequency->GetMax(): Slider_SparkleFrequency->GetValue()); // max is actually all teh way left, ie no sparkles

    //  first calculate it the old way
    int newbrightness = isRandom(Slider_Brightness)? rand() % Slider_Brightness->GetMax(): Slider_Brightness->GetValue();
    newbrightness=100; // but instead overwrite it. no matter what we are creating, lets not mess with brightness
    //  s += ",ID_SLIDER_Brightness=" + wxString::Format("%d", isRandom(Slider_Brightness)? rand() % Slider_Brightness->GetMax(): Slider_Brightness->GetValue());
    s += ",ID_SLIDER_Brightness=" + wxString::Format("%d", newbrightness);

    s += ",ID_SLIDER_Contrast=" + wxString::Format("%d", isRandom(Slider_Contrast)? 0: Slider_Contrast->GetValue()); //use 0 instead of random value?
    s += EffectsPanel1->GetRandomEffectString(eff1);
    s += EffectsPanel2->GetRandomEffectString(eff2);
#if 0 //partially random -DJ
    int PageIdx1=EffectsPanel1->Choicebook1->GetSelection();
    int PageIdx2=EffectsPanel2->Choicebook1->GetSelection();
    // ID_CHOICEBOOK1, ID_CHOICEBOOK2, ID_CHOICE_LayerMethod
    wxString s=EffectsPanel1->Choicebook1->GetPageText(PageIdx1)+","+EffectsPanel2->Choicebook1->GetPageText(PageIdx2);
    s+=","+Choice_LayerMethod->GetStringSelection();
    s+=",ID_SLIDER_SparkleFrequency="+wxString::Format("%d",Slider_SparkleFrequency->GetValue());
    s+=",ID_SLIDER_Brightness="+wxString::Format("%d",Slider_Brightness->GetValue());
    s+=",ID_SLIDER_Contrast="+wxString::Format("%d",Slider_Contrast->GetValue());
    s+=",ID_SLIDER_EffectLayerMix="+wxString::Format("%d",Slider_EffectLayerMix->GetValue());
    s+=EffectsPanel1->GetEffectString();
    s+=EffectsPanel2->GetEffectString();
#elif 0
#define tostr(thing)  #thing
#define EFFECT "Color Wash"
#define SPFREQ  200
#define BRIGHT  109
#define CONTRAST  69
    s= EFFECT ",None,Effect 1,ID_SLIDER_SparkleFrequency= " tostr(SPREQ) ",ID_SLIDER_Brightness=" tostr(BRIGHT) ",ID_SLIDER_Contrast=" tostr(CONTRAST) ",ID_SLIDER_EffectLayerMix=0";
    s+=EffectsPanel1->GetRandomEffectString(eff1);
    s+=EffectsPanel2->GetRandomEffectString(eff2);
#endif
    return s;

}
#if 0 //example: //-DJ
Color Wash,Spirals,Effect 1,ID_SLIDER_SparkleFrequency=200,ID_SLIDER_Brightness=109,ID_SLIDER_Contrast=69,ID_SLIDER_EffectLayerMix=100,
                            E1_SLIDER_Speed=20,E1_TEXTCTRL_Fadein=0.00,E1_TEXTCTRL_Fadeout=0.00,E1_CHECKBOX_FitToTime=0,E1_SLIDER_ColorWash_Count=5,E1_CHECKBOX_ColorWash_HFade=1,E1_CHECKBOX_ColorWash_VFade=1,E1_BUTTON_Palette1=#FF0000,E1_CHECKBOX_Palette1=1,E1_BUTTON_Palette2=#00FF00,E1_CHECKBOX_Palette2=1,E1_BUTTON_Palette3=#0000FF,E1_CHECKBOX_Palette3=0,E1_BUTTON_Palette4=#FFFF00,E1_CHECKBOX_Palette4=1,E1_BUTTON_Palette5=#FFFFFF,E1_CHECKBOX_Palette5=1,E1_BUTTON_Palette6=#000000,E1_CHECKBOX_Palette6=0,
                            E2_SLIDER_Speed=4,E2_TEXTCTRL_Fadein=0.00,E2_TEXTCTRL_Fadeout=0.00,E2_CHECKBOX_FitToTime=0,E2_SLIDER_Spirals_Count=2,E2_SLIDER_Spirals_Rotation=313,E2_SLIDER_Spirals_Thickness=1,E2_SLIDER_Spirals_Direction=0,E2_CHECKBOX_Spirals_Blend=1,E2_CHECKBOX_Spirals_3D=1,E2_CHECKBOX_Spirals_Grow=0,E2_CHECKBOX_Spirals_Shrink=0,E2_BUTTON_Palette1=#FF0000,E2_CHECKBOX_Palette1=0,E2_BUTTON_Palette2=#00FF00,E2_CHECKBOX_Palette2=0,E2_BUTTON_Palette3=#0000FF,E2_CHECKBOX_Palette3=0,E2_BUTTON_Palette4=#FFFF00,E2_CHECKBOX_Palette4=1,E2_BUTTON_Palette5=#FFFFFF,E2_CHECKBOX_Palette5=1,E2_BUTTON_Palette6=#000000,E2_CHECKBOX_Palette6=1

                                    Color Wash,None,Effect 1,ID_SLIDER_SparkleFrequency=200,ID_SLIDER_Brightness=109,ID_SLIDER_Contrast=69,ID_SLIDER_EffectLayerMix=0,
                                                             E1_SLIDER_Speed=18,E1_TEXTCTRL_Fadein=0.00,E1_TEXTCTRL_Fadeout=0.00,E1_CHECKBOX_FitToTime=0,E1_SLIDER_ColorWash_Count=8,E1_CHECKBOX_ColorWash_HFade=0,E1_CHECKBOX_ColorWash_VFade=0,E1_BUTTON_Palette1=#FF0000,E1_CHECKBOX_Palette1=1,E1_BUTTON_Palette2=#00FF00,E1_CHECKBOX_Palette2=1,E1_BUTTON_Palette3=#0000FF,E1_CHECKBOX_Palette3=1,E1_BUTTON_Palette4=#FFFF00,E1_CHECKBOX_Palette4=1,E1_BUTTON_Palette5=#FFFFFF,E1_CHECKBOX_Palette5=1,E1_BUTTON_Palette6=#000000,E1_CHECKBOX_Palette6=0,
                                                             E2_SLIDER_Speed=10,E2_TEXTCTRL_Fadein=0.00,E2_TEXTCTRL_Fadeout=0.00,E2_CHECKBOX_FitToTime=0,E2_BUTTON_Palette1=#FF0000,E2_CHECKBOX_Palette1=0,E2_BUTTON_Palette2=#00FF00,E2_CHECKBOX_Palette2=0,E2_BUTTON_Palette3=#0000FF,E2_CHECKBOX_Palette3=0,E2_BUTTON_Palette4=#FFFF00,E2_CHECKBOX_Palette4=0,E2_BUTTON_Palette5=#FFFFFF,E2_CHECKBOX_Palette5=0,E2_BUTTON_Palette6=#000000,E2_CHECKBOX_Palette6=0</td>
#endif // 0

                                                                     wxString xLightsFrame::CreateEffectString()
{
    int PageIdx1=EffectsPanel1->Choicebook1->GetSelection();
    int PageIdx2=EffectsPanel2->Choicebook1->GetSelection();
    // ID_CHOICEBOOK1, ID_CHOICEBOOK2, ID_CHOICE_LayerMethod
    wxString s=EffectsPanel1->Choicebook1->GetPageText(PageIdx1)+","+EffectsPanel2->Choicebook1->GetPageText(PageIdx2);
    s+=","+Choice_LayerMethod->GetStringSelection();
#if 0 // <SCM>
    s += ",ID_CHECKBOX_LayerMorph=0";
#else
    s+=",ID_CHECKBOX_LayerMorph=" + wxString::Format("%d", CheckBox_LayerMorph->GetValue()? 1: 0);
#endif // 1


    s+=",ID_SLIDER_SparkleFrequency="+wxString::Format("%d",Slider_SparkleFrequency->GetValue());
    s+=",ID_SLIDER_Brightness="+wxString::Format("%d",Slider_Brightness->GetValue());
    s+=",ID_SLIDER_Contrast="+wxString::Format("%d",Slider_Contrast->GetValue());
    s+=",ID_SLIDER_EffectLayerMix="+wxString::Format("%d",Slider_EffectLayerMix->GetValue());
    s+=EffectsPanel1->GetEffectString();
    s+=EffectsPanel2->GetEffectString();
    return s;
}

int xLightsFrame::CreateRandomEffect(int eff_LASTEFFECT)
{
    bool BAD_CHOICE=1;
    int eff,count=0;
    int MAX_TRIES=10;

    /* initialize random seed: */
    srand (time(NULL));
    while (BAD_CHOICE && count<MAX_TRIES)
    {
        count++;

        eff=rand() % eff_LASTEFFECT;
        BAD_CHOICE = (eff_NONE == eff || eff_TEXT == eff || eff_PICTURES == eff || eff_PIANO == eff
                      || eff_FACES == eff || eff_COROFACES == eff ||eff_GLEDIATOR == eff
                      || eff_OFF == eff);
    }
    if(count==MAX_TRIES) eff=eff_NONE; // we failed to find a good effect after MAX_TRIES attempts
    return eff;
}
void xLightsFrame::GridCellChanged(int row, int col)
{
    if (row < changedRow)
    {
        changedRow = row;
    }
    if (col < changedColumn)
    {
        changedColumn = col;
    }
    UnsavedChanges = true;
}


void xLightsFrame::UpdateGrid()
{
    int r,c;
    wxString v=CreateEffectString();
    if ( Grid1->IsSelection() )
    {
        // iterate over entire grid looking for selected cells
        int nRows = Grid1->GetNumberRows();
        int nCols = Grid1->GetNumberCols();
        for (r=0; r<nRows; r++)
        {
            for (c=XLIGHTS_SEQ_STATIC_COLUMNS; c<nCols; c++)
            {
                if (Grid1->IsInSelection(r,c))
                {
                    Grid1->SetCellValue(r,c,v);
                    GridCellChanged(r, c);
                }
            }
        }
        Grid1->ForceRefresh();
    }
    else
    {
        // copy to current cell
        r=Grid1->GetGridCursorRow();
        c=Grid1->GetGridCursorCol();
        if (c >=XLIGHTS_SEQ_STATIC_COLUMNS)
        {
            Grid1->SetCellValue(r,c,v);
            GridCellChanged(r, c);
        }
    }
}
void xLightsFrame::OnButton_UpdateGridClick(wxCommandEvent& event)
{
    UpdateGrid();
}
void xLightsFrame::InsertRandomEffects(wxCommandEvent& event)
{
    int r,c;
    wxString v;

    if ( Grid1->IsSelection() )
    {
        // iterate over entire grid looking for selected cells
        int nRows = Grid1->GetNumberRows();
        int nCols = Grid1->GetNumberCols();
        for (r=0; r<nRows; r++)
        {
            for (c=XLIGHTS_SEQ_STATIC_COLUMNS; c<nCols; c++)
            {
                if (Grid1->IsInSelection(r,c))
                {
                    v = CreateEffectStringRandom();
                    Grid1->SetCellValue(r,c,v);
                    GridCellChanged(r, c);
                }
            }
        }
    }
    else
    {
        // copy to current cell
        r=curCell->GetRow();
        c=curCell->GetCol();
        if (c >=XLIGHTS_SEQ_STATIC_COLUMNS)
        {
            v = CreateEffectStringRandom();
            Grid1->SetCellValue(r,c,v);
            GridCellChanged(r, c);
        }
    }
}

//copy random effect into other cells on this same row -DJ
void xLightsFrame::CopyEffectAcrossRow(wxCommandEvent& event)
{
    int nCols = Grid1->GetNumberCols();
    wxString v;
    int r, c;

    if ( Grid1->IsSelection() )
    {
        // iterate over entire grid looking for selected cells
        int nRows = Grid1->GetNumberRows();
        for (r = 0; r < nRows; r++)
        {
            for (c = XLIGHTS_SEQ_STATIC_COLUMNS; c < nCols; c++) //find first selected cell
                if (Grid1->IsInSelection(r,c))
                {
                    v = Grid1->GetCellValue(r, c);
                    break;
                }
            if (c < nCols) //found a selected cell
                for (c = XLIGHTS_SEQ_STATIC_COLUMNS; c < nCols; c++)
                {
                    //copy it to other cells in this row
                    Grid1->SetCellValue(r, c, v);
                    GridCellChanged(r, c);
                }
        }
    }
    else
    {
        r = curCell->GetRow();
        c = curCell->GetCol();
        if (c >= XLIGHTS_SEQ_STATIC_COLUMNS)
        {
            v = Grid1->GetCellValue(r, c); //CreateEffectStringRandom(); //get selected cell text
//wxMessageBox(wxString::Format("col# %d of %d = %s", c, nCols, v));
            for (c = XLIGHTS_SEQ_STATIC_COLUMNS; c < nCols; c++)
            {
                //copy it to other cells in this row
                Grid1->SetCellValue(r, c, v);
                GridCellChanged(r, c);
            }
        }
    }
}

//clear all effects on this row -DJ
void xLightsFrame::ClearEffectRow(wxCommandEvent& event)
{
    int nCols = Grid1->GetNumberCols();
    wxString v;
    int r, c;

    if ( Grid1->IsSelection() )
    {
        // iterate over entire grid looking for selected cells
        int nRows = Grid1->GetNumberRows();
        for (r = 0; r < nRows; r++)
        {
            for (c = XLIGHTS_SEQ_STATIC_COLUMNS; c < nCols; c++) //find first selected cell
                if (Grid1->IsInSelection(r,c)) break;
            if (c < nCols)   //found a selected cell
            {
                for (c = XLIGHTS_SEQ_STATIC_COLUMNS; c < nCols; c++)
                {
                    Grid1->SetCellValue(r, c, "");
                    GridCellChanged(r, c);
                }
            }
        }
    }
    else
    {
        r = curCell->GetRow();
        for (c = XLIGHTS_SEQ_STATIC_COLUMNS; c < nCols; c++)
        {
            Grid1->SetCellValue(r, c, "");
            GridCellChanged(r, c);
        }
    }
}

void xLightsFrame::DeleteSelectedEffects(wxCommandEvent& event)
{
    int r,c;
    wxString v;
    v.Clear();

    if ( Grid1->IsSelection() )
    {
        // iterate over entire grid looking for selected cells
        int nRows = Grid1->GetNumberRows();
        int nCols = Grid1->GetNumberCols();
        for (r=0; r<nRows; r++)
        {
            for (c=XLIGHTS_SEQ_STATIC_COLUMNS; c<nCols; c++)
            {
                if (Grid1->IsInSelection(r,c))
                {
                    Grid1->SetCellValue(r,c,v);
                    Grid1->SetCellTextColour(r,c,*wxBLACK);
                    GridCellChanged(r, c);
                }
            }
        }
    }
    else
    {
        // copy to current cell
        r=curCell->GetRow();
        c=curCell->GetCol();
        if (c >=XLIGHTS_SEQ_STATIC_COLUMNS)
        {
            Grid1->SetCellValue(r,c,v);
            Grid1->SetCellTextColour(r,c,*wxBLACK);
            GridCellChanged(r, c);
        }
    }
}

void xLightsFrame::ProtectSelectedEffects(wxCommandEvent& event)
{
    int r,c;
    wxString v;
    v.Clear();

    if ( Grid1->IsSelection() )
    {
        // iterate over entire grid looking for selected cells
        int nRows = Grid1->GetNumberRows();
        int nCols = Grid1->GetNumberCols();
        for (r=0; r<nRows; r++)
        {
            for (c=XLIGHTS_SEQ_STATIC_COLUMNS; c<nCols; c++)
            {
                if (Grid1->IsInSelection(r,c))
                {
                    Grid1->SetCellTextColour(r,c, *wxBLUE);
                }
            }
        }
    }
    else
    {
        // copy to current cell
        r=curCell->GetRow();
        c=curCell->GetCol();
        if (c >= XLIGHTS_SEQ_STATIC_COLUMNS)
        {
            Grid1->SetCellTextColour(r,c,*wxBLUE);
        }
    }
    Grid1->ForceRefresh();
}


void xLightsFrame::UnprotectSelectedEffects(wxCommandEvent& event)
{
    int r,c;
    wxString v;
    v.Clear();

    if ( Grid1->IsSelection() )
    {
        // iterate over entire grid looking for selected cells
        int nRows = Grid1->GetNumberRows();
        int nCols = Grid1->GetNumberCols();
        for (r=0; r<nRows; r++)
        {
            for (c=XLIGHTS_SEQ_STATIC_COLUMNS; c<nCols; c++)
            {
                if (Grid1->IsInSelection(r,c))
                {
                    Grid1->SetCellTextColour(r,c, *wxBLACK);
                }
            }
        }
    }
    else
    {
        // copy to current cell
        r=curCell->GetRow();
        c=curCell->GetCol();
        if (c >= XLIGHTS_SEQ_STATIC_COLUMNS)
        {
            Grid1->SetCellTextColour(r,c,*wxBLACK);
        }
    }
    Grid1->ForceRefresh();
}

void xLightsFrame::OnChoice_LayerMethodSelect(wxCommandEvent& event)
{
    MixTypeChanged=true;
}

void xLightsFrame::ShowModelsDialog()
{
    ModelListDialog dialog(this);
    wxString name;
    wxXmlNode* e;
    for(e=ModelsNode->GetChildren(); e!=NULL; e=e->GetNext() )
    {
        if (e->GetName() == "model")
        {
            name=e->GetAttribute("name");
            if (!name.IsEmpty())
            {
                dialog.ListBox1->Append(name,e);
            }
        }
    }
    dialog.HtmlEasyPrint=HtmlEasyPrint;
    dialog.ShowModal();

    // append any new models to the main xml structure
    for(size_t i=0; i<dialog.ListBox1->GetCount(); i++)
    {
        e=(wxXmlNode*)dialog.ListBox1->GetClientData(i);
        if (!e->GetParent())
        {
            ModelsNode->AddChild(e);
        }
    }
    SaveEffectsFile();
    UpdateModelsList();
    EnableSequenceControls(true);
    UpdateChannelNames();
}

void xLightsFrame::OnButton_ModelsClick(wxCommandEvent& event)
{
    ShowModelsDialog();
}

void xLightsFrame::UpdateViewList()
{
    //TODO: Add code to read in model list with v2 values
    wxString name;
    ModelClass *model;
    Choice_Views->Clear();
    Choice_Views->Append("All Models");
    for(wxXmlNode* e=ViewsNode->GetChildren(); e!=NULL; e=e->GetNext() )
    {
        if (e->GetName() == "view")
        {
            name=e->GetAttribute("name");
            if (!name.IsEmpty())
            {
                Choice_Views->Append(name,e);
            }
        }
    }
    Choice_Views->SetSelection(0);
    ShowAllModelsView();
}

void xLightsFrame::OnChoice_ViewsSelect(wxCommandEvent& event)
{
    UpdateView();
}

void xLightsFrame::UpdateView()
{
    if(Choice_Views->GetSelection() == 0)
    {
        ShowAllModelsView();
    }
    else
    {
        ShowModelsView();
    }
}

void xLightsFrame::ShowAllModelsView()
{
    int cols = Grid1->GetCols();
    for(int col = XLIGHTS_SEQ_STATIC_COLUMNS; col<cols; col++)
    {
        Grid1->ShowCol(col);
    }
}

void xLightsFrame::ViewHideAllModels()
{
    int cols = Grid1->GetCols();
    for(int col = XLIGHTS_SEQ_STATIC_COLUMNS; col<cols; col++)
    {
        Grid1->HideCol(col);
    }
}

void xLightsFrame::ShowModelsView()
{
    ViewHideAllModels();
    for(wxXmlNode* e=ViewsNode->GetChildren(); e!=NULL; e=e->GetNext() )
    {
        if (e->GetName() == "view")
        {
            wxString name=e->GetAttribute("name");
            if(name == Choice_Views->GetString(Choice_Views->GetSelection()))
            {
                wxString views = e->GetAttribute("models");
                wxArrayString viewArr =wxSplit(views,',');
                int cols = Grid1->GetCols();
                for(int col = XLIGHTS_SEQ_STATIC_COLUMNS; col<cols; col++)
                {
                    wxString colModel = Grid1->GetColLabelValue(col);
                    if(viewArr.Index(colModel,false,false)!=wxNOT_FOUND)
                    {
                        Grid1->ShowCol(col);
                    }
                }
                break;
            }
        }
    }
}

void xLightsFrame::UpdateModelsList()
{
    //TODO: Add code to read in model list with v2 values
    wxString name;
    ModelClass *model;
    wxString SelectedStr=Choice_Models->GetStringSelection();
    Choice_Models->Clear();
    ListBoxElementList->Clear();
    PreviewModels.clear();
    OtherModels.clear();
    for(wxXmlNode* e=ModelsNode->GetChildren(); e!=NULL; e=e->GetNext() )
    {
        if (e->GetName() == "model")
        {
            name=e->GetAttribute("name");
            if (!name.IsEmpty())
            {
                Choice_Models->Append(name,e);
                if (ModelClass::IsMyDisplay(e))
                {
                    model=new ModelClass;
                    model->SetFromXml(e);
                    ListBoxElementList->Append(name,model);
                    PreviewModels.push_back(ModelClassPtr(model));
                }
                else //keep a list of non-preview models as well -DJ
                {
                    model=new ModelClass;
                    model->SetFromXml(e);
                    OtherModels.push_back(ModelClassPtr(model));
                }
            }
        }
    }

    // select a model if one exists
    if (Choice_Models->GetCount() > 0)
    {
        if (SelectedStr.IsEmpty() || !Choice_Models->SetStringSelection(SelectedStr))
        {
            Choice_Models->SetSelection(0);
        }
        Button_PlayEffect->Enable(play_mode == play_off);
    }
}

void xLightsFrame::ResetEffectsXml()
{
    ModelsNode=NULL;
    EffectsNode=NULL;
    PalettesNode=NULL;
    ViewsNode=NULL;
    ModelGroupsNode=NULL;
    SettingsNode=NULL;
}

wxString xLightsFrame::LoadEffectsFileNoCheck()
{
    ResetEffectsXml();
    wxFileName effectsFile;
    effectsFile.AssignDir( CurrentDir );
    effectsFile.SetFullName(_(XLIGHTS_RGBEFFECTS_FILE));
    if (!effectsFile.FileExists())
    {
        // file does not exist, so create an empty xml doc
        CreateDefaultEffectsXml();
    }
    else if (!EffectsXml.Load( effectsFile.GetFullPath() ))
    {
        wxMessageBox(_("Unable to load RGB effects file"), _("Error"));
        CreateDefaultEffectsXml();
    }
    wxXmlNode* root=EffectsXml.GetRoot();
    if (root->GetName() != "xrgb")
    {
        wxMessageBox(_("Invalid RGB effects file. Press Save File button to start a new file."), _("Error"));
        CreateDefaultEffectsXml();
    }
    for(wxXmlNode* e=root->GetChildren(); e!=NULL; e=e->GetNext() )
    {
        if (e->GetName() == "models") ModelsNode=e;
        if (e->GetName() == "effects") EffectsNode=e;
        if (e->GetName() == "palettes") PalettesNode=e;
        if (e->GetName() == "views") ViewsNode=e;
        if (e->GetName() == "modelGroups") ModelGroupsNode=e;
        if (e->GetName() == "settings") SettingsNode=e;
    }
    if (ModelsNode == 0)
    {
        ModelsNode = new wxXmlNode( wxXML_ELEMENT_NODE, "models" );
        root->AddChild( ModelsNode );
    }
    if (EffectsNode == 0)
    {
        EffectsNode = new wxXmlNode( wxXML_ELEMENT_NODE, "effects" );
        EffectsNode->AddAttribute("version", XLIGHTS_RGBEFFECTS_VERSION);
        root->AddChild( EffectsNode );
    }
    if (PalettesNode == 0)
    {
        PalettesNode = new wxXmlNode( wxXML_ELEMENT_NODE, "palettes" );
        root->AddChild( PalettesNode );
    }

    if (ViewsNode == 0)
    {
        ViewsNode = new wxXmlNode( wxXML_ELEMENT_NODE, "views" );
        root->AddChild( ViewsNode );
    }

    if (ModelGroupsNode == 0)
    {
        ModelGroupsNode = new wxXmlNode( wxXML_ELEMENT_NODE, "modelGroups" );
        root->AddChild( ModelGroupsNode );
    }

    if(SettingsNode==0)
    {
        SettingsNode = new wxXmlNode( wxXML_ELEMENT_NODE, "settings" );
        root->AddChild( SettingsNode );
        SetXmlSetting("previewWidth","1280");
        SetXmlSetting("previewHeight","720");
    }
    int previewWidth=wxAtoi(GetXmlSetting("previewWidth","1280"));
    int previewHeight=wxAtoi(GetXmlSetting("previewHeight","720"));
    if (previewWidth==0 || previewHeight==0)
    {
        previewWidth = 1280;
        previewHeight = 720;
    }
    SetPreviewSize(previewWidth,previewHeight);

    mBackgroundImage = GetXmlSetting("backgroundImage","");
    mBackgroundBrightness = wxAtoi(GetXmlSetting("backgroundBrightness","100"));
    Slider_BackgroundBrightness->SetValue(mBackgroundBrightness);
    return effectsFile.GetFullPath();
}

void xLightsFrame::LoadEffectsFile()
{
    wxString filename=LoadEffectsFileNoCheck();
    // check version, do we need to convert?
    wxString version=EffectsNode->GetAttribute("version", "0000");
    if (version < XLIGHTS_RGBEFFECTS_VERSION)
    {
        // convert file
        FixVersionDifferences( filename );
        // load converted file
        LoadEffectsFileNoCheck();
        // update version
        EffectsNode->DeleteAttribute("version");
        EffectsNode->AddAttribute("version", XLIGHTS_RGBEFFECTS_VERSION);
        // re-save
        EffectsXml.Save( filename );
    }

    UpdateModelsList();
    UpdateViewList();
}

// returns true on success
bool xLightsFrame::SaveEffectsFile()
{
    wxFileName effectsFile;
    effectsFile.AssignDir( CurrentDir );
    effectsFile.SetFullName(_(XLIGHTS_RGBEFFECTS_FILE));
    if (!EffectsXml.Save( effectsFile.GetFullPath() ))
    {
        wxMessageBox(_("Unable to save RGB effects file"), _("Error"));
        return false;
    }
    UnsavedChanges=false;
    return true;
}

// PaletteNum should be 1 or 2
void xLightsFrame::UpdateBufferPaletteFromMap(int PaletteNum, MapStringString& SettingsMap, PixelBufferClass &buffer)
{
    wxColourVector newcolors;
    for (int i=1; i<=6; i++)
    {
        if (SettingsMap[wxString::Format("E%d_CHECKBOX_Palette%d",PaletteNum,i)] ==  "1")
        {
            newcolors.push_back(wxColour(SettingsMap[wxString::Format("E%d_BUTTON_Palette%d",PaletteNum,i)]));
        }
    }
    buffer.SetPalette(PaletteNum-1,newcolors);
}

// effectNum is 1 or 2
void xLightsFrame::UpdateBufferFadesFromMap(int effectNum, MapStringString& SettingsMap, PixelBufferClass &buffer)
{
    wxString tmpStr;
    double fadeIn, fadeOut;

    tmpStr = SettingsMap[wxString::Format("E%d_TEXTCTRL_Fadein",effectNum)] ;
    tmpStr.ToDouble(&fadeIn);
    tmpStr = SettingsMap[wxString::Format("E%d_TEXTCTRL_Fadeout",effectNum)] ;
    tmpStr.ToDouble(&fadeOut);

    buffer.SetFadeTimes(effectNum-1, fadeIn, fadeOut);
}

void xLightsFrame::UpdateFitToTimeFromMap(int effectNum, MapStringString& SettingsMap, PixelBufferClass &buffer)
{
    bool fitToTime;

    fitToTime = (SettingsMap[wxString::Format("E%d_CHECKBOX_FitToTime",effectNum)] == "1");

    buffer.SetFitToTime(effectNum-1, fitToTime);
}
void xLightsFrame::UpdateBufferFadesFromCtrl(PixelBufferClass &buffer)
{
    wxString tmpStr;
    double fadeIn, fadeOut;

    tmpStr = EffectsPanel1->TextCtrl_Fadein->GetValue();
    tmpStr.ToDouble(&fadeIn);
    tmpStr = EffectsPanel1->TextCtrl_Fadeout->GetValue();
    tmpStr.ToDouble(&fadeOut);
    buffer.SetFadeTimes(0, fadeIn, fadeOut);

    tmpStr = EffectsPanel2->TextCtrl_Fadein->GetValue();
    tmpStr.ToDouble(&fadeIn);
    tmpStr = EffectsPanel2->TextCtrl_Fadeout->GetValue();
    tmpStr.ToDouble(&fadeOut);
    buffer.SetFadeTimes(1, fadeIn, fadeOut);
}

// layer is 0 or 1
void xLightsFrame::UpdateBufferPalette(EffectsPanel* panel, int layer, PixelBufferClass &buffer)
{
    wxColourVector newcolors;

    if (panel->CheckBox_Palette1->IsChecked()) newcolors.push_back(panel->Button_Palette1->GetBackgroundColour());
    if (panel->CheckBox_Palette2->IsChecked()) newcolors.push_back(panel->Button_Palette2->GetBackgroundColour());
    if (panel->CheckBox_Palette3->IsChecked()) newcolors.push_back(panel->Button_Palette3->GetBackgroundColour());
    if (panel->CheckBox_Palette4->IsChecked()) newcolors.push_back(panel->Button_Palette4->GetBackgroundColour());
    if (panel->CheckBox_Palette5->IsChecked()) newcolors.push_back(panel->Button_Palette5->GetBackgroundColour());
    if (panel->CheckBox_Palette6->IsChecked()) newcolors.push_back(panel->Button_Palette6->GetBackgroundColour());
    buffer.SetPalette(layer,newcolors);
}


class EffectEvent
{
public:
    EffectEvent(int l, int p, MapStringString& sm,
                PixelBufferClass &b, bool *res) : mutex(), condition(mutex)
    {
        layer = l;
        period = p;
        SettingsMap = &sm;
        buffer = &b;
        ResetEffectState = res;
    }
    wxMutex mutex;
    wxCondition condition;
    int layer;
    int period;
    MapStringString *SettingsMap;
    PixelBufferClass *buffer;
    bool *ResetEffectState;
    bool returnVal = false;
};
wxMutex thread1Mutex;
wxCondition thread1Condition(thread1Mutex);
std::vector<EffectEvent*>effectsToRender;
std::vector<wxString> renderMessages;


// layer is 0 or 1
bool xLightsFrame::RenderEffectFromMap(int layer, int period, MapStringString& SettingsMap,
                                       PixelBufferClass &buffer, bool *ResetEffectState,
                                       bool bgThread)
{
    bool retval=true;

    wxString LayerStr=layer==0 ? "E1_" : "E2_";
    wxString SpeedStr=SettingsMap[LayerStr+"SLIDER_Speed"];
    buffer.SetLayer(layer,period,wxAtoi(SpeedStr),ResetEffectState[layer]);
    ResetEffectState[layer]=false;
    wxString effect=SettingsMap[LayerStr+"Effect"];
    if (effect == "None")
    {
        retval = false;
    }
    else if (effect == "Off")
    {
        buffer.RenderOff();
    }
    else if (effect == "Bars")
    {
        buffer.RenderBars(wxAtoi(SettingsMap[LayerStr+"SLIDER_Bars_BarCount"]),
                          BarEffectDirections.Index(SettingsMap[LayerStr+"CHOICE_Bars_Direction"]),
                          SettingsMap[LayerStr+"CHECKBOX_Bars_Highlight"]=="1",
                          SettingsMap[LayerStr+"CHECKBOX_Bars_3D"]=="1");
    }
    else if (effect == "Butterfly")
    {
        buffer.RenderButterfly(ButterflyEffectColors.Index(SettingsMap[LayerStr+"CHOICE_Butterfly_Colors"]),
                               wxAtoi(SettingsMap[LayerStr+"SLIDER_Butterfly_Style"]),
                               wxAtoi(SettingsMap[LayerStr+"SLIDER_Butterfly_Chunks"]),
                               wxAtoi(SettingsMap[LayerStr+"SLIDER_Butterfly_Skip"]),
                               ButterflyDirection.Index(SettingsMap[LayerStr+"CHOICE_Butterfly_Direction"]));
    }
    else if (effect == "Circles")
    {

        buffer.RenderCircles(wxAtoi(SettingsMap[LayerStr+"SLIDER_Circles_Count"]),
                             wxAtoi(SettingsMap[LayerStr+"SLIDER_Circles_Size"]),
                             SettingsMap[LayerStr+"CHECKBOX_Circles_Bounce"]=="1",
                             SettingsMap[LayerStr+"CHECKBOX_Circles_Collide"]=="1",
                             SettingsMap[LayerStr+"CHECKBOX_Circles_Random_m"]=="1",
                             SettingsMap[LayerStr+"CHECKBOX_Circles_Radial"]=="1",
                             SettingsMap[LayerStr+"CHECKBOX_Circles_Radial_3D"]=="1",
                             buffer.BufferWi/2, buffer.BufferHt/2,
                             SettingsMap[LayerStr+"CHECKBOX_Circles_Plasma"]=="1"
                            );

    }
    else if (effect == "Color Wash")
    {
        buffer.RenderColorWash(SettingsMap[LayerStr+"CHECKBOX_ColorWash_HFade"]=="1",
                               SettingsMap[LayerStr+"CHECKBOX_ColorWash_VFade"]=="1",
                               wxAtoi(SettingsMap[LayerStr+"SLIDER_ColorWash_Count"]));
    }
    else if (effect == "Curtain")
    {
        buffer.RenderCurtain(CurtainEdge.Index(SettingsMap[LayerStr+"CHOICE_Curtain_Edge"]),
                             CurtainEffect.Index(SettingsMap[LayerStr+"CHOICE_Curtain_Effect"]),
                             wxAtoi(SettingsMap[LayerStr+"SLIDER_Curtain_Swag"]),
                             SettingsMap[LayerStr+"CHECKBOX_Curtain_Repeat"]=="1");
    }
    else if (effect == "Faces")
    {
        buffer.RenderFaces(FacesPhoneme.Index(SettingsMap[LayerStr+"CHOICE_Faces_Phoneme"]));
    }
    else if (effect == "CoroFaces")
    {
        buffer.RenderCoroFaces(SettingsMap[LayerStr+"CHOICE_CoroFaces_Phoneme"],
                               SettingsMap[LayerStr+"CHOICE_CoroFaces_Eyes"],
                               SettingsMap[LayerStr+"CHECKBOX_CoroFaces_Outline"] == "1");
    }
    else if (effect == "Fire")
    {
        buffer.RenderFire(wxAtoi(SettingsMap[LayerStr+"SLIDER_Fire_Height"]),
                          wxAtoi(SettingsMap[LayerStr+"SLIDER_Fire_HueShift"]),
                          SettingsMap[LayerStr+"CHECKBOX_Fire_GrowFire"]=="1");
    }
    else if (effect == "Fireworks")
    {
        buffer.RenderFireworks(wxAtoi(SettingsMap[LayerStr+"SLIDER_Fireworks_Number_Explosions"]),
                               wxAtoi(SettingsMap[LayerStr+"SLIDER_Fireworks_Count"]),
                               wxAtoi(SettingsMap[LayerStr+"SLIDER_Fireworks_Velocity"]),
                               wxAtoi(SettingsMap[LayerStr+"SLIDER_Fireworks_Fade"]));
    }
    else if (effect == "Garlands")
    {
        buffer.RenderGarlands(wxAtoi(SettingsMap[LayerStr+"SLIDER_Garlands_Type"]),
                              wxAtoi(SettingsMap[LayerStr+"SLIDER_Garlands_Spacing"]));
    }
    else if (effect == "Glediator")
    {
        buffer.RenderGlediator(SettingsMap[LayerStr+"TEXTCTRL_Glediator_Filename"]);
    }
    else if (effect == "Life")
    {
        buffer.RenderLife(wxAtoi(SettingsMap[LayerStr+"SLIDER_Life_Count"]),
                          wxAtoi(SettingsMap[LayerStr+"SLIDER_Life_Seed"]));
    }
    else if (effect == "Meteors")
    {
        buffer.RenderMeteors(MeteorsEffectTypes.Index(SettingsMap[LayerStr+"CHOICE_Meteors_Type"]),
                             wxAtoi(SettingsMap[LayerStr+"SLIDER_Meteors_Count"]),
                             wxAtoi(SettingsMap[LayerStr+"SLIDER_Meteors_Length"]),
                             MeteorsEffect.Index(SettingsMap[LayerStr+"CHOICE_Meteors_Effect"]),
                             wxAtoi(SettingsMap[LayerStr+"SLIDER_Meteors_Swirl_Intensity"]));
    }
    else if (effect == "Piano")
    {
        buffer.RenderPiano(PianoEffectStyles.Index(SettingsMap[LayerStr+"CHOICE_Piano_Style"]),
                           wxAtoi(SettingsMap[LayerStr+"SLIDER_Piano_NumKeys"]),
                           wxAtoi(SettingsMap[LayerStr+"SLIDER_Piano_NumRows"]),
                           PianoKeyPlacement.Index(SettingsMap[LayerStr+"CHOICE_Piano_Placement"]),
                           SettingsMap[LayerStr+"CHECKBOX_Piano_Clipping"] == "1",
                           SettingsMap[LayerStr+"TEXTCTRL_Piano_CueFilename"],
                           SettingsMap[LayerStr+"TEXTCTRL_Piano_MapFilename"],
                           SettingsMap[LayerStr+"TEXTCTRL_Piano_ShapeFilename"]);
    }
    else if (effect == "Pictures")
    {
        buffer.RenderPictures(PictureEffectDirections.Index(SettingsMap[LayerStr+"CHOICE_Pictures_Direction"]),
                              SettingsMap[LayerStr+"TEXTCTRL_Pictures_Filename"],
                              wxAtoi(SettingsMap[LayerStr+"SLIDER_Pictures_GifType"])
                             );
    }
    else if (effect == "Pinwheel")
    {
        buffer.RenderPinwheel(wxAtoi(SettingsMap[LayerStr+"SLIDER_Pinwheel_Arms"]),
                              wxAtoi(SettingsMap[LayerStr+"SLIDER_Pinwheel_Twist"]),
                              wxAtoi(SettingsMap[LayerStr+"SLIDER_Pinwheel_Thickness"]),
                              SettingsMap[LayerStr+"CHECKBOX_Pinwheel_Rotation"] == "1",
                              wxAtoi(SettingsMap[LayerStr+"CHOICE_Pinwheel_3D"]),
                              wxAtoi(SettingsMap[LayerStr+"SLIDER_PinwheelXC"]),
                              wxAtoi(SettingsMap[LayerStr+"SLIDER_PinwheelYC"]),
                              wxAtoi(SettingsMap[LayerStr+"SLIDER_Pinwheel_ArmSize"]));
    }
    else if (effect == "Ripple")
    {
        buffer.RenderRipple(RippleObjectToDraw.Index(SettingsMap[LayerStr+"Choice_Ripple_Object_To_Draw"]),
                            RippleObjectToDraw.Index(SettingsMap[LayerStr+"Choice_Ripple_Movement"])
                           );
    }
    else if (effect == "Shimmer")
    {
        buffer.RenderShimmer(wxAtoi(SettingsMap[LayerStr+"SLIDER_Shimmer_Duty_Factor"]),
                             SettingsMap[LayerStr+"CHECKBOX_Shimmer_Use_All_Colors"]=="1",
                             SettingsMap[LayerStr+"CHECKBOX_Shimmer_Blink_Timing"]=="1",
                             wxAtoi(SettingsMap[LayerStr+"SLIDER_Shimmer_Blinks_Per_Row"]));
    }
    else if (effect == "SingleStrand")
    {
        if ("Skips" == SettingsMap[LayerStr+"NOTEBOOK_SSEFFECT_TYPE"])
        {
            buffer.RenderSingleStrandSkips(
                wxAtoi(SettingsMap[LayerStr+"SLIDER_Skips_BandSize"]),
                wxAtoi(SettingsMap[LayerStr+"SLIDER_Skips_SkipSize"]),
                wxAtoi(SettingsMap[LayerStr+"SLIDER_Skips_StartPos"]),
                SettingsMap[LayerStr+"CHOICE_Skips_Direction"]);
        }
        else
        {
            buffer.RenderSingleStrandChase(
                SingleStrandColors.Index(SettingsMap[LayerStr+"CHOICE_SingleStrand_Colors"]),
                wxAtoi(SettingsMap[LayerStr+"SLIDER_Number_Chases"]),
                wxAtoi(SettingsMap[LayerStr+"SLIDER_Color_Mix1"]),
                wxAtoi(SettingsMap[LayerStr+"SLIDER_Chase_Spacing1"]),
                SingleStrandTypes.Index(SettingsMap[LayerStr+"CHOICE_Chase_Type1"]),
                SettingsMap[LayerStr+"CHECKBOX_Chase_3dFade1"]=="1",
                SettingsMap[LayerStr+"CHECKBOX_Chase_Group_All"]=="1");
        }
    }
    else if (effect == "Snowflakes")
    {
        buffer.RenderSnowflakes(wxAtoi(SettingsMap[LayerStr+"SLIDER_Snowflakes_Count"]),
                                wxAtoi(SettingsMap[LayerStr+"SLIDER_Snowflakes_Type"]));
    }
    else if (effect == "Snowstorm")
    {
        buffer.RenderSnowstorm(wxAtoi(SettingsMap[LayerStr+"SLIDER_Snowstorm_Count"]),
                               wxAtoi(SettingsMap[LayerStr+"SLIDER_Snowstorm_Length"]));
    }
    else if (effect == "Spirals")
    {
        buffer.RenderSpirals(wxAtoi(SettingsMap[LayerStr+"SLIDER_Spirals_Count"]),
                             wxAtoi(SettingsMap[LayerStr+"SLIDER_Spirals_Direction"]),
                             wxAtoi(SettingsMap[LayerStr+"SLIDER_Spirals_Rotation"]),
                             wxAtoi(SettingsMap[LayerStr+"SLIDER_Spirals_Thickness"]),
                             SettingsMap[LayerStr+"CHECKBOX_Spirals_Blend"]=="1",
                             SettingsMap[LayerStr+"CHECKBOX_Spirals_3D"]=="1",
                             SettingsMap[LayerStr+"CHECKBOX_Spirals_Grow"]=="1",
                             SettingsMap[LayerStr+"CHECKBOX_Spirals_Shrink"]=="1"
                            );
    }
    else if (effect == "Spirograph")
    {
        buffer.RenderSpirograph(wxAtoi(SettingsMap[LayerStr+"SLIDER_Spirograph_R"]),
                                wxAtoi(SettingsMap[LayerStr+"SLIDER_Spirograph_r"]),
                                wxAtoi(SettingsMap[LayerStr+"SLIDER_Spirograph_d"]),
                                wxAtoi(SettingsMap[LayerStr+"SLIDER_Spirograph_Animate"]));
    }
    else if (effect == "Strobe")
    {
        buffer.RenderStrobe(wxAtoi(SettingsMap[LayerStr+"SLIDER_Number_Strobes"]),
                            wxAtoi(SettingsMap[LayerStr+"SLIDER_Strobe_Duration"]),
                            wxAtoi(SettingsMap[LayerStr+"SLIDER_Strobe_Type"]));
    }
    else if (effect == "Text")
    {
        // this needs to be on the primary thread due to GDI calls
        if (bgThread)
        {
            EffectEvent ev(layer, period, SettingsMap, buffer, ResetEffectState);
            ev.mutex.Lock();
            thread1Mutex.Lock();
            effectsToRender.push_back(&ev);
            thread1Condition.Broadcast();
            thread1Mutex.Unlock();
            ev.condition.Wait();
            ev.mutex.Unlock();
        }
        else
        {

            buffer.RenderText(wxAtoi(SettingsMap[LayerStr+"SLIDER_Text_Position1"]),
                              SettingsMap[LayerStr+"TEXTCTRL_Text_Line1"],
                              SettingsMap[LayerStr+"TEXTCTRL_Text_Font1"],
                              TextEffectDirections.Index(SettingsMap[LayerStr+"CHOICE_Text_Dir1"]),
                              wxAtoi(SettingsMap[LayerStr+"CHECKBOX_TextToCenter1"]) != 0,
                              TextEffects.Index(SettingsMap[LayerStr+"CHOICE_Text_Effect1"]),
                              TextCountDown.Index(SettingsMap[LayerStr+"CHOICE_Text_Count1"]),
                              //
                              wxAtoi(SettingsMap[LayerStr+"SLIDER_Text_Position2"]),
                              SettingsMap[LayerStr+"TEXTCTRL_Text_Line2"],
                              SettingsMap[LayerStr+"TEXTCTRL_Text_Font2"],
                              TextEffectDirections.Index(SettingsMap[LayerStr+"CHOICE_Text_Dir2"]),
                              wxAtoi(SettingsMap[LayerStr+"CHECKBOX_TextToCenter2"]) != 0,
                              TextEffects.Index(SettingsMap[LayerStr+"CHOICE_Text_Effect2"]),
                              TextCountDown.Index(SettingsMap[LayerStr+"CHOICE_Text_Count2"]),
                              //
                              wxAtoi(SettingsMap[LayerStr+"SLIDER_Text_Position3"]),
                              SettingsMap[LayerStr+"TEXTCTRL_Text_Line3"],
                              SettingsMap[LayerStr+"TEXTCTRL_Text_Font3"],
                              TextEffectDirections.Index(SettingsMap[LayerStr+"CHOICE_Text_Dir3"]),
                              wxAtoi(SettingsMap[LayerStr+"CHECKBOX_TextToCenter3"]) != 0,
                              TextEffects.Index(SettingsMap[LayerStr+"CHOICE_Text_Effect3"]),
                              TextCountDown.Index(SettingsMap[LayerStr+"CHOICE_Text_Count3"]),
                              //
                              wxAtoi(SettingsMap[LayerStr+"SLIDER_Text_Position4"]),
                              SettingsMap[LayerStr+"TEXTCTRL_Text_Line4"],
                              SettingsMap[LayerStr+"TEXTCTRL_Text_Font4"],
                              TextEffectDirections.Index(SettingsMap[LayerStr+"CHOICE_Text_Dir4"]),
                              wxAtoi(SettingsMap[LayerStr+"CHECKBOX_TextToCenter4"]) != 0,
                              TextEffects.Index(SettingsMap[LayerStr+"CHOICE_Text_Effect4"]),
                              TextCountDown.Index(SettingsMap[LayerStr+"CHOICE_Text_Count4"]));
        }
    }
    else if (effect == "Tree")
    {
        buffer.RenderTree(wxAtoi(SettingsMap[LayerStr+"SLIDER_Tree_Branches"]));
    }
    else if (effect == "Twinkle")
    {
        buffer.RenderTwinkle(wxAtoi(SettingsMap[LayerStr+"SLIDER_Twinkle_Count"]),
                             wxAtoi(SettingsMap[LayerStr+"SLIDER_Twinkle_Steps"]),
                             SettingsMap[LayerStr+"CHECKBOX_Twinkle_Strobe"]=="1");
    }
    else if (effect == "Wave")
    {

        buffer.RenderWave(WaveType.Index(SettingsMap[LayerStr+"CHOICE_Wave_Type"]), //
                          FillColors.Index(SettingsMap[LayerStr+"CHOICE_Fill_Colors"]),
                          SettingsMap[LayerStr+"CHECKBOX_Mirror_Wave"]=="1",
                          wxAtoi(SettingsMap[LayerStr+"SLIDER_Number_Waves"]),
                          wxAtoi(SettingsMap[LayerStr+"SLIDER_Thickness_Percentage"]),
                          wxAtoi(SettingsMap[LayerStr+"SLIDER_Wave_Height"]),
                          WaveDirection.Index(SettingsMap[LayerStr+"CHOICE_Wave_Direction"]));




    }

    return retval;
}


// layer is 0 or 1
bool xLightsFrame::PlayRgbEffect1(EffectsPanel* panel, int layer, int EffectPeriod)
{
//    wxString parsed;
    bool retval = true;
    bool fitToTime;
    if (panel->EffectChanged)
    {
        playResetEffectState[layer]=true;
        panel->EffectChanged=false;
    }
    if (panel->PaletteChanged)
    {
        UpdateBufferPalette(panel,layer, playBuffer);
        playResetEffectState[layer]=true;
        panel->PaletteChanged=false;
    }
    fitToTime = panel->CheckBox_FitToTime->GetValue();
    playBuffer.SetFitToTime(layer, fitToTime);

//    debug(10, "PlayRgbEffect1(p*, layer %d, eff per %d)", layer, EffectPeriod);
    playBuffer.SetLayer(layer,EffectPeriod,panel->Slider_Speed->GetValue(),playResetEffectState[layer]);
    playResetEffectState[layer]=false;
    switch (panel->Choicebook1->GetSelection())
    {
    case eff_NONE:
        retval = false;
        break;   // none
    case eff_OFF:
        playBuffer.RenderOff();
        break;   // none
    case eff_BARS:
        playBuffer.RenderBars(panel->Slider_Bars_BarCount->GetValue(),
                              panel->Choice_Bars_Direction->GetSelection(),
                              panel->CheckBox_Bars_Highlight->GetValue(),
                              panel->CheckBox_Bars_3D->GetValue());
        break;
    case eff_BUTTERFLY:
        playBuffer.RenderButterfly(panel->Choice_Butterfly_Colors->GetSelection(),
                                   panel->Slider_Butterfly_Style->GetValue(),
                                   panel->Slider_Butterfly_Chunks->GetValue(),
                                   panel->Slider_Butterfly_Skip->GetValue(),
                                   panel->Choice_Butterfly_Direction->GetSelection());
        break;
    case eff_CIRCLES:
        playBuffer.RenderCircles(panel->Slider_Circles_Count->GetValue(),
                                 panel->Slider_Circles_Size->GetValue(),
                                 panel->CheckBox_Circles_Bounce->GetValue(),
                                 panel->CheckBox_Circles_Collide->GetValue(),
                                 panel->CheckBox_Circles_Random_m->GetValue(),
                                 panel->CheckBox_Circles_Radial->GetValue(),
                                 panel->CheckBox_Circles_Radial_3D->GetValue(),
                                 playBuffer.BufferWi/2, playBuffer.BufferHt/2, //temp hard coding.
                                 panel->CheckBox_Circles_Plasma->GetValue()
                                );

        break;
    case eff_COLORWASH:
        playBuffer.RenderColorWash(panel->CheckBox_ColorWash_HFade->GetValue(),
                                   panel->CheckBox_ColorWash_VFade->GetValue(),
                                   panel->Slider_ColorWash_Count->GetValue());
        break;
    case eff_CURTAIN:
        playBuffer.RenderCurtain(panel->Choice_Curtain_Edge->GetSelection(),
                                 panel->Choice_Curtain_Effect->GetSelection(),
                                 panel->Slider_Curtain_Swag->GetValue(),
                                 panel->CheckBox_Curtain_Repeat->GetValue());
        break;
    case eff_FACES:
        playBuffer.RenderFaces(panel->Choice_Faces_Phoneme->GetSelection());
        break;
    case eff_COROFACES:
#if 0
//        wxString parsed;
//kludge: can't change param list (awk script dependency) so pass parsed info in place of non-parsed info
        for (size_t i = 0; i < panel->CheckListBox_CoroFaceElements->GetCount(); ++i)
        {
            if (!panel->CheckListBox_CoroFaceElements->IsChecked(i)) continue;
            if (!parsed.empty()) parsed += wxT("+");
            parsed += panel->CheckListBox_CoroFaceElements->GetString(i);
        }
#endif // 0
        playBuffer.RenderCoroFaces(panel->Choice_CoroFaces_Phoneme->GetString(panel->Choice_CoroFaces_Phoneme->GetSelection()),
                                   panel->Choice_CoroFaces_Eyes->GetString(panel->Choice_CoroFaces_Eyes->GetSelection()),
                                   panel->CheckBox_CoroFaces_Outline->GetValue());
        break;

    case eff_FIRE:
        playBuffer.RenderFire(panel->Slider_Fire_Height->GetValue(),
                              panel->Slider_Fire_HueShift->GetValue(),
                              panel->CheckBox_Fire_GrowFire->GetValue());
        break;
    case eff_FIREWORKS:
        playBuffer.RenderFireworks(panel->Slider_Fireworks_Number_Explosions->GetValue(),
                                   panel->Slider_Fireworks_Count->GetValue(),
                                   panel->Slider_Fireworks_Velocity->GetValue(),
                                   panel->Slider_Fireworks_Fade->GetValue());
        break;
    case eff_GARLANDS:
        playBuffer.RenderGarlands(panel->Slider_Garlands_Type->GetValue(),
                                  panel->Slider_Garlands_Spacing->GetValue());
        break;
    case eff_GLEDIATOR: //changed slider to choice list, added other controls -DJ
        playBuffer.RenderGlediator(panel->TextCtrl_Glediator_Filename->GetValue());
        break;
    case eff_LIFE:
        playBuffer.RenderLife(panel->Slider_Life_Count->GetValue(),
                              panel->Slider_Life_Seed->GetValue());
        break;
    case eff_METEORS:
        playBuffer.RenderMeteors(panel->Choice_Meteors_Type->GetSelection(),
                                 panel->Slider_Meteors_Count->GetValue(),
                                 panel->Slider_Meteors_Length->GetValue(),
                                 panel->Choice_Meteors_Effect->GetSelection(),
                                 panel->Slider_Meteors_Swirl_Intensity->GetValue());
        break;
    case eff_PIANO: //changed slider to choice list, added other controls -DJ
        playBuffer.RenderPiano(panel->Choice_Piano_Style->GetSelection(),
                               panel->Slider_Piano_NumKeys->GetValue(),
                               panel->Slider_Piano_NumRows->GetValue(),
                               panel->Choice_Piano_KeyPlacement->GetSelection(),
                               panel->CheckBox_Piano_Clipping->GetValue(),
                               panel->TextCtrl_Piano_CueFilename->GetValue(),
                               panel->TextCtrl_Piano_MapFilename->GetValue(),
                               panel->TextCtrl_Piano_ShapeFilename->GetValue());
        break;
    case eff_PICTURES:
        playBuffer.RenderPictures(panel->Choice_Pictures_Direction->GetSelection(),
                                  panel->TextCtrl_Pictures_Filename->GetValue(),
                                  panel->Slider_Pictures_GifSpeed->GetValue());
        break;
    case eff_PINWHEEL:
        playBuffer.RenderPinwheel(panel->Slider_Pinwheel_Arms->GetValue(),
                                  panel->Slider_Pinwheel_Twist->GetValue(),
                                  panel->Slider_Pinwheel_Thickness->GetValue(),
                                  panel->CheckBox_Pinwheel_Rotation->GetValue(),
                                  panel->Choice_Pinwheel_3D->GetSelection(),
                                  panel->Slider_PinwheelXC->GetValue(),
                                  panel->Slider_PinwheelYC->GetValue(),
                                  panel->Slider_Pinwheel_ArmSize->GetValue()
                                 );
        break;
    case eff_RIPPLE:
        playBuffer.RenderRipple(panel->Choice_Ripple_Object_To_Draw->GetSelection(),
                                panel->Choice_Ripple_Movement->GetSelection());
        break;
    case eff_SHIMMER:
        playBuffer.RenderShimmer(panel->Slider_Shimmer_Duty_Factor->GetValue(),
                                 panel->CheckBox_Shimmer_Use_All_Colors->GetValue(),
                                 panel->CheckBox_Shimmer_Blink_Timing->GetValue(),
                                 panel->Slider_Shimmer_Blinks_Per_Row->GetValue());
        break;
    case eff_SINGLESTRAND:
        if ("Skips" == panel->SingleStrandEffectType->GetPageText(panel->SingleStrandEffectType->GetSelection()))
        {
            playBuffer.RenderSingleStrandSkips(panel->Slider_Skips_BandSize->GetValue(),
                                               panel->Slider_Skips_SkipSize->GetValue(),
                                               panel->Slider_Skips_StartPos->GetValue(),
                                               panel->Choice_Skips_Direction->GetString(panel->Choice_Skips_Direction->GetSelection()));
        }
        else
        {
            playBuffer.RenderSingleStrandChase(panel->Choice_SingleStrand_Colors->GetSelection(),
                                               panel->Slider_Number_Chases->GetValue(),
                                               panel->Slider_Color_Mix1->GetValue(),
                                               panel->Slider_Chase_Spacing1->GetValue(),
                                               panel->Choice_Chase_Type1->GetSelection(),
                                               panel->CheckBox_Chase_3dFade1->GetValue(),
                                               panel->CheckBox_Chase_Group_All->GetValue());
        }
        break;
    case eff_SNOWFLAKES:
        playBuffer.RenderSnowflakes(panel->Slider_Snowflakes_Count->GetValue(),
                                    panel->Slider_Snowflakes_Type->GetValue());
        break;
    case eff_SNOWSTORM:
        playBuffer.RenderSnowstorm(panel->Slider_Snowstorm_Count->GetValue(),
                                   panel->Slider_Snowstorm_Length->GetValue());
        break;
    case eff_SPIRALS:
        playBuffer.RenderSpirals(panel->Slider_Spirals_Count->GetValue(),
                                 panel->Slider_Spirals_Direction->GetValue(),
                                 panel->Slider_Spirals_Rotation->GetValue(),
                                 panel->Slider_Spirals_Thickness->GetValue(),
                                 panel->CheckBox_Spirals_Blend->GetValue(),
                                 panel->CheckBox_Spirals_3D->GetValue(),
                                 panel->CheckBox_Spirals_Grow->GetValue(),
                                 panel->CheckBox_Spirlas_Shrink->GetValue());
        break;
    case eff_SPIROGRAPH:
        playBuffer.RenderSpirograph(panel->Slider_Spirograph_R->GetValue(),
                                    panel->Slider_Spirograph_r->GetValue(),
                                    panel->Slider_Spirograph_d->GetValue(),
                                    panel->CheckBox_Spirograph_Animate->GetValue());
        break;
    case eff_STROBE:
        playBuffer.RenderStrobe(panel->Slider_Number_Strobes->GetValue(),
                                panel->Slider_Strobe_Duration->GetValue(),
                                panel->Slider_Strobe_Type->GetValue());
        break;
    case eff_TEXT:
        playBuffer.RenderText(panel->Slider_Text_Position1->GetValue(),
                              panel->TextCtrl_Text_Line1->GetValue(),
                              panel->TextCtrl_Text_Font1->GetValue(),
                              panel->Choice_Text_Dir1->GetSelection(),
                              panel->CheckBox_TextToCenter1->GetValue(),
                              panel->Choice_Text_Effect1->GetSelection(),
                              panel->Choice_Text_Count1->GetSelection(),
                              //
                              panel->Slider_Text_Position2->GetValue(),
                              panel->TextCtrl_Text_Line2->GetValue(),
                              panel->TextCtrl_Text_Font2->GetValue(),
                              panel->Choice_Text_Dir2->GetSelection(),
                              panel->CheckBox_TextToCenter2->GetValue(),
                              panel->Choice_Text_Effect2->GetSelection(),
                              panel->Choice_Text_Count2->GetSelection(),
                              //
                              panel->Slider_Text_Position3->GetValue(),
                              panel->TextCtrl_Text_Line3->GetValue(),
                              panel->TextCtrl_Text_Font3->GetValue(),
                              panel->Choice_Text_Dir3->GetSelection(),
                              panel->CheckBox_TextToCenter3->GetValue(),
                              panel->Choice_Text_Effect3->GetSelection(),
                              panel->Choice_Text_Count3->GetSelection(),
                              //
                              panel->Slider_Text_Position4->GetValue(),
                              panel->TextCtrl_Text_Line4->GetValue(),
                              panel->TextCtrl_Text_Font4->GetValue(),
                              panel->Choice_Text_Dir4->GetSelection(),
                              panel->CheckBox_TextToCenter4->GetValue(),
                              panel->Choice_Text_Effect4->GetSelection(),
                              panel->Choice_Text_Count4->GetSelection());

        break;
    case eff_TREE:
        playBuffer.RenderTree(panel->Slider_Tree_Branches->GetValue());
        break;
    case eff_TWINKLE:
        playBuffer.RenderTwinkle(panel->Slider_Twinkle_Count->GetValue(),
                                 panel->Slider_Twinkle_Steps->GetValue(),
                                 panel->CheckBox_Twinkle_Strobe->GetValue());
        break;
    case eff_WAVE:
        playBuffer.RenderWave(panel->Choice_Wave_Type->GetSelection(),
                              panel->Choice_Fill_Colors->GetSelection(),
                              panel->CheckBox_Mirror_Wave->GetValue(),
                              panel->Slider_Number_Waves->GetValue(),
                              panel->Slider_Thickness_Percentage->GetValue(),
                              panel->Slider_Wave_Height->GetValue(),
                              panel->Choice_Wave_Direction->GetSelection());
        break;

    }
    return retval;
}

//#define WANT_DEBUG 99
//#define WANT_DEBUG_IMPL
//#include "djdebug.cpp"

void xLightsFrame::PlayRgbEffect(int EffectPeriod)
{
    wxString s;
//    debug(1, "play rgb: ovl %d, %d", EffectsPanel1->WantOverlayBkg(), EffectsPanel2->WantOverlayBkg());
//    if (!EffectsPanel1->WantOverlayBkg() && !EffectsPanel2->WantOverlayBkg()) //allow effects to overlay onto other effects (useful for composite models) -DJ
//        buffer.Clear();
    if ((EffectsPanel1->Choicebook1->GetSelection() == eff_NONE) || !EffectsPanel1->WantOverlayBkg())
        playBuffer.Clear(0); //allow effects to overlay onto other effects (useful for composite models) -DJ
    if ((EffectsPanel2->Choicebook1->GetSelection() == eff_NONE) || !EffectsPanel2->WantOverlayBkg())
        playBuffer.Clear(1); //allow effects to overlay onto other effects (useful for composite models) -DJ

    // update SparkleFrequency
    int freq=Slider_SparkleFrequency->GetValue();
    if (freq == Slider_SparkleFrequency->GetMax()) freq=0;
    playBuffer.SetSparkle(freq);

    int brightness=Slider_Brightness->GetValue();
    playBuffer.SetBrightness(brightness);

    int contrast=Slider_Contrast->GetValue();
    playBuffer.SetContrast(contrast);

    int effectMixThreshold=Slider_EffectLayerMix->GetValue();
    playBuffer.SetMixThreshold(effectMixThreshold, CheckBox_LayerMorph->GetValue()); //allow threshold to vary -DJ
//    debug(1, "play rgb effect[%d]: set mix thresh %d, varies? %d", EffectPeriod, effectMixThreshold, CheckBox_LayerMorph->GetValue());

    if (MixTypeChanged)
    {
        s=Choice_LayerMethod->GetStringSelection();
        playBuffer.SetMixType(s);
        MixTypeChanged=false;
    }
    if(FadesChanged)
    {
        UpdateBufferFadesFromCtrl(playBuffer);
        FadesChanged=false;
    }

    heartbeat("playback active", false); //tell fido we're still alive -DJ
//    ResetEffectDuration();
    PlayRgbEffect1(EffectsPanel1, 0, EffectPeriod);
    PlayRgbEffect1(EffectsPanel2, 1, EffectPeriod);
    playBuffer.CalcOutput(EffectPeriod);
    playBuffer.DisplayEffectOnWindow(seqPreview,mPointSize);
    size_t chnum;
    wxByte intensity;
    if (CheckBoxLightOutput->IsChecked() && xout)
    {
        size_t NodeCnt=playBuffer.GetNodeCount();
        size_t cn=playBuffer.ChannelsPerNode();
        for(size_t n=0; n<NodeCnt; n++)
        {
            for(size_t c=0; c<cn; c++)
            {
                playBuffer.GetChanIntensity(n,c,&chnum,&intensity);
                xout->SetIntensity(chnum,intensity);
            }
        }
    }
}



void xLightsFrame::UpdateRgbPlaybackStatus(int seconds, long msec, int EffectPeriod, const wxString& seqtype)
{

    int s=seconds%60;
//    sparkle_count=0;
    msec = (EffectPeriod*50)%1000; // change frame into ms and then find the fractional part
    int minutes=seconds / 60;

    //  TextCtrlPreviewTime->SetValue(wxString::Format("%d:%02d.%03d",minutes,seconds,msec));
    StatusBar1->SetStatusText(wxString::Format("Playback: RGB "+seqtype+" sequence %d:%02d.%03ld   %d.%03ld ",minutes,s,msec,seconds,msec));
//  old way     StatusBar1->SetStatusText(wxString::Format("Playback: RGB "+seqtype+" sequence %d:%02d",m,s));
}

void xLightsFrame::TimerRgbSeq(long msec)
{
    long StartTime;
    int EffectPeriod;
    static int s_period=0;
    int rowcnt=Grid1->GetNumberRows();
    wxString EffectStr;
    switch (SeqPlayerState)
    {
    case PLAYING_EFFECT:
        PlayRgbEffect(s_period);
        playBuffer.SetFadeTimes(0,0.0,0.0);
        playBuffer.SetFadeTimes(1,0.0,0.0);
        s_period++;
        break;
    case STARTING_SEQ_ANIM:
        ResetTimer(PLAYING_SEQ_ANIM, GetGridStartTimeMSec(NextGridRowToPlay));
        playBuffer.SetFadeTimes(0,0.0,0.0);
        playBuffer.SetFadeTimes(1,0.0,0.0);
        xLightsFrame::PlaybackMarker = "0,0"; //keep track of where we are within grid -DJ
        break;
    case PLAYING_SEQ_ANIM:
        if (xout && !xout->TxEmpty())
        {
            TxOverflowCnt++;
            TxOverflowTotal += xout->TxNonEmptyCount(); //show how much -DJ
//            break; //keep going; might catch up -DJ
        }
        EffectPeriod = msec / XTIMER_INTERVAL;
        if (EffectPeriod >= SeqNumPeriods)
        {
            // sequence has finished
            if (xout) xout->alloff();
            ResetTimer(NO_SEQ);
            EnableSequenceControls(true);
        }
        else
        {
            if (NextGridRowToPlay < rowcnt && msec >= GetGridStartTimeMSec(NextGridRowToPlay))
            {
                // start next effect
                Grid1->GoToCell(NextGridRowToPlay,SeqPlayColumn);
                Grid1->SelectBlock(NextGridRowToPlay,SeqPlayColumn,NextGridRowToPlay,SeqPlayColumn);

                EffectStr=Grid1->GetCellValue(NextGridRowToPlay,SeqPlayColumn);
                EffectStr.Trim();
                if(!EffectStr.IsEmpty())
                {
                    SetEffectControls(EffectStr, Grid1->GetColLabelValue(SeqPlayColumn));
                    xLightsFrame::PlaybackMarker = wxString::Format("%d,%d", SeqPlayColumn, NextGridRowToPlay); //keep track of where we are within grid -DJ
                }
                playBuffer.SetFitToTime(0, (EffectsPanel1->CheckBox_FitToTime->IsChecked()));
                playBuffer.SetFitToTime(1, (EffectsPanel2->CheckBox_FitToTime->IsChecked()));
                UpdateEffectDuration(!EffectStr.IsEmpty(), NextGridRowToPlay, playBuffer, SeqPlayColumn);
                NextGridRowToPlay++;


            }
            PlayRgbEffect(EffectPeriod);
            UpdateRgbPlaybackStatus(EffectPeriod/20,msec,EffectPeriod,"animation");
//            if (EffectPeriod % 20 == 0) UpdateRgbPlaybackStatus(EffectPeriod/20,msec,"animation");
        }
        break;
    case STARTING_SEQ:
        StartTime=GetGridStartTimeMSec(NextGridRowToPlay);
        if(PlayerDlg->MediaCtrl->GetState() == wxMEDIASTATE_PLAYING)
        {
            ResetTimer(PLAYING_SEQ, StartTime);
            playBuffer.SetFadeTimes(0,0.0,0.0);
            playBuffer.SetFadeTimes(1,0.0,0.0);
        }
        else
        {
            PlayerDlg->MediaCtrl->Seek(StartTime);
            PlayerDlg->MediaCtrl->Play();
        }
        break;
    case PLAYING_SEQ:
        if (xout && !xout->TxEmpty())
        {
            TxOverflowCnt++;
            TxOverflowTotal += xout->TxNonEmptyCount(); //show how much -DJ
//            break; //keep going; might catch up -DJ
        }
        msec = PlayerDlg->MediaCtrl->Tell();
        EffectPeriod = msec / XTIMER_INTERVAL;
        if (EffectPeriod >= SeqNumPeriods || PlayerDlg->MediaCtrl->GetState() != wxMEDIASTATE_PLAYING)
        {
            // sequence has finished
            PlayerDlg->MediaCtrl->Stop();
            if (xout) xout->alloff();
            ResetTimer(NO_SEQ);
            EnableSequenceControls(true);
        }
        else
        {
            if (NextGridRowToPlay < rowcnt && msec >= GetGridStartTimeMSec(NextGridRowToPlay))
            {
                // start next effect
                Grid1->MakeCellVisible(NextGridRowToPlay,SeqPlayColumn);
                Grid1->SelectBlock(NextGridRowToPlay,SeqPlayColumn,NextGridRowToPlay,SeqPlayColumn);
                EffectStr=Grid1->GetCellValue(NextGridRowToPlay,SeqPlayColumn);
                EffectStr.Trim();
                if(!EffectStr.IsEmpty())
                {
                    SetEffectControls(EffectStr, Grid1->GetColLabelValue(SeqPlayColumn));
                }
                playBuffer.SetFitToTime(0, (EffectsPanel1->CheckBox_FitToTime->IsChecked()));
                playBuffer.SetFitToTime(1, (EffectsPanel2->CheckBox_FitToTime->IsChecked()));
                UpdateEffectDuration(!EffectStr.IsEmpty(), NextGridRowToPlay, playBuffer, SeqPlayColumn);
                NextGridRowToPlay++;

            }
            PlayRgbEffect(EffectPeriod);
            //TextCtrlLog->AppendText(wxString::Format("msec=%ld, period=%d\n",msec,EffectPeriod));
            UpdateRgbPlaybackStatus(EffectPeriod/20,msec,EffectPeriod,"music");
            //   if (EffectPeriod % 20 == 0) UpdateRgbPlaybackStatus(EffectPeriod/20,msec,"music");
        }
        break;
    }
}

void xLightsFrame::ResetEffectDuration(PixelBufferClass &buffer)
{
    buffer.SetTimes(0, 0, 0, 0, true);
    buffer.SetTimes(1, 0, 0, 0, true);
}
int xLightsFrame::UpdateEffectDuration(bool new_effect_starts, int startRow,
                                       PixelBufferClass &buffer, int playCol)
{
    int ii, curEffMsec, nextEffMsec, nextTimePeriodMsec;
    double val;
    int rowcnt=Grid1->GetNumberRows();
    wxString tmpStr;

    tmpStr = Grid1->GetCellValue(startRow,0);
    curEffMsec =tmpStr.ToDouble(&val )?(int)(val*1000):0;
    ii = 1;
    if (startRow+ii < rowcnt)
    {
        tmpStr = Grid1->GetCellValue(startRow+ii,0);
        nextTimePeriodMsec =tmpStr.ToDouble(&val )?(int)(val*1000):SeqNumPeriods*XTIMER_INTERVAL;
        do
        {
            tmpStr = Grid1->GetCellValue(startRow+ii, playCol);
        }
        while (tmpStr.IsEmpty() && ++ii && startRow+ii < rowcnt);
        //Really taking advantage of short circuit evluation here
        if (!tmpStr.IsEmpty())
        {
            tmpStr = Grid1->GetCellValue(startRow+ii,0);
            nextEffMsec = tmpStr.ToDouble(&val )?(int)(val*1000):SeqNumPeriods*XTIMER_INTERVAL;
        }
        else
        {
            nextEffMsec = SeqNumPeriods*XTIMER_INTERVAL;
        }
    }
    else
    {
        nextEffMsec = nextTimePeriodMsec = SeqNumPeriods*XTIMER_INTERVAL;
    }
    buffer.SetTimes(0, curEffMsec, nextEffMsec, nextTimePeriodMsec, new_effect_starts);
    buffer.SetTimes(1, curEffMsec, nextEffMsec, nextTimePeriodMsec, new_effect_starts);
    return startRow + ii;
}

void xLightsFrame::OnButton_PaletteClick(wxCommandEvent& event)
{
    PaletteMgmtDialog dialog(this);
    dialog.initialize(PalettesNode,EffectsPanel1,EffectsPanel2);
    dialog.ShowModal();
    SaveEffectsFile();
}

void xLightsFrame::DisplayXlightsFilename(const wxString& filename)
{
    xlightsFilename=filename;
    StaticTextSequenceFileName->SetLabel(filename);
    StaticTextPreviewFileName->SetLabel(filename);
    bool EnableButtons=!filename.IsEmpty();
    bbPlayPause->Enable(EnableButtons);
    bbStop->Enable(EnableButtons);
}

void xLightsFrame::GetSeqModelNames(wxArrayString& a)
{
    wxString name;
    for(int i=XLIGHTS_SEQ_STATIC_COLUMNS; i < Grid1->GetCols(); i++)
    {
        name=Grid1->GetColLabelValue(i);
        a.Add(name);
    }
}

void xLightsFrame::GetModelNames(wxArrayString& a)
{
    wxString name;
    for(wxXmlNode* e=ModelsNode->GetChildren(); e!=NULL; e=e->GetNext() )
    {
        if (e->GetName() == "model")
        {
            name=e->GetAttribute("name");
            if (!name.IsEmpty())
            {
                a.Add(name);
            }
        }
    }
}

void xLightsFrame::GetGridColumnLabels(wxArrayString& a)
{
    int n=Grid1->GetNumberCols();
    for(int i=XLIGHTS_SEQ_STATIC_COLUMNS; i < n; i++)
    {
        a.Add(Grid1->GetColLabelValue(i));
    }
}

void xLightsFrame::ChooseModelsForSequence()
{
    if (SeqData.size() == 0)
    {
        wxMessageBox("You must open a sequence first!", "Error");
        return;
    }
    SeqParmsDialog dialog(this);
    wxXmlNode* e;
    wxString name;
    int idx;

    // get list of models that are already in the grid
    wxArrayString labels;
    GetGridColumnLabels(labels);

    // populate the listbox with all models
    for(e=ModelsNode->GetChildren(); e!=NULL; e=e->GetNext() )
    {
        if (e->GetName() == "model")
        {
            name=e->GetAttribute("name");
            // allow only models where MyDisplay is set?
            //if (!name.IsEmpty() && e->GetAttribute("MyDisplay","0")=="1") {
            if (!name.IsEmpty())
            {
                dialog.CheckListBox1->Append(name);
                idx=dialog.CheckListBox1->FindString(name);
                if (idx != wxNOT_FOUND && labels.Index(name,false) != wxNOT_FOUND)
                {
                    dialog.CheckListBox1->Check(idx,true);
                }
            }
        }
    }


    dialog.StaticText_Filename->SetLabel(xlightsFilename);
    if (dialog.ShowModal() != wxID_OK) return;

    // add checked models to grid

    size_t cnt = dialog.CheckListBox1->GetCount();
    for (size_t i=0; i < cnt; i++)
    {
        if (dialog.CheckListBox1->IsChecked(i))
        {
            name=dialog.CheckListBox1->GetString(i);
            idx=labels.Index(name,false);
            if (idx == wxNOT_FOUND)
            {
                // newly checked item, so add it
                Grid1->AppendCols();
                int colnum=Grid1->GetNumberCols()-1;
                Grid1->SetColLabelValue(colnum,name);
                GridCellChanged(0, colnum);

                for(int j = 0; j < Grid1->GetNumberRows(); j++)
                {
                    Grid1->SetCellOverflow(j,colnum, false);
                    Grid1->SetReadOnly(j,colnum,false);
                }
            }
            else
            {
                // item already exists
                labels[idx].Clear();
            }
        }
    }

    // any non-empty entries in labels represent items that were unchecked - so delete them from grid
    for(idx=labels.GetCount()-1; idx >= 0; idx--)
    {
        if (!labels[idx].IsEmpty())
        {
            Grid1->DeleteCols(idx+XLIGHTS_SEQ_STATIC_COLUMNS);
            GridCellChanged(0, idx+XLIGHTS_SEQ_STATIC_COLUMNS - 1);
        }
    }
    EnableSequenceControls(true);
}


void xLightsFrame::OnButton_ChannelMapClick(wxCommandEvent& event)
{
    if (SeqData.size() == 0)
    {
        wxMessageBox("You must open a sequence first!", "Error");
        return;
    }
    ChannelMapDialog dialog(this);
    dialog.SpinCtrlBaseChannel->SetValue(SeqBaseChannel);
    dialog.CheckBox_EnableBasic->SetValue(SeqChanCtrlBasic);
    dialog.CheckBox_EnableColor->SetValue(SeqChanCtrlColor);
    dialog.SetNetInfo(&NetInfo);
    if (dialog.ShowModal() != wxID_OK) return;
    SeqBaseChannel=dialog.SpinCtrlBaseChannel->GetValue();
    SeqChanCtrlBasic=dialog.CheckBox_EnableBasic->GetValue();
    SeqChanCtrlColor=dialog.CheckBox_EnableColor->GetValue();
}

#include <wx/textfile.h>
#include <wx/string.h>
#include <wx/tokenzr.h>

wxString xLightsFrame::InsertMissing(wxString str,wxString missing_array,bool INSERT)
{
    int pos;
    wxStringTokenizer tkz(missing_array, "|");
    wxString replacement;
    wxString token1 = tkz.GetNextToken(); // get first two dummy tokens out
    wxString token2 = tkz.GetNextToken();
    while ( tkz.HasMoreTokens() )
    {
        token1 = tkz.GetNextToken();
        token2 = tkz.GetNextToken();
        pos=str.find(token1,0);
        replacement = "," + token2 + "</td>";
        if(pos<=0 && INSERT) // if we are INSERT mode we will add token 2 to the end of the xml string
        {
            str.Replace("</td>",replacement);
        }
        else if(pos>0 && !INSERT) // if we are in REPLACE mode (!INSERT), we replace token1 with token 2
        {
            str.Replace(token1,token2);
        }
    }
    return str;
}

// file should be full path
void xLightsFrame::FixVersionDifferences(wxString file)
{
    wxString        str,fileout;
    wxTextFile      tfile;
    wxFile f;
    bool modified=false;
    fileout = file + ".out";
    //wxMessageBox(_("fixing: ")+file);
// open the file
    wxString missing     = "xdummy|xdummy";
    wxString replace_str = "xdummy|xdummy";
    wxString Text1       = "xdummy|xdummy";
    wxString Text2       = "xdummy|xdummy";
    wxString Meteors1    = "xdummy|xdummy";
    wxString Meteors2    = "xdummy|xdummy";
    wxString Fire1       = "xdummy|xdummy";
    wxString Fire2       = "xdummy|xdummy";
    //
    //
    //  list all new tags that might have occured in previous versions
    //  list is pair. first token is what to search for, if it is missing, then put in 2nd token into xml string
    //
    missing      = missing + "|ID_SLIDER_Brightness|ID_SLIDER_Brightness=100";
    missing      = missing + "|ID_SLIDER_Contrast|ID_SLIDER_Contrast=0";

    /*  missing      = missing + "|ID_SLIDER_EffectLayerMix|ID_SLIDER_EffectLayerMix=0";
      missing      = missing + "|ID_TEXTCTRL_Effect1_Fadein|ID_TEXTCTRL_Effect1_Fadein=0";
      missing      = missing + "|ID_TEXTCTRL_Effect1_Fadeout|ID_TEXTCTRL_Effect1_Fadeout=0";
      missing      = missing + "|ID_TEXTCTRL_Effect2_Fadein|ID_TEXTCTRL_Effect2_Fadein=0";
      missing      = missing + "|ID_TEXTCTRL_Effect2_Fadeout|ID_TEXTCTRL_Effect2_Fadeout=0";
      missing      = missing + "|ID_CHECKBOX_Effect1_Fit|ID_CHECKBOX_Effect1_Fit=0";
      missing      = missing + "|ID_CHECKBOX_Effect2_Fit|ID_CHECKBOX_Effect2_Fit=0";
      */

    /*
    ID_SLIDER_EffectLayerMix=0,E1_TEXTCTRL_Fadein=0,E1_TEXTCTRL_Fadeout=0,E2_TEXTCTRL_Fadein=0
    ,E2_TEXTCTRL_Fadeout=0,E1_CHECKBOX_FitToTime=0,E2_CHECKBOX_FitToTime=0,ID_TEXTCTRL_Effect1_Fadein=0
    ,ID_TEXTCTRL_Effect1_Fadeout=0,ID_TEXTCTRL_Effect2_Fadein=0,ID_TEXTCTRL_Effect2_Fadeout=0
    ,ID_CHECKBOX_Effect1_Fit=0,ID_CHECKBOX_Effect2_Fit=0
    */
    //

//   Meteors1 = Meteors1 + "|ID_CHECKBOX_Meteors1_FallUp|ID_CHECKBOX_Meteors1_FallUp=0";
//    Meteors2 = Meteors2 + "|ID_CHECKBOX_Meteors2_FallUp|ID_CHECKBOX_Meteors2_FallUp=0";
    Meteors1 = Meteors1 + "|ID_CHOICE_Meteors1_Effect|ID_CHOICE_Meteors1_Effect=Meteor";
    Meteors2 = Meteors2 + "|ID_CHOICE_Meteors2_Effect|ID_CHOICE_Meteors2_Effect=Meteor";
    Meteors1 = Meteors1 + "|ID_SLIDER_Meteors1_Swirl_Intensity|ID_SLIDER_Meteors1_Swirl_Intensity=10";
    Meteors2 = Meteors2 + "|ID_SLIDER_Meteors2_Swirl_Intensity|ID_SLIDER_Meteors2_Swirl_Intensity=10";

    Fire1 = Fire1 + "|ID_SLIDER_Fire1_HueShift|ID_SLIDER_Fire1_HueShift=0";
    Fire2 = Fire2 + "|ID_SLIDER_Fire2_HueShift|ID_SLIDER_Fire2_HueShift=0";
    Fire1 = Fire1 + "|ID_CHECKBOX_Fire1_GrowFire|ID_CHECKBOX_Fire1_GrowFire=0";
    Fire2 = Fire2 + "|ID_CHECKBOX_Fire2_GrowFire|ID_CHECKBOX_Fire2_GrowFire=0";


    // Lots of variables to check for  text effect
//    ,E1_TEXTCTRL_Text_Line1=God Bless the USA
//	,E1_TEXTCTRL_Text_Line2=God Bless The USA
//	,E1_TEXTCTRL_Text_Font1=
//	,E1_CHOICE_Text_Dir1=left
//	,E1_CHOICE_Text_Effect1=normal
//	,E1_CHOICE_Text_Count1=none
//	,E1_SLIDER_Text_Position1=45



    replace_str = replace_str + "|ID_BUTTON_Palette1_1|E1_BUTTON_Palette1";
    replace_str = replace_str + "|ID_BUTTON_Palette1_2|E1_BUTTON_Palette2";
    replace_str = replace_str + "|ID_BUTTON_Palette1_3|E1_BUTTON_Palette3";
    replace_str = replace_str + "|ID_BUTTON_Palette1_4|E1_BUTTON_Palette4";
    replace_str = replace_str + "|ID_BUTTON_Palette1_5|E1_BUTTON_Palette5";
    replace_str = replace_str + "|ID_BUTTON_Palette1_6|E1_BUTTON_Palette6";
    replace_str = replace_str + "|ID_BUTTON_Palette2_1|E2_BUTTON_Palette1";
    replace_str = replace_str + "|ID_BUTTON_Palette2_2|E2_BUTTON_Palette2";
    replace_str = replace_str + "|ID_BUTTON_Palette2_3|E2_BUTTON_Palette3";
    replace_str = replace_str + "|ID_BUTTON_Palette2_4|E2_BUTTON_Palette4";
    replace_str = replace_str + "|ID_BUTTON_Palette2_5|E2_BUTTON_Palette5";
    replace_str = replace_str + "|ID_BUTTON_Palette2_6|E2_BUTTON_Palette6";
    replace_str = replace_str + "|ID_CHECKBOX_Bars1_3D|E1_CHECKBOX_Bars_3D";
    replace_str = replace_str + "|ID_CHECKBOX_Bars1_Highlight|E1_CHECKBOX_Bars_Highlight";
    replace_str = replace_str + "|ID_CHECKBOX_Bars2_3D|E2_CHECKBOX_Bars_3D";
    replace_str = replace_str + "|ID_CHECKBOX_Bars2_Highlight|E2_CHECKBOX_Bars_Highlight";
    replace_str = replace_str + "|ID_CHECKBOX_Circles1_Bounce|E1_CHECKBOX_Circles_Bounce";
    replace_str = replace_str + "|ID_CHECKBOX_Circles1_Collide|E1_CHECKBOX_Circles_Collide";
    replace_str = replace_str + "|ID_CHECKBOX_Circles1_Radial|E1_CHECKBOX_Circles_Radial";
    replace_str = replace_str + "|ID_CHECKBOX_Circles1_Random_m|E1_CHECKBOX_Circles_Random_m";
    replace_str = replace_str + "|ID_CHECKBOX_Circles2_Bounce|E2_CHECKBOX_Circles_Bounce";
    replace_str = replace_str + "|ID_CHECKBOX_Circles2_Collide|E2_CHECKBOX_Circles_Collide";
    replace_str = replace_str + "|ID_CHECKBOX_Circles2_Radial|E2_CHECKBOX_Circles_Radial";
    replace_str = replace_str + "|ID_CHECKBOX_Circles2_Random_m|E2_CHECKBOX_Circles_Random_m";
    replace_str = replace_str + "|ID_CHECKBOX_ColorWash1_HFade|E1_CHECKBOX_ColorWash_HFade";
    replace_str = replace_str + "|ID_CHECKBOX_ColorWash1_VFade|E1_CHECKBOX_ColorWash_VFade";
    replace_str = replace_str + "|ID_CHECKBOX_ColorWash2_HFade|E2_CHECKBOX_ColorWash_HFade";
    replace_str = replace_str + "|ID_CHECKBOX_ColorWash2_VFade|E2_CHECKBOX_ColorWash_VFade";
    replace_str = replace_str + "|ID_CHECKBOX_Fire1_GrowFire|E1_CHECKBOX_Fire_GrowFire";
    replace_str = replace_str + "|ID_CHECKBOX_Fire2_GrowFire|E2_CHECKBOX_Fire_GrowFire";
//    replace_str = replace_str + "|ID_CHECKBOX_Meteors1_FallUp|E1_CHECKBOX_Meteors_FallUp";
//    replace_str = replace_str + "|ID_CHECKBOX_Meteors2_FallUp|E2_CHECKBOX_Meteors_FallUp";
    replace_str = replace_str + "|ID_CHECKBOX_Palette1_1|E1_CHECKBOX_Palette1";
    replace_str = replace_str + "|ID_CHECKBOX_Palette1_2|E1_CHECKBOX_Palette2";
    replace_str = replace_str + "|ID_CHECKBOX_Palette1_3|E1_CHECKBOX_Palette3";
    replace_str = replace_str + "|ID_CHECKBOX_Palette1_4|E1_CHECKBOX_Palette4";
    replace_str = replace_str + "|ID_CHECKBOX_Palette1_5|E1_CHECKBOX_Palette5";
    replace_str = replace_str + "|ID_CHECKBOX_Palette1_6|E1_CHECKBOX_Palette6";
    replace_str = replace_str + "|ID_CHECKBOX_Palette2_1|E2_CHECKBOX_Palette1";
    replace_str = replace_str + "|ID_CHECKBOX_Palette2_2|E2_CHECKBOX_Palette2";
    replace_str = replace_str + "|ID_CHECKBOX_Palette2_3|E2_CHECKBOX_Palette3";
    replace_str = replace_str + "|ID_CHECKBOX_Palette2_4|E2_CHECKBOX_Palette4";
    replace_str = replace_str + "|ID_CHECKBOX_Palette2_5|E2_CHECKBOX_Palette5";
    replace_str = replace_str + "|ID_CHECKBOX_Palette2_6|E2_CHECKBOX_Palette6";
    replace_str = replace_str + "|ID_CHECKBOX_Spirals1_3D|E1_CHECKBOX_Spirals_3D";
    replace_str = replace_str + "|ID_CHECKBOX_Spirals1_Blend|E1_CHECKBOX_Spirals_Blend";
    replace_str = replace_str + "|ID_CHECKBOX_Spirals2_3D|E2_CHECKBOX_Spirals_3D";
    replace_str = replace_str + "|ID_CHECKBOX_Spirals2_Blend|E2_CHECKBOX_Spirals_Blend";
    replace_str = replace_str + "|ID_CHECKBOX_Spirograph1_Animate|E1_CHECKBOX_Spirograph_Animate";
    replace_str = replace_str + "|ID_CHECKBOX_Spirograph2_Animate|E2_CHECKBOX_Spirograph_Animate";
    replace_str = replace_str + "|ID_CHECKBOX_Twinkle1_Strobe|E1_CHECKBOX_Twinkle_Strobe";
    replace_str = replace_str + "|ID_CHECKBOX_Twinkle2_Strobe|E2_CHECKBOX_Twinkle_Strobe";
    replace_str = replace_str + "|ID_CHOICE_Bars1_Direction|E1_CHOICE_Bars_Direction";
    replace_str = replace_str + "|ID_CHOICE_Bars2_Direction|E2_CHOICE_Bars_Direction";
    replace_str = replace_str + "|ID_CHOICE_Butterfly1_Colors|E1_CHOICE_Butterfly_Colors";
    replace_str = replace_str + "|ID_CHOICE_Butterfly2_Colors|E2_CHOICE_Butterfly_Colors";
    replace_str = replace_str + "|ID_CHOICE_LayerMethod|ID_CHOICE_LayerMethod";
    replace_str = replace_str + "|ID_CHOICE_Meteors1_Effect|E1_CHOICE_Meteors_Effect";
    replace_str = replace_str + "|ID_CHOICE_Meteors1_Type|E1_CHOICE_Meteors_Type";
    replace_str = replace_str + "|ID_CHOICE_Meteors2_Effect|E2_CHOICE_Meteors_Effect";
    replace_str = replace_str + "|ID_CHOICE_Meteors2_Type|E2_CHOICE_Meteors_Type";
    replace_str = replace_str + "|ID_CHOICE_Pictures1_Direction|E1_CHOICE_Pictures_Direction";
    replace_str = replace_str + "|ID_CHOICE_Pictures2_Direction|E2_CHOICE_Pictures_Direction";

    replace_str = replace_str + "|ID_SLIDER_Bars1_BarCount|E1_SLIDER_Bars_BarCount";
    replace_str = replace_str + "|ID_SLIDER_Bars2_BarCount|E2_SLIDER_Bars_BarCount";
    replace_str = replace_str + "|ID_SLIDER_Brightness|ID_SLIDER_Brightness";
    replace_str = replace_str + "|ID_SLIDER_Butterfly1_Chunks|E1_SLIDER_Butterfly_Chunks";
    replace_str = replace_str + "|ID_SLIDER_Butterfly1_Skip|E1_SLIDER_Butterfly_Skip";
    replace_str = replace_str + "|ID_SLIDER_Butterfly1_Style|E1_SLIDER_Butterfly_Style";
    replace_str = replace_str + "|ID_SLIDER_Butterfly2_Chunks|E2_SLIDER_Butterfly_Chunks";
    replace_str = replace_str + "|ID_SLIDER_Butterfly2_Skip|E2_SLIDER_Butterfly_Skip";
    replace_str = replace_str + "|ID_SLIDER_Butterfly2_Style|E2_SLIDER_Butterfly_Style";
    replace_str = replace_str + "|ID_SLIDER_Circles1_Count|E1_SLIDER_Circles_Count";
    replace_str = replace_str + "|ID_SLIDER_Circles1_Size|E1_SLIDER_Circles_Size";
    replace_str = replace_str + "|ID_SLIDER_Circles2|E2_SLIDER_Circles";
    replace_str = replace_str + "|ID_SLIDER_Circles2_count|E2_SLIDER_Circles_count";
    replace_str = replace_str + "|ID_SLIDER_ColorWash1_Count|E1_SLIDER_ColorWash_Count";
    replace_str = replace_str + "|ID_SLIDER_ColorWash2_Count|E2_SLIDER_ColorWash_Count";
    replace_str = replace_str + "|ID_SLIDER_Contrast|ID_SLIDER_Contrast";
    replace_str = replace_str + "|ID_SLIDER_Fire1_Height|E1_SLIDER_Fire_Height";
    replace_str = replace_str + "|ID_SLIDER_Fire1_HueShift|E1_SLIDER_Fire_HueShift";
    replace_str = replace_str + "|ID_SLIDER_Fire2_Height|E2_SLIDER_Fire_Height";
    replace_str = replace_str + "|ID_SLIDER_Fire2_HueShift|E2_SLIDER_Fire_HueShift";
    replace_str = replace_str + "|ID_SLIDER_Fireworks1_Count|E1_SLIDER_Fireworks_Count";
    replace_str = replace_str + "|ID_SLIDER_Fireworks1_Fade|E1_SLIDER_Fireworks_Fade";
    replace_str = replace_str + "|ID_SLIDER_Fireworks1_Number_Explosions|E1_SLIDER_Fireworks_Number_Explosions";
    replace_str = replace_str + "|ID_SLIDER_Fireworks1_Velocity|E1_SLIDER_Fireworks_Velocity";
    replace_str = replace_str + "|ID_SLIDER_Fireworks2_Count|E2_SLIDER_Fireworks_Count";
    replace_str = replace_str + "|ID_SLIDER_Fireworks2_Fade|E2_SLIDER_Fireworks_Fade";
    replace_str = replace_str + "|ID_SLIDER_Fireworks2_Number_Explosions|E2_SLIDER_Fireworks_Number_Explosions";
    replace_str = replace_str + "|ID_SLIDER_Fireworks2_Velocity|E2_SLIDER_Fireworks_Velocity";
    replace_str = replace_str + "|ID_SLIDER_Garlands1_Spacing|E1_SLIDER_Garlands_Spacing";
    replace_str = replace_str + "|ID_SLIDER_Garlands1_Type|E1_SLIDER_Garlands_Type";
    replace_str = replace_str + "|ID_SLIDER_Garlands2_Spacing|E2_SLIDER_Garlands_Spacing";
    replace_str = replace_str + "|ID_SLIDER_Garlands2_Type|E2_SLIDER_Garlands_Type";
    replace_str = replace_str + "|ID_SLIDER_Life1_Count|E1_SLIDER_Life_Count";
    replace_str = replace_str + "|ID_SLIDER_Life1_Seed|E1_SLIDER_Life_Seed";
    replace_str = replace_str + "|ID_SLIDER_Life2_Count|E2_SLIDER_Life_Count";
    replace_str = replace_str + "|ID_SLIDER_Life2_Seed|E2_SLIDER_Life_Seed";
    replace_str = replace_str + "|ID_SLIDER_Meteors1_Count|E1_SLIDER_Meteors_Count";
    replace_str = replace_str + "|ID_SLIDER_Meteors1_Length|E1_SLIDER_Meteors_Length";
    replace_str = replace_str + "|ID_SLIDER_Meteors1_Swirl_Intensity|E1_SLIDER_Meteors_Swirl_Intensity";
    replace_str = replace_str + "|ID_SLIDER_Meteors2_Count|E2_SLIDER_Meteors_Count";
    replace_str = replace_str + "|ID_SLIDER_Meteors2_Length|E2_SLIDER_Meteors_Length";
    replace_str = replace_str + "|ID_SLIDER_Meteors2_Swirl_Intensity|E2_SLIDER_Meteors_Swirl_Intensity";
    replace_str = replace_str + "|ID_SLIDER_Piano1_Keyboard|E1_SLIDER_Piano_Keyboard";
    replace_str = replace_str + "|ID_SLIDER_Piano2_Keyboard|E2_SLIDER_Piano_Keyboard";
    replace_str = replace_str + "|ID_SLIDER_Pictures1_GifSpeed|E1_SLIDER_Pictures_GifSpeed";
    replace_str = replace_str + "|ID_SLIDER_Pictures2_GifSpeed|E2_SLIDER_Pictures_GifSpeed";
    replace_str = replace_str + "|ID_SLIDER_Snowflakes1_Count|E1_SLIDER_Snowflakes_Count";
    replace_str = replace_str + "|ID_SLIDER_Snowflakes1_Type|E1_SLIDER_Snowflakes_Type";
    replace_str = replace_str + "|ID_SLIDER_Snowflakes2_Count|E2_SLIDER_Snowflakes_Count";
    replace_str = replace_str + "|ID_SLIDER_Snowflakes2_Type|E2_SLIDER_Snowflakes_Type";
    replace_str = replace_str + "|ID_SLIDER_Snowstorm1_Count|E1_SLIDER_Snowstorm_Count";
    replace_str = replace_str + "|ID_SLIDER_Snowstorm1_Length|E1_SLIDER_Snowstorm_Length";
    replace_str = replace_str + "|ID_SLIDER_Snowstorm2_Count|E2_SLIDER_Snowstorm_Count";
    replace_str = replace_str + "|ID_SLIDER_Snowstorm2_Length|E2_SLIDER_Snowstorm_Length";
    replace_str = replace_str + "|ID_SLIDER_SparkleFrequency|ID_SLIDER_SparkleFrequency";
    replace_str = replace_str + "|ID_SLIDER_Speed1|E1_SLIDER_Speed";
    replace_str = replace_str + "|ID_SLIDER_Speed2|E2_SLIDER_Speed";
    replace_str = replace_str + "|ID_SLIDER_Spirals1_Count|E1_SLIDER_Spirals_Count";
    replace_str = replace_str + "|ID_SLIDER_Spirals1_Direction|E1_SLIDER_Spirals_Direction";
    replace_str = replace_str + "|ID_SLIDER_Spirals1_Rotation|E1_SLIDER_Spirals_Rotation";
    replace_str = replace_str + "|ID_SLIDER_Spirals1_Thickness|E1_SLIDER_Spirals_Thickness";
    replace_str = replace_str + "|ID_SLIDER_Spirals2_Count|E2_SLIDER_Spirals_Count";
    replace_str = replace_str + "|ID_SLIDER_Spirals2_Direction|E2_SLIDER_Spirals_Direction";
    replace_str = replace_str + "|ID_SLIDER_Spirals2_Rotation|E2_SLIDER_Spirals_Rotation";
    replace_str = replace_str + "|ID_SLIDER_Spirals2_Thickness|E2_SLIDER_Spirals_Thickness";
    replace_str = replace_str + "|ID_SLIDER_Spirograph1_d|E1_SLIDER_Spirograph_d";
    replace_str = replace_str + "|ID_SLIDER_Spirograph1_R|E1_SLIDER_Spirograph_R";
    replace_str = replace_str + "|ID_SLIDER_Spirograph1_r|E1_SLIDER_Spirograph_r";
    replace_str = replace_str + "|ID_SLIDER_Spirograph2_d|E2_SLIDER_Spirograph_d";
    replace_str = replace_str + "|ID_SLIDER_Spirograph2_R|E2_SLIDER_Spirograph_R";
    replace_str = replace_str + "|ID_SLIDER_Spirograph2_r|E2_SLIDER_Spirograph_r";

    replace_str = replace_str + "|ID_SLIDER_Tree1_Branches|E1_SLIDER_Tree_Branches";
    replace_str = replace_str + "|ID_SLIDER_Tree2_Branches|E2_SLIDER_Tree_Branches";
    replace_str = replace_str + "|ID_SLIDER_Twinkle1_Count|E1_SLIDER_Twinkle_Count";
    replace_str = replace_str + "|ID_SLIDER_Twinkle1_Steps|E1_SLIDER_Twinkle_Steps";
    replace_str = replace_str + "|ID_SLIDER_Twinkle2_Count|E2_SLIDER_Twinkle_Count";
    replace_str = replace_str + "|ID_SLIDER_Twinkle2_Steps|E2_SLIDER_Twinkle_Steps";
    replace_str = replace_str + "|ID_TEXTCTRL_Pictures1_Filename|E1_TEXTCTRL_Pictures_Filename";
    replace_str = replace_str + "|ID_TEXTCTRL_Pictures2_Filename|E2_TEXTCTRL_Pictures_Filename";


    Text1 = Text1 + "|ID_TEXTCTRL_Text1_1_Font|ID_TEXTCTRL_Text1_1_Font=";
    Text2 = Text2 + "|ID_TEXTCTRL_Text2_1_Font|ID_TEXTCTRL_Text2_1_Font=";
    Text1 = Text1 + "|ID_TEXTCTRL_Text1_2_Font|ID_TEXTCTRL_Text1_2_Font=";
    Text2 = Text2 + "|ID_TEXTCTRL_Text2_2_Font|ID_TEXTCTRL_Text2_2_Font=";
    Text1 = Text1 + "|ID_CHOICE_Text1_1_Dir|ID_CHOICE_Text1_1_Dir=left";
    Text2 = Text2 + "|ID_CHOICE_Text2_1_Dir|ID_CHOICE_Text2_1_Dir=left";
    Text1 = Text1 + "|ID_CHOICE_Text1_2_Dir|ID_CHOICE_Text1_2_Dir=left";
    Text2 = Text2 + "|ID_CHOICE_Text2_2_Dir|ID_CHOICE_Text2_2_Dir=left";
    Text1 = Text1 + "|ID_SLIDER_Text1_1_Position|ID_SLIDER_Text1_1_Position=50";
    Text2 = Text2 + "|ID_SLIDER_Text2_1_Position|ID_SLIDER_Text2_1_Position=50";
    Text1 = Text1 + "|ID_SLIDER_Text1_2_Position|ID_SLIDER_Text1_2_Position=50";
    Text2 = Text2 + "|ID_SLIDER_Text2_2_Position|ID_SLIDER_Text2_2_Position=50";
    Text1 = Text1 + "|ID_SLIDER_Text1_1_TextRotation|ID_SLIDER_Text1_1_TextRotation=0";
    Text2 = Text2 + "|ID_SLIDER_Text2_1_TextRotation|ID_SLIDER_Text2_1_TextRotation=0";
    Text1 = Text1 + "|ID_SLIDER_Text1_2_TextRotation|ID_SLIDER_Text1_2_TextRotation=0";
    Text2 = Text2 + "|ID_SLIDER_Text2_2_TextRotation|ID_SLIDER_Text2_2_TextRotation=0";
    Text1 = Text1 + "|ID_CHECKBOX_Text1_COUNTDOWN1|ID_CHECKBOX_Text1_COUNTDOWN1=0";
    Text2 = Text2 + "|ID_CHECKBOX_Text2_COUNTDOWN1|ID_CHECKBOX_Text2_COUNTDOWN1=0";
    Text1 = Text1 + "|ID_CHECKBOX_Text1_COUNTDOWN2|ID_CHECKBOX_Text1_COUNTDOWN2=0";
    Text2 = Text2 + "|ID_CHECKBOX_Text2_COUNTDOWN2|ID_CHECKBOX_Text2_COUNTDOWN2=0";

    replace_str = replace_str + "|ID_TEXTCTRL_Text1_1_Font|E1_TEXTCTRL_Text_Font1";
    replace_str = replace_str + "|ID_TEXTCTRL_Text1_2_Font|E1_TEXTCTRL_Text_Font2";
    replace_str = replace_str + "|ID_TEXTCTRL_Text2_1_Font|E2_TEXTCTRL_Text_Font1";
    replace_str = replace_str + "|ID_TEXTCTRL_Text2_2_Font|E2_TEXTCTRL_Text_Font2";
    replace_str = replace_str + "|ID_TEXTCTRL_Text1_Line1|E1_TEXTCTRL_Text_Line1";
    replace_str = replace_str + "|ID_TEXTCTRL_Text1_Line2|E1_TEXTCTRL_Text_Line2";
    replace_str = replace_str + "|ID_TEXTCTRL_Text2_Line1|E2_TEXTCTRL_Text_Line1";
    replace_str = replace_str + "|ID_TEXTCTRL_Text2_Line2|E2_TEXTCTRL_Text_Line2";
    replace_str = replace_str + "|ID_SLIDER_Text1_1_Position|E1_SLIDER_Text_Position1";
    replace_str = replace_str + "|ID_SLIDER_Text1_2_Position|E1_SLIDER_Text_Position2";
    replace_str = replace_str + "|ID_SLIDER_Text2_1_Position|E2_SLIDER_Text_Position1";
    replace_str = replace_str + "|ID_SLIDER_Text2_2_Position|E2_SLIDER_Text_Position2";
    replace_str = replace_str + "|ID_CHOICE_Text1_1_Count|E1_CHOICE_Text_Count1";
    replace_str = replace_str + "|ID_CHOICE_Text1_2_Count|E1_CHOICE_Text_Count2";
    replace_str = replace_str + "|ID_CHOICE_Text2_1_Count|E2_CHOICE_Text_Count1";
    replace_str = replace_str + "|ID_CHOICE_Text2_2_Count|E2_CHOICE_Text_Count2";
    replace_str = replace_str + "|ID_CHOICE_Text1_1_Dir|E1_CHOICE_Text_Dir1";
    replace_str = replace_str + "|ID_CHOICE_Text1_2_Dir|E1_CHOICE_Text_Dir2";
    replace_str = replace_str + "|ID_CHOICE_Text2_1_Dir|E2_CHOICE_Text_Dir1";
    replace_str = replace_str + "|ID_CHOICE_Text2_2_Dir|E2_CHOICE_Text_Dir2";
    replace_str = replace_str + "|ID_CHOICE_Text1_1_Effect|E1_CHOICE_Text_Effect1";
    replace_str = replace_str + "|ID_CHOICE_Text1_2_Effect|E1_CHOICE_Text_Effect2";
    replace_str = replace_str + "|ID_CHOICE_Text2_1_Effect|E2_CHOICE_Text_Effect1";
    replace_str = replace_str + "|ID_CHOICE_Text2_2_Effect|E2_CHOICE_Text_Effect2";
    //
    //
    replace_str = replace_str + "|ID_CHECKBOX_Meteors1_FallUp|E1_ID_CHECKBOX_Meteors1_FallUp";
    replace_str = replace_str + "|ID_CHECKBOX_Meteors2_FallUp|E2_ID_CHECKBOX_Meteors1_FallUp";

//  single strand effects
    replace_str = replace_str + "|E1_SLIDER_Single_Color_Mix1|ID_SLIDER_Single_Color_Mix1";
    replace_str = replace_str + "|E1_SLIDER_Single_Color_Spacing1|ID_SLIDER_Chase_Spacing1";
    replace_str = replace_str + "|E1_CHECKBOX_Single_Chase_3dFade1|ID_CHECKBOX_Chase_3dFade1";
    replace_str = replace_str + "|E2_SLIDER_Single_Color_Mix2|ID_SLIDER_Single_Color_Mix2";
    replace_str = replace_str + "|E2_SLIDER_Single_Color_Spacing2|ID_SLIDER_Chase_Spacing2";
    replace_str = replace_str + "|E2_CHECKBOX_Single_Group_Arches2|ID_CHECKBOX_Group_Arches2";

    replace_str = replace_str + "|ID_SLIDER_Single_Color_Mix1|E1_SLIDER_Color_Mix1";
    replace_str = replace_str + "|ID_SLIDER_Chase_Spacing1|E1_SLIDER_Chase_Spacing1";
    replace_str = replace_str + "|ID_CHECKBOX_Group_Arches1|E1_CHECKBOX_Chase_3dFade1";

//  Single Strand
    replace_str = replace_str + "|E1_CHECKBOX_R_TO_L1|E1_CHOICE_Chase_Type1=Right-Left";


    //    replace_str = replace_str + "|ID_CHECKBOX_Meteors1_FallUp|E1_CHECKBOX_Meteors_FallUp";
//    replace_str = replace_str + "|ID_CHECKBOX_Meteors2_FallUp|E2_CHECKBOX_Meteors_FallUp";
//

//    E1_TEXTCTRL_Text_Font1=
//	,E1_CHOICE_Text_Dir1=left
//	,E1_CHOICE_Text_Effect1=normal
//	,E1_CHOICE_Text_Count1=none
//	,E1_SLIDER_Text_Position1=50
//	,E1_TEXTCTRL_Text_Font2=
//	,E1_CHOICE_Text_Dir2=left
//	,E1_CHOICE_Text_Effect2=normal
//	,E1_CHOICE_Text_Count2=none
//	,E1_SLIDER_Text_Position2=50
//	,E1_BUTTON_Palette1=#FF0000
//	,E1_CHECKBOX_Palette1=0
//	,E1_BUTTON_Palette2=#00FF00
//	,E1_CHECKBOX_Palette2=0
//	,E1_BUTTON_Palette3=#0000FF
//	,E1_CHECKBOX_Palette3=1
//	,E1_BUTTON_Palette4=#FFFF00
//	,E1_CHECKBOX_Palette4=0
//	,E1_BUTTON_Palette5=#FFFFFF
//	,E1_CHECKBOX_Palette5=0
//	,E1_BUTTON_Palette6=#000000
//	,E1_CHECKBOX_Palette6=1


    //  this set will convert old, unsed tokens into a new not used token. this eliminates the error messages
    replace_str = replace_str + "|ID_SLIDER_Text1_1_TextRotation|E1_SLIDER_Text_Rotation1";
    replace_str = replace_str + "|ID_SLIDER_Text1_2_TextRotation|E1_SLIDER_Text_Rotation2";
    replace_str = replace_str + "|ID_SLIDER_Text2_1_TextRotation|E2_SLIDER_Text_Rotation1";
    replace_str = replace_str + "|ID_SLIDER_Text2_2_TextRotation|E2_SLIDER_Text_Rotation2";
    replace_str = replace_str + "|ID_CHECKBOX_Text1_COUNTDOWN1|E1_Text1_COUNTDOWN";
    replace_str = replace_str + "|ID_CHECKBOX_Text2_COUNTDOWN1|E1_Text2_COUNTDOWN";
    replace_str = replace_str + "|ID_CHECKBOX_Text1_COUNTDOWN2|E2_Text1_COUNTDOWN";
    replace_str = replace_str + "|ID_CHECKBOX_Text2_COUNTDOWN2|E2_Text2_COUNTDOWN";
    replace_str = replace_str + "|ID_SLIDER_Text_Rotation1|E1_SLIDER_Text_Rotation";
    replace_str = replace_str + "|ID_SLIDER_Text_Rotation2|E2_SLIDER_Text_Rotation";
    replace_str = replace_str + "|ID_Text1_Countdown|E1_Text_Countdown";
    replace_str = replace_str + "|ID_Text2_Countdown|E2_Text_Countdown";
    replace_str = replace_str + "|ID_Text1_COUNTDOWN|E1_Text_COUNTDOWN";
    replace_str = replace_str + "|ID_Text2_COUNTDOWN|E2_Text_COUNTDOWN";

    replace_str = replace_str + "|ID_TEXTCTRL_Effect1_Fadein|E1_TEXTCTRL_Fadein";
    replace_str = replace_str + "|ID_TEXTCTRL_Effect1_Fadeout|E1_TEXTCTRL_Fadeout";
    replace_str = replace_str + "|ID_TEXTCTRL_Effect2_Fadein|E2_TEXTCTRL_Fadein";
    replace_str = replace_str + "|ID_TEXTCTRL_Effect2_Fadeout|E2_TEXTCTRL_Fadeout";
    replace_str = replace_str + "|ID_CHECKBOX_Effect1_Fit|E1_CHECKBOX_FitToTime";
    replace_str = replace_str + "|ID_CHECKBOX_Effect2_Fit|E2_CHECKBOX_FitToTime";

    replace_str = replace_str + "|vertical text up|vert text up";
    replace_str = replace_str + "|vertical dext down|vert text down";
    replace_str = replace_str + "|count down seconds|seconds";
    replace_str = replace_str + "|count down to date|to date";

    if (!f.Create(fileout,true))
    {
        return;
    }

    tfile.Open(file); // open input file
// read the first line
    str =  tfile.GetFirstLine() + "\n";


    f.Write(str);
    int pos,pos_SLIDER_Slider,pos_ID_TEXTCTRL4;

// read all lines one by one
// until the end of the file
    while(!tfile.Eof())
    {
        str = tfile.GetNextLine();

        pos=str.find("ID_SLIDER",0); // is this line a Effect?
        if(pos>0) // are we on the xml line containg the effect?
        {
            //  Yes

            //  do we have the bad SILDER_slider token?
            pos_SLIDER_Slider=str.find("SLIDER_Slider",0);
            if(pos_SLIDER_Slider>0) // if we have SLIDER_Slider bad text,
            {
                modified=true;  // yes,fix it
                str.Replace("SLIDER_Slider","SLIDER");
            }

// do we have the old text1 font token?
            pos_ID_TEXTCTRL4=str.find("ID_TEXTCTRL4",0);
            if(pos_ID_TEXTCTRL4>0) // if we have ID_TEXTCTRL4 bad text,
            {
                modified=true;  // yes,fix it
                str.Replace("ID_TEXTCTRL4","ID_TEXTCTRL_Text1_1_Font");
            }

//  166 tokens
            modified=true;
            str=InsertMissing(str,replace_str,false);
            str=InsertMissing(str,missing,true);

//  now look to fill in any missing tokens

            /* comment out now with ver 25
                   p=str.find("ID_SLIDER",0);
                   if(p>0) // Look for lines that should have brightness and contrast, in other words all
                   {
                       modified=true;
                   }

                   p=str.find("ID_TEXTCTRL_Text1_Line1",0);
                   if(p>0) // Is this a text 1 line?
                   {
                       modified=true;
                       str=InsertMissing(str,Text1,true);
                   }
                   p=str.find("ID_TEXTCTRL_Text2_Line1",0);
                   if(p>0) // is this a text 2 line?
                   {
                       modified=true;
                       str=InsertMissing(str,Text2,true);
                   }

                   p=str.find("ID_CHOICE_Meteors1",0);
                   if(p>0) // is there a meteors 1 effect on this line?
                   {
                       modified=true;
                       str=InsertMissing(str,Meteors1,true); // fix any missing values
                   }
                   p=str.find("ID_CHOICE_Meteors2",0);
                   if(p>0) // is there a meteors 1 effect on this line?
                   {
                       modified=true;
                       str=InsertMissing(str,Meteors2,true);
                   }

                   p=str.find("ID_CHOICE_Fire11",0);
                   if(p>0) // is there a meteors 1 effect on this line?
                   {
                       modified=true;
                       str=InsertMissing(str,Fire1,true); // fix any missing values
                   }
                   p=str.find("ID_CHOICE_Fire2",0);
                   if(p>0) // is there a meteors 1 effect on this line?
                   {
                       modified=true;
                       str=InsertMissing(str,Fire2,true); // fix any missing values
                   }
                     */

        }
        str = str + "\n";
        f.Write(str); // placeholder, do whatever you want with the string

    }
    tfile.Close();
    f.Close();
    if(modified) wxCopyFile(fileout,file,true); // if we modified the file, copy over it
    wxRemoveFile(fileout); // get rid of temporary file
}

//void djdebug(const char* fmt, ...); //_DJ
void xLightsFrame::ProcessAudacityTimingFile(const wxString& filename)
{
    wxTextFile f;
    wxString line;

    int r;

    if (!f.Open(filename.c_str()))
    {
        //Add error dialog if open file failed
        return;
    }

    for(r=0, line = f.GetFirstLine(); !f.Eof(); line = f.GetNextLine(), r++)
    {
        std::string::size_type ofs;
        if ((ofs = line.find("#")) != std::string::npos) line.erase(ofs); //remove comments
//        while (!linebuf.empty() && (linebuf.back() == '\\')) //line continuation
//        {
//            linebuf.pop_back(); //remove trailing "\"
//            std::string morebuf;
//            if (!std::getline(infile.stream, morebuf)) break;
//            linebuf += morebuf;
//        }
        while (!line.empty() && (line.Last() == ' ')) line.RemoveLast(); //trim trailing spaces
        if (line.empty())
        {
            --r;    //skip blank lines; don't add grid row
            continue;
        }

        wxStringTokenizer tkz(line, "\t");
        wxString token = tkz.GetNextToken(); //first column = start time
#if 1 //pull in lyrics or other label text -DJ
        tkz.GetNextToken(); //second column = end time; ignored by Nutcracker
        wxString label = tkz.GetNextToken(); //third column = label/text -DJ
        for (;;) //collect remaining tokens into label
        {
            wxString more = tkz.GetNextToken();
            if (more.empty()) break;
            label += " " + more;
        }
#endif // 1
        Grid1->AppendRows();
//        djdebug("line last token = '%s', t2 = %s, t3 %s", (const char*)token, (const char*)token2, (const char*)token3); //-DJ
        Grid1->SetCellValue(r, 0, token);
#if 1
        Grid1->SetCellValue(r, 1, label); //add label text -DJ
#endif // 1
    }
}

void xLightsFrame::ImportAudacityTimings()
{
    wxFileDialog* OpenDialog = new wxFileDialog(
        this, _("Choose Audacity timing file"), CurrentDir, wxEmptyString,
        _("Text files (*.txt)|*.txt"),		wxFD_OPEN, wxDefaultPosition);
    wxString fName;
    if (OpenDialog->ShowModal() == wxID_OK)
    {
        fName =	OpenDialog->GetPath();
        ProcessAudacityTimingFile(fName);
    }
    else
    {

    }

    // Clean up after ourselves
    OpenDialog->Destroy();
}

void xLightsFrame::ProcessxLightsXMLTimingsFile(const wxString& filename)
{

}

void xLightsFrame::ImportxLightsXMLTimings()
{
    wxFileDialog OpenDialog(this, _("Choose xLights sequence"), CurrentDir, wxEmptyString,
                            _("Text files (*.xml)|*.xml"),wxFD_OPEN, wxDefaultPosition);
    wxString fName;

    if (OpenDialog.ShowModal() == wxID_OK)
    {
        fName =	OpenDialog.GetPath();
        SeqLoadXlightsFile(fName, true);
    }
}

// load the specified .xseq binary file
void xLightsFrame::SeqLoadXlightsXSEQ(const wxString& filename)
{
    // read xlights file
    ReadXlightsFile(filename);
    DisplayXlightsFilename(filename);
    SeqBaseChannel=1;
    SeqChanCtrlBasic=false;
    SeqChanCtrlColor=false;
}

// Load the xml file containing effects for a particular sequence
// Returns true if file exists and was read successfully
bool xLightsFrame::SeqLoadXlightsFile(const wxString& filename, bool ChooseModels)
{
    wxString tmpStr;
    // read xml sequence info
    wxFileName FileObj(filename);
    FileObj.SetExt("xml");
    SeqXmlFileName=FileObj.GetFullPath();
    int gridCol;
    if (!FileObj.FileExists())
    {
        if (ChooseModels) ChooseModelsForSequence();
        return false;
    }

    // read xml
    //  first fix any version specific changes
    FixVersionDifferences(SeqXmlFileName);


    wxXmlDocument doc;
    if (!doc.Load(SeqXmlFileName))
    {
        wxMessageBox(_("Error loading: ")+SeqXmlFileName);
        return false;
    }
    wxXmlNode* root=doc.GetRoot();
    wxString tempstr=root->GetAttribute("BaseChannel", "1");
    tempstr.ToLong(&SeqBaseChannel);
    tempstr=root->GetAttribute("ChanCtrlBasic", "0");
    SeqChanCtrlBasic=tempstr!="0";
    tempstr=root->GetAttribute("ChanCtrlColor", "0");
    SeqChanCtrlColor=tempstr!="0";

    wxXmlNode *tr, *td;
    wxString ColName;
    wxArrayInt DeleteCols;
    wxArrayString ModelNames;
    GetModelNames(ModelNames);
    SeqElementMismatchDialog dialog(this);
    dialog.ChoiceModels->Set(ModelNames);
    if (ModelNames.Count() > 0) dialog.ChoiceModels->SetSelection(0);
    int r,c; // row 0=heading, >=1 are data rows
    for(tr=root->GetChildren(), r=0; tr!=NULL; tr=tr->GetNext(), r++ )
    {
        if (tr->GetName() != "tr") continue;
        if (r > 0)
        {
            Grid1->AppendRows();
        }
        for(td=tr->GetChildren(), c=0, gridCol=0; td!=NULL; td=td->GetNext(), c++ )
        {
            if (td->GetName() != "td") continue;
            if (r==0)
            {
                if (c >= XLIGHTS_SEQ_STATIC_COLUMNS)
                {
                    ColName=td->GetNodeContent();
                    if (ModelNames.Index(ColName) == wxNOT_FOUND)
                    {
                        dialog.StaticTextMessage->SetLabel("Element '"+ColName+"'\ndoes not exist in your list of models");
                        dialog.Fit();
                        dialog.ShowModal();
                        if (dialog.RadioButtonAdd->GetValue())
                        {
                        }
                        else if (dialog.RadioButtonDelete->GetValue())
                        {
                            DeleteCols.Add(c);
                        }
                        else
                        {
                            // rename
                            Grid1->AppendCols();
                            Grid1->SetColLabelValue(Grid1->GetNumberCols()-1, dialog.ChoiceModels->GetStringSelection());
                        }
                    }
                    else
                    {
                        Grid1->AppendCols();
                        Grid1->SetColLabelValue(Grid1->GetNumberCols()-1, ColName);
                    }
                }
            }
            else if (DeleteCols.Index(c) == wxNOT_FOUND)
            {

                Grid1->SetCellValue(r-1,gridCol,td->GetNodeContent());
                if(td->GetAttribute("Protected",&tmpStr) && tmpStr == "1")
                {
                    Grid1->SetCellTextColour(r-1, gridCol, *wxBLUE);
                }
                Grid1->SetCellOverflow(r-1,gridCol, false);
                Grid1->SetReadOnly(r-1,gridCol,false);
                gridCol++; //c does not work here since it is following the columns in the input file not the columns in the grid

            }
        }
    }
    EnableSequenceControls(true);
    //Grid1->HideCol(Grid1->GetNumberCols()-1);
    changedRow = 99999;
    changedColumn = 99999;
    return true;
}

void xLightsFrame::ResetSequenceGrid()
{
    int n;
    n=Grid1->GetNumberCols();
    if (n > XLIGHTS_SEQ_STATIC_COLUMNS) Grid1->DeleteCols(XLIGHTS_SEQ_STATIC_COLUMNS, n-XLIGHTS_SEQ_STATIC_COLUMNS);
    n=Grid1->GetNumberRows();
    if (n > 0) Grid1->DeleteRows(0, n);
}

void xLightsFrame::OpenSequence()
{
    wxArrayString XSeqFiles,LorFiles,MediaFiles;

    // get list of media files
    wxFileName oName;
    wxString filename;
    wxString nullString;
    oName.AssignDir( CurrentDir );
    wxDir dir(CurrentDir);
    nullString.Clear();
    int interval=Timer1.GetInterval();

    if (UnsavedChanges && wxNO == wxMessageBox("Sequence changes will be lost.  Do you wish to continue?",
            "Sequence Changed Confirmation", wxICON_QUESTION | wxYES_NO))
    {
        return;
    }

    bool cont = dir.GetFirst(&filename, wxEmptyString, wxDIR_FILES);
    while ( cont )
    {
        oName.SetFullName(filename);
        switch (ExtType(oName.GetExt()))
        {
        case 'a':
        case 'v':
            MediaFiles.Add(oName.GetFullPath());
            break;
        case 'X':
            XSeqFiles.Add(oName.GetFullPath());
            break;
        case 'L':
            LorFiles.Add(oName.GetFullPath());
            break;
        }
        cont = dir.GetNext(&filename);
    }

    // populate dialog
    SeqOpenDialog dialog(this);
    if (XSeqFiles.Count() > 0)
    {
        dialog.ChoiceSeqFiles->Set(XSeqFiles);
        dialog.ChoiceSeqFiles->SetSelection(0);
    }
    else
    {
        dialog.RadioButtonXlights->Enable(false);
        dialog.ChoiceSeqFiles->Enable(false);
        dialog.RadioBoxTimingChoice->Enable();
        dialog.RadioButtonNewMusic->SetValue(true);
    }
    if (LorFiles.Count() > 0)
    {
        dialog.ChoiceLorFiles->Set(LorFiles);
        dialog.ChoiceLorFiles->SetSelection(0);
    }
    else
    {
        dialog.RadioButtonLor->Enable(false);
        dialog.ChoiceLorFiles->Enable(false);
    }
    if (MediaFiles.Count() > 0)
    {
        dialog.ChoiceMediaFiles->Set(MediaFiles);
        dialog.ChoiceMediaFiles->SetSelection(0);
    }
    else
    {
        dialog.RadioButtonNewMusic->Enable(false);
        dialog.ChoiceMediaFiles->Enable(false);
        dialog.RadioBoxTimingChoice->Disable();
        dialog.RadioButtonNewAnim->SetValue(true);
    }
    dialog.Fit();
    if (dialog.ShowModal() != wxID_OK) return;  // user pressed cancel

    mediaFilename.Clear();
    ResetSequenceGrid();
    changedRow = 99999;
    changedColumn = 99999;

    long duration;
    if (dialog.RadioButtonXlights->GetValue())
    {
        SeqLoadXlightsXSEQ(dialog.ChoiceSeqFiles->GetStringSelection());
        SeqLoadXlightsFile(dialog.ChoiceSeqFiles->GetStringSelection(), true);
        return;
    }
    else if (dialog.RadioButtonLor->GetValue())
    {
        filename=dialog.ChoiceLorFiles->GetStringSelection();
        ReadLorFile(filename);
        oName.SetFullName( filename );
        oName.SetExt(_(XLIGHTS_SEQUENCE_EXT));
        DisplayXlightsFilename(oName.GetFullPath());
        oName.SetExt("xml");
        SeqXmlFileName=oName.GetFullPath();
        SeqBaseChannel=1;
        SeqChanCtrlBasic=false;
        SeqChanCtrlColor=false;
        bool xmlFileLoaded=SeqLoadXlightsFile(filename, true);
        if (!xmlFileLoaded)
        {
            // No xml file, so put LOR timing into grid
            Grid1->AppendRows(LorTimingList.size());
            int r=0;
            for (std::set<int>::iterator it=LorTimingList.begin(); it != LorTimingList.end(); ++it)
            {
                int period=*it;
                float seconds=(float)period*interval/1000.0;
                Grid1->SetCellValue(r, 0, wxString::Format("%5.3f",seconds));
                r++;
            }
            wxMessageBox("Created new grid based on LOR effect timing");
        }
        return;
    }
    else if (dialog.RadioButtonNewMusic->GetValue())
    {
        UnsavedChanges = true;

        // determine media file length
        mediaFilename=dialog.ChoiceMediaFiles->GetStringSelection();

        DisplayXlightsFilename(nullString);

        if (!PlayerDlg->Play(mediaFilename))
        {
            wxMessageBox("Unable to load:\n"+mediaFilename,"ERROR");
            return;
        }
        for (int cnt=0; cnt < 50; cnt++)
        {
            duration=PlayerDlg->MediaCtrl->Length();  // milliseconds
            if (duration > 0) break;
            wxYield();
            wxMilliSleep(100);
        }
        PlayerDlg->MediaCtrl->Stop();
        if (duration <= 0)
        {
            wxMessageBox("Unable to determine the length of:\n"+mediaFilename,"ERROR");
            return;
        }
        switch (dialog.RadioBoxTimingChoice->GetSelection())
        {
        case 0:
            // No Timing mark import selected
            break;
        case 1:
            // Audacity File import
            ImportAudacityTimings();
            break;
        case 2:
            // Xlights XML timing import
            ImportxLightsXMLTimings();
            break;
        }
        //Clear xlights filename

    }
    else if (dialog.RadioButtonNewAnim->GetValue())
    {
        UnsavedChanges = true;
        // duration=dialog.SpinCtrlDuration->GetValue();  // seconds
        duration=0;
        wxString s_duration = dialog.SpinCtrlDuration_Float->GetValue(); // <SCM>
        double f_duration;
        if(!s_duration.ToDouble(&f_duration))
        {
            /* error! */
        }

        DisplayXlightsFilename(nullString);
        if (f_duration <= 0.0)
        {
            wxMessageBox("Invalid value for duration. Value must be > 0.001","ERROR");
            return;
        }
        //     duration*=1000;  // convert to milliseconds
        duration=f_duration*1000;  // convert to milliseconds <SCM>
    }

    SeqData.clear();
    SeqNumChannels=NetInfo.GetTotChannels();
    SeqNumPeriods=duration / interval;
    SeqDataLen=SeqNumPeriods * SeqNumChannels;
    SeqData.resize(SeqDataLen,0);
    int nSeconds=duration/1000;
    int nMinutes=nSeconds/60;
    nSeconds%=60;
    wxMessageBox(wxString::Format("Created empty sequence:\nChannels: %ld\nPeriods: %ld\nEach period is: %d msec\nTotal time: %d:%02d",
                                  SeqNumChannels,SeqNumPeriods,interval,nMinutes,nSeconds));
}

void xLightsFrame::OnBitmapButtonOpenSeqClick(wxCommandEvent& event)
{
    OpenSequence();
}

class xLightsRenderThread : public wxThread
{
public:
    xLightsRenderThread(int col, const wxString &name, wxXmlNode *node, int numPeriods,
                        xLightsFrame *f, xLightsRenderThread ** thr)
    {
        myCol = col;
        completed = -1;
        prevCompleted = -1;
        ModelNode = node;
        buffer.InitBuffer(ModelNode);
        seqNumPeriods = numPeriods;
        xLights = f;
        threads = thr;
        ColName = name;
        firstRow = 0;
    }
    void AddEffectString(long time, const wxString &ef)
    {
        startTimes.push_back(time);
        effects.push_back(ef);
    }
    void setFirstRowToRender(int i)
    {
        firstRow = i;
    }
    void SetPreviousColCompleted(int i)
    {
        prevCompleted = i;
    }
    ExitCode Entry ()
    {
        bool bufferClear = false;
        MapStringString SettingsMap;
        xLights->LoadSettingsMap("None,None,Effect 1", SettingsMap);

        int NextGridRowToPlay=firstRow;
        long msec = 0;
        for (int p=0; p<seqNumPeriods; p++)
        {
            msec=p * XTIMER_INTERVAL;

            if (!bufferClear)
            {
                wxString effect1=SettingsMap["E1_Effect"];
                wxString effect2=SettingsMap["E1_Effect"];
                int persist1=wxAtoi(SettingsMap["E1_CHECKBOX_OverlayBkg"]);
                int persist2=wxAtoi(SettingsMap["E2_CHECKBOX_OverlayBkg"]);

                if (!persist1 || "None" == effect1)
                {
                    bufferClear = true;
                    buffer.Clear(0); //allow effects to overlay onto other effects (useful for composite models) -DJ
                }
                if (!persist2 || "None" == effect2)
                {
                    buffer.Clear(1); //allow effects to overlay onto other effects (useful for composite models) -DJ
                }
                else
                {
                    bufferClear = false;
                }
            }
            if (NextGridRowToPlay < effects.size() && msec >= startTimes[NextGridRowToPlay])
            {
                while (NextGridRowToPlay > prevCompleted)
                {
                    //spin until we can continue, should replace with a semaphore or something
                    Sleep(10);
                }
                while (NextGridRowToPlay > (completed + 1))
                {
                    completed++;
                    if (threads[myCol + 1] != NULL)
                    {
                        threads[myCol + 1]->SetPreviousColCompleted(completed);
                    }
                }
                // start next effect

                wxString EffectStr=effects[NextGridRowToPlay];
                EffectStr.Trim();
                if (!EffectStr.IsEmpty())
                {
                    wxString msg=_(wxString::Format("%s: Saving row %d/%d",ColName,NextGridRowToPlay+1,effects.size()));
                    thread1Mutex.Lock();
                    renderMessages.push_back(msg);
                    thread1Condition.Broadcast();
                    thread1Mutex.Unlock();

                    //If the new cell is empty we will let the state variable keep ticking so that effects do not jump
                    xLights->LoadSettingsMap(effects[NextGridRowToPlay], SettingsMap);
                    //StatusBar1->SetStatusText(msg);
                    //wxString effect=SettingsMap["E1_Effect"]+","+SettingsMap["E2_Effect"];
                    //TextCtrlLog->AppendText(msg+" "+effect+"\n");
                    xLights->UpdateBufferPaletteFromMap(1,SettingsMap,buffer);
                    xLights->UpdateBufferPaletteFromMap(2,SettingsMap,buffer);
                    buffer.SetMixType(SettingsMap["LayerMethod"]);
                    xLights->ResetEffectStates(ResetEffectState);
                    int freq=wxAtoi(SettingsMap["ID_SLIDER_SparkleFrequency"]);
                    if (freq == xLights->Slider_SparkleFrequency->GetMax()) freq=0;
                    buffer.SetSparkle(freq);

                    int brightness=wxAtoi(SettingsMap["ID_SLIDER_Brightness"]);
                    buffer.SetBrightness(brightness);
                    //                    int b = ModelBrightness;

                    int contrast=wxAtoi(SettingsMap["ID_SLIDER_Contrast"]);
                    buffer.SetContrast(contrast);
                    xLights->UpdateBufferFadesFromMap(1, SettingsMap,buffer);
                    xLights->UpdateBufferFadesFromMap(2, SettingsMap,buffer);
                    xLights->UpdateFitToTimeFromMap(1, SettingsMap,buffer);
                    xLights->UpdateFitToTimeFromMap(2, SettingsMap,buffer);

                    int effectMixThreshold=wxAtoi(SettingsMap["ID_SLIDER_EffectLayerMix"]);
                    buffer.SetMixThreshold(effectMixThreshold, wxAtoi(SettingsMap["ID_CHECKBOX_LayerMorph"]) != 0); //allow threshold to vary -DJ
                    //                    debug(1, "render seq data[%d]: set mix thresh %d, varies? %d", NextGridRowToPlay, effectMixThreshold, CheckBox_LayerMorph->GetValue());
                }

                int calcedNextRow = xLights->UpdateEffectDuration(!EffectStr.IsEmpty(),NextGridRowToPlay, buffer, myCol);
                while (calcedNextRow > prevCompleted)
                {
                    //spin until we can continue, should replace with a semaphore or something
                    Sleep(10);
                }
                NextGridRowToPlay = calcedNextRow;
            } //  if (NextGridRowToPlay < rowcnt && msec >= GetGridStartTimeMSec(NextGridRowToPlay))
            bool effectsToUpdate = xLights->RenderEffectFromMap(0, p, SettingsMap,buffer, ResetEffectState, true);
            effectsToUpdate |= xLights->RenderEffectFromMap(1, p, SettingsMap,buffer, ResetEffectState, true);

            if (effectsToUpdate)
            {
                bufferClear = false;
                //TextCtrlLog->AppendText(wxString::Format("  period %d\n",p));
                buffer.CalcOutput(p);
                // update SeqData with contents of buffer
                size_t chnum;
                wxByte intensity;
                size_t NodeCnt=buffer.GetNodeCount();
                size_t cn=buffer.ChannelsPerNode();
                for(size_t n=0; n<NodeCnt; n++)
                {
                    for(size_t c=0; c<cn; c++)
                    {
                        buffer.GetChanIntensity(n,c,&chnum,&intensity);
                        xLights->SeqData[chnum*xLights->SeqNumPeriods+p]=intensity;
                    }
                }
            }//if (effectsToUpdate)
        } //for (int p=0; p<SeqNumPeriods; p++)

        wxString msg=_(wxString::Format("Finished saving %s",ColName));
        completed = effects.size() + 100;
        thread1Mutex.Lock();
        if (threads[myCol + 1] != NULL)
        {
            threads[myCol + 1]->SetPreviousColCompleted(completed);
        }
        threads[myCol] = NULL;
        renderMessages.push_back(msg);
        thread1Condition.Broadcast();
        thread1Mutex.Unlock();
        return NULL;
    }

    PixelBufferClass &GetBuffer()
    {
        return buffer;
    }
    int GetRowCompleted()
    {
        return completed;
    }
private:
    int firstRow;
    int seqNumPeriods;
    int myCol;
    wxString ColName;
    volatile int prevCompleted;
    int completed;

    wxXmlNode *ModelNode;

    PixelBufferClass buffer;
    bool ResetEffectState[2];
    std::vector<wxString> effects;
    std::vector<long> startTimes;
    xLightsFrame *xLights;
    xLightsRenderThread ** threads;
};



void xLightsFrame::RenderGridToSeqData()
{
    wxString ColName,msg, EffectStr;
    size_t ChannelLimit, NodeCnt;
    int rowcnt=Grid1->GetNumberRows();
    int colcnt=Grid1->GetNumberCols();
    wxXmlNode *ModelNode;

    xLightsRenderThread ** threads = new xLightsRenderThread*[colcnt + 1];
    for (int x = 0 ; x < colcnt + 1; x++)
    {
        threads[x] = NULL;
    }
    int firstColToRender = XLIGHTS_SEQ_STATIC_COLUMNS;
    int firstRowToRender = 0;
    if (FastSave_CheckBox->IsChecked())
    {
        firstColToRender = changedColumn;
        firstRowToRender = changedRow;
        if (firstColToRender < XLIGHTS_SEQ_STATIC_COLUMNS)
        {
            firstColToRender = XLIGHTS_SEQ_STATIC_COLUMNS;
        }
    }

    for (int c=firstColToRender; c<colcnt; c++) //c iterates through the columns of Grid1 retriving the effects for each model in the sequence.
    {
        threads[c] = NULL;
        ColName=Grid1->GetColLabelValue(c);
        ModelNode=GetModelNode(ColName);
        if (!ModelNode)
        {
            continue;
        }

        xLightsRenderThread *thread = new xLightsRenderThread(c, ColName, ModelNode, SeqNumPeriods, this, threads);
        threads[c] = thread;
        if (c == firstColToRender)
        {
            thread->SetPreviousColCompleted(rowcnt);
        }
        thread->setFirstRowToRender(firstRowToRender);

        NodeCnt=thread->GetBuffer().GetNodeCount();
        ChannelLimit=thread->GetBuffer().GetLastChannel() + 1;


        if (ChannelLimit > SeqNumChannels)
        {
            // need to add more channels to existing sequence
            msg=wxString::Format("Increasing sequence channel count from %ld to %d",SeqNumChannels,ChannelLimit);
            if (ChannelLimit > NetInfo.GetTotChannels())
            {
                msg+="\n\nEither your model is incorrect or the networks you have defined on the Setup Tab are incorrect.\n\nYou should fix this before doing any more exports!";
            }
            wxMessageBox(msg);
            SeqNumChannels=ChannelLimit;
            SeqDataLen=SeqNumChannels*SeqNumPeriods;
            SeqData.resize(SeqDataLen,0);
        }
        for (int x = 0; x < rowcnt; x++)
        {
            thread->AddEffectString(GetGridStartTimeMSec(x), Grid1->GetCellValue(x,c));
        }
        if (thread->Run() != wxTHREAD_NO_ERROR )
        {
            wxMessageBox("Could not create a render thread");
            delete thread;
        }

        //thread->Entry();
        //threads[c] = NULL;
        /*
        while (threads[c]) {
            msgMutex.Lock();
            for (int y = 0; y < renderMessages.size(); y++) {
                SetStatusText(renderMessages[y]);
            }
            renderMessages.clear();
            msgMutex.Unlock();
            wxYield();
        }
        */
    }
    for (int x = 0; x < colcnt; x++)
    {
        while (threads[x] != NULL)
        {
            thread1Mutex.Lock();
            for (int y = 0; y < renderMessages.size(); y++)
            {
                SetStatusText(renderMessages[y]);
            }
            renderMessages.clear();
            thread1Mutex.Unlock();
            wxYield(); //yield now to get the status out

            thread1Mutex.Lock();
            for (int y = 0; y < effectsToRender.size(); y++)
            {
                EffectEvent *ev = effectsToRender[y];
                ev->returnVal = RenderEffectFromMap(ev->layer, ev->period,
                                                    *ev->SettingsMap,
                                                    *ev->buffer, ev->ResetEffectState);

                ev->condition.Broadcast();
            }
            effectsToRender.clear();
            thread1Condition.WaitTimeout(10);
            thread1Mutex.Unlock();
        }
    }

    thread1Mutex.Lock();
    for (int y = 0; y < renderMessages.size(); y++)
    {
        SetStatusText(renderMessages[y]);
    }
    renderMessages.clear();
    thread1Mutex.Unlock();
    delete [] threads;
    changedColumn = 99999;
    changedRow = 99999;
}

//FR Caller is responsible for deleting the returned data object
SeqDataType* xLightsFrame::RenderModelToData(wxXmlNode *modelNode, PixelBufferClass &buffer)
{
    MapStringString SettingsMap;
    wxString ColName,msg, EffectStr;
    long msec;
    bool effectsToUpdate;
    size_t  NodeCnt;
    int rowcnt=Grid1->GetNumberRows();
    int colcnt=Grid1->GetNumberCols();
    SeqDataType* retData;



    //buffer.InitBuffer(modelNode);
    NodeCnt = buffer.GetNodeCount();
    int max = buffer.GetChanCount() * SeqNumPeriods;
    retData = new SeqDataType(max);

    size_t firstChannel = 0;
    if (modelNode->GetAttribute("exportFirstStrand") != "")
    {
        int firstNode = 0;
        firstNode = wxAtoi(modelNode->GetAttribute("exportFirstStrand"));
        AppendConvertStatus(wxString::Format("First from model: %d\n", firstNode));
        if (firstNode < 1)
        {
            firstNode = 1;
        }
        firstNode--;
        int PixelsPerStrand=wxAtoi(modelNode->GetAttribute("parm2")) / wxAtoi(modelNode->GetAttribute("parm3"));
        AppendConvertStatus(wxString::Format("Pixels per strand: %d\n", PixelsPerStrand));
        firstNode *= PixelsPerStrand;
        AppendConvertStatus(wxString::Format("Calced firstNode: %d\n", firstNode));
        if (firstNode > NodeCnt)
        {
            firstNode = 0;
        }
        if (firstNode > 0)
        {
            size_t chnum;
            unsigned char intensity;
            buffer.GetChanIntensity(firstNode, 0, &firstChannel, &intensity);
            AppendConvertStatus(wxString::Format("firstNode: %d     NodeCnt:  %d    FirstChannel: %d\n",
                                                 firstNode, NodeCnt, firstChannel));
        }
    }


    bool ResetEffectState[2];
    ResetEffectStates(ResetEffectState);
    LoadSettingsMap("None,None,Effect 1", SettingsMap);
    for (int c=XLIGHTS_SEQ_STATIC_COLUMNS; c<colcnt; c++) //c iterates through the columns of Grid1 retriving the effects for each model in the sequence.
    {
        ColName=Grid1->GetColLabelValue(c);
        if (ColName != buffer.name) continue;

        int NextGridRowToPlay=0;
        for (int p=0; p<SeqNumPeriods; p++)
        {
            msec=p * XTIMER_INTERVAL;

            wxString effect1=SettingsMap["E1_Effect"];
            wxString effect2=SettingsMap["E1_Effect"];
            int persist1=wxAtoi(SettingsMap["E1_CHECKBOX_OverlayBkg"]);
            int persist2=wxAtoi(SettingsMap["E2_CHECKBOX_OverlayBkg"]);

            if (!persist1 || "None" == effect1)
            {
                buffer.Clear(0); //allow effects to overlay onto other effects (useful for composite models) -DJ
            }
            if (!persist2 || "None" == effect2)
            {
                buffer.Clear(1); //allow effects to overlay onto other effects (useful for composite models) -DJ
            }


            if (NextGridRowToPlay < rowcnt && msec >= GetGridStartTimeMSec(NextGridRowToPlay))
            {
                // start next effect
                wxYield();
                StatusBar1->SetStatusText(_(wxString::Format("%s: Saving row %ld/%ld",ColName,NextGridRowToPlay+1, Grid1->GetRows())));

                EffectStr=Grid1->GetCellValue(NextGridRowToPlay,c);
                EffectStr.Trim();
                if (!EffectStr.IsEmpty())
                {
                    //If the new cell is empty we will let the state variable keep ticking so that effects do not jump
                    LoadSettingsMap(Grid1->GetCellValue(NextGridRowToPlay,c), SettingsMap);
                    // TextCtrlLog->AppendText("effect"+LayerStr+"="+effect+", speed="+SpeedStr+"\n");
                    UpdateBufferPaletteFromMap(1,SettingsMap, buffer);
                    UpdateBufferPaletteFromMap(2,SettingsMap, buffer);
                    buffer.SetMixType(SettingsMap["LayerMethod"]);
                    ResetEffectStates(ResetEffectState);
                    int freq=wxAtoi(SettingsMap["ID_SLIDER_SparkleFrequency"]);
                    if (freq == Slider_SparkleFrequency->GetMax()) freq=0;
                    buffer.SetSparkle(freq);

                    int brightness=wxAtoi(SettingsMap["ID_SLIDER_Brightness"]);
                    buffer.SetBrightness(brightness);

                    int contrast=wxAtoi(SettingsMap["ID_SLIDER_Contrast"]);
                    buffer.SetContrast(contrast);
                    UpdateBufferFadesFromMap(1, SettingsMap, buffer);
                    UpdateBufferFadesFromMap(2, SettingsMap, buffer);
                    UpdateFitToTimeFromMap(1, SettingsMap, buffer);
                    UpdateFitToTimeFromMap(2, SettingsMap, buffer);
                }

                UpdateEffectDuration(!EffectStr.IsEmpty(), NextGridRowToPlay, buffer, c);
                NextGridRowToPlay++;
            } //  if (NextGridRowToPlay < rowcnt && msec >= GetGridStartTimeMSec(NextGridRowToPlay))
            effectsToUpdate = RenderEffectFromMap(0, p, SettingsMap, buffer, ResetEffectState);
            effectsToUpdate |= RenderEffectFromMap(1, p, SettingsMap, buffer, ResetEffectState);

            if (effectsToUpdate)
            {
                buffer.CalcOutput(p);
                // update SeqData with contents of buffer
                size_t chnum;
                wxByte intensity;
                size_t NodeCnt=buffer.GetNodeCount();
                size_t cn=buffer.ChannelsPerNode();
                for(size_t n=0; n<NodeCnt; n++)
                {
                    for(size_t c=0; c<cn; c++)
                    {
                        buffer.GetChanIntensity(n,c,&chnum,&intensity);
                        if (chnum >= firstChannel)
                        {
                            chnum -= firstChannel;
                        }
                        else
                        {
                            chnum = cn * NodeCnt - firstChannel + chnum;
                        }
                        unsigned long idx = chnum * SeqNumPeriods + p;
                        (*retData)[idx]=intensity;
                    }
                }
            }//if (effectsToUpdate)
        } //for (int p=0; p<SeqNumPeriods; p++)
    }
    return retData;
}
void xLightsFrame::OnBitmapButtonSaveSeqClick(wxCommandEvent& event)
{
    SaveSequence();
}


void xLightsFrame::SaveSequence()
{
<<<<<<< HEAD
    if (isSaving)
    {
        return;
    }
    
=======
>>>>>>> ca49eb38
    wxString NewFilename;
    bool ok;
    if (SeqData.size() == 0)
    {
        wxMessageBox("You must open a sequence first!", "Error");
        return;
    }

    // save Grid1 to xml
    int rowcnt=Grid1->GetNumberRows();
    int colcnt=Grid1->GetNumberCols();
    if (colcnt <= XLIGHTS_SEQ_STATIC_COLUMNS)
    {
        wxMessageBox("No models in the grid!", "Warning");
    }
    if (rowcnt == 0)
    {
        wxMessageBox("No grid rows to save!", "Warning");
    }
    if (xlightsFilename.IsEmpty())
    {
        wxTextEntryDialog dialog(this,"Enter a name for the sequence:","Save As");
        do {
            if (dialog.ShowModal() != wxID_OK) {
                return;
            }
            // validate inputs
            NewFilename=dialog.GetValue();
            NewFilename.Trim();
            ok=true;
            if (NewFilename.IsEmpty())
            {
                ok=false;
                wxMessageBox(_("File name cannot be empty"), _("ERROR"));
            }
        } while (!ok);
        wxFileName oName(NewFilename);
        oName.SetPath( CurrentDir );
        oName.SetExt(_(XLIGHTS_SEQUENCE_EXT));
        DisplayXlightsFilename(oName.GetFullPath());

        oName.SetExt("xml");
        SeqXmlFileName=oName.GetFullPath();
    }

    EnableSequenceControls(false);
    
    wxStopWatch sw; // start a stopwatch timer



    StatusBar1->SetStatusText(_("Saving ")+xlightsFilename);
    int r,c;
    wxXmlDocument doc;
    wxXmlNode *tr, *td;
    wxXmlNode* root = new wxXmlNode( wxXML_ELEMENT_NODE, "xsequence" );
    doc.SetRoot( root );
    root->AddAttribute("BaseChannel", wxString::Format("%ld",SeqBaseChannel));
    root->AddAttribute("ChanCtrlBasic", SeqChanCtrlBasic ? "1" : "0");
    root->AddAttribute("ChanCtrlColor", SeqChanCtrlColor ? "1" : "0");

    // new items get added to the TOP of the xml structure, so add everything in reverse order

    // save data rows
    for (r=rowcnt-1; r>=0; r--)
    {
        tr=new wxXmlNode(root, wxXML_ELEMENT_NODE, "tr");
        for (c=colcnt-1; c>=0; c--)
        {
            td=new wxXmlNode(tr, wxXML_ELEMENT_NODE, "td");
            td->AddChild(new wxXmlNode(td, wxXML_TEXT_NODE, wxEmptyString, Grid1->GetCellValue(r,c)));
            td->AddAttribute("Protected",(Grid1->GetCellTextColour(r,c) == *wxBLUE)?"1":"0");
        }
    }

    // save labels to first row
    tr=new wxXmlNode(root, wxXML_ELEMENT_NODE, "tr");
    for (c=colcnt-1; c>=0; c--)
    {
        td=new wxXmlNode(tr, wxXML_ELEMENT_NODE, "td");
        td->AddChild(new wxXmlNode(td, wxXML_TEXT_NODE, wxEmptyString, Grid1->GetColLabelValue(c)));
    }
    doc.Save(SeqXmlFileName);

    RenderGridToSeqData();  // incorporate effects into xseq file
    WriteXLightsFile(xlightsFilename);
    UnsavedChanges = false;
    float elapsedTime = sw.Time()/1000.0; // now stop stopwatch timer and get elapsed time. change into seconds from ms
    wxString displayBuff = wxString::Format(_("%s     Updated in %7.3f seconds"),xlightsFilename,elapsedTime);
    StatusBar1->SetStatusText(displayBuff);
    //  StatusBar1->SetStatusText(_("Updated ")+xlightsFilename);
    
    EnableSequenceControls(true);
}

void xLightsFrame::LoadSettingsMap(wxString settings, MapStringString& SettingsMap)
{
    wxString before,after,name,value;
    int cnt=0;
    while (!settings.IsEmpty())
    {
        before=settings.BeforeFirst(',');
        after=settings.AfterFirst(',');
        switch (cnt)
        {
        case 0:
            SettingsMap.clear();
            SettingsMap["E1_Effect"]=before;
            break;
        case 1:
            SettingsMap["E2_Effect"]=before;
            break;
        case 2:
            SettingsMap["LayerMethod"]=before;
            break;
        default:
            name=before.BeforeFirst('=');
            value=before.AfterFirst('=');
            SettingsMap[name]=value;
            break;
        }
        settings=after;
        cnt++;
    }
}

void xLightsFrame::OnBitmapButtonInsertRowClick(wxCommandEvent& event)
{
    InsertRow();
}

void xLightsFrame::InsertRow()
{
    if (SeqData.size() == 0)
    {
        wxMessageBox("You must open a sequence first!", "Error");
        return;
    }
    int r=Grid1->GetGridCursorRow();
    GridCellChanged(r + 1, 0);
    Grid1->InsertRows(r + 1, 1);
    // only the first 2 columns are editable; set everything else to read-only
    int n=Grid1->GetNumberCols();
    for (int c=XLIGHTS_SEQ_STATIC_COLUMNS; c < n; c++)
    {
        Grid1->SetReadOnly(r,c);
    }
    UnsavedChanges = true;
}

void xLightsFrame::OnBitmapButtonDeleteRowClick(wxCommandEvent& event)
{
    if (SeqData.size() == 0)
    {
        wxMessageBox("You must open a sequence first!", "Error");
        return;
    }
    if ( Grid1->IsSelection() )
    {
        wxGridUpdateLocker locker(Grid1);
        int c=Grid1->GetGridCursorCol();
        for (int n = Grid1->GetNumberRows() - 1; n >= 0; n--)
        {
            if ( Grid1->IsInSelection( n , c ) )
            {
                Grid1->DeleteRows( n, 1 );
                GridCellChanged(n, 0);
                UnsavedChanges = true;
            }
        }
    }
    else
    {
        int r=Grid1->GetGridCursorRow();
        Grid1->DeleteRows( r, 1 );
        GridCellChanged(r, 0);
        UnsavedChanges = true;
    }
}

void xLightsFrame::OnButtonDisplayElementsClick(wxCommandEvent& event)
{
    if (SeqData.size() == 0)
    {
        wxMessageBox("You must open a sequence first!", "Error");
        return;
    }
    ChooseModelsForSequence();
}

//copy row2 to row1
void xLightsFrame::CopyRow(int row1, int row2)
{
    int i, iMax;
    iMax = Grid1->GetNumberCols();
    for(i=0; i<iMax; i++)
    {
        Grid1->SetCellValue(row1,i,Grid1->GetCellValue(row2,i));
    }
    GridCellChanged(row1, 0);
    GridCellChanged(row2, 0);
}

// returns time in milliseconds
long xLightsFrame::GetGridStartTimeMSec(int row)
{
    double d=GetGridStartTime(row);
    return long(d*1000.0);
}

// returns time in seconds
double xLightsFrame::GetGridStartTime(int row)
{
    double d;
    wxString s = Grid1->GetCellValue(row,0);
    if (!s.IsEmpty() && s.ToDouble(&d)) return d;
    return 999999.9;
}

// see http://en.wikipedia.org/wiki/Insertion_sort
void xLightsFrame::NumericSort()
{
    //sort the table
    int i, iHole;
    double d;

    Grid1->BeginBatch();
    int rowcnt = Grid1->GetNumberRows();
    Grid1->AppendRows(1); // temp swap row

    for (i=1; i < rowcnt; i++)
    {
        d=GetGridStartTime(i);
        CopyRow(rowcnt,i);
        iHole = i;
        while ((iHole > 0) && (GetGridStartTime(iHole-1) > d))
        {
            CopyRow(iHole,iHole-1);
            iHole--;
        }
        CopyRow(iHole,rowcnt);
    }
    Grid1->DeleteRows(rowcnt,1);
    Grid1->EndBatch();
    Grid1->ForceRefresh();
    GridCellChanged(0, 0);
}

void xLightsFrame::OnGrid1CellChange(wxGridEvent& event)
{
    int col = event.GetCol();
    if (col==0)
    {
        // re-order table by start time (column 0)
        Grid1->EnableEditing(false);
        //StatusBar1->SetStatusText(_("New grid value=")+Grid1->GetCellValue(row,col));
        NumericSort();
        Grid1->EnableEditing(true);
    }
    UnsavedChanges = true;
    event.Skip();
}

void xLightsFrame::OnGrid1CellLeftClick(wxGridEvent& event)
{
    int row = event.GetRow(),
        col = event.GetCol();

    if ( row != effGridPrevY || col != effGridPrevX)
    {
        //set selected cell background
        Grid1->SetCellBackgroundColour( *wxYELLOW, row, col);
        Grid1->SetCellBackgroundColour(Grid1->GetDefaultCellBackgroundColour(), effGridPrevY, effGridPrevX);
    }
    effGridPrevY = row;
    effGridPrevX = col;

    if (col >= XLIGHTS_SEQ_STATIC_COLUMNS)
    {
        wxString EffectString=Grid1->GetCellValue(row,col);
        if (!EffectString.IsEmpty())
        {
            //Choice_Presets->SetSelection(0);  // set to <grid>
            SetEffectControls(EffectString, Grid1->GetColLabelValue(col));
        }
    }
    Grid1->ForceRefresh();
    event.Skip();
}

void xLightsFrame::ClearEffectWindow()
{
    //wxClientDC dc(ScrolledWindow1); //dp
    //dc.Clear();
}

void xLightsFrame::OnButtonSeqExportClick(wxCommandEvent& event)
{
    if (SeqData.size() == 0)
    {
        wxMessageBox("You must open a sequence first!", "Error");
        return;
    }
    if (Grid1->GetNumberCols() <= XLIGHTS_SEQ_STATIC_COLUMNS)
    {
        wxMessageBox("No models in the grid!", "Error");
        return;
    }
    if (Grid1->GetNumberRows() == 0)
    {
        wxMessageBox("No grid rows to save!", "Error");
        return;
    }
    int DlgResult;
    bool ok;
    wxString filename;
    SeqExportDialog dialog(this);
    do
    {
        ok=true;
        DlgResult=dialog.ShowModal();
        if (DlgResult == wxID_OK)
        {
            // validate inputs
            filename=dialog.TextCtrlFilename->GetValue();
            filename.Trim();
            if (filename.IsEmpty())
            {
                ok=false;
                wxMessageBox(_("The file name cannot be empty"), _("ERROR"));
            }
        }
    }
    while (DlgResult == wxID_OK && !ok);
    if (DlgResult != wxID_OK) return;

    RenderGridToSeqData();


    wxString format=dialog.ChoiceFormat->GetStringSelection();
    wxStopWatch sw;
    wxString Out3=format.Left(3);
    StatusBar1->SetStatusText(_("Starting Export for ") + format + "-" + Out3);
    wxYield();

    if (Out3 == "LSP")
    {
        filename = filename + "_USER";
    }
    wxFileName oName(filename);
    oName.SetPath( CurrentDir );
    wxString fullpath;


    // REFACTOR -- FR: These extensions should all be based on Macros. For that matter all these compares should be as well.
    if (Out3 == "LOR")
    {
        if (mediaFilename.IsEmpty())
        {
            oName.SetExt(_("las"));
        }
        else
        {
            oName.SetExt(_("lms"));
        }
        fullpath=oName.GetFullPath();
        WriteLorFile(fullpath);
    }
    else if (Out3 == "Lcb")
    {
        oName.SetExt(_("lcb"));
        fullpath=oName.GetFullPath();
        WriteLcbFile(fullpath);
    }
    else if (Out3 == "Vix")
    {
        oName.SetExt(_("vix"));
        fullpath=oName.GetFullPath();
        WriteVixenFile(fullpath);
    }
    else if (Out3 == "Vir")
    {
        oName.SetExt(_("vir"));
        fullpath=oName.GetFullPath();
        WriteVirFile(fullpath);
    }
    else if (Out3 == "LSP")
    {
        oName.SetExt(_("xml"));
        fullpath=oName.GetFullPath();
        WriteLSPFile(fullpath);
        return;
    }
    else if (Out3 == "HLS")
    {
        oName.SetExt(_("hlsnc"));
        fullpath=oName.GetFullPath();
        WriteHLSFile(fullpath);
    }
    else if (Out3 == "xLi")
    {
        oName.SetExt(_(XLIGHTS_SEQUENCE_EXT));
        fullpath=oName.GetFullPath();
        WriteXLightsFile(fullpath);
    }
    else if (Out3 == "Fal")
    {
        oName.SetExt(_("fseq"));
        fullpath=oName.GetFullPath();
        WriteFalconPiFile(fullpath);
    }

    StatusBar1->SetStatusText(_("Finished writing: " )+fullpath + wxString::Format(" in %ld ms ",sw.Time()));
}

void xLightsFrame::OnbtEditViewsClick(wxCommandEvent& event)
{
    int DlgResult;
    ViewsDialog dialog(this);
    dialog.SetModelAndViewNodes(ModelsNode,ViewsNode);
    dialog.CenterOnParent();
    dialog.ShowModal();
    SaveEffectsFile();
    UpdateViewList();
}


wxXmlNode* xLightsFrame::SelectModelToExport()
{
    ExportModelSelect dialog(this);
    wxString modelName;
    int colcnt = Grid1->GetNumberCols();
    wxASSERT(colcnt > XLIGHTS_SEQ_STATIC_COLUMNS);
    for( int col=XLIGHTS_SEQ_STATIC_COLUMNS; col<colcnt; col++)
    {
        dialog.ModelChoice->Append(Grid1->GetColLabelValue(col));
    }
    dialog.ModelChoice->SetSelection(0);
    if (dialog.ShowModal() != wxID_OK) return NULL;
    return GetModelNode(dialog.ModelChoice->GetStringSelection());
}


void xLightsFrame::OnButtonModelExportClick(wxCommandEvent& event)
{
    if (SeqData.size() == 0)
    {
        wxMessageBox("You must open a sequence first!", "Error");
        return;
    }
    if (Grid1->GetNumberCols() <= XLIGHTS_SEQ_STATIC_COLUMNS)
    {
        wxMessageBox("No models in the grid!", "Error");
        return;
    }
    if (Grid1->GetNumberRows() == 0)
    {
        wxMessageBox("No grid rows to save!", "Error");
        return;
    }
    int DlgResult;
    bool ok;
    wxString filename;
    wxXmlNode* modelNode;
    SeqDataType* dataBuf;
    int numChan;
    SeqExportDialog dialog(this);
    dialog.ModelExportTypes();
    do
    {
        ok=true;
        DlgResult=dialog.ShowModal();
        if (DlgResult == wxID_OK)
        {
            // validate inputs
            filename=dialog.TextCtrlFilename->GetValue();
            filename.Trim();
            if (filename.IsEmpty())
            {
                ok=false;
                wxMessageBox(_("The file name cannot be empty"), _("ERROR"));
            }
        }
    }
    while (DlgResult == wxID_OK && !ok);
    if (DlgResult != wxID_OK) return;

    modelNode = SelectModelToExport();

    if(!modelNode) return;

    PixelBufferClass *buffer = new PixelBufferClass();
    buffer->InitBuffer(modelNode,true);
    numChan = buffer->GetChanCount();
    int cpn = buffer->GetChanCountPerNode();
    dataBuf = RenderModelToData(modelNode, *buffer);
    delete buffer;

    wxString format=dialog.ChoiceFormat->GetStringSelection();
    wxStopWatch sw;
    wxString Out3=format.Left(3);

    if (Out3 == "LSP")
    {
        filename = filename + "_USER";
    }
    wxFileName oName(filename);
    oName.SetPath( CurrentDir );
    wxString fullpath;

    StatusBar1->SetStatusText(_("Starting Export for ") + format + "-" + Out3);
    wxYield();

    if (Out3 == "Lcb")
    {
        oName.SetExt(_("lcb"));
        fullpath=oName.GetFullPath();
        WriteLcbFile(fullpath, numChan, SeqNumPeriods, dataBuf);
    }
    else if (Out3 == "Vir")
    {
        oName.SetExt(_("vir"));
        fullpath=oName.GetFullPath();
        WriteVirFile(fullpath, numChan, SeqNumPeriods, dataBuf);
    }
    else if (Out3 == "LSP")
    {
        oName.SetExt(_("xml"));
        fullpath=oName.GetFullPath();
        //    int cpn = ChannelsPerNode();
        WriteLSPFile(fullpath, numChan, SeqNumPeriods, dataBuf, cpn);
        return;
    }
    else if (Out3 == "HLS")
    {
        oName.SetExt(_("hlsnc"));
        fullpath=oName.GetFullPath();
        WriteHLSFile(fullpath, numChan, SeqNumPeriods, dataBuf);
    }
    else if (Out3 == "Fal")
    {
        wxString tempstr;
        long stChan;
        tempstr=modelNode->GetAttribute("StartChannel","1");
        tempstr.ToLong(&stChan);
        oName.SetExt(_("eseq"));
        fullpath=oName.GetFullPath();
        WriteFalconPiModelFile(fullpath, numChan, SeqNumPeriods, dataBuf, stChan, numChan);
    }

    delete dataBuf;
    StatusBar1->SetStatusText(_("Finished writing model: " )+fullpath + wxString::Format(" in %ld ms ",sw.Time()));
}

void xLightsFrame::OnGrid1CellRightClick(wxGridEvent& event)
{
    wxMenu mnu;
    curCell->Set(event.GetRow(), event.GetCol());

    mnu.Append(ID_PROTECT_EFFECT, 	"Protect Effect");
    mnu.Append(ID_UNPROTECT_EFFECT, "Unprotect Effect");
    mnu.AppendSeparator();
    mnu.Append(ID_RANDOM_EFFECT, 	"Create Random Effect");
    mnu.Append(ID_IGNORE_CLICK, 	"Ignore Click");
    mnu.AppendSeparator();
    mnu.Append(ID_DELETE_EFFECT, 	"Delete Highlighted Effect");
    mnu.Append(ID_COPYROW_EFFECT, 	"Copy Effect Across Row"); //requested by Sean -DJ
    mnu.Append(ID_CLEARROW_EFFECT, 	"Clear Row"); //requested by Sean -DJ
    mnu.Connect(wxEVT_COMMAND_MENU_SELECTED, (wxObjectEventFunction)&xLightsFrame::OnPopupClick, NULL, this);
    PopupMenu(&mnu);
}


static const long ID_SHIFT_COL_LEFT = wxNewId();
static const long ID_SHIFT_COL_RIGHT = wxNewId();

void xLightsFrame::OnGrid1LabelRightClick(wxGridEvent& event)
{
    if (event.GetCol() > 1)
    {
        wxMenu mnu;
        curCell->Set(event.GetRow(), event.GetCol());
        if (event.GetCol() > 2)
        {
            mnu.Append(ID_SHIFT_COL_LEFT, "Shift Left");
        }
        if (event.GetCol() != Grid1->GetNumberCols() - 1)
        {
            mnu.Append(ID_SHIFT_COL_RIGHT, "Shift Right");
        }
        Grid1->SelectCol(event.GetCol());;

        mnu.Connect(wxEVT_COMMAND_MENU_SELECTED, (wxObjectEventFunction)&xLightsFrame::OnPopupClick, NULL, this);
        PopupMenu(&mnu);
    }
}

void xLightsFrame::OnPopupClick(wxCommandEvent &event)
{
    if(event.GetId() == ID_DELETE_EFFECT)
    {
        DeleteSelectedEffects(event);
    }
    if(event.GetId() == ID_RANDOM_EFFECT)
    {
        InsertRandomEffects(event);
    }
    if(event.GetId() == ID_PROTECT_EFFECT)
    {
        ProtectSelectedEffects(event);
    }
    if(event.GetId() == ID_UNPROTECT_EFFECT)
    {
        UnprotectSelectedEffects(event);
    }
    if (event.GetId() == ID_COPYROW_EFFECT)
        CopyEffectAcrossRow(event); //-DJ
    if (event.GetId() == ID_CLEARROW_EFFECT)
        ClearEffectRow(event); //-DJ

    if (event.GetId() == ID_SHIFT_COL_LEFT)
    {
        SwapCols(curCell->GetCol() - 1, curCell->GetCol());
        Grid1->SelectCol(curCell->GetCol() - 1);
    }
    if (event.GetId() == ID_SHIFT_COL_RIGHT)
    {
        SwapCols(curCell->GetCol(), curCell->GetCol() + 1);
        Grid1->SelectCol(curCell->GetCol() + 1);
    }
}

void xLightsFrame::SwapCols(int col1, int col2)
{
    GridCellChanged(0, col1);
    GridCellChanged(0, col2);
    for (int x = 0; x < Grid1->GetNumberRows(); x++)
    {
        wxString tmp = Grid1->GetCellValue(x, col1);
        wxColor tmpColor = Grid1->GetCellTextColour(x, col1);
        Grid1->SetCellValue(x, col1, Grid1->GetCellValue(x, col2));
        Grid1->SetCellTextColour(x, col1, Grid1->GetCellTextColour(x, col2));
        Grid1->SetCellValue(x, col2, tmp);
        Grid1->SetCellTextColour(x, col2, tmpColor);
    }
    wxString tmp = Grid1->GetColLabelValue(col1);
    Grid1->SetColLabelValue(col1, Grid1->GetColLabelValue(col2));
    Grid1->SetColLabelValue(col2, tmp);
}

//void djdebug(const char* fmt, ...); //_DJ
void xLightsFrame::OnbtRandomEffectClick(wxCommandEvent& event)
{
    int r,c;
    wxString v;

    int nRows = Grid1->GetNumberRows();
    int nCols = Grid1->GetNumberCols();
    bool apply_horiz = wxGetKeyState(WXK_SHIFT); //use Shift state to apply horizontally -DJ

#if 0 //debug
    wxString buf;
    for (auto it = buttonState.begin(); it != buttonState.end(); ++it)
        buf += it->first + wxString::Format("=%d,", it->second);
    for (auto it = EffectsPanel1->buttonState.begin(); it != EffectsPanel1->buttonState.end(); ++it)
        buf += "FX1:" + it->first + wxString::Format("=%d,", it->second);
    for (auto it = EffectsPanel2->buttonState.begin(); it != EffectsPanel2->buttonState.end(); ++it)
        buf += "FX2:" + it->first + wxString::Format("=%d,", it->second);
//    djdebug("InsertRandomEffects: %s", (const char*)buf.c_str());
//    djdebug("GetRandomEffectString: %s rnd? %d", (const char*)Slider_Speed->GetName().c_str(), isRandom(Slider_Speed));
#endif

//    if (apply_horiz) wxMessageBox(_("Apply horiz."), _("DEBUG")); //-DJ
//    for (c=XLIGHTS_SEQ_STATIC_COLUMNS; c<nCols; c++)
    for (r=0; r<nRows; r++) //reversed order of loops -DJ
    {
        v.Empty(); //no random effect for this row yet -DJ
//        for (r=0; r<nRows; r++)
        for (c=XLIGHTS_SEQ_STATIC_COLUMNS; c<nCols; c++)
        {
            if( Grid1->GetCellTextColour(r,c) == *wxBLACK )
            {
                if (!apply_horiz || v.empty()) v = CreateEffectStringRandom();
                Grid1->SetCellValue(r,c,v);
                GridCellChanged(r,c);
            }
        }
    }
    UnsavedChanges = true;
}

void xLightsFrame::OnSlider_EffectLayerMixCmdScroll(wxScrollEvent& event)
{
    txtCtlEffectMix->SetValue(wxString::Format( "%d",Slider_EffectLayerMix->GetValue()));
}

void xLightsFrame::OnSlider_SparkleFrequencyCmdScroll(wxScrollEvent& event)
{
    txtCtrlSparkleFreq->SetValue(wxString::Format("%d",Slider_SparkleFrequency->GetValue()));
}



void xLightsFrame::OnSlider_BrightnessCmdScroll(wxScrollEvent& event)
{
    txtCtlBrightness->SetValue(wxString::Format("%d",Slider_Brightness->GetValue()));
}

void xLightsFrame::OnSlider_ContrastCmdScroll(wxScrollEvent& event)
{
    txtCtlContrast->SetValue(wxString::Format("%d",Slider_Contrast->GetValue()));
}

void xLightsFrame::OnScrolledWindow1Resize(wxSizeEvent& event)
{
    //ScrolledWindow1->ClearBackground();
}

// pass true for cutting, false for copying
void xLightsFrame::CutOrCopyToClipboard(bool IsCut)
{
    int i,k;
    wxString copy_data;
    bool something_in_this_line;

    if (Grid1->IsSelection())
    {
        // some cells are selected
        for (i=0; i< Grid1->GetRows(); i++)        // step through all lines
        {
            something_in_this_line = false;             // nothing found yet
            for (k=0; k<Grid1->GetCols(); k++)     // step through all colums
            {
                if (Grid1->IsInSelection(i,k))     // this field is selected!!!
                {
                    if (!something_in_this_line)        // first field in this line => may need a linefeed
                    {
                        if (!copy_data.IsEmpty())       // ... if it is not the very first field
                        {
                            copy_data += "\n";     // next LINE
                        }
                        something_in_this_line = true;
                    }
                    else                                    // if not the first field in this line we need a field seperator (TAB)
                    {
                        copy_data += "\t";  // next COLUMN
                    }
                    copy_data += Grid1->GetCellValue(i,k);    // finally we need the field value
                    if (IsCut)
                    {
                        Grid1->SetCellValue(i,k,wxEmptyString);
                        GridCellChanged(i,k);
                        UnsavedChanges=true;
                    }
                }
            }
        }
    }
    else
    {
        // no cells selected, so copy current cell
        i = Grid1->GetGridCursorRow();
        k = Grid1->GetGridCursorCol();
        copy_data = Grid1->GetCellValue(i,k);
        if (IsCut)
        {
            Grid1->SetCellValue(i,k,wxEmptyString);
            GridCellChanged(i,k);
            UnsavedChanges=true;
        }
    }

    if (wxTheClipboard->Open())
    {
        if (!wxTheClipboard->SetData(new wxTextDataObject(copy_data)))
        {
            wxMessageBox(_("Unable to copy data to clipboard."), _("Error"));
        }
        wxTheClipboard->Close();
    }
    else
    {
        wxMessageBox(_("Error opening clipboard."), _("Error"));
    }
}

void xLightsFrame::OnBitmapButtonGridCutClick(wxCommandEvent& event)
{
    CutOrCopyToClipboard(true);
}

void xLightsFrame::OnBitmapButtonGridCopyClick(wxCommandEvent& event)
{
    CutOrCopyToClipboard(false);
}

// validate that s contains a valid effect
// just a placeholder for now
bool xLightsFrame::IsValidEffectString(wxString& s)
{
    return true;
}

void xLightsFrame::OnBitmapButtonGridPasteClick(wxCommandEvent& event)
{
    PasteFromClipboard();
}

void xLightsFrame::PasteFromClipboard()
{
    wxString copy_data;
    wxString cur_line;
    wxArrayString fields;
    int i,k,fieldnum;

    if (wxTheClipboard->Open())
    {
        if (wxTheClipboard->IsSupported(wxDF_TEXT))
        {
            wxTextDataObject data;

            if (wxTheClipboard->GetData(data))
            {
                copy_data = data.GetText();
            }
            else
            {
                wxMessageBox(_("Unable to copy data from clipboard."), _("Error"));
            }
        }
        else
        {
            wxMessageBox(_("Non-Text data in clipboard."), _("Error"));
        }
        wxTheClipboard->Close();
    }
    else
    {
        wxMessageBox(_("Error opening clipboard."), _("Error"));
        return;
    }

    i = Grid1->GetGridCursorRow();
    k = Grid1->GetGridCursorCol();
    int numrows=Grid1->GetNumberRows();
    int numcols=Grid1->GetNumberCols();
    bool errflag=false;
#ifdef __WXOSX__
    copy_data.Replace("\r", "\n");
#endif
    do
    {
        cur_line = copy_data.BeforeFirst('\n');
        copy_data = copy_data.AfterFirst('\n');
        fields=wxSplit(cur_line,'\t');
        for(fieldnum=0; fieldnum<fields.Count(); fieldnum++)
        {
            if (i < numrows && k+fieldnum < numcols /*&& k+fieldnum >=XLIGHTS_SEQ_STATIC_COLUMNS*/)
            {
                if (fields[fieldnum].IsEmpty() || IsValidEffectString(fields[fieldnum]))
                {
                    Grid1->SetCellValue(i,k+fieldnum,fields[fieldnum]);
                    GridCellChanged(i,k+fieldnum);
                    UnsavedChanges=true;
                }
                else
                {
                    errflag=true;
                }
            }
        }
        i++;
    }
    while (copy_data.IsEmpty() == false);
    if (errflag)
    {
        wxMessageBox(_("One or more of the values were not pasted because they did not contain a number"),_("Paste Error"));
    }
}

void xLightsFrame::AllRowsAreUpdated()
{
//    for(int row=0;row<Grid1->GetRows();row++)
//    {
//    }
}<|MERGE_RESOLUTION|>--- conflicted
+++ resolved
@@ -33,7 +33,8 @@
 void xLightsFrame::PlayRgbSequence()
 {
     if (SeqPlayerState == PLAYING_SEQ
-        || SeqPlayerState == PLAYING_SEQ_ANIM) {
+            || SeqPlayerState == PLAYING_SEQ_ANIM)
+    {
         StopNow();
         Button_PlayRgbSeq->SetLabel("Play (F4)");
         Button_PlayRgbSeq->Enable();
@@ -442,9 +443,6 @@
         eff_LASTEFFECT //Always the last entry
     };
     */
-//encapsulation is poor here
-//    djdebug("CreateEffectStringRandom: %s rnd? %d, %s rnd? %d, %s rnd? %d, %s rnd? %d, %s rnd? %d, %s rnd? %d", (const char*)EffectsPanel1->Choicebook1->GetName().c_str(), isRandom(EffectsPanel1->Choicebook1), (const char*)EffectsPanel2->Choicebook1->GetName().c_str(), isRandom(EffectsPanel2->Choicebook1), (const char*)Slider_EffectLayerMix->GetName().c_str(), isRandom(Slider_EffectLayerMix), (const char*)Slider_SparkleFrequency->GetName().c_str(), isRandom(Slider_SparkleFrequency), (const char*)Slider_Brightness->GetName().c_str(), isRandom(Slider_Brightness), (const char*)Slider_Contrast->GetName().c_str(), isRandom(Slider_Contrast));
-
     //   Old way
     eff1 = EffectsPanel1->isRandom_()? rand() % eff_LASTEFFECT: EffectsPanel1->Choicebook1->GetSelection();
     eff2 = EffectsPanel2->isRandom_()? rand() % eff_LASTEFFECT: EffectsPanel2->Choicebook1->GetSelection();
@@ -521,17 +519,27 @@
     return s;
 
 }
-#if 0 //example: //-DJ
-Color Wash,Spirals,Effect 1,ID_SLIDER_SparkleFrequency=200,ID_SLIDER_Brightness=109,ID_SLIDER_Contrast=69,ID_SLIDER_EffectLayerMix=100,
-                            E1_SLIDER_Speed=20,E1_TEXTCTRL_Fadein=0.00,E1_TEXTCTRL_Fadeout=0.00,E1_CHECKBOX_FitToTime=0,E1_SLIDER_ColorWash_Count=5,E1_CHECKBOX_ColorWash_HFade=1,E1_CHECKBOX_ColorWash_VFade=1,E1_BUTTON_Palette1=#FF0000,E1_CHECKBOX_Palette1=1,E1_BUTTON_Palette2=#00FF00,E1_CHECKBOX_Palette2=1,E1_BUTTON_Palette3=#0000FF,E1_CHECKBOX_Palette3=0,E1_BUTTON_Palette4=#FFFF00,E1_CHECKBOX_Palette4=1,E1_BUTTON_Palette5=#FFFFFF,E1_CHECKBOX_Palette5=1,E1_BUTTON_Palette6=#000000,E1_CHECKBOX_Palette6=0,
-                            E2_SLIDER_Speed=4,E2_TEXTCTRL_Fadein=0.00,E2_TEXTCTRL_Fadeout=0.00,E2_CHECKBOX_FitToTime=0,E2_SLIDER_Spirals_Count=2,E2_SLIDER_Spirals_Rotation=313,E2_SLIDER_Spirals_Thickness=1,E2_SLIDER_Spirals_Direction=0,E2_CHECKBOX_Spirals_Blend=1,E2_CHECKBOX_Spirals_3D=1,E2_CHECKBOX_Spirals_Grow=0,E2_CHECKBOX_Spirals_Shrink=0,E2_BUTTON_Palette1=#FF0000,E2_CHECKBOX_Palette1=0,E2_BUTTON_Palette2=#00FF00,E2_CHECKBOX_Palette2=0,E2_BUTTON_Palette3=#0000FF,E2_CHECKBOX_Palette3=0,E2_BUTTON_Palette4=#FFFF00,E2_CHECKBOX_Palette4=1,E2_BUTTON_Palette5=#FFFFFF,E2_CHECKBOX_Palette5=1,E2_BUTTON_Palette6=#000000,E2_CHECKBOX_Palette6=1
-
-                                    Color Wash,None,Effect 1,ID_SLIDER_SparkleFrequency=200,ID_SLIDER_Brightness=109,ID_SLIDER_Contrast=69,ID_SLIDER_EffectLayerMix=0,
-                                                             E1_SLIDER_Speed=18,E1_TEXTCTRL_Fadein=0.00,E1_TEXTCTRL_Fadeout=0.00,E1_CHECKBOX_FitToTime=0,E1_SLIDER_ColorWash_Count=8,E1_CHECKBOX_ColorWash_HFade=0,E1_CHECKBOX_ColorWash_VFade=0,E1_BUTTON_Palette1=#FF0000,E1_CHECKBOX_Palette1=1,E1_BUTTON_Palette2=#00FF00,E1_CHECKBOX_Palette2=1,E1_BUTTON_Palette3=#0000FF,E1_CHECKBOX_Palette3=1,E1_BUTTON_Palette4=#FFFF00,E1_CHECKBOX_Palette4=1,E1_BUTTON_Palette5=#FFFFFF,E1_CHECKBOX_Palette5=1,E1_BUTTON_Palette6=#000000,E1_CHECKBOX_Palette6=0,
-                                                             E2_SLIDER_Speed=10,E2_TEXTCTRL_Fadein=0.00,E2_TEXTCTRL_Fadeout=0.00,E2_CHECKBOX_FitToTime=0,E2_BUTTON_Palette1=#FF0000,E2_CHECKBOX_Palette1=0,E2_BUTTON_Palette2=#00FF00,E2_CHECKBOX_Palette2=0,E2_BUTTON_Palette3=#0000FF,E2_CHECKBOX_Palette3=0,E2_BUTTON_Palette4=#FFFF00,E2_CHECKBOX_Palette4=0,E2_BUTTON_Palette5=#FFFFFF,E2_CHECKBOX_Palette5=0,E2_BUTTON_Palette6=#000000,E2_CHECKBOX_Palette6=0</td>
-#endif // 0
-
-                                                                     wxString xLightsFrame::CreateEffectString()
+
+int xLightsFrame::CreateRandomEffect(int eff_LASTEFFECT)
+{
+    bool BAD_CHOICE=1;
+    int eff,count=0;
+    int MAX_TRIES=10;
+
+    //    srand (time(NULL));
+    while (BAD_CHOICE && count<MAX_TRIES)
+    {
+        count++;
+        eff=rand() % eff_LASTEFFECT;
+        BAD_CHOICE = (eff_NONE == eff || eff_TEXT == eff || eff_PICTURES == eff || eff_PIANO == eff
+                      || eff_FACES == eff || eff_COROFACES == eff || eff_GLEDIATOR == eff
+                      || eff_OFF == eff);
+    }
+    if(count==MAX_TRIES) eff=eff_NONE; // we failed to find a good effect after MAX_TRIES attempts
+    return eff;
+}
+
+wxString xLightsFrame::CreateEffectString()
 {
     int PageIdx1=EffectsPanel1->Choicebook1->GetSelection();
     int PageIdx2=EffectsPanel2->Choicebook1->GetSelection();
@@ -552,27 +560,6 @@
     s+=EffectsPanel1->GetEffectString();
     s+=EffectsPanel2->GetEffectString();
     return s;
-}
-
-int xLightsFrame::CreateRandomEffect(int eff_LASTEFFECT)
-{
-    bool BAD_CHOICE=1;
-    int eff,count=0;
-    int MAX_TRIES=10;
-
-    /* initialize random seed: */
-    srand (time(NULL));
-    while (BAD_CHOICE && count<MAX_TRIES)
-    {
-        count++;
-
-        eff=rand() % eff_LASTEFFECT;
-        BAD_CHOICE = (eff_NONE == eff || eff_TEXT == eff || eff_PICTURES == eff || eff_PIANO == eff
-                      || eff_FACES == eff || eff_COROFACES == eff ||eff_GLEDIATOR == eff
-                      || eff_OFF == eff);
-    }
-    if(count==MAX_TRIES) eff=eff_NONE; // we failed to find a good effect after MAX_TRIES attempts
-    return eff;
 }
 void xLightsFrame::GridCellChanged(int row, int col)
 {
@@ -1392,8 +1379,8 @@
     }
     else if (effect == "Ripple")
     {
-        buffer.RenderRipple(RippleObjectToDraw.Index(SettingsMap[LayerStr+"Choice_Ripple_Object_To_Draw"]),
-                            RippleObjectToDraw.Index(SettingsMap[LayerStr+"Choice_Ripple_Movement"])
+        buffer.RenderRipple(RippleObjectToDraw.Index(SettingsMap[LayerStr+"CHOICE_Ripple_Object_To_Draw"]),
+                            RippleObjectToDraw.Index(SettingsMap[LayerStr+"CHOICE_Ripple_Movement"])
                            );
     }
     else if (effect == "Shimmer")
@@ -3558,14 +3545,6 @@
 
 void xLightsFrame::SaveSequence()
 {
-<<<<<<< HEAD
-    if (isSaving)
-    {
-        return;
-    }
-    
-=======
->>>>>>> ca49eb38
     wxString NewFilename;
     bool ok;
     if (SeqData.size() == 0)
@@ -3588,8 +3567,10 @@
     if (xlightsFilename.IsEmpty())
     {
         wxTextEntryDialog dialog(this,"Enter a name for the sequence:","Save As");
-        do {
-            if (dialog.ShowModal() != wxID_OK) {
+        do
+        {
+            if (dialog.ShowModal() != wxID_OK)
+            {
                 return;
             }
             // validate inputs
@@ -3601,7 +3582,8 @@
                 ok=false;
                 wxMessageBox(_("File name cannot be empty"), _("ERROR"));
             }
-        } while (!ok);
+        }
+        while (!ok);
         wxFileName oName(NewFilename);
         oName.SetPath( CurrentDir );
         oName.SetExt(_(XLIGHTS_SEQUENCE_EXT));
@@ -3612,7 +3594,7 @@
     }
 
     EnableSequenceControls(false);
-    
+
     wxStopWatch sw; // start a stopwatch timer
 
 
@@ -3657,7 +3639,7 @@
     wxString displayBuff = wxString::Format(_("%s     Updated in %7.3f seconds"),xlightsFilename,elapsedTime);
     StatusBar1->SetStatusText(displayBuff);
     //  StatusBar1->SetStatusText(_("Updated ")+xlightsFilename);
-    
+
     EnableSequenceControls(true);
 }
 
