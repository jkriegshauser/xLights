void xLightsFrame::CreateDefaultEffectsXml()
{
    wxXmlNode* root = new wxXmlNode( wxXML_ELEMENT_NODE, wxT("xrgb") );
    EffectsXml.SetRoot( root );
}


wxXmlNode* xLightsFrame::GetModelNode(const wxString& name)
{
    wxXmlNode* e;
    for(e=ModelsNode->GetChildren(); e!=NULL; e=e->GetNext() )
    {
        if (e->GetName() == wxT("model"))
        {
            if (name == e->GetAttribute(wxT("name"))) return e;
        }
    }
    return NULL;
}

void xLightsFrame::OnButton_PlayAllClick(wxCommandEvent& event)
{
    if (SeqData.size() == 0)
    {
        wxMessageBox(wxT("You must open a sequence first!"), wxT("Error"));
        return;
    }
    SeqPlayColumn=Grid1->GetGridCursorCol();
    if (SeqPlayColumn < 2)
    {
        wxMessageBox(wxT("Select a cell in a display element column before clicking Play"), wxT("Error"));
        return;
    }
    NextGridRowToPlay=Grid1->GetGridCursorRow();

    wxString ModelName=Grid1->GetColLabelValue(SeqPlayColumn);
    Choice_Models->SetStringSelection(ModelName);
    int sel=Choice_Models->GetSelection();
    if (sel == wxNOT_FOUND)
    {
        wxMessageBox(_("Can not find model: ")+ModelName, _("Error"));
        return;
    }
    wxXmlNode* ModelXml=(wxXmlNode*)Choice_Models->GetClientData(sel);
    buffer.InitBuffer(ModelXml);
    ClearEffectWindow();
    StatusBar1->SetStatusText(_("Playback: RGB sequence"));
    EnableSequenceControls(false);
    PlayCurrentXlightsFile();
}

void xLightsFrame::ResetEffectStates()
{
    ResetEffectState[0]=true;
    ResetEffectState[1]=true;
}

void xLightsFrame::OnButton_PlayEffectClick(wxCommandEvent& event)
{
    int sel=Choice_Models->GetSelection();
    if (sel == wxNOT_FOUND)
    {
        wxMessageBox(_("No model is selected"), _("ERROR"));
        return;
    }
    wxXmlNode* ModelXml=(wxXmlNode*)Choice_Models->GetClientData(sel);
    buffer.InitBuffer(ModelXml);
    ResetEffectStates();
    ClearEffectWindow();
    buffer.SetMixType(Choice_LayerMethod->GetStringSelection());
    StatusBar1->SetStatusText(_("Playback: effect"));
    EnableSequenceControls(false);
    ResetTimer(PLAYING_EFFECT);
}

void xLightsFrame::EnableSequenceControls(bool enable)
{
    Button_PlayEffect->Enable(enable && Choice_Models->GetCount() > 0);
    Button_PlayRgbSeq->Enable(enable && Grid1->GetNumberCols() > 2);
    Button_Models->Enable(enable && ModelsNode);
    Button_Presets->Enable(enable && EffectsNode);
    Button_PresetAdd->Enable(enable && EffectsNode);
    Button_PresetUpdate->Enable(enable && EffectsNode);
    Choice_Models->Enable(enable);
    Button_Pictures1_Filename->Enable(enable);
    TextCtrl_Pictures1_Filename->Enable(enable);
    Button_Pictures2_Filename->Enable(enable);
    TextCtrl_Pictures2_Filename->Enable(enable);
    ButtonSeqExport->Enable(enable && Grid1->GetNumberCols() > 2);
    BitmapButtonOpenSeq->Enable(enable);
    BitmapButtonSaveSeq->Enable(enable);
    BitmapButtonInsertRow->Enable(enable);
    BitmapButtonDeleteRow->Enable(enable);
    ButtonDisplayElements->Enable(enable && ModelsNode);
}

void xLightsFrame::OnButton_PresetsClick(wxCommandEvent& event)
{
    EffectListDialog dialog(this);
    wxString name;
    for(wxXmlNode* e=EffectsNode->GetChildren(); e!=NULL; e=e->GetNext() )
    {
        if (e->GetName() == wxT("effect"))
        {
            name=e->GetAttribute(wxT("name"));
            if (!name.IsEmpty())
            {
                dialog.ListBox1->Append(name,e);
            }
        }
    }
    dialog.ShowModal();
    UpdateEffectsList();
    PresetsSelect();
    SaveEffectsFile();
}

void xLightsFrame::SetChoicebook(wxChoicebook* cb, wxString& PageName)
{
    for(size_t i=0; i<cb->GetPageCount(); i++)
    {
        if (cb->GetPageText(i) == PageName)
        {
            cb->SetSelection(i);
            return;
        }
    }
}

void xLightsFrame::SetEffectControls(wxString settings)
{
    long TempLong;
    wxColour color;
    wxWindow *CtrlWin;
    wxString before,after,name,value;
    int cnt=0;
    while (!settings.IsEmpty())
    {
        before=settings.BeforeFirst(',');
        after=settings.AfterFirst(',');
        switch (cnt)
        {
        case 0:
            SetChoicebook(Choicebook1,before);
            break;
        case 1:
            SetChoicebook(Choicebook2,before);
            break;
        case 2:
            Choice_LayerMethod->SetStringSelection(before);
            break;
        default:
            name=before.BeforeFirst('=');
            value=before.AfterFirst('=');
            CtrlWin=wxWindow::FindWindowByName(name);
            if (CtrlWin)
            {
                if (name.StartsWith(wxT("ID_SLIDER")))
                {
                    wxSlider* ctrl=(wxSlider*)CtrlWin;
                    if (value.ToLong(&TempLong)) ctrl->SetValue(TempLong);
                }
                else if (name.StartsWith(wxT("ID_TEXTCTRL")))
                {
                    wxTextCtrl* ctrl=(wxTextCtrl*)CtrlWin;
                    ctrl->SetValue(value);
                }
                else if (name.StartsWith(wxT("ID_CHOICE")))
                {
                    wxChoice* ctrl=(wxChoice*)CtrlWin;
                    ctrl->SetStringSelection(value);
                }
                else if (name.StartsWith(wxT("ID_BUTTON")))
                {
                    color.Set(value);
                    CtrlWin->SetBackgroundColour(color);
                    SetTextColor(CtrlWin);
                }
                else if (name.StartsWith(wxT("ID_CHECKBOX")))
                {
                    wxCheckBox* ctrl=(wxCheckBox*)CtrlWin;
                    if (value.ToLong(&TempLong)) ctrl->SetValue(TempLong!=0);
                }
                else
                {
                    wxMessageBox(wxT("Unknown type: ")+name, wxT("Internal Error"));
                }
            }
            else
            {
                wxMessageBox(wxT("Unable to find: ")+name, wxT("Internal Error"));
            }
            break;
        }
        settings=after;
        cnt++;
    }
    PaletteChanged=true;
    MixTypeChanged=true;
    ResetEffectStates();
}

// Set text to a color that contrasts with background
void xLightsFrame::SetTextColor(wxWindow* w)
{
    wxColour color=w->GetBackgroundColour();
    int test=color.Red()*0.299 + color.Green()*0.587 + color.Blue()*0.114;
    w->SetForegroundColour(test < 186 ? *wxWHITE : *wxBLACK);
}

void xLightsFrame::PresetsSelect()
{
    int NameIdx=Choice_Presets->GetSelection();
    if (NameIdx != wxNOT_FOUND)
    {
        wxXmlNode* x=(wxXmlNode*)Choice_Presets->GetClientData(NameIdx);
        SetEffectControls(x->GetAttribute("settings"));
    }
}

void xLightsFrame::OnChoice_PresetsSelect(wxCommandEvent& event)
{
    PresetsSelect();
}

void xLightsFrame::OnButton_PresetAddClick(wxCommandEvent& event)
{
    wxTextEntryDialog dialog(this,_("Enter preset name"),_("Add New Preset"));
    int DlgResult;
    bool ok;
    wxString name;
    do
    {
        ok=true;
        DlgResult=dialog.ShowModal();
        if (DlgResult == wxID_OK)
        {
            // validate inputs
            name=dialog.GetValue();
            name.Trim();
            if (name.IsEmpty())
            {
                ok=false;
                wxMessageBox(_("A preset name cannot be empty"), _("ERROR"));
            }
            else if (Choice_Presets->FindString(name) != wxNOT_FOUND)
            {
                ok=false;
                wxMessageBox(_("That name is already in use"), _("ERROR"));
            }
        }
    }
    while (DlgResult == wxID_OK && !ok);
    if (DlgResult != wxID_OK) return;

    // update Choice_Presets
    EffectsNode->AddChild(CreateEffectNode(name));
    UpdateEffectsList();
    Choice_Presets->SetStringSelection(name);
    SaveEffectsFile();
}

wxXmlNode* xLightsFrame::CreateEffectNode(wxString& name)
{
    wxXmlNode* NewXml=new wxXmlNode(wxXML_ELEMENT_NODE, wxT("effect"));
    NewXml->AddAttribute(wxT("name"), name);
    NewXml->AddAttribute(wxT("settings"), CreateEffectString());
    return NewXml;
}

wxString xLightsFrame::CreateEffectString()
{
    int PageIdx1=Choicebook1->GetSelection();
    int PageIdx2=Choicebook2->GetSelection();
    // ID_CHOICEBOOK1, ID_CHOICEBOOK2, ID_CHOICE_LayerMethod
    wxString s=Choicebook1->GetPageText(PageIdx1)+wxT(",")+Choicebook2->GetPageText(PageIdx2);
    s+=wxT(",")+Choice_LayerMethod->GetStringSelection();
    s+=wxT(",ID_SLIDER_SparkleFrequency=")+wxString::Format(wxT("%d"),Slider_SparkleFrequency->GetValue());
    s+=wxT(",ID_SLIDER_Brightness=")+wxString::Format(wxT("%d"),Slider_Brightness->GetValue());
    s+=wxT(",ID_SLIDER_Contrast=")+wxString::Format(wxT("%d"),Slider_Contrast->GetValue());
    s+=wxT(",ID_SLIDER_Speed1=")+wxString::Format(wxT("%d"),Slider_Speed1->GetValue());
    s+=wxT(",ID_SLIDER_Speed2=")+wxString::Format(wxT("%d"),Slider_Speed2->GetValue());
    s+=PageControlsToString(Choicebook1->GetPage(PageIdx1));
    if(PageIdx1==12)
    {
        s+=PageControlsToString(Notebook_Text1->GetPage(0));
        s+=PageControlsToString(Notebook_Text1->GetPage(1));
    }
    s+=SizerControlsToString(FlexGridSizer_Palette1);
    s+=PageControlsToString(Choicebook2->GetPage(PageIdx2));
    s+=SizerControlsToString(FlexGridSizer_Palette2);
    return s;
}

void xLightsFrame::OnButton_UpdateGridClick(wxCommandEvent& event)
{
    int r,c;
    wxString v=CreateEffectString();
    if ( Grid1->IsSelection() )
    {
        // iterate over entire grid looking for selected cells
        int nRows = Grid1->GetNumberRows();
        int nCols = Grid1->GetNumberCols();
        for (r=0; r<nRows; r++)
        {
            for (c=2; c<nCols; c++)
            {
                if (Grid1->IsInSelection(r,c))
                {
                    Grid1->SetCellValue(r,c,v);
                }
            }
        }
    }
    else
    {
        // copy to current cell
        r=Grid1->GetGridCursorRow();
        c=Grid1->GetGridCursorCol();
        if (c >=2)
        {
            Grid1->SetCellValue(r,c,v);
        }
    }
}

void xLightsFrame::DeleteSelectedEffects(wxCommandEvent& event)
{
    int r,c;
    wxString v;
    v.Clear();

    if ( Grid1->IsSelection() )
    {
        // iterate over entire grid looking for selected cells
        int nRows = Grid1->GetNumberRows();
        int nCols = Grid1->GetNumberCols();
        for (r=0; r<nRows; r++)
        {
            for (c=2; c<nCols; c++)
            {
                if (Grid1->IsInSelection(r,c))
                {
                    Grid1->SetCellValue(r,c,v);
                }
            }
        }
    }
    else
    {
        // copy to current cell
        r=Grid1->GetGridCursorRow();
        c=Grid1->GetGridCursorCol();
        if (c >=2)
        {
            Grid1->SetCellValue(r,c,v);
        }
    }
}

void xLightsFrame::OnButton_PresetUpdateClick(wxCommandEvent& event)
{
    int NameIdx=Choice_Presets->GetSelection();
    if (NameIdx == wxNOT_FOUND)
    {
        wxMessageBox(_("No preset name is selected"), _("ERROR"));
        return;
    }
    // update preset
    // delete old xml entry
    wxXmlNode* OldXml=(wxXmlNode*)Choice_Presets->GetClientData(NameIdx);
    EffectsNode->RemoveChild(OldXml);
    delete OldXml;

    wxString name=Choice_Presets->GetString(NameIdx);
    EffectsNode->AddChild(CreateEffectNode(name));
    UpdateEffectsList();
    Choice_Presets->SetStringSelection(name);
    SaveEffectsFile();
}

void xLightsFrame::OnChoice_LayerMethodSelect(wxCommandEvent& event)
{
    MixTypeChanged=true;
}

void xLightsFrame::OnButton_ModelsClick(wxCommandEvent& event)
{
    ModelListDialog dialog(this);
    wxString name;
    wxXmlNode* e;
    for(e=ModelsNode->GetChildren(); e!=NULL; e=e->GetNext() )
    {
        if (e->GetName() == wxT("model"))
        {
            name=e->GetAttribute(wxT("name"));
            if (!name.IsEmpty())
            {
                dialog.ListBox1->Append(name,e);
            }
        }
    }
    dialog.HtmlEasyPrint=HtmlEasyPrint;
    dialog.ShowModal();

    // append any new models to the main xml structure
    for(size_t i=0; i<dialog.ListBox1->GetCount(); i++)
    {
        e=(wxXmlNode*)dialog.ListBox1->GetClientData(i);
        if (!e->GetParent())
        {
            ModelsNode->AddChild(e);
        }
    }
    SaveEffectsFile();
    UpdateModelsList();
    EnableSequenceControls(true);
}

void xLightsFrame::OnCheckBox_PaletteClick(wxCommandEvent& event)
{
    PaletteChanged=true;
}

void xLightsFrame::UpdateEffectsList()
{
    wxString name;
    wxString SelectedStr=Choice_Presets->GetStringSelection();
    Choice_Presets->Clear();
    for(wxXmlNode* e=EffectsNode->GetChildren(); e!=NULL; e=e->GetNext() )
    {
        if (e->GetName() == wxT("effect"))
        {
            name=e->GetAttribute(wxT("name"));
            if (!name.IsEmpty())
            {
                Choice_Presets->Append(name,e);
            }
        }
    }

    // select a preset if one exists
    Choice_Presets->SetSelection(-1);
    if (Choice_Presets->GetCount() > 0 && !SelectedStr.IsEmpty())
    {
        Choice_Presets->SetStringSelection(SelectedStr);
    }
}

void xLightsFrame::UpdateModelsList()
{
    wxString name;
    wxString SelectedStr=Choice_Models->GetStringSelection();
    Choice_Models->Clear();
    for(wxXmlNode* e=ModelsNode->GetChildren(); e!=NULL; e=e->GetNext() )
    {
        if (e->GetName() == wxT("model"))
        {
            name=e->GetAttribute(wxT("name"));
            if (!name.IsEmpty())
            {
                Choice_Models->Append(name,e);
            }
        }
    }

    // select a model if one exists
    if (Choice_Models->GetCount() > 0)
    {
        if (SelectedStr.IsEmpty() || !Choice_Models->SetStringSelection(SelectedStr))
        {
            Choice_Models->SetSelection(0);
        }
        Button_PlayEffect->Enable(play_mode == play_off);
    }
}

wxString xLightsFrame::PageControlsToString(wxWindow* page)
{
    wxString s;
    wxWindowList &ChildList = page->GetChildren();
    for ( wxWindowList::Node *node = ChildList.GetFirst(); node; node = node->GetNext() )
    {
        wxWindow *ChildWin = (wxWindow *)node->GetData();
        wxString ChildName=ChildWin->GetName();
        if (ChildName.StartsWith(wxT("ID_SLIDER")))
        {
            wxSlider* ctrl=(wxSlider*)ChildWin;
            s+=","+ChildName+"="+wxString::Format(wxT("%d"),ctrl->GetValue());
        }
        else if (ChildName.StartsWith(wxT("ID_TEXTCTRL")))
        {
            wxTextCtrl* ctrl=(wxTextCtrl*)ChildWin;
            s+=","+ChildName+"="+ctrl->GetValue();
        }
        else if (ChildName.StartsWith(wxT("ID_CHOICE")))
        {
            wxChoice* ctrl=(wxChoice*)ChildWin;
            s+=","+ChildName+"="+ctrl->GetStringSelection();
        }
        else if (ChildName.StartsWith(wxT("ID_CHECKBOX")))
        {
            wxCheckBox* ctrl=(wxCheckBox*)ChildWin;
            wxString v=(ctrl->IsChecked()) ? wxT("1") : wxT("0");
            s+=","+ChildName+"="+v;
        }
    }
    return s;
}

// used to save palette
wxString xLightsFrame::SizerControlsToString(wxSizer* sizer)
{
    wxString s;
    wxSizerItemList &ChildList = sizer->GetChildren();
    for ( wxSizerItemList::iterator it = ChildList.begin(); it != ChildList.end(); ++it )
    {
        if (!(*it)->IsWindow()) continue;
        wxWindow *ChildWin = (*it)->GetWindow();
        wxString ChildName=ChildWin->GetName();
        if (ChildName.StartsWith(wxT("ID_BUTTON")))
        {
            wxColour color=ChildWin->GetBackgroundColour();
            s+=","+ChildName+"="+color.GetAsString(wxC2S_HTML_SYNTAX);
        }
        else if (ChildName.StartsWith(wxT("ID_CHECKBOX")))
        {
            wxCheckBox* ctrl=(wxCheckBox*)ChildWin;
            wxString v=(ctrl->IsChecked()) ? wxT("1") : wxT("0");
            s+=","+ChildName+"="+v;
        }
    }
    return s;
}

void xLightsFrame::ResetEffectsXml()
{
    ModelsNode=0;
    EffectsNode=0;
    PalettesNode=0;
}

void xLightsFrame::LoadEffectsFile()
{
    ResetEffectsXml();
    wxFileName effectsFile;
    effectsFile.AssignDir( CurrentDir );
    effectsFile.SetFullName(_(XLIGHTS_RGBEFFECTS_FILE));
    if (!effectsFile.FileExists())
    {
        // file does not exist, so create an empty xml doc
        CreateDefaultEffectsXml();
    }
    else if (!EffectsXml.Load( effectsFile.GetFullPath() ))
    {
        wxMessageBox(_("Unable to load RGB effects file"), _("Error"));
        CreateDefaultEffectsXml();
    }
    wxXmlNode* root=EffectsXml.GetRoot();
    if (root->GetName() != wxT("xrgb"))
    {
        wxMessageBox(_("Invalid RGB effects file. Press Save File button to start a new file."), _("Error"));
        CreateDefaultEffectsXml();
    }
    for(wxXmlNode* e=root->GetChildren(); e!=NULL; e=e->GetNext() )
    {
        if (e->GetName() == wxT("models")) ModelsNode=e;
        if (e->GetName() == wxT("effects")) EffectsNode=e;
        if (e->GetName() == wxT("palettes")) PalettesNode=e;
    }
    if (ModelsNode == 0)
    {
        ModelsNode = new wxXmlNode( wxXML_ELEMENT_NODE, wxT("models") );
        root->AddChild( ModelsNode );
    }
    if (EffectsNode == 0)
    {
        EffectsNode = new wxXmlNode( wxXML_ELEMENT_NODE, wxT("effects") );
        root->AddChild( EffectsNode );
    }
    if (PalettesNode == 0)
    {
        PalettesNode = new wxXmlNode( wxXML_ELEMENT_NODE, wxT("palettes") );
        root->AddChild( PalettesNode );
    }
    UpdateModelsList();
    UpdateEffectsList();
}

// returns true on success
bool xLightsFrame::SaveEffectsFile()
{
    wxFileName effectsFile;
    effectsFile.AssignDir( CurrentDir );
    effectsFile.SetFullName(_(XLIGHTS_RGBEFFECTS_FILE));
    if (!EffectsXml.Save( effectsFile.GetFullPath() ))
    {
        wxMessageBox(_("Unable to save RGB effects file"), _("Error"));
        return false;
    }
    UnsavedChanges=false;
    return true;
}

// PaletteNum should be 1 or 2
void xLightsFrame::UpdateBufferPaletteFromMap(int PaletteNum, MapStringString& SettingsMap)
{
    wxColourVector newcolors;
    for (int i=1; i<=6; i++)
    {
        if (SettingsMap[wxString::Format(wxT("ID_CHECKBOX_Palette%d_%d"),PaletteNum,i)] ==  wxT("1"))
        {
            newcolors.push_back(wxColour(SettingsMap[wxString::Format(wxT("ID_BUTTON_Palette%d_%d"),PaletteNum,i)]));
        }
    }
    buffer.SetPalette(PaletteNum-1,newcolors);
}

void xLightsFrame::UpdateBufferPalette()
{
    wxColourVector newcolors;

    // effect 1
    if (CheckBox_Palette1_1->IsChecked()) newcolors.push_back(Button_Palette1_1->GetBackgroundColour());
    if (CheckBox_Palette1_2->IsChecked()) newcolors.push_back(Button_Palette1_2->GetBackgroundColour());
    if (CheckBox_Palette1_3->IsChecked()) newcolors.push_back(Button_Palette1_3->GetBackgroundColour());
    if (CheckBox_Palette1_4->IsChecked()) newcolors.push_back(Button_Palette1_4->GetBackgroundColour());
    if (CheckBox_Palette1_5->IsChecked()) newcolors.push_back(Button_Palette1_5->GetBackgroundColour());
    if (CheckBox_Palette1_6->IsChecked()) newcolors.push_back(Button_Palette1_6->GetBackgroundColour());
    buffer.SetPalette(0,newcolors);

    // effect 2
    newcolors.clear();
    if (CheckBox_Palette2_1->IsChecked()) newcolors.push_back(Button_Palette2_1->GetBackgroundColour());
    if (CheckBox_Palette2_2->IsChecked()) newcolors.push_back(Button_Palette2_2->GetBackgroundColour());
    if (CheckBox_Palette2_3->IsChecked()) newcolors.push_back(Button_Palette2_3->GetBackgroundColour());
    if (CheckBox_Palette2_4->IsChecked()) newcolors.push_back(Button_Palette2_4->GetBackgroundColour());
    if (CheckBox_Palette2_5->IsChecked()) newcolors.push_back(Button_Palette2_5->GetBackgroundColour());
    if (CheckBox_Palette2_6->IsChecked()) newcolors.push_back(Button_Palette2_6->GetBackgroundColour());
    buffer.SetPalette(1,newcolors);
}

void xLightsFrame::RenderEffectFromString(int layer, int period, MapStringString& SettingsMap)
{
    wxString LayerStr=layer==0 ? wxT("1") : wxT("2");
    wxString SpeedStr=SettingsMap[wxT("ID_SLIDER_Speed")+LayerStr];
    buffer.SetLayer(layer,period,wxAtoi(SpeedStr),ResetEffectState[layer]);
    ResetEffectState[layer]=false;
    wxString effect=SettingsMap[wxT("effect")+LayerStr];
    if (effect == wxT("Bars"))
    {
        buffer.RenderBars(wxAtoi(SettingsMap[wxT("ID_SLIDER_Bars")+LayerStr+wxT("_BarCount")]),
                          BarEffectDirections.Index(SettingsMap[wxT("ID_CHOICE_Bars")+LayerStr+wxT("_Direction")]),
                          SettingsMap[wxT("ID_CHECKBOX_Bars")+LayerStr+wxT("_Highlight")]==wxT("1"),
                          SettingsMap[wxT("ID_CHECKBOX_Bars")+LayerStr+wxT("_3D")]==wxT("1"));
    }
    else if (effect == wxT("Butterfly"))
    {
        buffer.RenderButterfly(ButterflyEffectColors.Index(SettingsMap[wxT("ID_CHOICE_Butterfly")+LayerStr+wxT("_Colors")]),
                               wxAtoi(SettingsMap[wxT("ID_SLIDER_Butterfly")+LayerStr+wxT("_Style")]),
                               wxAtoi(SettingsMap[wxT("ID_SLIDER_Butterfly")+LayerStr+wxT("_Chunks")]),
                               wxAtoi(SettingsMap[wxT("ID_SLIDER_Butterfly")+LayerStr+wxT("_Skip")]));
    }
    else if (effect == wxT("Color Wash"))
    {
        buffer.RenderColorWash(SettingsMap[wxT("ID_CHECKBOX_ColorWash")+LayerStr+wxT("_HFade")]==wxT("1"),
                               SettingsMap[wxT("ID_CHECKBOX_ColorWash")+LayerStr+wxT("_VFade")]==wxT("1"),
                               wxAtoi(SettingsMap[wxT("ID_SLIDER_ColorWash")+LayerStr+wxT("_Count")]));
    }
    else if (effect == wxT("Fire"))
    {
        buffer.RenderFire(wxAtoi(SettingsMap[wxT("ID_SLIDER_Fire")+LayerStr+wxT("_Height")]));
    }
    else if (effect == wxT("Garlands"))
    {
        buffer.RenderGarlands(wxAtoi(SettingsMap[wxT("ID_SLIDER_Garlands")+LayerStr+wxT("_Type")]),
                              wxAtoi(SettingsMap[wxT("ID_SLIDER_Garlands")+LayerStr+wxT("_Spacing")]));
    }
    else if (effect == wxT("Life"))
    {
        buffer.RenderLife(wxAtoi(SettingsMap[wxT("ID_SLIDER_Life")+LayerStr+wxT("_Count")]),

                          wxAtoi(SettingsMap[wxT("ID_SLIDER_Life")+LayerStr+wxT("_Seed")]));
    }
    else if (effect == wxT("Meteors"))
    {
        buffer.RenderMeteors(MeteorsEffectTypes.Index(SettingsMap[wxT("ID_CHOICE_Meteors")+LayerStr+wxT("_Type")]),
                             wxAtoi(SettingsMap[wxT("ID_SLIDER_Meteors")+LayerStr+wxT("_Count")]),
                             wxAtoi(SettingsMap[wxT("ID_SLIDER_Meteors")+LayerStr+wxT("_Length")]),
                             SettingsMap[wxT("ID_CHECKBOX_Meteors")+LayerStr+wxT("_FallUp")]==wxT("1"));

        //                 buffer.RenderMeteors(MeteorsEffectTypes.Index(SettingsMap[wxT("ID_CHOICE_Meteors")+LayerStr+wxT("_Type")]),
        //              wxAtoi(SettingsMap[wxT("Slider_Meteors")+LayerStr+wxT("_Count")]),
        //            wxAtoi(SettingsMap[wxT("Slider_Meteors")+LayerStr+wxT("_Length")]));
    }
    else if (effect == wxT("Pictures"))
    {
        buffer.RenderPictures(EffectDirections.Index(SettingsMap[wxT("ID_CHOICE_Pictures")+LayerStr+wxT("_Direction")]),
                              SettingsMap[wxT("ID_TEXTCTRL_Pictures")+LayerStr+wxT("_Filename")],
                              wxAtoi(SettingsMap[wxT("ID_SLIDER_Pictures")+LayerStr+wxT("_GifType")])
                             );
    }
    else if (effect == wxT("Snowflakes"))
    {
        buffer.RenderSnowflakes(wxAtoi(SettingsMap[wxT("ID_SLIDER_Snowflakes")+LayerStr+wxT("_Count")]),
                                wxAtoi(SettingsMap[wxT("ID_SLIDER_Snowflakes")+LayerStr+wxT("_Type")]));
    }
    else if (effect == wxT("Snowstorm"))
    {
        buffer.RenderSnowstorm(wxAtoi(SettingsMap[wxT("ID_SLIDER_Snowstorm")+LayerStr+wxT("_Count")]),
                               wxAtoi(SettingsMap[wxT("ID_SLIDER_Snowstorm")+LayerStr+wxT("_Length")]));
    }
    else if (effect == wxT("Spirals"))
    {
        buffer.RenderSpirals(wxAtoi(SettingsMap[wxT("ID_SLIDER_Spirals")+LayerStr+wxT("_Count")]),
                             wxAtoi(SettingsMap[wxT("ID_SLIDER_Spirals")+LayerStr+wxT("_Direction")]),
                             wxAtoi(SettingsMap[wxT("ID_SLIDER_Spirals")+LayerStr+wxT("_Rotation")]),
                             wxAtoi(SettingsMap[wxT("ID_SLIDER_Spirals")+LayerStr+wxT("_Thickness")]),
                             SettingsMap[wxT("ID_CHECKBOX_Spirals")+LayerStr+wxT("_Blend")]==wxT("1"),
                             SettingsMap[wxT("ID_CHECKBOX_Spirals")+LayerStr+wxT("_3D")]==wxT("1"));
    }
    else if (effect == wxT("Text"))
    {
        buffer.RenderText(wxAtoi(SettingsMap[wxT("ID_SLIDER_Text")+LayerStr+wxT("_1_Position")]),
                          SettingsMap[wxT("ID_TEXTCTRL_Text")+LayerStr+wxT("_Line1")],
                          SettingsMap[wxT("ID_TEXTCTRL_Text")+LayerStr+wxT("_1_Font")],
                          TextEffectDirections.Index(SettingsMap[wxT("ID_CHOICE_Text")+LayerStr+wxT("_1_Dir")]),
                          wxAtoi(SettingsMap[wxT("ID_SLIDER_Text")+LayerStr+wxT("_1_TextRotation")]),
                          SettingsMap[wxT("ID_CHECKBOX_Text")+LayerStr+wxT("_COUNTDOWN1")]==wxT("1"),
                          wxAtoi(SettingsMap[wxT("ID_SLIDER_Text")+LayerStr+wxT("_2_Position")]),
                          SettingsMap[wxT("ID_TEXTCTRL_Text")+LayerStr+wxT("_Line2")],
                          SettingsMap[wxT("ID_TEXTCTRL_Text")+LayerStr+wxT("_2_Font")],
                          TextEffectDirections.Index(SettingsMap[wxT("ID_CHOICE_Text")+LayerStr+wxT("_2_Dir")]),
                          wxAtoi(SettingsMap[wxT("ID_SLIDER_Text")+LayerStr+wxT("_2_TextRotation")]),
                          SettingsMap[wxT("ID_CHECKBOX_Text")+LayerStr+wxT("_COUNTDOWN2")]==wxT("1"));
    }
    else if (effect == wxT("Twinkle"))
    {
        buffer.RenderTwinkle(wxAtoi(SettingsMap[wxT("ID_SLIDER_Twinkle")+LayerStr+wxT("_Count")]),
                             wxAtoi(SettingsMap[wxT("ID_SLIDER_Twinkle")+LayerStr+wxT("_Steps")]),
                             SettingsMap[wxT("ID_CHECKBOX_Twinkle")+LayerStr+wxT("_Strobe")]==wxT("1"));
    }
    else if (effect == wxT("Tree"))
    {
        buffer.RenderTree(wxAtoi(SettingsMap[wxT("ID_SLIDER_Tree")+LayerStr+wxT("_Branches")]));
    }
    else if (effect == wxT("Spirograph"))
    {
        buffer.RenderSpirograph(wxAtoi(SettingsMap[wxT("ID_SLIDER_Spirograph")+LayerStr+wxT("_R")]),
                                wxAtoi(SettingsMap[wxT("ID_SLIDER_Spirograph")+LayerStr+wxT("_r")]),
                                wxAtoi(SettingsMap[wxT("ID_SLIDER_Spirograph")+LayerStr+wxT("_d")]),
                                wxAtoi(SettingsMap[wxT("ID_SLIDER_Spirograph")+LayerStr+wxT("_Animate")]));
    }
    else if (effect == wxT("Fireworks"))
    {
        buffer.RenderFireworks(wxAtoi(SettingsMap[wxT("ID_SLIDER_Fireworks")+LayerStr+wxT("_Number_Explosions")]),
                               wxAtoi(SettingsMap[wxT("ID_SLIDER_Fireworks")+LayerStr+wxT("_Count")]),
                               wxAtoi(SettingsMap[wxT("ID_SLIDER_Fireworks")+LayerStr+wxT("_Velocity")]),
                               wxAtoi(SettingsMap[wxT("ID_SLIDER_Fireworks")+LayerStr+wxT("_Fade")]));
    }
}

void xLightsFrame::PlayRgbEffect(int EffectPeriod)
{
    wxString s;
    buffer.Clear();

    // update SparkleFrequency
    int freq=Slider_SparkleFrequency->GetValue();
    if (freq == Slider_SparkleFrequency->GetMax()) freq=0;
    buffer.SetSparkle(freq);

    int brightness=Slider_Brightness->GetValue();
    buffer.SetBrightness(brightness);

    int contrast=Slider_Contrast->GetValue();
    buffer.SetContrast(contrast);

    if (PaletteChanged)
    {
        UpdateBufferPalette();
        ResetEffectStates();
        PaletteChanged=false;
    }
    if (MixTypeChanged)
    {
        s=Choice_LayerMethod->GetStringSelection();
        buffer.SetMixType(s);
        MixTypeChanged=false;
    }

    // render effect 1
    buffer.SetLayer(0,EffectPeriod,Slider_Speed1->GetValue(),ResetEffectState[0]);
    ResetEffectState[0]=false;
    switch (Choicebook1->GetSelection())
    {
    case 0:
        break;   // none
    case 1:
        buffer.RenderBars(Slider_Bars1_BarCount->GetValue(),
                          Choice_Bars1_Direction->GetSelection(),
                          CheckBox_Bars1_Highlight->GetValue(),
                          CheckBox_Bars1_3D->GetValue());
        break;
    case 2:
        buffer.RenderButterfly(Choice_Butterfly1_Colors->GetSelection(),
                               Slider_Butterfly1_Style->GetValue(),
                               Slider_Butterfly1_Chunks->GetValue(),
                               Slider_Butterfly1_Skip->GetValue());
        break;
    case 3:
        buffer.RenderColorWash(CheckBox_ColorWash1_HFade->GetValue(),
                               CheckBox_ColorWash1_VFade->GetValue(),
                               Slider_ColorWash1_Count->GetValue());
        break;
    case 4:
        buffer.RenderFire(Slider_Fire1_Height->GetValue());
        break;
    case 5:
        buffer.RenderGarlands(Slider_Garlands1_Type->GetValue(),
                              Slider_Garlands1_Spacing->GetValue());
        break;
    case 6:
        buffer.RenderLife(Slider_Life1_Count->GetValue(),
                          Slider_Life1_Seed->GetValue());
        break;
    case 7:
        buffer.RenderMeteors(Choice_Meteors1_Type->GetSelection(),
                             Slider_Meteors1_Count->GetValue(),
                             Slider_Meteors1_Length->GetValue(),
                             CheckBox_Meteors1_FallUp->GetValue());
        break;
    case 8:
        buffer.RenderPictures(Choice_Pictures1_Direction->GetSelection(),
                              TextCtrl_Pictures1_Filename->GetValue(),
                              Slider_Pictures1_GifSpeed->GetValue());
        break;
    case 9:
        buffer.RenderSnowflakes(Slider_Snowflakes1_Count->GetValue(),
                                Slider_Snowflakes1_Type->GetValue());
        break;
    case 10:
        buffer.RenderSnowstorm(Slider_Snowstorm1_Count->GetValue(),
                               Slider_Snowstorm1_Length->GetValue());
        break;
    case 11:
        buffer.RenderSpirals(Slider_Spirals1_Count->GetValue(),
                             Slider_Spirals1_Direction->GetValue(),
                             Slider_Spirals1_Rotation->GetValue(),
                             Slider_Spirals1_Thickness->GetValue(),
                             CheckBox_Spirals1_Blend->GetValue(),
                             CheckBox_Spirals1_3D->GetValue());
        break;
    case 12:
        buffer.RenderText(Slider_Text1_1_Position->GetValue(),
                          TextCtrl_Text1_Line1->GetValue(),
                          TextCtrl_Text1_1_Font->GetValue(),
                          Choice_Text1_1_Dir->GetSelection(),
                          Slider_Text1_1_TextRotation->GetValue(),
                          CheckBox_Text1_COUNTDOWN1->GetValue(),
                          Slider_Text1_2_Position->GetValue(),
                          TextCtrl_Text1_Line2->GetValue(),
                          TextCtrl_Text1_2_Font->GetValue(),
                          Choice_Text1_2_Dir->GetSelection(),
                          Slider_Text1_2_TextRotation->GetValue(),
                          CheckBox_Text1_COUNTDOWN2->GetValue());

        break;
    case 13:
        buffer.RenderTwinkle(Slider_Twinkle1_Count->GetValue(),
                             Slider_Twinkle1_Steps->GetValue(),
                             CheckBox_Twinkle1_Strobe->GetValue());
        break;
    case 14:
        buffer.RenderTree(Slider_Tree1_Branches->GetValue());
        break;
    case 15:
        buffer.RenderSpirograph(Slider_Spirograph1_R->GetValue(),
                                Slider_Spirograph1_r->GetValue(),
                                Slider_Spirograph1_d->GetValue(),
                                CheckBox_Spirograph1_Animate->GetValue());
        break;
    case 16:
        buffer.RenderFireworks(Slider_Fireworks1_Number_Explosions->GetValue(),
                               Slider_Fireworks1_Count->GetValue(),
                               Slider_Fireworks1_Velocity->GetValue(),
                               Slider_Fireworks1_Fade->GetValue());
        break;

    }

    // render effect 2
    buffer.SetLayer(1,EffectPeriod,Slider_Speed2->GetValue(),ResetEffectState[1]);
    ResetEffectState[1]=false;
    switch (Choicebook2->GetSelection())
    {
    case 0:
        break;   // none
    case 1:
        buffer.RenderBars(Slider_Bars2_BarCount->GetValue(),
                          Choice_Bars2_Direction->GetSelection(),
                          CheckBox_Bars2_Highlight->GetValue(),
                          CheckBox_Bars2_3D->GetValue());
        break;
    case 2:
        buffer.RenderButterfly(Choice_Butterfly2_Colors->GetSelection(),
                               Slider_Butterfly2_Style->GetValue(),
                               Slider_Butterfly2_Chunks->GetValue(),
                               Slider_Butterfly2_Skip->GetValue());
        break;
    case 3:
        buffer.RenderColorWash(CheckBox_ColorWash2_HFade->GetValue(),
                               CheckBox_ColorWash2_VFade->GetValue(),
                               Slider_ColorWash2_Count->GetValue());
        break;
    case 4:
        buffer.RenderFire(Slider_Fire2_Height->GetValue());
        break;
    case 5:
        buffer.RenderGarlands(Slider_Garlands2_Type->GetValue(),
                              Slider_Garlands2_Spacing->GetValue());
        break;
    case 6:
        buffer.RenderLife(Slider_Life2_Count->GetValue(),
                          Slider_Life2_Seed->GetValue());
        break;
    case 7:
        buffer.RenderMeteors(Choice_Meteors2_Type->GetSelection(),
                             Slider_Meteors2_Count->GetValue(),
                             Slider_Meteors2_Length->GetValue(),
                             CheckBox_Meteors2_FallUp->GetValue());
        break;
    case 8:
        buffer.RenderPictures(Choice_Pictures2_Direction->GetSelection(),
                              TextCtrl_Pictures2_Filename->GetValue(),
                              Slider_Pictures2_GifSpeed->GetValue());
        break;
    case 9:
        buffer.RenderSnowflakes(Slider_Snowflakes2_Count->GetValue(),
                                Slider_Snowflakes2_Type->GetValue());
        break;
    case 10:
        buffer.RenderSnowstorm(Slider_Snowstorm2_Count->GetValue(),
                               Slider_Snowstorm2_Length->GetValue());
        break;
    case 11:
        buffer.RenderSpirals(Slider_Spirals2_Count->GetValue(),
                             Slider_Spirals2_Direction->GetValue(),
                             Slider_Spirals2_Rotation->GetValue(),
                             Slider_Spirals2_Thickness->GetValue(),
                             CheckBox_Spirals2_Blend->GetValue(),
                             CheckBox_Spirals2_3D->GetValue());
        break;
    case 12:
        buffer.RenderText(Slider_Text2_1_Position->GetValue(),
                          TextCtrl_Text2_Line1->GetValue(),
                          TextCtrl_Text2_1_Font->GetValue(),
                          Choice_Text2_1_Dir->GetSelection(),
                          Slider_Text2_1_TextRotation->GetValue(),
                          CheckBox_Text2_COUNTDOWN1->GetValue(),
                          Slider_Text2_2_Position->GetValue(),
                          TextCtrl_Text2_Line2->GetValue(),
                          TextCtrl_Text2_2_Font->GetValue(),
                          Choice_Text2_2_Dir->GetSelection(),
                          Slider_Text2_2_TextRotation->GetValue(),
                          CheckBox_Text2_COUNTDOWN2->GetValue());
        break;
    case 13:
        buffer.RenderTwinkle(Slider_Twinkle2_Count->GetValue(),
                             Slider_Twinkle2_Steps->GetValue(),
                             CheckBox_Twinkle2_Strobe->GetValue());
        break;
    case 14:
        buffer.RenderTree(Slider_Tree2_Branches->GetValue());
        break;
    case 15:
        buffer.RenderSpirograph(Slider_Spirograph2_R->GetValue(),
                                Slider_Spirograph2_r->GetValue(),
                                Slider_Spirograph2_d->GetValue(),
                                CheckBox_Spirograph2_Animate->GetValue());
        break;
    case 16:
        buffer.RenderFireworks(Slider_Fireworks2_Number_Explosions->GetValue(),
                               Slider_Fireworks2_Count->GetValue(),
                               Slider_Fireworks2_Velocity->GetValue(),
                               Slider_Fireworks2_Fade->GetValue());
        break;

    }
    buffer.CalcOutput();
    DisplayEffectOnWindow();
    if (CheckBoxLightOutput->IsChecked() && xout)
    {
        size_t ChannelNum=buffer.StartChannel-1;
        size_t NodeCnt=buffer.GetNodeCount();
        for(size_t i=0; i<NodeCnt; i++)
        {
            xout->SetIntensity(ChannelNum,buffer.Nodes[i].GetChannel(0));
            ChannelNum++;
            xout->SetIntensity(ChannelNum,buffer.Nodes[i].GetChannel(1));
            ChannelNum++;
            xout->SetIntensity(ChannelNum,buffer.Nodes[i].GetChannel(2));
            ChannelNum++;
        }
    }
}

void xLightsFrame::UpdateRgbPlaybackStatus(int seconds, const wxString& seqtype)
{
    int m=seconds/60;
    int s=seconds%60;
    StatusBar1->SetStatusText(wxString::Format(wxT("Playback: RGB ")+seqtype+wxT(" sequence %d:%02d"),m,s));
}

void xLightsFrame::TimerRgbSeq(long msec)
{
    long StartTime;
    int EffectPeriod;
    static int s_period=0;
    int rowcnt=Grid1->GetNumberRows();
    switch (SeqPlayerState)
    {
    case PLAYING_EFFECT:
        PlayRgbEffect(s_period);
        s_period++;
        break;
    case STARTING_SEQ_ANIM:
        ResetTimer(PLAYING_SEQ_ANIM, GetGridStartTimeMSec(NextGridRowToPlay));
        break;
    case PLAYING_SEQ_ANIM:
        if (xout && !xout->TxEmpty())
        {
            TxOverflowCnt++;
            break;
        }
        EffectPeriod = msec / XTIMER_INTERVAL;
        if (EffectPeriod >= SeqNumPeriods)
        {
            // sequence has finished
            if (xout) xout->alloff();
            ResetTimer(NO_SEQ);
            EnableSequenceControls(true);
        }
        else
        {
            if (NextGridRowToPlay < rowcnt && msec >= GetGridStartTimeMSec(NextGridRowToPlay))
            {
                // start next effect
                Grid1->MakeCellVisible(NextGridRowToPlay,SeqPlayColumn);
                Grid1->SelectBlock(NextGridRowToPlay,SeqPlayColumn,NextGridRowToPlay,SeqPlayColumn);
                SetEffectControls(Grid1->GetCellValue(NextGridRowToPlay,SeqPlayColumn));
                NextGridRowToPlay++;
            }
            PlayRgbEffect(EffectPeriod);
            if (EffectPeriod % 20 == 0) UpdateRgbPlaybackStatus(EffectPeriod/20,wxT("animation"));
        }
        break;
    case STARTING_SEQ:
        StartTime=GetGridStartTimeMSec(NextGridRowToPlay);
        if(PlayerDlg->MediaCtrl->GetState() == wxMEDIASTATE_PLAYING)
        {
            ResetTimer(PLAYING_SEQ, StartTime);
        }
        else
        {
            PlayerDlg->MediaCtrl->Seek(StartTime);
            PlayerDlg->MediaCtrl->Play();
        }
        break;
    case PLAYING_SEQ:
        if (xout && !xout->TxEmpty())
        {
            TxOverflowCnt++;
            break;
        }
        msec = PlayerDlg->MediaCtrl->Tell();
        EffectPeriod = msec / XTIMER_INTERVAL;
        if (EffectPeriod >= SeqNumPeriods || PlayerDlg->MediaCtrl->GetState() != wxMEDIASTATE_PLAYING)
        {
            // sequence has finished
            PlayerDlg->MediaCtrl->Stop();
            if (xout) xout->alloff();
            ResetTimer(NO_SEQ);
            EnableSequenceControls(true);
        }
        else
        {
            if (NextGridRowToPlay < rowcnt && msec >= GetGridStartTimeMSec(NextGridRowToPlay))
            {
                // start next effect
                Grid1->MakeCellVisible(NextGridRowToPlay,SeqPlayColumn);
                Grid1->SelectBlock(NextGridRowToPlay,SeqPlayColumn,NextGridRowToPlay,SeqPlayColumn);
                SetEffectControls(Grid1->GetCellValue(NextGridRowToPlay,SeqPlayColumn));
                NextGridRowToPlay++;
            }
            PlayRgbEffect(EffectPeriod);
            //TextCtrlLog->AppendText(wxString::Format(wxT("msec=%ld, period=%d\n"),msec,EffectPeriod));
            if (EffectPeriod % 20 == 0) UpdateRgbPlaybackStatus(EffectPeriod/20,wxT("music"));
        }
        break;
    }
}

void xLightsFrame::OpenPaletteDialog(const wxString& id1, const wxString& id2, wxSizer* PrimarySizer,wxSizer* SecondarySizer)
{
    PaletteMgmtDialog dialog(this);
    dialog.initialize(id1,id2,PalettesNode,PrimarySizer,SecondarySizer);
    dialog.ShowModal();
    SaveEffectsFile();
}

void xLightsFrame::OnButton_Palette1Click(wxCommandEvent& event)
{
    OpenPaletteDialog(wxT("1"),wxT("2"),FlexGridSizer_Palette1,FlexGridSizer_Palette2);
}

void xLightsFrame::OnButton_Palette2Click(wxCommandEvent& event)
{
    OpenPaletteDialog(wxT("2"),wxT("1"),FlexGridSizer_Palette2,FlexGridSizer_Palette1);
}

void xLightsFrame::UpdateFont(wxTextCtrl* FontCtrl)
{
    wxFont oldfont,newfont;
    oldfont.SetNativeFontInfoUserDesc(FontCtrl->GetValue());
    newfont=wxGetFontFromUser(this,oldfont);
    if (newfont.IsOk())
    {
        wxString FontDesc=newfont.GetNativeFontInfoUserDesc();
        FontDesc.Replace(wxT(" unknown-90"),wxT(""));
        FontCtrl->SetValue(FontDesc);
    }
}

void xLightsFrame::OnButton_Text1_1_FontClick(wxCommandEvent& event)
{
    UpdateFont(TextCtrl_Text1_1_Font);
}


void xLightsFrame::OnButton_Text1_2_FontClick(wxCommandEvent& event)
{
    UpdateFont(TextCtrl_Text1_2_Font);
}

void xLightsFrame::OnButton_Text2_1_FontClick(wxCommandEvent& event)
{
    UpdateFont(TextCtrl_Text2_1_Font);
}


void xLightsFrame::OnButton_Text2_2_FontClick(wxCommandEvent& event)
{
    UpdateFont(TextCtrl_Text2_2_Font);
}

void xLightsFrame::OnButton_Pictures1_FilenameClick(wxCommandEvent& event)
{
    wxString filename = wxFileSelector( "Choose Image", CurrentDir, "", "", wxImage::GetImageExtWildcard(), wxFD_OPEN );
    if (!filename.IsEmpty()) TextCtrl_Pictures1_Filename->SetValue(filename);
}

void xLightsFrame::OnButton_Pictures2_FilenameClick(wxCommandEvent& event)
{
    wxString filename = wxFileSelector( "Choose Image", CurrentDir, "", "", wxImage::GetImageExtWildcard(), wxFD_OPEN );
    if (!filename.IsEmpty()) TextCtrl_Pictures2_Filename->SetValue(filename);
}

void xLightsFrame::DisplayXlightsFilename(const wxString& filename)
{
    xlightsFilename=filename;
    StaticTextSequenceFileName->SetLabel(filename);
}

void xLightsFrame::GetModelNames(wxArrayString& a)
{
    wxString name;
    for(wxXmlNode* e=ModelsNode->GetChildren(); e!=NULL; e=e->GetNext() )
    {
        if (e->GetName() == wxT("model"))
        {
            name=e->GetAttribute(wxT("name"));
            if (!name.IsEmpty())
            {
                a.Add(name);
            }
        }
    }
}

void xLightsFrame::GetGridColumnLabels(wxArrayString& a)
{
    int n=Grid1->GetNumberCols();
    for(int i=2; i < n; i++)
    {
        a.Add(Grid1->GetColLabelValue(i));
    }
}

void xLightsFrame::ChooseModelsForSequence()
{
    if (SeqData.size() == 0)
    {
        wxMessageBox(wxT("You must open a sequence first!"), wxT("Error"));
        return;
    }
    SeqParmsDialog dialog(this);
    wxXmlNode* e;
    wxString name;
    int idx;

    // get list of models that are already in the grid
    wxArrayString labels;
    GetGridColumnLabels(labels);

    // populate the listbox with all models
    for(e=ModelsNode->GetChildren(); e!=NULL; e=e->GetNext() )
    {
        if (e->GetName() == wxT("model"))
        {
            name=e->GetAttribute(wxT("name"));
            // allow only models where MyDisplay is set?
            //if (!name.IsEmpty() && e->GetAttribute(wxT("MyDisplay"),wxT("0"))==wxT("1")) {
            if (!name.IsEmpty())
            {
                dialog.CheckListBox1->Append(name);
                idx=dialog.CheckListBox1->FindString(name);
                if (idx != wxNOT_FOUND && labels.Index(name,false) != wxNOT_FOUND)
                {
                    dialog.CheckListBox1->Check(idx,true);
                }
            }
        }
    }


    dialog.StaticText_Filename->SetLabel(xlightsFilename);
    if (dialog.ShowModal() != wxID_OK) return;

    // add checked models to grid
    wxGridCellAttr* readonly=new wxGridCellAttr;
    readonly->SetReadOnly();
    size_t cnt = dialog.CheckListBox1->GetCount();
    for (size_t i=0; i < cnt; i++)
    {
        if (dialog.CheckListBox1->IsChecked(i))
        {
            name=dialog.CheckListBox1->GetString(i);
            idx=labels.Index(name,false);
            if (idx == wxNOT_FOUND)
            {
                // newly checked item, so add it
                Grid1->AppendCols();
                int colnum=Grid1->GetNumberCols()-1;
                Grid1->SetColLabelValue(colnum,name);
                Grid1->SetColAttr(colnum,readonly);  // this only sets cells to ro that already exist (not insterted rows)
            }
            else
            {
                // item already exists
                labels[idx].Clear();
            }
        }
    }

    // any non-empty entries in labels represent items that were unchecked - so delete them from grid
    for(idx=labels.GetCount()-1; idx >= 0; idx--)
    {
        if (!labels[idx].IsEmpty())
        {
            Grid1->DeleteCols(idx+2);
        }
    }
    EnableSequenceControls(true);
}

void xLightsFrame::OnButton_ChannelMapClick(wxCommandEvent& event)
{
    if (SeqData.size() == 0)
    {
        wxMessageBox(wxT("You must open a sequence first!"), wxT("Error"));
        return;
    }
    ChannelMapDialog dialog(this);
    dialog.SpinCtrlBaseChannel->SetValue(SeqBaseChannel);
    dialog.CheckBox_EnableBasic->SetValue(SeqChanCtrlBasic);
    dialog.CheckBox_EnableColor->SetValue(SeqChanCtrlColor);
    dialog.SetNetInfo(&NetInfo);
    if (dialog.ShowModal() != wxID_OK) return;
    SeqBaseChannel=dialog.SpinCtrlBaseChannel->GetValue();
    SeqChanCtrlBasic=dialog.CheckBox_EnableBasic->GetValue();
    SeqChanCtrlColor=dialog.CheckBox_EnableColor->GetValue();
}

#include <wx/textfile.h>
#include <wx/string.h>
#include <wx/tokenzr.h>

wxString insert_missing(wxString str,wxString missing_array)
{
    int pos;
    wxStringTokenizer tkz(missing_array, wxT("|"));
    wxString replacement;
    wxString token1 = tkz.GetNextToken(); // get first two dummy tokens out
    wxString token2 = tkz.GetNextToken();
    while ( tkz.HasMoreTokens() )
    {
        token1 = tkz.GetNextToken();
        token2 = tkz.GetNextToken();
        pos=str.find(token1,0);
        replacement = wxT(",") + token2 + wxT("</td>");
        if(pos<=0) str.Replace(wxT("</td>"),replacement);

    }
    return str;
}

void fix_version_differences(wxString file)
{
    wxString        str,fileout;
    wxTextFile      tfile;
    wxFile f;
    bool modified=false;
    fileout = file + ".out";
// open the file
    wxString missing = "xdummy|xdummy";
    wxString Text1   = "xdummy|xdummy";
    wxString Text2   = "xdummy|xdummy";
    wxString Meteors1 = "xdummy|xdummy";
    wxString Meteors2 = "xdummy|xdummy";
    //
    missing = missing + wxT("|ID_SLIDER_Brightness|ID_SLIDER_Brightness=100");
    missing = missing + wxT("|ID_SLIDER_Contrast|ID_SLIDER_Contrast=0");
    //
    Meteors1 = Meteors1 + wxT("|ID_CHECKBOX_Meteors1_FallUp|ID_CHECKBOX_Meteors1_FallUp=0");
    Meteors2 = Meteors2 + wxT("|ID_CHECKBOX_Meteors2_FallUp|ID_CHECKBOX_Meteors2_FallUp=0");

    // Lots of variables to check for  text effect
    Text1 = Text1 + wxT("|ID_TEXTCTRL_Text1_1_Font|ID_TEXTCTRL_Text1_1_Font=");
    Text1 = Text1 + wxT("|ID_CHOICE_Text1_1_Dir|ID_CHOICE_Text1_1_Dir=left");
    Text1 = Text1 + wxT("|ID_SLIDER_Text1_1_Position|ID_SLIDER_Text1_1_Position=50");
    Text1 = Text1 + wxT("|ID_SLIDER_Text1_1_TextRotation|ID_SLIDER_Text1_1_TextRotation=0");
    Text1 = Text1 + wxT("|ID_CHECKBOX_Text1_COUNTDOWN1|ID_CHECKBOX_Text1_COUNTDOWN1=0");
    Text1 = Text1 + wxT("|ID_TEXTCTRL_Text1_2_Font|ID_TEXTCTRL_Text1_2_Font=");
    Text1 = Text1 + wxT("|ID_CHOICE_Text1_2_Dir|ID_CHOICE_Text1_2_Dir=left");
    Text1 = Text1 + wxT("|ID_SLIDER_Text1_2_Position|ID_SLIDER_Text1_2_Position=50");
    Text1 = Text1 + wxT("|ID_SLIDER_Text1_2_TextRotation|ID_SLIDER_Text1_2_TextRotation=0");
    Text1 = Text1 + wxT("|ID_CHECKBOX_Text1_COUNTDOWN2|ID_CHECKBOX_Text1_COUNTDOWN2=0");

    //
    Text2 = Text2 + wxT("|ID_TEXTCTRL_Text2_1_Font|ID_TEXTCTRL_Text2_1_Font=");
    Text2 = Text2 + wxT("|ID_CHOICE_Text2_1_Dir|ID_CHOICE_Text2_1_Dir=left");
    Text2 = Text2 + wxT("|ID_SLIDER_Text2_1_Position|ID_SLIDER_Text2_1_Position=50");
    Text2 = Text2 + wxT("|ID_SLIDER_Text2_1_TextRotation|ID_SLIDER_Text2_1_TextRotation=0");
    Text2 = Text2 + wxT("|ID_CHECKBOX_Text2_COUNTDOWN1|ID_CHECKBOX_Text2_COUNTDOWN1=0");
    Text2 = Text2 + wxT("|ID_TEXTCTRL_Text2_2_Font|ID_TEXTCTRL_Text2_2_Font=");
    Text2 = Text2 + wxT("|ID_CHOICE_Text2_2_Dir|ID_CHOICE_Text2_2_Dir=left");
    Text2 = Text2 + wxT("|ID_SLIDER_Text2_2_Position|ID_SLIDER_Text2_2_Position=50");
    Text2 = Text2 + wxT("|ID_SLIDER_Text2_2_TextRotation|ID_SLIDER_Text2_2_TextRotation=0");
    Text2 = Text2 + wxT("|ID_CHECKBOX_Text2_COUNTDOWN2|ID_CHECKBOX_Text2_COUNTDOWN2=0");


    if (!f.Create(fileout,true))
    {
        return;
    }

    tfile.Open(file); // open input file
// read the first line
    str =  tfile.GetFirstLine() + "\n";


    f.Write(str);
    int p,pos,pos_ID_SLIDER_Brightness,pos_ID_SLIDER_Contrast,pos_SLIDER_Slider,pos_ID_TEXTCTRL4;

// read all lines one by one
// until the end of the file
    while(!tfile.Eof())
    {
        str = tfile.GetNextLine();

        pos=str.find("ID_SLIDER",0); // is this line a Effect?
        if(pos>0) // are we on the xml line containg the effect?
        {
            //  Yes

            //  do we have the bad SILDER_slider token?
            pos_SLIDER_Slider=str.find("SLIDER_Slider",0);
            if(pos_SLIDER_Slider>0) // if we have SLIDER_Slider bad text,
            {
                modified=true;  // yes,fix it
                str.Replace(wxT("SLIDER_Slider"),wxT("SLIDER"));
            }

// do we have the old text1 font token?
            pos_ID_TEXTCTRL4=str.find("ID_TEXTCTRL4",0);
            if(pos_ID_TEXTCTRL4>0) // if we have ID_TEXTCTRL4 bad text,
            {
                modified=true;  // yes,fix it
                str.Replace(wxT("ID_TEXTCTRL4"),wxT("ID_TEXTCTRL_Text1_1_Font"));
            }

//  now look to fill in any missing tokens
            p=str.find("ID_SLIDER",0);
            if(p>0) // Look for lines that should have brightness and contrast, in other words all
            {
                modified=true;
                str=insert_missing(str,missing);
            }
            p=str.find("ID_TEXTCTRL_Text1_Line1",0);
            if(p>0) // Is this a text 1 line?
            {
                modified=true;
                str=insert_missing(str,Text1);
            }
            p=str.find("ID_TEXTCTRL_Text2_Line1",0);
            if(p>0) // is this a text 2 line?
            {
                modified=true;
                str=insert_missing(str,Text2);
            }
            p=str.find("ID_CHOICE_Meteors1",0);
            if(p>0) // is there a meteors 1 effect on this line?
            {
                modified=true;
                str=insert_missing(str,Meteors1); // fix any missing values
            }
            p=str.find("ID_CHOICE_Meteors2",0);
            if(p>0) // is there a meteors 1 effect on this line?
            {
                modified=true;
                str=insert_missing(str,Meteors2);
            }
        }
        str = str + "\n";
        f.Write(str); // placeholder, do whatever you want with the string
    }
    tfile.Close();
    f.Close();
    if(modified) wxCopyFile(fileout,file,true); // if we modified the file, copy over it
}

void xLightsFrame::ProcessAudacityTimmingFile(const wxString& filename)
{
    wxTextFile f;
    wxString line;

    double timeMark;
    int spacePos, r;

    if (!f.Open(filename.c_str()))
    {
        //Add error dialog if open file failed
        return;
    }
    for(r=0, line = f.GetFirstLine(); !f.Eof(); line = f.GetNextLine(), r++)
    {
        wxStringTokenizer tkz(line, wxT("\t"));
        wxString token = tkz.GetNextToken();

        Grid1->AppendRows();
        Grid1->SetCellValue(r,0,token);
    }
}

void xLightsFrame::ImportAudacityTimmings()
{
    wxFileDialog* OpenDialog = new wxFileDialog(
		this, _("Choose Audacity timmings file"), CurrentDir, wxEmptyString,
		_("Text files (*.txt)|*.txt"),		wxFD_OPEN, wxDefaultPosition);
    wxString fName;

	if (OpenDialog->ShowModal() == wxID_OK)
	{
		fName =	OpenDialog->GetPath();
		ProcessAudacityTimmingFile(fName);
	}
	else
    {

    }

	// Clean up after ourselves
	OpenDialog->Destroy();
}

void xLightsFrame::ProcessxLightsXMLTimmingsFile(const wxString& filename)
{

}

void xLightsFrame::ImportxLightsXMLTimmings()
{
    wxFileDialog* OpenDialog = new wxFileDialog(
		this, _("Choose Audacity timmings file"), CurrentDir, wxEmptyString,
		_("Text files (*.xml)|*.xml"),		wxFD_OPEN, wxDefaultPosition);
    wxString fName;

	if (OpenDialog->ShowModal() == wxID_OK)
	{
		fName =	OpenDialog->GetPath();
		SeqLoadXlightsFile(fName);
	}
	else
    {

    }

	// Clean up after ourselves
	OpenDialog->Destroy();

}
void xLightsFrame::SeqLoadXlightsXSEQ(const wxString& filename)
{
    // read xlights file
    ReadXlightsFile(filename);
    DisplayXlightsFilename(filename);
    SeqBaseChannel=1;
    SeqChanCtrlBasic=false;
    SeqChanCtrlColor=false;
}

void xLightsFrame::SeqLoadXlightsFile(const wxString& filename)
{
    // read xml sequence info
    wxFileName FileObj(filename);
    FileObj.SetExt("xml");
    SeqXmlFileName=FileObj.GetFullPath();
    int gridCol;
    if (!FileObj.FileExists())
    {
        ChooseModelsForSequence();
        return;
    }

    // read xml
    //  first fix any version specific changes
    fix_version_differences(SeqXmlFileName);


    wxXmlDocument doc;
    if (!doc.Load(SeqXmlFileName))
    {
        wxMessageBox(_("Error loading: ")+SeqXmlFileName);
        return;
    }
    wxXmlNode* root=doc.GetRoot();
    wxString tempstr=root->GetAttribute(wxT("BaseChannel"), wxT("1"));
    tempstr.ToLong(&SeqBaseChannel);
    tempstr=root->GetAttribute(wxT("ChanCtrlBasic"), wxT("0"));
    SeqChanCtrlBasic=tempstr!=wxT("0");
    tempstr=root->GetAttribute(wxT("ChanCtrlColor"), wxT("0"));
    SeqChanCtrlColor=tempstr!=wxT("0");

    wxXmlNode *tr, *td;
    wxString ColName;
    wxArrayInt DeleteCols;
    wxArrayString ModelNames;
    GetModelNames(ModelNames);
    SeqElementMismatchDialog dialog(this);
    dialog.ChoiceModels->Set(ModelNames);
    if (ModelNames.Count() > 0) dialog.ChoiceModels->SetSelection(0);
    int r,c; // row 0=heading, >=1 are data rows
    for(tr=root->GetChildren(), r=0; tr!=NULL; tr=tr->GetNext(), r++ )
    {
        if (tr->GetName() != wxT("tr")) continue;
        if (r > 0)
        {
            Grid1->AppendRows();
        }
        for(td=tr->GetChildren(), c=0, gridCol=0; td!=NULL; td=td->GetNext(), c++ )
        {
            if (td->GetName() != wxT("td")) continue;
            if (r==0)
            {
                if (c >= 2)
                {
                    ColName=td->GetNodeContent();
                    if (ModelNames.Index(ColName) == wxNOT_FOUND)
                    {
                        dialog.StaticTextMessage->SetLabel(wxT("Element '")+ColName+wxT("'\ndoes not exist in your list of models"));
                        dialog.Fit();
                        dialog.ShowModal();
                        if (dialog.RadioButtonAdd->GetValue())
                        {
                        }
                        else if (dialog.RadioButtonDelete->GetValue())
                        {
                            DeleteCols.Add(c);
                        }
                        else
                        {
                            // rename
                            Grid1->AppendCols();
                            Grid1->SetColLabelValue(Grid1->GetNumberCols()-1, dialog.ChoiceModels->GetStringSelection());
                        }
                    }
                    else
                    {
                        Grid1->AppendCols();
                        Grid1->SetColLabelValue(Grid1->GetNumberCols()-1, ColName);
                    }
                }
            }
            else if (DeleteCols.Index(c) == wxNOT_FOUND)
            {
<<<<<<< HEAD
                Grid1->SetCellValue(r-1,gridCol,td->GetNodeContent());
                gridCol++; //c does not work here since it is following the columns in the input file not the columns in the grid
=======
                Grid1->SetCellValue(r-1,c,td->GetNodeContent());
                Grid1->SetCellOverflow(r-1,c, false);
>>>>>>> 30f833ad
            }
        }
    }

    // make new columns read-only
    wxGridCellAttr* readonly=new wxGridCellAttr;
    readonly->SetReadOnly();
    for (c=2; c < Grid1->GetNumberCols(); c++)
    {
        Grid1->SetColAttr(c,readonly);
    }
    EnableSequenceControls(true);
}

void xLightsFrame::OnBitmapButtonOpenSeqClick(wxCommandEvent& event)
{
    wxArrayString SeqFiles,MediaFiles;
    wxDir::GetAllFiles(CurrentDir,&SeqFiles,"*.xseq");

    // get list of media files
    wxFileName oName;
    wxString filename;
    wxString nullString;
    char filetype;
    oName.AssignDir( CurrentDir );
    wxDir dir(CurrentDir);
    nullString.Clear();
    bool cont = dir.GetFirst(&filename, wxEmptyString, wxDIR_FILES);

    while ( cont )
    {
        oName.SetFullName(filename);
        filetype=ExtType(oName.GetExt());
        if (filetype=='a' || filetype=='v') MediaFiles.Add(oName.GetFullPath());
        cont = dir.GetNext(&filename);
    }

    // populate dialog
    SeqOpenDialog dialog(this);
    if (SeqFiles.Count() > 0)
    {
        dialog.ChoiceSeqFiles->Set(SeqFiles);
        dialog.ChoiceSeqFiles->SetSelection(0);
    }
    else
    {
        dialog.RadioButtonXlights->Enable(false);
        dialog.ChoiceSeqFiles->Enable(false);
        dialog.RadioBoxTimmingChoice->Enable();
        dialog.RadioButtonNewMusic->SetValue(true);
    }
    if (MediaFiles.Count() > 0)
    {
        dialog.ChoiceMediaFiles->Set(MediaFiles);
        dialog.ChoiceMediaFiles->SetSelection(0);
    }
    else
    {
        dialog.RadioButtonNewMusic->Enable(false);
        dialog.ChoiceMediaFiles->Enable(false);
        dialog.RadioBoxTimmingChoice->Disable();
        dialog.RadioButtonNewAnim->SetValue(true);
    }
    dialog.Fit();
    if (dialog.ShowModal() != wxID_OK) return;  // user pressed cancel

    // reset grid
    int n;
    n=Grid1->GetNumberCols();
    if (n > 2) Grid1->DeleteCols(2, n-2);
    n=Grid1->GetNumberRows();
    if (n > 0) Grid1->DeleteRows(0, n);
    mediaFilename.Clear();

    long duration;
    if (dialog.RadioButtonXlights->GetValue())
    {
        SeqLoadXlightsXSEQ(dialog.ChoiceSeqFiles->GetStringSelection());
        SeqLoadXlightsFile(dialog.ChoiceSeqFiles->GetStringSelection());
        return;
    }
    else if (dialog.RadioButtonNewMusic->GetValue())
    {
        // determine media file length
        mediaFilename=dialog.ChoiceMediaFiles->GetStringSelection();

        DisplayXlightsFilename(nullString);

        if (!PlayerDlg->Play(mediaFilename))
        {
            wxMessageBox(wxT("Unable to load:\n")+mediaFilename,wxT("ERROR"));
            return;
        }
        for (int cnt=0; cnt < 50; cnt++)
        {
            duration=PlayerDlg->MediaCtrl->Length();  // milliseconds
            if (duration > 0) break;
            wxYield();
            wxMilliSleep(100);
        }
        PlayerDlg->MediaCtrl->Stop();
        if (duration <= 0)
        {
            wxMessageBox(wxT("Unable to determine the length of:\n")+mediaFilename,wxT("ERROR"));
            return;
        }
        switch (dialog.RadioBoxTimmingChoice->GetSelection())
        {
        case 0:
            // No Timming mark import selected
            break;
        case 1:
            // Audacity File import
            ImportAudacityTimmings();
            break;
        case 2:
            // Xlights XML timing import
            ImportxLightsXMLTimmings();
            break;
        }
        //Clear xlights filename

    }
    else if (dialog.RadioButtonNewAnim->GetValue())
    {
        duration=dialog.SpinCtrlDuration->GetValue();  // seconds
        DisplayXlightsFilename(nullString);
        if (duration <= 0)
        {
            wxMessageBox(wxT("Invalid value for duration"),wxT("ERROR"));
            return;
        }
        duration*=1000;  // convert to milliseconds
    }

    SeqData.clear();
    SeqNumChannels=NetInfo.GetTotChannels();
    int interval=Timer1.GetInterval();
    SeqNumPeriods=duration / interval;
    SeqDataLen=SeqNumPeriods * SeqNumChannels;
    SeqData.resize(SeqDataLen,0);
    int nSeconds=duration/1000;
    int nMinutes=nSeconds/60;
    nSeconds%=60;
    wxMessageBox(wxString::Format(wxT("Created empty sequence:\nChannels: %ld\nPeriods: %ld\nEach period is: %d msec\nTotal time: %d:%02d"),
                                  SeqNumChannels,SeqNumPeriods,interval,nMinutes,nSeconds));
}

void xLightsFrame::RenderGridToSeqData()
{
    MapStringString SettingsMap;
    wxString ColName,msg;
    long msec;
    size_t ChannelNum, NodeCnt;
    int rowcnt=Grid1->GetNumberRows();
    int colcnt=Grid1->GetNumberCols();
    wxXmlNode *ModelNode;
    LoadEffectFromString(wxT("None,None,Effect 1"), SettingsMap);
    for (int c=2; c<colcnt; c++) //c iterates through the columns of Grid1 retriving the effects for each model in the sequence.
    {
        ColName=Grid1->GetColLabelValue(c);
        ModelNode=GetModelNode(ColName);
        if (!ModelNode) continue;
        buffer.InitBuffer(ModelNode);
        if (!buffer.MyDisplay) continue;
        NodeCnt=buffer.GetNodeCount();
        ChannelNum=buffer.StartChannel-1+NodeCnt*3; // last channel
        if (ChannelNum > SeqNumChannels)
        {
            // need to add more channels to existing sequence
            msg=wxString::Format(wxT("Increasing sequence channel count from %ld to %d"),SeqNumChannels,ChannelNum);
            if (ChannelNum > NetInfo.GetTotChannels())
            {
                msg+=wxT("\n\nEither your model is incorrect or the networks you have defined on the Setup Tab are incorrect.\n\nYou should fix this before doing any more exports!");
            }
            wxMessageBox(msg);
            SeqNumChannels=ChannelNum;
            SeqDataLen=SeqNumChannels*SeqNumPeriods;
            SeqData.resize(SeqDataLen,0);
        }
        NextGridRowToPlay=0;
        for (int p=0; p<SeqNumPeriods; p++)
        {
            msec=p * XTIMER_INTERVAL;
            buffer.Clear();
            if (NextGridRowToPlay < rowcnt && msec >= GetGridStartTimeMSec(NextGridRowToPlay))
            {
                // start next effect
                wxYield();
                LoadEffectFromString(Grid1->GetCellValue(NextGridRowToPlay,c), SettingsMap);
                // TextCtrlLog->AppendText(wxT("effect")+LayerStr+wxT("=")+effect+wxT(", speed=")+SpeedStr+wxT("\n"));
                UpdateBufferPaletteFromMap(1,SettingsMap);
                UpdateBufferPaletteFromMap(2,SettingsMap);
                buffer.SetMixType(SettingsMap["LayerMethod"]);
                ResetEffectStates();
                // update SparkleFrequency
                int freq=wxAtoi(SettingsMap["ID_SLIDER_SparkleFrequency"]);
                if (freq == Slider_SparkleFrequency->GetMax()) freq=0;
                buffer.SetSparkle(freq);

                int brightness=wxAtoi(SettingsMap["ID_SLIDER_Brightness"]);
                buffer.SetBrightness(brightness);

                int contrast=wxAtoi(SettingsMap["ID_SLIDER_Contrast"]);
                buffer.SetContrast(contrast);

                NextGridRowToPlay++;
            }
            RenderEffectFromString(0, p, SettingsMap);
            RenderEffectFromString(1, p, SettingsMap);
            buffer.CalcOutput();
            // update SeqData with contents of buffer
            ChannelNum=buffer.StartChannel-1;
            for(int n=0; n<NodeCnt; n++)
            {
                SeqData[ChannelNum*SeqNumPeriods+p]=buffer.Nodes[n].GetChannel(0);
                ChannelNum++;
                SeqData[ChannelNum*SeqNumPeriods+p]=buffer.Nodes[n].GetChannel(1);
                ChannelNum++;
                SeqData[ChannelNum*SeqNumPeriods+p]=buffer.Nodes[n].GetChannel(2);
                ChannelNum++;
            }
        }
    }
}

void xLightsFrame::OnBitmapButtonSaveSeqClick(wxCommandEvent& event)
{
    wxString NewFilename;
    bool ok;
    if (SeqData.size() == 0)
    {
        wxMessageBox(wxT("You must open a sequence first!"), wxT("Error"));
        return;
    }

    // save Grid1 to xml
    int rowcnt=Grid1->GetNumberRows();
    int colcnt=Grid1->GetNumberCols();
    if (colcnt <= 2)
    {
        wxMessageBox(wxT("No models in the grid!"), wxT("Warning"));
    }
    if (rowcnt == 0)
    {
        wxMessageBox(wxT("No grid rows to save!"), wxT("Warning"));
    }
    if (xlightsFilename.IsEmpty())
    {
        wxTextEntryDialog dialog(this,wxT("Enter a name for the sequence:"),wxT("Save As"));
        do
        {
            if (dialog.ShowModal() != wxID_OK) return;
            // validate inputs
            NewFilename=dialog.GetValue();
            NewFilename.Trim();
            ok=true;
            if (NewFilename.IsEmpty())
            {
                ok=false;
                wxMessageBox(_("File name cannot be empty"), _("ERROR"));
            }
        }
        while (!ok);
        wxFileName oName(NewFilename);
        oName.SetPath( CurrentDir );
        oName.SetExt(_(XLIGHTS_SEQUENCE_EXT));
        DisplayXlightsFilename(oName.GetFullPath());

        oName.SetExt("xml");
        SeqXmlFileName=oName.GetFullPath();
    }

    StatusBar1->SetStatusText(_("Saving ")+xlightsFilename);
    int r,c;
    wxXmlDocument doc;
    wxXmlNode *tr, *td;
    wxXmlNode* root = new wxXmlNode( wxXML_ELEMENT_NODE, wxT("xsequence") );
    doc.SetRoot( root );
    root->AddAttribute(wxT("BaseChannel"), wxString::Format(wxT("%ld"),SeqBaseChannel));
    root->AddAttribute(wxT("ChanCtrlBasic"), SeqChanCtrlBasic ? wxT("1") : wxT("0"));
    root->AddAttribute(wxT("ChanCtrlColor"), SeqChanCtrlColor ? wxT("1") : wxT("0"));

    // new items get added to the TOP of the xml structure, so add everything in reverse order

    // save data rows
    for (r=rowcnt-1; r>=0; r--)
    {
        tr=new wxXmlNode(root, wxXML_ELEMENT_NODE, wxT("tr"));
        for (c=colcnt-1; c>=0; c--)
        {
            td=new wxXmlNode(tr, wxXML_ELEMENT_NODE, wxT("td"));
            td->AddChild(new wxXmlNode(td, wxXML_TEXT_NODE, wxEmptyString, Grid1->GetCellValue(r,c)));
        }
    }

    // save labels to first row
    tr=new wxXmlNode(root, wxXML_ELEMENT_NODE, wxT("tr"));
    for (c=colcnt-1; c>=0; c--)
    {
        td=new wxXmlNode(tr, wxXML_ELEMENT_NODE, wxT("td"));
        td->AddChild(new wxXmlNode(td, wxXML_TEXT_NODE, wxEmptyString, Grid1->GetColLabelValue(c)));
    }
    doc.Save(SeqXmlFileName);

    RenderGridToSeqData();  // incorporate effects into xseq file
    WriteXLightsFile(xlightsFilename);
    StatusBar1->SetStatusText(_("Updated ")+xlightsFilename);
}

void xLightsFrame::LoadEffectFromString(wxString settings, MapStringString& SettingsMap)
{
    wxString before,after,name,value;
    int cnt=0;
    while (!settings.IsEmpty())
    {
        before=settings.BeforeFirst(',');
        after=settings.AfterFirst(',');
        switch (cnt)
        {
        case 0:
            SettingsMap.clear();
            SettingsMap["effect1"]=before;
            break;
        case 1:
            SettingsMap["effect2"]=before;
            break;
        case 2:
            SettingsMap["LayerMethod"]=before;
            break;
        default:
            name=before.BeforeFirst('=');
            value=before.AfterFirst('=');
            SettingsMap[name]=value;
            break;
        }
        settings=after;
        cnt++;
    }
}

void xLightsFrame::OnBitmapButtonInsertRowClick(wxCommandEvent& event)
{
    if (SeqData.size() == 0)
    {
        wxMessageBox(wxT("You must open a sequence first!"), wxT("Error"));
        return;
    }
    int r=Grid1->GetGridCursorRow();
    Grid1->InsertRows( r, 1 );
    // only the first 2 columns are editable; set everything else to read-only
    int n=Grid1->GetNumberCols();
    for (int c=2; c < n; c++)
    {
        Grid1->SetReadOnly(r,c);
    }
}

void xLightsFrame::OnBitmapButtonDeleteRowClick(wxCommandEvent& event)
{
    if (SeqData.size() == 0)
    {
        wxMessageBox(wxT("You must open a sequence first!"), wxT("Error"));
        return;
    }
    if ( Grid1->IsSelection() )
    {
        wxGridUpdateLocker locker(Grid1);
        for ( int n = 0; n < Grid1->GetNumberRows(); )
        {
            if ( Grid1->IsInSelection( n , 0 ) )
                Grid1->DeleteRows( n, 1 );
            else
                n++;
        }
    }
}

void xLightsFrame::OnButtonDisplayElementsClick(wxCommandEvent& event)
{
    if (SeqData.size() == 0)
    {
        wxMessageBox(wxT("You must open a sequence first!"), wxT("Error"));
        return;
    }
    ChooseModelsForSequence();
}

//copy row2 to row1
void xLightsFrame::CopyRow(int row1, int row2)
{
    int i, iMax;
    iMax = Grid1->GetNumberCols();
    for(i=0; i<iMax; i++)
    {
        Grid1->SetCellValue(row1,i,Grid1->GetCellValue(row2,i));
    }
}

// returns time in milliseconds
long xLightsFrame::GetGridStartTimeMSec(int row)
{
    double d=GetGridStartTime(row);
    return long(d*1000.0);
}

// returns time in seconds
double xLightsFrame::GetGridStartTime(int row)
{
    double d;
    wxString s = Grid1->GetCellValue(row,0);
    if (!s.IsEmpty() && s.ToDouble(&d)) return d;
    return 999999.9;
}

// see http://en.wikipedia.org/wiki/Insertion_sort
void xLightsFrame::NumericSort()
{
    //sort the table
    int i, iHole;
    double d;
    const int SortCol=0;

    Grid1->BeginBatch();
    int rowcnt = Grid1->GetNumberRows();
    Grid1->AppendRows(1); // temp swap row

    for (i=1; i < rowcnt; i++)
    {
        d=GetGridStartTime(i);
        CopyRow(rowcnt,i);
        iHole = i;
        while ((iHole > 0) && (GetGridStartTime(iHole-1) > d))
        {
            CopyRow(iHole,iHole-1);
            iHole--;
        }
        CopyRow(iHole,rowcnt);
    }
    Grid1->DeleteRows(rowcnt,1);
    Grid1->EndBatch();
    Grid1->ForceRefresh();
}

void xLightsFrame::OnGrid1CellChange(wxGridEvent& event)
{
    int row = event.GetRow(),
        col = event.GetCol();
    if (col==0)
    {
        // re-order table by start time (column 0)
        Grid1->EnableEditing(false);
        //StatusBar1->SetStatusText(_("New grid value=")+Grid1->GetCellValue(row,col));
        NumericSort();
        Grid1->EnableEditing(true);
    }
    event.Skip();
}

void xLightsFrame::OnGrid1CellLeftClick(wxGridEvent& event)
{
    int row = event.GetRow(),
        col = event.GetCol();

    if ( row != effGridPrevY || col != effGridPrevX)
    {
        //set selected cell background
        Grid1->SetCellBackgroundColour( *wxYELLOW, row, col);
        Grid1->SetCellBackgroundColour(Grid1->GetDefaultCellBackgroundColour(), effGridPrevY, effGridPrevX);
    }
    effGridPrevY = row;
    effGridPrevX = col;

    if (col >= 2)
    {
        wxString EffectString=Grid1->GetCellValue(row,col);
        if (!EffectString.IsEmpty())
        {
            Choice_Presets->SetSelection(0);  // set to <grid>
            SetEffectControls(EffectString);
        }
    }
    Grid1->ForceRefresh();
    event.Skip();
}

void xLightsFrame::ClearEffectWindow()
{
    wxClientDC dc(ScrolledWindow1);
    dc.Clear();
}

void xLightsFrame::DisplayEffectOnWindow()
{
    wxPen pen;
    wxClientDC dc(ScrolledWindow1);
    wxColour color;
    wxCoord w, h;
    static wxCoord lastw, lasth;
    dc.GetSize(&w, &h);
    if (w!=lastw || h!=lasth)
    {
        // window was resized
        dc.Clear();
        lastw=w;
        lasth=h;
    }
    dc.SetAxisOrientation(true,true);
    if (buffer.RenderHt==1)
    {
        dc.SetDeviceOrigin(w/2,h/2); // set origin at center
    }
    else
    {
        dc.SetDeviceOrigin(w/2,h-1); // set origin at bottom center
    }
    double scaleX = double(w) / buffer.RenderWi;
    double scaleY = double(h) / buffer.RenderHt;
    double scale=scaleY < scaleX ? scaleY : scaleX;
    //scale=0.25;
    dc.SetUserScale(scale,scale);

    /*
            // check that origin is in the right place
            dc.SetUserScale(4,4);
            color.Set(0,0,255);
            pen.SetColour(color);
            dc.SetPen(pen);
            dc.DrawPoint(0,0);
            dc.DrawPoint(1,1);
            dc.DrawPoint(2,2);
            return;
    */
    // layer calculation and map to output
    size_t NodeCount=buffer.Nodes.size();
    for(size_t i=0; i<NodeCount; i++)
    {
        // draw node on screen
        buffer.Nodes[i].GetColor(color);
        pen.SetColour(color);
        dc.SetPen(pen);

        dc.DrawPoint(buffer.Nodes[i].screenX, buffer.Nodes[i].screenY);

    }
}

void xLightsFrame::OnChoicebookEffectPageChanged(wxChoicebookEvent& event)
{
    ResetEffectStates();
}

void xLightsFrame::OnButtonSeqExportClick(wxCommandEvent& event)
{
    if (SeqData.size() == 0)
    {
        wxMessageBox(wxT("You must open a sequence first!"), wxT("Error"));
        return;
    }
    if (Grid1->GetNumberCols() <= 2)
    {
        wxMessageBox(wxT("No models in the grid!"), wxT("Error"));
        return;
    }
    if (Grid1->GetNumberRows() == 0)
    {
        wxMessageBox(wxT("No grid rows to save!"), wxT("Error"));
        return;
    }
    int DlgResult;
    bool ok;
    wxString filename;
    SeqExportDialog dialog(this);
    do
    {
        ok=true;
        DlgResult=dialog.ShowModal();
        if (DlgResult == wxID_OK)
        {
            // validate inputs
            filename=dialog.TextCtrlFilename->GetValue();
            filename.Trim();
            if (filename.IsEmpty())
            {
                ok=false;
                wxMessageBox(_("The file name cannot be empty"), _("ERROR"));
            }
        }
    }
    while (DlgResult == wxID_OK && !ok);
    if (DlgResult != wxID_OK) return;

    RenderGridToSeqData();

    wxFileName oName(filename);
    oName.SetPath( CurrentDir );
    wxString fullpath;
    wxString format=dialog.ChoiceFormat->GetStringSelection();
    wxStopWatch sw;
    wxString Out3=format.Left(3);
    StatusBar1->SetStatusText(_("Starting Export for ") + format + wxT("-") + Out3);

    if (Out3 == wxT("LOR"))
    {
        if (mediaFilename.IsEmpty())
        {
            oName.SetExt(_("las"));
        }
        else
        {
            oName.SetExt(_("lms"));
        }
        fullpath=oName.GetFullPath();
        WriteLorFile(fullpath);
    }
    else if (Out3 == wxT("Lcb"))
    {
        oName.SetExt(_("lcb"));
        fullpath=oName.GetFullPath();
        WriteLcbFile(fullpath);
    }
    else if (Out3 == wxT("Vix"))
    {
        oName.SetExt(_("vix"));
        fullpath=oName.GetFullPath();
        WriteVixenFile(fullpath);
    }
    else if (Out3 == wxT("Vir"))
    {
        oName.SetExt(_("vir"));
        fullpath=oName.GetFullPath();
        WriteVirFile(fullpath);
    }
    else if (Out3 == wxT("LSP"))
    {
        oName.SetExt(_("user"));
        fullpath=oName.GetFullPath();
        WriteLSPFile(fullpath);
        return;
    }
    else if (Out3 == wxT("HLS"))
    {
        oName.SetExt(_("hlsnc"));
        fullpath=oName.GetFullPath();
        WriteHLSFile(fullpath);
    }
    else if (Out3 == wxT("xLi"))
    {
        oName.SetExt(_(XLIGHTS_SEQUENCE_EXT));
        fullpath=oName.GetFullPath();
        WriteXLightsFile(fullpath);
    }

    StatusBar1->SetStatusText(_("Finished writing: " )+fullpath + wxString::Format(wxT(" in %ld ms "),sw.Time()));
}

void xLightsFrame::OnGrid1CellRightClick(wxGridEvent& event)
{

 	wxMenu mnu;
 	//mnu.SetClientData( data );
 	mnu.Append(ID_DELETE_EFFECT, 	"Delete Highlighted Effect");
 	mnu.Append(ID_IGNORE_CLICK, 	"Ignore Click");
 	mnu.Connect(wxEVT_COMMAND_MENU_SELECTED, (wxObjectEventFunction)&xLightsFrame::OnPopupClick, NULL, this);
 	PopupMenu(&mnu);
}

void xLightsFrame::OnPopupClick(wxCommandEvent &event)
{
	void *data=static_cast<wxMenu *>(event.GetEventObject())->GetClientData();

 	if(event.GetId() == ID_DELETE_EFFECT)
 	{
        DeleteSelectedEffects(event);
 	}
}<|MERGE_RESOLUTION|>--- conflicted
+++ resolved
@@ -1254,6 +1254,10 @@
                 int colnum=Grid1->GetNumberCols()-1;
                 Grid1->SetColLabelValue(colnum,name);
                 Grid1->SetColAttr(colnum,readonly);  // this only sets cells to ro that already exist (not insterted rows)
+                for(int j = 0; j < Grid1->GetNumberRows(); j++)
+                {
+                    Grid1->SetCellOverflow(j,colnum, false);
+                }
             }
             else
             {
@@ -1604,13 +1608,11 @@
             }
             else if (DeleteCols.Index(c) == wxNOT_FOUND)
             {
-<<<<<<< HEAD
+
                 Grid1->SetCellValue(r-1,gridCol,td->GetNodeContent());
                 gridCol++; //c does not work here since it is following the columns in the input file not the columns in the grid
-=======
-                Grid1->SetCellValue(r-1,c,td->GetNodeContent());
-                Grid1->SetCellOverflow(r-1,c, false);
->>>>>>> 30f833ad
+                Grid1->SetCellOverflow(r-1,gridCol, false);
+
             }
         }
     }
