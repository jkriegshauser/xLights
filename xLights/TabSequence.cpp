#include <wx/utils.h>
#include <wx/tokenzr.h>
#include <wx/clipbrd.h>
#include <wx/xml/xml.h>
#include <wx/config.h>

#include "xLightsMain.h"
#include "SeqSettingsDialog.h"
#include "xLightsXmlFile.h"
#include "effects/RenderableEffect.h"
#include "models/ModelGroup.h"
#include "models/SubModel.h"
#include "SequenceViewManager.h"
#include "LayoutPanel.h"
#include "osxMacUtils.h"
#include "UtilFunctions.h"
#include "BufferPanel.h"
#include "EffectIconPanel.h"
#include "JukeboxPanel.h"
#include "EffectsPanel.h"
#include "TimingPanel.h"
#include "ColorPanel.h"
#include "LayoutGroup.h"
#include "ModelPreview.h"
#include "ViewsModelsPanel.h"
#include "PerspectivesPanel.h"

#include <log4cpp/Category.hh>

void xLightsFrame::DisplayXlightsFilename(const wxString& filename) const
{
    xlightsFilename = filename;
    FileNameText->SetLabel(filename);
}

void xLightsFrame::OnBitmapButtonOpenSeqClick(wxCommandEvent& event)
{
    OpenSequence("", nullptr);
}

void xLightsFrame::OnButtonNewSequenceClick(wxCommandEvent& event)
{
    NewSequence();
	EnableSequenceControls(true);
}

// load the specified .?seq binary file
void xLightsFrame::SeqLoadXlightsXSEQ(const wxString& filename)
{
    // read xlights file
    wxFileName fn(filename);
    if (fn.GetExt() == "xseq") {
        ReadXlightsFile(filename);
        fn.SetExt("fseq");
    }
    else {
        ReadFalconFile(filename, nullptr);
    }
    DisplayXlightsFilename(fn.GetFullPath());
    SeqBaseChannel = 1;
    SeqChanCtrlBasic = false;
    SeqChanCtrlColor = false;
}

void xLightsFrame::ResetEffectsXml()
{
	_sequenceViewManager.Reset();
    ModelsNode=nullptr;
    ViewObjectsNode=nullptr;
    EffectsNode=nullptr;
    PalettesNode=nullptr;
    ModelGroupsNode=nullptr;
    LayoutGroupsNode=nullptr;
    SettingsNode=nullptr;
    PerspectivesNode = nullptr;
}

wxString xLightsFrame::LoadEffectsFileNoCheck()
{
    static log4cpp::Category &logger_base = log4cpp::Category::getInstance(std::string("log_base"));
    ResetEffectsXml();
    wxFileName effectsFile;
    effectsFile.AssignDir(CurrentDir);
    effectsFile.SetFullName(_(XLIGHTS_RGBEFFECTS_FILE));
    wxString myString = "Hello";
    UnsavedRgbEffectsChanges = false;

    if (!effectsFile.FileExists())
    {
        // file does not exist, so create an empty xml doc
        CreateDefaultEffectsXml();
    }
    else
    {
        // check if there is a autosave backup file which is newer than the file we have been asked to open
        wxFileName fn(effectsFile.GetFullPath());
        wxFileName xx = fn;
        xx.SetExt("xbkp");
        wxString asfile = xx.GetLongPath();

        if (!_renderMode && wxFile::Exists(asfile))
        {
            // the autosave file exists
            wxDateTime xmltime = fn.GetModificationTime();
            wxFileName asfn(asfile);
            wxDateTime xbkptime = asfn.GetModificationTime();

            if (xbkptime > xmltime)
            {
                // autosave file is newer
                if (wxMessageBox("Autosaved rgbeffects file found which seems to be newer than your current rgbeffects file ... would you like to open that instead?", "Newer file found", wxYES_NO) == wxYES)
                {
                    // run a backup ... equivalent of a F10
                    DoBackup(false, false, true);

                    // delete the old xml file
                    wxRemoveFile(effectsFile.GetFullPath());

                    // rename the autosave file
                    wxRenameFile(asfile, effectsFile.GetFullPath());
                }
                else
                {
                    if (wxFile::Exists(fn.GetFullPath()))
                    {
                        //set the backup to be older than the XML files to avoid re-promting
                        xmltime -= wxTimeSpan(0, 0, 3, 0);  //subtract 2 seconds as FAT time resulution is 2 seconds
                        asfn.SetTimes(&xmltime, &xmltime, &xmltime);
                    }
                }
            }
        }

        if (!EffectsXml.Load(effectsFile.GetFullPath()))
        {
            logger_base.warn("Unable to load RGB effects file ... creating a default one.");
            wxMessageBox(_("Unable to load RGB effects file"), _("Error"));
            CreateDefaultEffectsXml();
        }
    }

    wxXmlNode* root = EffectsXml.GetRoot();
    if (root->GetName() != "xrgb")
    {
        logger_base.warn("Invalid RGB effects file... xrgb node not found ... creating a default one.");
        wxMessageBox(_("Invalid RGB effects file. Press Save File button to start a new file."), _("Error"));
        CreateDefaultEffectsXml();
    }
    ModelsNode = EffectsNode = PalettesNode = ModelGroupsNode = LayoutGroupsNode = SettingsNode = PerspectivesNode = nullptr;
<<<<<<< HEAD
    wxXmlNode* viewsNode = nullptr;
    wxXmlNode* colorsNode = nullptr;
    for (wxXmlNode* e = root->GetChildren(); e != nullptr; e = e->GetNext())
    {
        if (e->GetName() == "models") ModelsNode = e;
        if (e->GetName() == "effects") EffectsNode = e;
        if (e->GetName() == "palettes") PalettesNode = e;
        if (e->GetName() == "views") viewsNode = e;
        if (e->GetName() == "colors") colorsNode = e;
        if (e->GetName() == "modelGroups") ModelGroupsNode = e;
        if (e->GetName() == "layoutGroups") LayoutGroupsNode = e;
        if (e->GetName() == "settings") SettingsNode = e;
        if (e->GetName() == "perspectives") PerspectivesNode = e;
=======
	wxXmlNode* viewsNode = nullptr;
	wxXmlNode* colorsNode = nullptr;
	wxXmlNode* viewpointsNode = nullptr;
    for(wxXmlNode* e=root->GetChildren(); e!=nullptr; e=e->GetNext() )
    {
        if (e->GetName() == "models") ModelsNode=e;
        if (e->GetName() == "view_objects") ViewObjectsNode=e;
        if (e->GetName() == "effects") EffectsNode=e;
        if (e->GetName() == "palettes") PalettesNode=e;
		if (e->GetName() == "views") viewsNode = e;
		if (e->GetName() == "colors") colorsNode = e;
		if (e->GetName() == "Viewpoints") viewpointsNode = e;
        if (e->GetName() == "modelGroups") ModelGroupsNode=e;
        if (e->GetName() == "layoutGroups") LayoutGroupsNode=e;
        if (e->GetName() == "settings") SettingsNode=e;
        if (e->GetName() == "perspectives") PerspectivesNode=e;
>>>>>>> 148dcc44
    }
    if (ModelsNode == nullptr)
    {
        ModelsNode = new wxXmlNode(wxXML_ELEMENT_NODE, "models");
        root->AddChild(ModelsNode);
        UnsavedRgbEffectsChanges = true;
    }
    if (ViewObjectsNode == nullptr)
    {
        ViewObjectsNode = new wxXmlNode( wxXML_ELEMENT_NODE, "view_objects" );
        root->AddChild( ViewObjectsNode );
        wxXmlNode *node = new wxXmlNode(wxXML_ELEMENT_NODE, "view_object");
        ViewObjectsNode->AddChild(node);
        node->AddAttribute("DisplayAs", "Gridlines");
        node->AddAttribute("LayoutGroup", "Default");
        node->AddAttribute("name", "Gridlines");
        node->AddAttribute("GridLineSpacing", "50");
        node->AddAttribute("GridWidth", "2000.0");
        node->AddAttribute("GridHeight", "1000.0");
        node->AddAttribute("WorldPosX", "0.0000");
        node->AddAttribute("WorldPosY", "0.0000");
        node->AddAttribute("WorldPosZ", "0.0000");
        node->AddAttribute("ScaleX", "1.0000");
        node->AddAttribute("ScaleY", "1.0000");
        node->AddAttribute("ScaleZ", "1.0000");
        node->AddAttribute("RotateX", "90.0");
        node->AddAttribute("RotateY", "0");
        node->AddAttribute("RotateZ", "0");
        node->AddAttribute("versionNumber", "3");
        node->AddAttribute("Active", "1");
        UnsavedRgbEffectsChanges = true;
    }
    if (EffectsNode == nullptr)
    {
        EffectsNode = new wxXmlNode(wxXML_ELEMENT_NODE, "effects");
        EffectsNode->AddAttribute("version", XLIGHTS_RGBEFFECTS_VERSION);
        root->AddChild(EffectsNode);
        UnsavedRgbEffectsChanges = true;
    }
    if (PalettesNode == nullptr)
    {
        PalettesNode = new wxXmlNode(wxXML_ELEMENT_NODE, "palettes");
        root->AddChild(PalettesNode);
        UnsavedRgbEffectsChanges = true;
    }

    if (viewsNode == nullptr)
    {
        UnsavedRgbEffectsChanges = true;
    }
    else
    {
        _sequenceViewManager.Load(viewsNode, mSequenceElements.GetCurrentView());
    }

    if (colorsNode != nullptr)
    {
        color_mgr.Load(colorsNode);
    }

    if (viewpointsNode != nullptr)
    {
		viewpoint_mgr.Load(viewpointsNode);
	}

    if (ModelGroupsNode == nullptr)
    {
        ModelGroupsNode = new wxXmlNode(wxXML_ELEMENT_NODE, "modelGroups");
        root->AddChild(ModelGroupsNode);
        UnsavedRgbEffectsChanges = true;
    }

    if (LayoutGroupsNode == nullptr)
    {
        LayoutGroupsNode = new wxXmlNode(wxXML_ELEMENT_NODE, "layoutGroups");
        root->AddChild(LayoutGroupsNode);
        UnsavedRgbEffectsChanges = true;
    }

    if (PerspectivesNode == nullptr)
    {
        PerspectivesNode = new wxXmlNode(wxXML_ELEMENT_NODE, "perspectives");
        root->AddChild(PerspectivesNode);
        UnsavedRgbEffectsChanges = true;
    }

    if (SettingsNode == nullptr)
    {
        SettingsNode = new wxXmlNode(wxXML_ELEMENT_NODE, "settings");
        root->AddChild(SettingsNode);
        SetXmlSetting("previewWidth", "1280");
        SetXmlSetting("previewHeight", "720");
        UnsavedRgbEffectsChanges = true;
    }
    int previewWidth = wxAtoi(GetXmlSetting("previewWidth", "1280"));
    int previewHeight = wxAtoi(GetXmlSetting("previewHeight", "720"));
    if (previewWidth == 0 || previewHeight == 0)
    {
        previewWidth = 1280;
        previewHeight = 720;
    }
    SetPreviewSize(previewWidth, previewHeight);

    mBackgroundImage = FixFile(GetShowDirectory(), GetXmlSetting("backgroundImage", ""));
    ObtainAccessToURL(mBackgroundImage.ToStdString());
    if (mBackgroundImage != "" && (!wxFileExists(mBackgroundImage) || !wxIsReadable(mBackgroundImage))) {
        wxString fn = FixFile(mediaDirectory, GetXmlSetting("backgroundImage", ""));
        ObtainAccessToURL(fn.ToStdString());
        if (wxFileExists(fn) && wxIsReadable(mBackgroundImage)) {
            mBackgroundImage = fn;
        }
        else {
            //image doesn't exist there, lets look for it in show directory and media directory
            wxFileName name(mBackgroundImage);
            name.SetPath(CurrentDir);
            if (!name.Exists()) {
                name.SetPath(mediaDirectory);
            }
            if (name.Exists()) {
                mBackgroundImage = name.GetFullPath();
            }
        }
    }
    SetPreviewBackgroundImage(mBackgroundImage);

    //Load FSEQ and Backup directory settings
    fseqDirectory = GetXmlSetting("fseqDir", showDirectory);
    backupDirectory = GetXmlSetting("backupDir", showDirectory);
    ObtainAccessToURL(fseqDirectory.ToStdString());
    ObtainAccessToURL(backupDirectory.ToStdString());
    if (!wxDir::Exists(fseqDirectory))
    {
        logger_base.warn("FSEQ Directory not Found ... switching to Show Directory.");
        fseqDirectory = showDirectory;
        SetXmlSetting("fseqDir", showDirectory);
        UnsavedRgbEffectsChanges = true;
    }
    FseqDir = fseqDirectory;
    if (!wxDir::Exists(backupDirectory))
    {
        logger_base.warn("Backup Directory not Found ... switching to Show Directory.");
        backupDirectory = showDirectory;
        SetXmlSetting("backupDir", showDirectory);
        UnsavedRgbEffectsChanges = true;
    }

    mStoredLayoutGroup = GetXmlSetting("storedLayoutGroup", "Default");

    // validate stored preview exists
    bool found_saved_preview = false;
    for (wxXmlNode* e = LayoutGroupsNode->GetChildren(); e != nullptr; e = e->GetNext())
    {
        if (e->GetName() == "layoutGroup")
        {
            wxString grp_name = e->GetAttribute("name");
            if (!grp_name.IsEmpty())
            {
                if (grp_name.ToStdString() == mStoredLayoutGroup)
                {
                    found_saved_preview = true;
                }
            }
        }
    }
    if (!found_saved_preview)
    {
        mStoredLayoutGroup = "Default";
    }

    // Do this here as it may switch the background image
    LayoutGroups.clear();
    layoutPanel->Reset();
    AllModels.SetLayoutsNode(LayoutGroupsNode);  // provides easy access to layout names for the model class
    for (wxXmlNode* e = LayoutGroupsNode->GetChildren(); e != nullptr; e = e->GetNext())
    {
        if (e->GetName() == "layoutGroup")
        {
            wxString grp_name = e->GetAttribute("name");
            if (!grp_name.IsEmpty())
            {
                LayoutGroup* grp = new LayoutGroup(grp_name.ToStdString(), this, e);
                LayoutGroups.push_back(grp);
                AddPreviewOption(grp);
                layoutPanel->AddPreviewChoice(grp_name.ToStdString());
                //if( grp_name.ToStdString() == mStoredLayoutGroup )
                //{
                //    found_saved_preview = true;
                //}
            }
        }
    }

<<<<<<< HEAD
    mBackgroundBrightness = wxAtoi(GetXmlSetting("backgroundBrightness", "100"));
    SetPreviewBackgroundBrightness(mBackgroundBrightness);
    mScaleBackgroundImage = wxAtoi(GetXmlSetting("scaleImage", "0")) > 0;
    SetPreviewBackgroundScaled(mScaleBackgroundImage);

    std::string group = layoutPanel->GetCurrentLayoutGroup();
    if (group != "Default" && group != "All Models" && group != "Unassigned") {
        modelPreview->SetBackgroundBrightness(layoutPanel->GetBackgroundBrightnessForSelectedPreview());
=======
    mBackgroundBrightness = wxAtoi(GetXmlSetting("backgroundBrightness","100"));
    mBackgroundAlpha = wxAtoi(GetXmlSetting("backgroundAlpha","100"));
    SetPreviewBackgroundBrightness(mBackgroundBrightness, mBackgroundAlpha);
    mScaleBackgroundImage = wxAtoi(GetXmlSetting("scaleImage","0")) > 0;
    SetPreviewBackgroundScaled(mScaleBackgroundImage);

    std::string group = layoutPanel->GetCurrentLayoutGroup();
    if( group != "Default" && group != "All Models" && group != "Unassigned" ) {
        modelPreview->SetBackgroundBrightness(layoutPanel->GetBackgroundBrightnessForSelectedPreview(), layoutPanel->GetBackgroundAlphaForSelectedPreview());
>>>>>>> 148dcc44
        modelPreview->SetScaleBackgroundImage(layoutPanel->GetBackgroundScaledForSelectedPreview());
    }

    return effectsFile.GetFullPath();
}

void xLightsFrame::LoadEffectsFile()
{
    wxStopWatch sw; // start a stopwatch timer
    wxString filename = LoadEffectsFileNoCheck();
    // check version, do we need to convert?
    wxString version = EffectsNode->GetAttribute("version", "0000");
    if (version < "0004")
    {
        // fix tags
        xLightsXmlFile::FixVersionDifferences(filename);

        // load converted file
        LoadEffectsFileNoCheck();

        // fix effect presets
        xLightsXmlFile::FixEffectPresets(EffectsNode);

        UnsavedRgbEffectsChanges = true;
    }
    if (version < "0005") {
        //flip to AntiAlias=1 by default
        for (wxXmlNode *el = ModelsNode->GetChildren(); el != nullptr; el = el->GetNext()) {
            if (el->GetAttribute("Antialias", "1") == "0") {
                el->DeleteAttribute("Antialias");
                el->AddAttribute("Antialias", "1");
                UnsavedRgbEffectsChanges = true;
            }
        }
    }
    if (version < "0006") {
        // need to convert models/groups to remove MyDisplay and add preview assignments
        for (wxXmlNode *model = ModelsNode->GetChildren(); model != nullptr; model = model->GetNext()) {
            if (model->GetName() == "model") {
                std::string my_display = model->GetAttribute("MyDisplay").ToStdString();
                std::string layout_group = "Unassigned";
                if (my_display == "1") {
                    layout_group = "Default";
                }
                model->DeleteAttribute("MyDisplay");
                model->DeleteAttribute("LayoutGroup");
                model->AddAttribute("LayoutGroup", layout_group);
            }
        }
        // parse groups once to figure out if any of them are selected
        bool groups_are_selected = false;
        for (wxXmlNode *group = ModelGroupsNode->GetChildren(); group != nullptr; group = group->GetNext()) {
            if (group->GetName() == "modelGroup") {
                std::string selected = group->GetAttribute("selected").ToStdString();
                if (selected == "1") {
                    groups_are_selected = true;
                    break;
                }
            }
        }
        // if no groups are selected then models remain as set above and all groups goto Default
        if (!groups_are_selected) {
            for (wxXmlNode *group = ModelGroupsNode->GetChildren(); group != nullptr; group = group->GetNext()) {
                if (group->GetName() == "modelGroup") {
                    group->DeleteAttribute("selected");
                    group->DeleteAttribute("LayoutGroup");
                    group->AddAttribute("LayoutGroup", "Default");
                }
            }
        }
        else { // otherwise need to set models in unchecked groups to unassigned
            std::set<std::string> modelsAdded;
            for (wxXmlNode *group = ModelGroupsNode->GetChildren(); group != nullptr; group = group->GetNext()) {
                if (group->GetName() == "modelGroup") {
                    std::string selected = group->GetAttribute("selected").ToStdString();
                    std::string layout_group = "Unassigned";
                    if (selected == "1") {
                        wxArrayString mn = wxSplit(group->GetAttribute("models"), ',');
                        for (int x = 0; x < mn.size(); x++) {
                            std::string name = mn[x].ToStdString();
                            if (modelsAdded.find(name) == modelsAdded.end()) {
                                modelsAdded.insert(mn[x].ToStdString());
                            }
                        }
                        layout_group = "Default";
                    }
                    group->DeleteAttribute("selected");
                    group->DeleteAttribute("LayoutGroup");
                    group->AddAttribute("LayoutGroup", layout_group);
                }
            }
            // now move models back to unassigned that were not part of a checked group
            for (wxXmlNode *model = ModelsNode->GetChildren(); model != nullptr; model = model->GetNext()) {
                if (model->GetName() == "model") {
                    std::string mn = model->GetAttribute("name").ToStdString();
                    if (modelsAdded.find(mn) == modelsAdded.end()) {
                        model->DeleteAttribute("LayoutGroup");
                        model->AddAttribute("LayoutGroup", "Unassigned");
                    }
                }
            }
        }
        UnsavedRgbEffectsChanges = true;
    }

    // update version
    EffectsNode->DeleteAttribute("version");
    EffectsNode->AddAttribute("version", XLIGHTS_RGBEFFECTS_VERSION);

    displayElementsPanel->SetSequenceElementsModelsViews(&SeqData, &mSequenceElements, ModelsNode, ModelGroupsNode, &_sequenceViewManager);
    layoutPanel->RefreshLayout();
    // the call to RefreshLayout will call UpdateModelsList, avoid doing it twice
    //UpdateModelsList();
    mSequencerInitialize = false;

    // load the perspectives
    CheckForAndCreateDefaultPerpective();
    perspectivePanel->SetPerspectives(PerspectivesNode);
    LoadPerspectivesMenu(PerspectivesNode);

    float elapsedTime = sw.Time() / 1000.0; //msec => sec
    SetStatusText(wxString::Format(_("'%s' loaded in %4.3f sec."), filename, elapsedTime));
}

void xLightsFrame::LoadPerspectivesMenu(wxXmlNode* perspectivesNode)
{
    // Clear old menu items

    int menuCount = MenuItemPerspectives->GetMenuItemCount();
    int first = menuCount - 1;
    wxMenuItem* current_menuitem = MenuItemPerspectives->FindItemByPosition(first);
    while (current_menuitem != nullptr && !current_menuitem->IsSeparator())
    {
        first--;
        current_menuitem = MenuItemPerspectives->FindItemByPosition(first);
    }
    first++;
    current_menuitem =  first < menuCount ? MenuItemPerspectives->FindItemByPosition(first) : nullptr;
    while (current_menuitem != nullptr) {
        MenuItemPerspectives->Delete(current_menuitem);
        menuCount--;
        current_menuitem = first < menuCount ? MenuItemPerspectives->FindItemByPosition(first) : nullptr;
    }


    int pCount = 0;

    for(wxXmlNode* p=perspectivesNode->GetChildren(); p != nullptr; p=p->GetNext() )
    {
        if (p->GetName() == "perspective")
        {
            wxString name=p->GetAttribute("name");
            if (!name.IsEmpty())
            {
                int id = wxNewId();
                MenuItemPerspectives->AppendRadioItem(id,name);
                if (mCurrentPerpective != nullptr && (name == mCurrentPerpective->GetAttribute("name")))
                  MenuItemPerspectives->Check(id,true);
                PerspectiveId pmenu;
                pmenu.id=id;
                pmenu.p=p;
                perspectives[pCount] = pmenu;
                Connect(id, wxEVT_COMMAND_MENU_SELECTED,(wxObjectEventFunction)&xLightsFrame::OnMenuItemLoadPerspectiveSelected);
                pCount++;
                if (pCount>=10) { return; }
            }
        }
    }


}

void xLightsFrame::OnMenuItemLoadPerspectiveSelected(wxCommandEvent& event)
{
    Notebook1->SetSelection(Notebook1->GetPageIndex(PanelSequencer));
    for (int i=0;i<10;i++) {
        if (perspectives[i].id == event.GetId()) {
            DoLoadPerspective(perspectives[i].p);
            return;
        }
    }
}

void xLightsFrame::SaveModelsFile()
{
    wxLogNull logNo; //kludge: avoid "error 0" message from wxWidgets after new file is written
    static log4cpp::Category &logger_base = log4cpp::Category::getInstance(std::string("log_base"));

    std::string filename = CurrentDir.ToStdString() + "/xScheduleData/GetModels.dat";

    if (!wxDir::Exists(CurrentDir + "/xScheduleData"))
    {
        logger_base.debug("Creating xScheduleData folder.");
        wxDir sd(CurrentDir);
        sd.Make(CurrentDir + "/xScheduleData");
    }

    logger_base.debug("Creating models JSON file: %s.", (const char *)filename.c_str());

    wxFile modelsJSON;
    if (!modelsJSON.Create(filename, true) || !modelsJSON.IsOpened())
    {
        logger_base.error("Unable to create file: %s.", (const char *)filename.c_str());
        return;
    }

    modelsJSON.Write("{\"models\":[");

    bool first = true;
    for (auto m = AllModels.begin(); m != AllModels.end(); ++m)
    {
        Model* model = m->second;
        if (model->GetDisplayAs() == "ModelGroup")
        {
            // Dont export model groups ... they arent useful

            //if (!first)
            //{
            //    modelsJSON.Write(",");
            //}
            //first = false;

            //ModelGroup* mg = static_cast<ModelGroup*>(model);
            //modelsJSON.Write("{\"name\":\"" + mg->name +
            //    "\",\"type\":\"" + mg->GetDisplayAs() +
            //    "\",\"startchannel\":\"" + wxString::Format("%i", mg->NodeStartChannel(0) + 1) +
            //    "\",\"channels\":\"" + wxString::Format("%i", mg->GetChanCount()) +
            //    "\",\"stringtype\":\"\"}");
        }
        else if (model->GetDisplayAs() == "SubModel")
        {
            // Dont export sub models ... they arent useful

            //if (!first)
            //{
            //    modelsJSON.Write(",");
            //}
            //first = false;

            //SubModel* sm = static_cast<SubModel*>(model);
            //int ch = sm->GetNumberFromChannelString(sm->ModelStartChannel);
            //modelsJSON.Write("{\"name\":\"" + sm->name +
            //    "\",\"type\":\"" + sm->GetDisplayAs() +
            //    "\",\"startchannel\":\"" + wxString::Format("%i", ch) +
            //    "\",\"channels\":\"" + wxString::Format("%i", sm->GetChanCount()) +
            //    "\",\"stringtype\":\"" + sm->GetStringType() + "\"}");
        }
        else
        {
            if (!first)
            {
                modelsJSON.Write(",");
            }
            first = false;

            long ch = model->GetNumberFromChannelString(model->ModelStartChannel);
            modelsJSON.Write("{\"name\":\""+model->name+
                              "\",\"type\":\""+model->GetDisplayAs()+
                              "\",\"startchannel\":\""+wxString::Format("%ld", (long)ch)+
                              "\",\"channels\":\""+ wxString::Format("%ld", (long)model->GetChanCount()) +
                              "\",\"stringtype\":\""+ model->GetStringType() +"\"}");
        }
    }

    modelsJSON.Write("]}");

    logger_base.debug("     models JSON file done.");
}

// returns true on success
bool xLightsFrame::SaveEffectsFile(bool backup)
{
    static log4cpp::Category &logger_base = log4cpp::Category::getInstance(std::string("log_base"));

    // dont save if currently saving
    std::unique_lock<std::mutex> lock(saveLock, std::try_to_lock);
    if (!lock.owns_lock()) return false;

	// Make sure the views are up to date before we save it
	_sequenceViewManager.Save(&EffectsXml);

	color_mgr.Save(&EffectsXml);

	viewpoint_mgr.Save(&EffectsXml);

    wxFileName effectsFile;
    effectsFile.AssignDir( CurrentDir );
    if (backup)
    {
        effectsFile.SetFullName(_(XLIGHTS_RGBEFFECTS_FILE_BACKUP));
    }
    else
    {
        effectsFile.SetFullName(_(XLIGHTS_RGBEFFECTS_FILE));
    }

    if (!EffectsXml.Save( effectsFile.GetFullPath() ))
    {
        if (backup)
        {
            logger_base.warn("Unable to save backup of RGB effects file");
        }
        else
        {
            logger_base.warn("Unable to save RGB effects file");
            wxMessageBox(_("Unable to save RGB effects file"), _("Error"));
        }
        return false;
    }
    if (!backup)
    {
        UnsavedRgbEffectsChanges = false;
    }

    SaveModelsFile();

    return true;
}

void xLightsFrame::CreateDefaultEffectsXml()
{
    wxXmlNode* root = new wxXmlNode( wxXML_ELEMENT_NODE, "xrgb" );
    EffectsXml.SetRoot( root );
    UnsavedRgbEffectsChanges = true;
}

// This ensures submodels are in the right order in the sequence elements after the user
// reorders them in the ssubmodel dialog
bool xLightsFrame::EnsureSequenceElementsAreOrderedCorrectly(const std::string ModelName, std::vector<std::string>& submodelOrder)
{
    ModelElement* elementToCheck = dynamic_cast<ModelElement*>(mSequenceElements.GetElement(ModelName));

    if (elementToCheck != nullptr)
    {
        // Check if they are already right and in the right order
        bool identical = true;
        if (elementToCheck->GetSubModelCount() == submodelOrder.size())
        {
            for (int  i = 0; i < elementToCheck->GetSubModelCount(); i++)
            {
                if (elementToCheck->GetSubModel(i)->GetName() != submodelOrder[i])
                {
                    identical = false;
                    break;
                }
            }
        }
        else
        {
            identical = false;
        }

        if (identical)
        {
            // no changes we can exit
            return false;
        }

        // Grab the existing elements
        std::list<SubModelElement*> oldList;
        for (int i = 0; i < elementToCheck->GetSubModelCount(); i++)
        {
            oldList.push_back(elementToCheck->GetSubModel(i));
        }

        // remove but dont delete all submodels
        elementToCheck->RemoveAllSubModels();

        // Now add them back in the right order
        for (auto msm = submodelOrder.begin(); msm != submodelOrder.end(); ++msm)
        {
            bool found = false;
            for (auto it = oldList.begin(); it != oldList.end(); ++it)
            {
                if ((*it)->GetName() == *msm)
                {
                    elementToCheck->AddSubModel(*it);
                    oldList.erase(it);
                    found = true;
                    break;
                }
            }

            if (!found)
            {
                // add the submodel as it didnt previously exist
                elementToCheck->GetSubModel(*msm, true);
            }
        }

        // delete any that are no longer there
        for (auto it = oldList.begin(); it != oldList.end(); ++it)
        {
            delete *it;
        }

        return true;
    }

    return false;
}

bool xLightsFrame::RenameModel(const std::string OldName, const std::string& NewName)
{
    static log4cpp::Category &logger_base = log4cpp::Category::getInstance(std::string("log_base"));
    bool internalsChanged = false;

    if (OldName == NewName) {
        return false;
    }

    logger_base.debug("Renaming model '%s' to '%s'.", (const char*)OldName.c_str(), (const char *)NewName.c_str());

    Element* elem_to_rename = mSequenceElements.GetElement(OldName);
    if (elem_to_rename != nullptr)
    {
        elem_to_rename->SetName(NewName);
    }

    if (std::find(OldName.begin(), OldName.end(), '/') != OldName.end())
    {
        internalsChanged = AllModels.RenameSubModel(OldName, NewName);
    }
    else
    {
        internalsChanged = AllModels.Rename(OldName, NewName);
    }

    RenameModelInViews(OldName, NewName);
    mSequenceElements.RenameModelInViews(OldName, NewName);

    UnsavedRgbEffectsChanges = true;
    return internalsChanged;
}

void xLightsFrame::RenameModelInViews(const std::string old_name, const std::string& new_name)
{
	_sequenceViewManager.RenameModel(old_name, new_name);
}

void xLightsFrame::SetChoicebook(wxChoicebook* cb, const wxString& PageName)
{
    RenderableEffect *reff = effectManager.GetEffect(PageName.ToStdString());
    if (reff != nullptr) {
        for(size_t i=0; i<cb->GetPageCount(); i++)
        {
            if (cb->GetPageText(i) == reff->ToolTip())
            {
                cb->ChangeSelection(i);
                return;
            }
        }
    }
}

bool xLightsFrame::RenameObject(const std::string OldName, const std::string& NewName)
{
    static log4cpp::Category &logger_base = log4cpp::Category::getInstance(std::string("log_base"));
    bool internalsChanged = false;

    if (OldName == NewName) {
        return false;
    }

    logger_base.debug("Renaming object '%s' to '%s'.", (const char*)OldName.c_str(), (const char *)NewName.c_str());

    Element* elem_to_rename = mSequenceElements.GetElement(OldName);
    if (elem_to_rename != nullptr)
    {
        elem_to_rename->SetName(NewName);
    }

    internalsChanged = AllObjects.Rename(OldName, NewName);

    UnsavedRgbEffectsChanges = true;
    return internalsChanged;
}

void xLightsFrame::OnBitmapButtonSaveSeqClick(wxCommandEvent& event)
{
    SaveSequence();
}

static std::string chooseNewName(xLightsFrame *parent, std::vector<std::string> &names,
                                 const std::string &msg, const std::string curval) {
    wxTextEntryDialog dialog(parent, _("Enter new name"), msg, curval);
    int DlgResult;
    do {
        DlgResult=dialog.ShowModal();
        if (DlgResult == wxID_OK) {
            // validate inputs
            std::string NewName = dialog.GetValue().Trim();
            if (std::find(names.begin(), names.end(), NewName) == names.end()) {
                return NewName;
            }
        }
    }
    while (DlgResult == wxID_OK);
    return curval;
}

static void AddModelsToPreview(ModelGroup *grp, std::vector<Model *> &PreviewModels) {
    for (auto it2 = grp->Models().begin(); it2 != grp->Models().end(); ++it2) {
        Model *model = dynamic_cast<Model*>(*it2);
        ModelGroup *g2 = dynamic_cast<ModelGroup*>(*it2);
        SubModel *sm = dynamic_cast<SubModel*>(*it2);

        if (sm != nullptr) {
            model = sm->GetParent();
        }
        if (g2 != nullptr) {
            AddModelsToPreview(g2, PreviewModels);
        } else if (model != nullptr) {
            if (std::find(PreviewModels.begin(), PreviewModels.end(), model) == PreviewModels.end()) {
                PreviewModels.push_back(model);
            }
        }
    }
}

void xLightsFrame::UpdateModelsList()
{
    if (ModelsNode == nullptr) return; // this happens when xlights is first loaded
    if (ViewObjectsNode == nullptr) return; // this happens when xlights is first loaded

    playModel = nullptr;
    PreviewModels.clear();

    modelsChangeCount++;
    AllModels.LoadModels(ModelsNode,
                         modelPreview->GetVirtualCanvasWidth(),
                         modelPreview->GetVirtualCanvasHeight());

    AllObjects.LoadViewObjects(ViewObjectsNode);

    std::vector<std::string> current;
    for (auto it = AllModels.begin(); it != AllModels.end(); ++it) {
        current.push_back(it->first);
    }
    for (wxXmlNode* e=ModelGroupsNode->GetChildren(); e != nullptr; e = e->GetNext()) {
        if (e->GetName() == "modelGroup") {
            std::string name = e->GetAttribute("name").ToStdString();
            current.push_back(name);
        }
    }
    for (wxXmlNode* e=ModelGroupsNode->GetChildren(); e != nullptr; e = e->GetNext()) {
        if (e->GetName() == "modelGroup") {
            std::string name = e->GetAttribute("name").ToStdString();
            Model *model = AllModels[name];
            if (model != nullptr) {
                wxArrayString choices;
                choices.push_back("Rename Model");
                choices.push_back("Delete Model");
                choices.push_back("Rename Group");
                choices.push_back("Delete Group");

                wxString msg = "A model of name \'" + name + "\' already exists.  What action should we take?";
                wxSingleChoiceDialog dlg(this, msg, "Model/Group Name Conflict", choices, (void **)nullptr,
                                         wxDEFAULT_DIALOG_STYLE | wxOK | wxCENTRE | wxRESIZE_BORDER, wxDefaultPosition);
                bool done = false;
                do {
                    dlg.ShowModal();
                    int sel = dlg.GetSelection();
                    switch (sel) {
                        case 0:
                        case 1:
                            for (wxXmlNode* e2=ModelsNode->GetChildren(); e2!=nullptr; e2=e2->GetNext()) {
                                if (e2->GetName() == "model") {
                                    std::string mname = e2->GetAttribute("name").ToStdString();
                                    if (mname == name) {
                                        UnsavedRgbEffectsChanges=true;
                                        if (sel == 1) {
                                            ModelsNode->RemoveChild(e2);
                                            done = true;
                                        } else {
                                            //rename
                                            std::string newName = chooseNewName(this, current, "Rename Model", mname);
                                            if (newName != mname) {
                                                current.push_back(newName);
                                                e2->DeleteAttribute("name");
                                                e2->AddAttribute("name", newName);
                                                done = true;
                                            }
                                        }
                                        AllModels.LoadModels(ModelsNode,
                                                             modelPreview->GetVirtualCanvasWidth(),
                                                             modelPreview->GetVirtualCanvasHeight());
                                    }
                                }
                            }
                            break;
                        case 2: {
                                std::string newName = chooseNewName(this, current, "Rename Model Group", name);
                                if (newName != name) {
                                    current.push_back(newName);
                                    e->DeleteAttribute("name");
                                    e->AddAttribute("name", newName);
                                    done = true;
                                }
                            }
                            break;
                        case 3:
                            ModelGroupsNode->RemoveChild(e);
                            e = ModelGroupsNode->GetChildren();
                            UnsavedRgbEffectsChanges=true;
                            done = true;
                            if (e == nullptr) {
                                break;
                            }
                            break;
                        default:
                            break;
                    }
                } while (!done);
            }
        }
    }
    AllModels.LoadGroups(ModelGroupsNode,
                         modelPreview->GetVirtualCanvasWidth(),
                         modelPreview->GetVirtualCanvasHeight());

    wxString msg;

    // Add all models to default House Preview that are set to Default or All Previews
    for (auto it = AllModels.begin(); it != AllModels.end(); ++it) {
        Model *model = it->second;
        if (model->GetDisplayAs() != "ModelGroup") {
            if (model->GetLayoutGroup() == "Default" || model->GetLayoutGroup() == "All Previews") {
                PreviewModels.push_back(model);
            }
        }
    }

    // Now add all models to default House Preview that are in groups set to Default or All Previews
    for (auto it = AllModels.begin(); it != AllModels.end(); ++it) {
        Model *model = it->second;
        if (model->GetDisplayAs() == "ModelGroup") {
            ModelGroup *grp = (ModelGroup*)model;
            if (model->GetLayoutGroup() == "All Previews" || model->GetLayoutGroup() == "Default") {
                AddModelsToPreview(grp, PreviewModels);
            }
        }
    }

    layoutPanel->UpdateModelList(true);
    displayElementsPanel->UpdateModelsForSelectedView();
}

void xLightsFrame::OpenRenderAndSaveSequences(const wxArrayString &origFilenames, bool exitOnDone) {
    static log4cpp::Category &logger_base = log4cpp::Category::getInstance(std::string("log_base"));
    if (origFilenames.IsEmpty()) {
        EnableSequenceControls(true);
        printf("Done All Files\n");
        if (exitOnDone) {
            Destroy();
        } else {
            CloseSequence();
        }
        return;
    }
    EnableSequenceControls(false);

    wxArrayString fileNames = origFilenames;
    wxString seq = fileNames[0];
    fileNames.RemoveAt(0);
    wxStopWatch sw; // start a stopwatch timer

    printf("Processing file %s\n", (const char *)seq.c_str());
    OpenSequence(seq, nullptr);
    EnableSequenceControls(false);

    // if the fseq directory is not the show directory then ensure the fseq folder is set right
    if (fseqDirectory != showDirectory)
    {
        wxFileName fn(xlightsFilename);
        fn.SetPath(fseqDirectory);
        xlightsFilename = fn.GetFullPath();
    }

    SetStatusText(_("Saving ") + xlightsFilename + _(" ... Rendering."));
    ProgressBar->Show();
    GaugeSizer->Layout();
    logger_base.info("Rendering on save.");
    RenderIseqData(true, nullptr); // render ISEQ layers below the Nutcracker layer
    logger_base.info("   iseq below effects done.");
    ProgressBar->SetValue(10);
    RenderGridToSeqData([this, sw, fileNames, exitOnDone] {
        static log4cpp::Category &logger_base = log4cpp::Category::getInstance(std::string("log_base"));
        logger_base.info("   Effects done.");
        ProgressBar->SetValue(90);
        RenderIseqData(false, nullptr);  // render ISEQ layers above the Nutcracker layer
        logger_base.info("   iseq above effects done. Render complete.");
        ProgressBar->SetValue(100);
        ProgressBar->Hide();
        GaugeSizer->Layout();

        logger_base.info("Saving fseq file.");
        SetStatusText(_("Saving ") + xlightsFilename + _(" ... Writing fseq."));
        WriteFalconPiFile(xlightsFilename);
        logger_base.info("fseq file done.");
        DisplayXlightsFilename(xlightsFilename);
        float elapsedTime = sw.Time()/1000.0; // now stop stopwatch timer and get elapsed time. change into seconds from ms
        wxString displayBuff = wxString::Format(_("%s     Updated in %7.3f seconds"),xlightsFilename,elapsedTime);
        logger_base.info("%s", (const char *) displayBuff.c_str());
        CallAfter(&xLightsFrame::SetStatusText, displayBuff, 0);
        mSavedChangeCount = mSequenceElements.GetChangeCount();
        mLastAutosaveCount = mSavedChangeCount;

        CallAfter(&xLightsFrame::OpenRenderAndSaveSequences, fileNames, exitOnDone);
    } );
}

void xLightsFrame::SaveSequence()
{
    static log4cpp::Category &logger_base = log4cpp::Category::getInstance(std::string("log_base"));

    if (SeqData.NumFrames() == 0)
    {
        wxMessageBox("You must open a sequence first!", "Error");
        return;
    }

    wxCommandEvent playEvent(EVT_STOP_SEQUENCE);
    wxPostEvent(this, playEvent);

    std::unique_lock<std::mutex> lock(saveLock);

    if (xlightsFilename.IsEmpty())
    {
        wxString NewFilename;

        wxFileDialog fd(this,
                        "Choose filename to Save Sequence:",
                        CurrentDir,
                        CurrentSeqXmlFile->GetName(),
                        strSequenceSaveAsFileTypes,
                        wxFD_SAVE | wxFD_OVERWRITE_PROMPT);

        bool ok;
        do
        {
            if (fd.ShowModal() != wxID_OK)
            {
                return;
            }
            // validate inputs
            NewFilename=fd.GetPath();
            NewFilename.Trim();
            ok=true;
            if (NewFilename.IsEmpty())
            {
                ok=false;
                wxMessageBox(_("File name cannot be empty"), _("ERROR"));
            }
        }
        while (!ok);
        wxFileName xmlFileName(NewFilename);//set XML Path based on user input
        _renderCache.SetSequence(fseqDirectory.ToStdString(), xmlFileName.GetName());
        xmlFileName.SetExt("xml");
        CurrentSeqXmlFile->SetPath(xmlFileName.GetPath());
        CurrentSeqXmlFile->SetFullName(xmlFileName.GetFullName());

        wxFileName fseqFileName(NewFilename);//create FSEQ file name in seq folder
        fseqFileName.SetExt("fseq");
        DisplayXlightsFilename(fseqFileName.GetFullPath());
    }

    // if the fseq directory is not the show directory then ensure the fseq folder is set right
	// Only Change FSEQ save folder if the FSEQ Folder Setting is NOT the Show Dir
    if (fseqDirectory != showDirectory)
    {
        wxFileName fn(xlightsFilename);
        fn.SetPath(fseqDirectory);
        xlightsFilename = fn.GetFullPath();
    }

    EnableSequenceControls(false);
    wxStopWatch sw; // start a stopwatch timer
    SetStatusText(_("Saving ") + CurrentSeqXmlFile->GetFullPath() + _(" ... Saving xml."));
    logger_base.info("Saving XML file.");
    CurrentSeqXmlFile->AddJukebox(jukeboxPanel->Save());
    CurrentSeqXmlFile->Save(mSequenceElements);
    logger_base.info("XML file done.");

    if (mBackupOnSave)
    {
        DoBackup(false);
    }

    if (mRenderOnSave) {
        SetStatusText(_("Saving ") + xlightsFilename + _(" ... Rendering."));

        // If number of channels is wrong then lets just dump and reallocate before render
        if ((SeqData.NumChannels() != roundTo4(GetMaxNumChannels())) ||
            (SeqData.FrameTime() != CurrentSeqXmlFile->GetFrameMS()) )
        {
            logger_base.info("Render on Save: Number of channels was wrong ... reallocating sequence data memory before rendering and saving.");

            wxString mss = CurrentSeqXmlFile->GetSequenceTiming();
            int ms = wxAtoi(mss);

            SeqData.init(GetMaxNumChannels(), CurrentSeqXmlFile->GetSequenceDurationMS() / ms, ms);
        }

        ProgressBar->Show();
        GaugeSizer->Layout();
        logger_base.info("Rendering on save.");
        RenderIseqData(true, nullptr); // render ISEQ layers below the Nutcracker layer
        logger_base.info("   iseq below effects done.");
        ProgressBar->SetValue(10);
        RenderGridToSeqData([this, sw] {
            static log4cpp::Category &logger_base = log4cpp::Category::getInstance(std::string("log_base"));
            logger_base.info("   Effects done.");
            ProgressBar->SetValue(90);
            RenderIseqData(false, nullptr);  // render ISEQ layers above the Nutcracker layer
            logger_base.info("   iseq above effects done. Render complete.");
            ProgressBar->SetValue(100);
            ProgressBar->Hide();
            GaugeSizer->Layout();

            logger_base.info("Saving fseq file.");

            SetStatusText(_("Saving ") + xlightsFilename + _(" ... Writing fseq."));
            WriteFalconPiFile(xlightsFilename);
            logger_base.info("fseq file done.");
            DisplayXlightsFilename(xlightsFilename);
            float elapsedTime = sw.Time()/1000.0; // now stop stopwatch timer and get elapsed time. change into seconds from ms
            wxString displayBuff = wxString::Format(_("%s     Updated in %7.3f seconds"),xlightsFilename,elapsedTime);
            logger_base.info("%s", (const char *) displayBuff.c_str());
            CallAfter(&xLightsFrame::SetStatusText, displayBuff, 0);
            EnableSequenceControls(true);
            mSavedChangeCount = mSequenceElements.GetChangeCount();
            mLastAutosaveCount = mSavedChangeCount;
        } );
        return;
    }
    wxString display_name;
    if (mSaveFseqOnSave)
    {
        SetStatusText(_("Saving ") + xlightsFilename + _(" ... Writing fseq."));
        WriteFalconPiFile(xlightsFilename);
        logger_base.info("fseq file done.");
        DisplayXlightsFilename(xlightsFilename);
        display_name = xlightsFilename;
    }
    else
    {
        display_name = CurrentSeqXmlFile->GetFullPath();
    }
    float elapsedTime = sw.Time() / 1000.0; // now stop stopwatch timer and get elapsed time. change into seconds from ms
    wxString displayBuff = wxString::Format(_("%s     Updated in %7.3f seconds"), display_name, elapsedTime);
    logger_base.info("%s", (const char *)displayBuff.c_str());
    CallAfter(&xLightsFrame::SetStatusText, displayBuff, 0);
    EnableSequenceControls(true);
    mSavedChangeCount = mSequenceElements.GetChangeCount();
    mLastAutosaveCount = mSavedChangeCount;
}

void xLightsFrame::SaveAsSequence()
{
   if (SeqData.NumFrames() == 0)
    {
        wxMessageBox("You must open a sequence first!", "Error");
        return;
    }
    wxString NewFilename;
    wxFileDialog fd(this,
                    "Choose filename to Save Sequence:",
                    CurrentDir,
                    CurrentSeqXmlFile->GetName(),
                    strSequenceSaveAsFileTypes,
                    wxFD_SAVE | wxFD_OVERWRITE_PROMPT);

    bool ok;
    do
    {
        if (fd.ShowModal() != wxID_OK)
        {
            return;
        }
        // validate inputs
        NewFilename=fd.GetPath();
        NewFilename.Trim();
        ok=true;
        if (NewFilename.IsEmpty())
        {
            ok=false;
            wxMessageBox(_("File name cannot be empty"), _("ERROR"));
        }
    }
    while (!ok);
    wxFileName oName(NewFilename);
    oName.SetExt("fseq");
    DisplayXlightsFilename(oName.GetFullPath());

    SetPanelSequencerLabel(oName.GetName().ToStdString());

    oName.SetExt("xml");
    CurrentSeqXmlFile->SetPath(oName.GetPath());
    CurrentSeqXmlFile->SetFullName(oName.GetFullName());
    _renderCache.SetSequence(fseqDirectory.ToStdString(), oName.GetName());
    SaveSequence();
    SetTitle(xlights_base_name + " - " + NewFilename);
}

void xLightsFrame::RenderAll()
{
    static log4cpp::Category &logger_base = log4cpp::Category::getInstance(std::string("log_base"));

    if (!SeqData.IsValidData())
    {
        logger_base.warn("Aborting render all because sequence data has not been initialised.");
        return;
    }

    mRendering = true;
    EnableSequenceControls(false);
	wxYield(); // ensure all controls are disabled.
    wxStopWatch sw; // start a stopwatch timer

    ProgressBar->Show();
    GaugeSizer->Layout();
    SetStatusText(_("Rendering all layers"));
    logger_base.debug("Rendering all.");
    logger_base.debug("Model blending: %s", CurrentSeqXmlFile->supportsModelBlending() ? "On" : "Off");
    RenderIseqData(true, nullptr); // render ISEQ layers below the Nutcracker layer
    logger_base.info("   iseq below effects done.");
    ProgressBar->SetValue(10);
    RenderGridToSeqData([this, sw] {
        static log4cpp::Category &logger_base2 = log4cpp::Category::getInstance(std::string("log_base"));
        logger_base2.info("   Effects done.");
        ProgressBar->SetValue(90);
        RenderIseqData(false, nullptr);  // render ISEQ layers above the Nutcracker layer
        logger_base2.info("   iseq above effects done. Render all complete.");
        ProgressBar->SetValue(100);
        float elapsedTime = sw.Time()/1000.0; // now stop stopwatch timer and get elapsed time. change into seconds from ms
        wxString displayBuff = wxString::Format(_("Rendered in %7.3f seconds"),elapsedTime);
        CallAfter(&xLightsFrame::SetStatusText, displayBuff, 0);
        mRendering = false;
        EnableSequenceControls(true);
        ProgressBar->Hide();
        GaugeSizer->Layout();
    });
}

static void enableAllChildControls(wxWindow *parent, bool enable) {
    wxWindowList &ChildList = parent->GetChildren();
    for (wxWindowList::iterator it = ChildList.begin(); it != ChildList.end(); ++it) {
        wxWindow * child = *it;
        child->Enable(enable);
    }
}
static void enableAllToolbarControls(wxAuiToolBar *parent, bool enable) {
    enableAllChildControls((wxWindow *)parent, enable);
    for (int x = 0; x < parent->GetToolCount(); x++) {
        wxAuiToolBarItem * item = parent->FindToolByIndex(x);
        parent->EnableTool(item->GetId(), enable);
    }
    parent->Refresh();
}

static void enableAllMenubarControls(wxMenuBar *parent, bool enable) {
    for (int x = 0; x < parent->GetMenuCount(); x++) {
        wxMenu * menu = parent->GetMenu(x);
        for (int y = 0; y < menu->GetMenuItemCount(); y++) {
            wxMenuItem *item = menu->FindItemByPosition(y);
            menu->Enable(item->GetId(), enable);
        }
    }
    parent->Refresh();
}

void xLightsFrame::EnableSequenceControls(bool enable)
{
    enableAllToolbarControls(MainToolBar, enable);
    //enableAllToolbarControls(PlayToolBar, enable && SeqData.NumFrames() > 0);
	SetAudioControls();
    enableAllToolbarControls(WindowMgmtToolbar, enable && SeqData.NumFrames() > 0);
    enableAllToolbarControls(EffectsToolBar, enable && SeqData.NumFrames() > 0 && !IsACActive());
    enableAllToolbarControls(EditToolBar, enable && SeqData.NumFrames() > 0);
    enableAllToolbarControls(ACToolbar, enable && SeqData.NumFrames() > 0);
    enableAllToolbarControls(ViewToolBar, enable);
    enableAllToolbarControls(OutputToolBar, enable);

    enableAllChildControls(EffectsPanel1, enable && SeqData.NumFrames() > 0 && !IsACActive());
    enableAllChildControls(timingPanel, enable && SeqData.NumFrames() > 0 && !IsACActive());
    enableAllChildControls(bufferPanel, enable && SeqData.NumFrames() > 0 && !IsACActive());
    enableAllChildControls(perspectivePanel, enable && SeqData.NumFrames() > 0);
    enableAllChildControls(colorPanel, enable && SeqData.NumFrames() > 0 && !IsACActive());
    enableAllChildControls(effectPalettePanel, enable && SeqData.NumFrames() > 0 && !IsACActive());
    enableAllChildControls(jukeboxPanel, enable && SeqData.NumFrames() > 0 && !IsACActive());
    UpdateACToolbar(enable);

    enableAllMenubarControls(MenuBar, enable);

    if (enable && SeqData.NumFrames() == 0) {
        //no file is loaded, disable save/render buttons
        EnableToolbarButton(MainToolBar,ID_AUITOOLBAR_SAVE,false);
        EnableToolbarButton(MainToolBar,ID_AUITOOLBAR_SAVEAS,false);
        EnableToolbarButton(MainToolBar,ID_AUITOOLBAR_RENDERALL,false);
        Menu_Settings_Sequence->Enable(false);
        MenuItem_File_Save->Enable(false);
        MenuItem_File_SaveAs_Sequence->Enable(false);
        MenuItem_File_Close_Sequence->Enable(false);
		  MenuItem_File_Export_Video->Enable(false);
        MenuItem_PackageSequence->Enable(false);
        MenuItem_GenerateLyrics->Enable(false);
        MenuItem_ExportEffects->Enable(false);
        MenuItem_PurgeRenderCache->Enable(false);
        MenuItem_ImportEffects->Enable(false);
        MenuSettings->Enable(ID_MENUITEM_RENDER_MODE, false);
    }
    if (!enable && SeqData.NumFrames() > 0) {
        //file is loaded, but we're doing something that requires controls disabled (such as rendering)
        //we need to also disable the quit button
        QuitMenuItem->Enable(false);
    } else {
        QuitMenuItem->Enable(true);
    }

    if (MenuItem_CrashXLights != nullptr)
    {
        MenuItem_CrashXLights->Enable();
    }
    if (MenuItem_LogRenderState != nullptr)
    {
        MenuItem_LogRenderState->Enable();
    }

    if (!mSaveFseqOnSave)
    {
        mRenderOnSaveMenuItem->Enable(false);
    }
}

//modifed for partially random -DJ
//void djdebug(const char* fmt, ...); //_DJ
std::string xLightsFrame::CreateEffectStringRandom(std::string &settings, std::string &palette)
{
    int eff1 = ChooseRandomEffect();
    settings = EffectsPanel1->GetRandomEffectString(eff1);
    palette = colorPanel->GetRandomColorString();
    return effectManager[eff1]->Name();
}

int xLightsFrame::ChooseRandomEffect()
{
    int eff, count = 0;
    const static int MAX_TRIES = 10;

    do {
        count++;
        eff = rand() % effectManager.size();
    } while (!effectManager[eff]->CanBeRandom() && count < MAX_TRIES);

    if (count == MAX_TRIES) eff = 0; // we failed to find a good effect after MAX_TRIES attempts
    return eff;
}<|MERGE_RESOLUTION|>--- conflicted
+++ resolved
@@ -147,21 +147,6 @@
         CreateDefaultEffectsXml();
     }
     ModelsNode = EffectsNode = PalettesNode = ModelGroupsNode = LayoutGroupsNode = SettingsNode = PerspectivesNode = nullptr;
-<<<<<<< HEAD
-    wxXmlNode* viewsNode = nullptr;
-    wxXmlNode* colorsNode = nullptr;
-    for (wxXmlNode* e = root->GetChildren(); e != nullptr; e = e->GetNext())
-    {
-        if (e->GetName() == "models") ModelsNode = e;
-        if (e->GetName() == "effects") EffectsNode = e;
-        if (e->GetName() == "palettes") PalettesNode = e;
-        if (e->GetName() == "views") viewsNode = e;
-        if (e->GetName() == "colors") colorsNode = e;
-        if (e->GetName() == "modelGroups") ModelGroupsNode = e;
-        if (e->GetName() == "layoutGroups") LayoutGroupsNode = e;
-        if (e->GetName() == "settings") SettingsNode = e;
-        if (e->GetName() == "perspectives") PerspectivesNode = e;
-=======
 	wxXmlNode* viewsNode = nullptr;
 	wxXmlNode* colorsNode = nullptr;
 	wxXmlNode* viewpointsNode = nullptr;
@@ -178,7 +163,6 @@
         if (e->GetName() == "layoutGroups") LayoutGroupsNode=e;
         if (e->GetName() == "settings") SettingsNode=e;
         if (e->GetName() == "perspectives") PerspectivesNode=e;
->>>>>>> 148dcc44
     }
     if (ModelsNode == nullptr)
     {
@@ -371,16 +355,6 @@
         }
     }
 
-<<<<<<< HEAD
-    mBackgroundBrightness = wxAtoi(GetXmlSetting("backgroundBrightness", "100"));
-    SetPreviewBackgroundBrightness(mBackgroundBrightness);
-    mScaleBackgroundImage = wxAtoi(GetXmlSetting("scaleImage", "0")) > 0;
-    SetPreviewBackgroundScaled(mScaleBackgroundImage);
-
-    std::string group = layoutPanel->GetCurrentLayoutGroup();
-    if (group != "Default" && group != "All Models" && group != "Unassigned") {
-        modelPreview->SetBackgroundBrightness(layoutPanel->GetBackgroundBrightnessForSelectedPreview());
-=======
     mBackgroundBrightness = wxAtoi(GetXmlSetting("backgroundBrightness","100"));
     mBackgroundAlpha = wxAtoi(GetXmlSetting("backgroundAlpha","100"));
     SetPreviewBackgroundBrightness(mBackgroundBrightness, mBackgroundAlpha);
@@ -390,7 +364,6 @@
     std::string group = layoutPanel->GetCurrentLayoutGroup();
     if( group != "Default" && group != "All Models" && group != "Unassigned" ) {
         modelPreview->SetBackgroundBrightness(layoutPanel->GetBackgroundBrightnessForSelectedPreview(), layoutPanel->GetBackgroundAlphaForSelectedPreview());
->>>>>>> 148dcc44
         modelPreview->SetScaleBackgroundImage(layoutPanel->GetBackgroundScaledForSelectedPreview());
     }
 
