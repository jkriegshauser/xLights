--- conflicted
+++ resolved
@@ -4,9 +4,14 @@
 
 
 #ifdef __WXMAC__
- #include "OpenGL/gl.h"
+  #include "OpenGL/gl.h"
 #else
- #include <GL/gl.h>
+  #include <GL/gl.h>
+  #ifdef _MSC_VER
+    #include "GL\glext.h"
+  #else
+    #include <GL/glext.h>
+  #endif
 #endif
 #include <glm/gtc/matrix_transform.hpp>
 #include <glm/gtc/type_ptr.hpp>
@@ -218,15 +223,9 @@
         LOG_GL_ERRORV(glEnableClientState(GL_TEXTURE_COORD_ARRAY));
 
         LOG_GL_ERRORV(glTexCoordPointer(2, GL_FLOAT, 0, va.tvertices));
-<<<<<<< HEAD
         LOG_GL_ERRORV(glVertexPointer(va.coordsPerVertex, GL_FLOAT, 0, va.vertices));
 
-        if (va.alpha != 255) {
-=======
-        LOG_GL_ERRORV(glVertexPointer(2, GL_FLOAT, 0, va.vertices));
-        
         if (va.forceColor) {
-
             int tem, crgb, srgb, orgb, ca, sa, oa;
             glGetTexEnviv(GL_TEXTURE_ENV, GL_TEXTURE_ENV_MODE, &tem);
             glGetTexEnviv(GL_TEXTURE_ENV, GL_COMBINE_RGB, &crgb);
@@ -235,7 +234,7 @@
             glGetTexEnviv(GL_TEXTURE_ENV, GL_COMBINE_ALPHA, &ca);
             glGetTexEnviv(GL_TEXTURE_ENV, GL_SOURCE0_ALPHA, &sa);
             glGetTexEnviv(GL_TEXTURE_ENV, GL_OPERAND0_ALPHA, &oa);
-            
+
             glTexEnvi(GL_TEXTURE_ENV, GL_TEXTURE_ENV_MODE, GL_COMBINE);
             glTexEnvi(GL_TEXTURE_ENV, GL_COMBINE_RGB, GL_REPLACE);
             glTexEnvi(GL_TEXTURE_ENV, GL_SOURCE0_RGB, GL_PREVIOUS);
@@ -243,7 +242,7 @@
             glTexEnvi(GL_TEXTURE_ENV, GL_COMBINE_ALPHA, GL_REPLACE);
             glTexEnvi(GL_TEXTURE_ENV, GL_SOURCE0_ALPHA, GL_TEXTURE);
             glTexEnvi(GL_TEXTURE_ENV, GL_OPERAND0_ALPHA, GL_SRC_ALPHA);
-            
+
             glAlphaFunc(GL_GREATER, 0.5f);
             LOG_GL_ERRORV(glColor4f(((float)va.color.red) / 255.0f,
                                     ((float)va.color.green) / 255.0f,
@@ -251,8 +250,8 @@
                                     ((float)va.color.alpha) / 255.0f));
 
             LOG_GL_ERRORV(glDrawArrays(type, 0, va.count));
-            
-            
+
+
             glTexEnvi(GL_TEXTURE_ENV, GL_TEXTURE_ENV_MODE, tem);
             glTexEnvi(GL_TEXTURE_ENV, GL_COMBINE_RGB, crgb);
             glTexEnvi(GL_TEXTURE_ENV, GL_SOURCE0_RGB, srgb);
@@ -262,9 +261,8 @@
             glTexEnvi(GL_TEXTURE_ENV, GL_OPERAND0_ALPHA, oa);
             glAlphaFunc(GL_ALWAYS, 0.0f);
             LOG_GL_ERRORV(glColor4f(1.0, 1.0, 1.0, 1.0));
-            
+
         } else if (va.alpha != 255) {
->>>>>>> 10c93b28
             float intensity = va.alpha;
             intensity /= 255;
             if (intensity > 1.0) {
@@ -1517,7 +1515,7 @@
     va.AddVertex(x - halfwidth, y + halfwidth, z + halfwidth, color);
     va.AddVertex(x - halfwidth, y + halfwidth, z - halfwidth, color);
     va.AddVertex(x - halfwidth, y - halfwidth, z - halfwidth, color);
-    
+
     // right side
     va.AddVertex(x + halfwidth, y + halfwidth, z + halfwidth, color);
     va.AddVertex(x + halfwidth, y - halfwidth, z + halfwidth, color);
