

#include "wx/wx.h"


#ifdef __WXMAC__
  #include "OpenGL/gl.h"
#else
<<<<<<< HEAD
  #include <GL/gl.h>
  #ifdef _MSC_VER
    #include "GL\glext.h"
  #else
    #include <GL/glext.h>
  #endif
=======
 #include <GL/gl.h>
 #ifdef _MSC_VER
 #include "GL\glext.h"
 #else
 #include <GL/glext.h>
 #endif
>>>>>>> 5dbcfda2
#endif
#include <glm/gtc/matrix_transform.hpp>
#include <glm/gtc/type_ptr.hpp>

#include <wx/bitmap.h>
#include "DrawGLUtils.h"
#include "osxMacUtils.h"
#include <wx/graphics.h>
#include <wx/dcgraph.h>
#include "Image_Loader.h"

#include <map>
#include "Image.h"
const double PI  =3.141592653589793238463;

#include <log4cpp/Category.hh>

static DrawGLUtils::xlGLCacheInfo *currentCache;


#define DO_LOG_GL_MSG(a, ...) logger_opengl.debug(a, ##__VA_ARGS__); printf(a, ##__VA_ARGS__); printf("\n")

void DrawGLUtils::LogGLError(const char * file, int line, const char *msg) {
    static log4cpp::Category &logger_opengl = log4cpp::Category::getInstance(std::string("log_opengl"));
    static log4cpp::Category &logger_opengl_trace = log4cpp::Category::getInstance(std::string("log_opengl_trace"));
    static bool isTraceDebugEnabled = logger_opengl_trace.isDebugEnabled();
    static bool isDebugEnabled = logger_opengl.isDebugEnabled() | isTraceDebugEnabled;
    if (isDebugEnabled) {
        int er = glGetError();
        if (er || isTraceDebugEnabled) {
            const char *f2 = file + strlen(file);
            while (f2 > file && *f2 != '\\' && *f2 != '/') {
                f2--;
            }
            if (*f2 == '\\' || *f2 == '/') {
                f2++;
            }
            if (isTraceDebugEnabled) {
                if (msg) {
                    logger_opengl_trace.debug("%s/%d - %s:   %X", f2, line, msg, er);
                } else {
                    logger_opengl_trace.debug("%s/%d:   %X", f2, line, er);
                }
            }
            if (er) {
                if (msg) {
                    DO_LOG_GL_MSG("%s/%d - %s:   %X", f2, line, msg, er);
                } else {
                    DO_LOG_GL_MSG("%s/%d:   %X", f2, line, er);
                }
            }
        }
    }
}

DrawGLUtils::xlGLCacheInfo::xlGLCacheInfo() {
}
DrawGLUtils::xlGLCacheInfo::~xlGLCacheInfo() {
    if (!deleteTextures.empty()) {
        glDeleteTextures(deleteTextures.size(), &deleteTextures[0]);
        deleteTextures.clear();
    }
    for (auto it = textures.begin(); it != textures.end(); it++) {
        glDeleteTextures(1, &it->second);
    }
}

GLuint DrawGLUtils::xlGLCacheInfo::GetTextureId(int i) {
    GLuint id = textures[i];
    if (id == 0) {
        LOG_GL_ERRORV(glGenTextures(1, &id));
        textures[i] = id;
    }
    return id;
}
bool DrawGLUtils::xlGLCacheInfo::HasTextureId(int i) {
    return textures.find(i) != textures.end();
}
void DrawGLUtils::xlGLCacheInfo::SetCurrent() {
    if (!deleteTextures.empty()) {
        LOG_GL_ERRORV(glDeleteTextures(deleteTextures.size(), &deleteTextures[0]));
        deleteTextures.clear();
    }
}

class OpenGL11Cache : public DrawGLUtils::xlGLCacheInfo {
public:
    OpenGL11Cache() {
        data.PreAlloc(128);
        LOG_GL_ERRORV(glEnable(GL_COLOR_MATERIAL));
        LOG_GL_ERRORV(glDisable(GL_TEXTURE_2D));
    };
    virtual ~OpenGL11Cache() {
    };

    virtual void addVertex(float x, float y, const xlColor &c) override {
        data.PreAlloc(1);
        data.AddVertex(x, y, c);
    }
    virtual void ensureSize(unsigned int s) override {
        data.PreAlloc(s);
    }
    virtual unsigned int vertexCount() override {
        return data.count;
    }
    virtual void flush(int type, int enableCapability) override {
        Draw(data, type, enableCapability);
        data.Reset();
    }

    void Draw(DrawGLUtils::xlAccumulator &va) override {
        if (va.count == 0) {
            return;
        }
        bool textsBound = false;
        LOG_GL_ERRORV(glEnableClientState(GL_VERTEX_ARRAY));
        LOG_GL_ERRORV(glEnableClientState(GL_COLOR_ARRAY));

        LOG_GL_ERRORV(glColorPointer(4, GL_UNSIGNED_BYTE, 0, &va.colors[0]));
        LOG_GL_ERRORV(glVertexPointer(va.coordsPerVertex, GL_FLOAT, 0, &va.vertices[0]));

        for (auto it = va.types.begin(); it != va.types.end(); it++) {
            if (it->textureId != -1) {
                LOG_GL_ERRORV(glEnableClientState(GL_TEXTURE_COORD_ARRAY));
                if (!textsBound) {
                    LOG_GL_ERRORV(glTexCoordPointer(2, GL_FLOAT, 0, va.tvertices));
                    textsBound = true;
                }
                LOG_GL_ERRORV(glBindTexture(GL_TEXTURE_2D, it->textureId));
                LOG_GL_ERRORV(glEnable(GL_TEXTURE_2D));
                LOG_GL_ERRORV(glDisableClientState(GL_COLOR_ARRAY));
                float trans = it->textureAlpha;
                trans /= 255.0f;
                LOG_GL_ERRORV(glColor4f(1.0, 1.0, 1.0, trans));
            }
            if (it->type == GL_POINTS) {
                LOG_GL_ERRORV(glPointSize(it->extra));
            } else if (it->type == GL_LINES || it->type == GL_LINE_LOOP || it->type == GL_LINE_STRIP) {
                DrawGLUtils::SetLineWidth(it->extra);
            }
            if (it->enableCapability != 0) {
                LOG_GL_ERRORV(glEnable(it->enableCapability));
            }
            LOG_GL_ERRORV(glDrawArrays(it->type, it->start, it->count));
            if (it->textureId != -1) {
                LOG_GL_ERRORV(glEnableClientState(GL_COLOR_ARRAY));
                LOG_GL_ERRORV(glDisableClientState(GL_TEXTURE_COORD_ARRAY));
                LOG_GL_ERRORV(glDisable(GL_TEXTURE_2D));
                LOG_GL_ERRORV(glColor4f(1.0, 1.0, 1.0, 1.0));
            }
            if (it->enableCapability != 0) {
                LOG_GL_ERRORV(glDisable(it->enableCapability));
            }
        }

        LOG_GL_ERRORV(glDisableClientState(GL_VERTEX_ARRAY));
        LOG_GL_ERRORV(glDisableClientState(GL_COLOR_ARRAY));
    }

    void Draw(DrawGLUtils::xlVertexAccumulator &va, const xlColor & color, int type, int enableCapability) override {
        if (va.count == 0) {
            return;
        }
        if (enableCapability != 0) {
            LOG_GL_ERRORV(glEnable(enableCapability));
        }
        LOG_GL_ERRORV(glColor4ub(color.Red(), color.Green(), color.Blue(), color.Alpha()));
        LOG_GL_ERRORV(glEnableClientState(GL_VERTEX_ARRAY));
        LOG_GL_ERRORV(glVertexPointer(va.coordsPerVertex, GL_FLOAT, 0, &va.vertices[0]));
        LOG_GL_ERRORV(glDrawArrays(type, 0, va.count));
        LOG_GL_ERRORV(glDisableClientState(GL_VERTEX_ARRAY));
        if (enableCapability != 0) {
            LOG_GL_ERRORV(glDisable(enableCapability));
        }
    }

    void Draw(DrawGLUtils::xlVertexColorAccumulator &va, int type, int enableCapability) override {
        if (va.count == 0) {
            return;
        }
        if (enableCapability != 0) {
            LOG_GL_ERRORV(glEnable(enableCapability));
        }
        LOG_GL_ERRORV(glEnableClientState(GL_VERTEX_ARRAY));
        LOG_GL_ERRORV(glEnableClientState(GL_COLOR_ARRAY));

        LOG_GL_ERRORV(glColorPointer(4, GL_UNSIGNED_BYTE, 0, &va.colors[0]));
        LOG_GL_ERRORV(glVertexPointer(va.coordsPerVertex, GL_FLOAT, 0, &va.vertices[0]));
        LOG_GL_ERRORV(glDrawArrays(type, 0, va.count));

        LOG_GL_ERRORV(glDisableClientState(GL_VERTEX_ARRAY));
        LOG_GL_ERRORV(glDisableClientState(GL_COLOR_ARRAY));
        if (enableCapability != 0) {
            LOG_GL_ERRORV(glDisable(enableCapability));
        }
    }
    void Draw(DrawGLUtils::xlVertexTextureAccumulator &va, int type, int enableCapability) override {
        if (va.count == 0) {
            return;
        }
        if (enableCapability != 0) {
            LOG_GL_ERRORV(glEnable(enableCapability));
        }

        LOG_GL_ERRORV(glBindTexture(GL_TEXTURE_2D, va.id));
        LOG_GL_ERRORV(glEnable(GL_TEXTURE_2D));

        LOG_GL_ERRORV(glEnableClientState(GL_VERTEX_ARRAY));
        LOG_GL_ERRORV(glEnableClientState(GL_TEXTURE_COORD_ARRAY));

        LOG_GL_ERRORV(glTexCoordPointer(2, GL_FLOAT, 0, va.tvertices));
        LOG_GL_ERRORV(glVertexPointer(va.coordsPerVertex, GL_FLOAT, 0, va.vertices));

        if (va.forceColor) {
            int tem, crgb, srgb, orgb, ca, sa, oa;
            glGetTexEnviv(GL_TEXTURE_ENV, GL_TEXTURE_ENV_MODE, &tem);
            glGetTexEnviv(GL_TEXTURE_ENV, GL_COMBINE_RGB, &crgb);
            glGetTexEnviv(GL_TEXTURE_ENV, GL_SOURCE0_RGB, &srgb);
            glGetTexEnviv(GL_TEXTURE_ENV, GL_OPERAND0_RGB, &orgb);
            glGetTexEnviv(GL_TEXTURE_ENV, GL_COMBINE_ALPHA, &ca);
            glGetTexEnviv(GL_TEXTURE_ENV, GL_SOURCE0_ALPHA, &sa);
            glGetTexEnviv(GL_TEXTURE_ENV, GL_OPERAND0_ALPHA, &oa);

            glTexEnvi(GL_TEXTURE_ENV, GL_TEXTURE_ENV_MODE, GL_COMBINE);
            glTexEnvi(GL_TEXTURE_ENV, GL_COMBINE_RGB, GL_REPLACE);
            glTexEnvi(GL_TEXTURE_ENV, GL_SOURCE0_RGB, GL_PREVIOUS);
            glTexEnvi(GL_TEXTURE_ENV, GL_OPERAND0_RGB, GL_SRC_COLOR);
            glTexEnvi(GL_TEXTURE_ENV, GL_COMBINE_ALPHA, GL_REPLACE);
            glTexEnvi(GL_TEXTURE_ENV, GL_SOURCE0_ALPHA, GL_TEXTURE);
            glTexEnvi(GL_TEXTURE_ENV, GL_OPERAND0_ALPHA, GL_SRC_ALPHA);

            glAlphaFunc(GL_GREATER, 0.5f);
            LOG_GL_ERRORV(glColor4f(((float)va.color.red) / 255.0f,
                                    ((float)va.color.green) / 255.0f,
                                    ((float)va.color.blue) / 255.0f,
                                    ((float)va.color.alpha) / 255.0f));

            LOG_GL_ERRORV(glDrawArrays(type, 0, va.count));


            glTexEnvi(GL_TEXTURE_ENV, GL_TEXTURE_ENV_MODE, tem);
            glTexEnvi(GL_TEXTURE_ENV, GL_COMBINE_RGB, crgb);
            glTexEnvi(GL_TEXTURE_ENV, GL_SOURCE0_RGB, srgb);
            glTexEnvi(GL_TEXTURE_ENV, GL_OPERAND0_RGB, orgb);
            glTexEnvi(GL_TEXTURE_ENV, GL_COMBINE_ALPHA, ca);
            glTexEnvi(GL_TEXTURE_ENV, GL_SOURCE0_ALPHA, sa);
            glTexEnvi(GL_TEXTURE_ENV, GL_OPERAND0_ALPHA, oa);
            glAlphaFunc(GL_ALWAYS, 0.0f);
            LOG_GL_ERRORV(glColor4f(1.0, 1.0, 1.0, 1.0));

        } else if (va.alpha != 255) {
            float intensity = va.alpha;
            intensity /= 255;
            if (intensity > 1.0) {
                intensity = 1.0;
            } else if (intensity < 0) {
                intensity = 0;
            }
            LOG_GL_ERRORV(glColor4f(1.0, 1.0, 1.0, intensity));
            LOG_GL_ERRORV(glDrawArrays(type, 0, va.count));
            LOG_GL_ERRORV(glColor4f(1.0, 1.0, 1.0, 1.0));
        } else {
            LOG_GL_ERRORV(glColor4f(1.0, 1.0, 1.0, 1.0));
            LOG_GL_ERRORV(glDrawArrays(type, 0, va.count));
        }

        LOG_GL_ERRORV(glDisableClientState(GL_VERTEX_ARRAY));
        LOG_GL_ERRORV(glDisableClientState(GL_TEXTURE_COORD_ARRAY));
        if (enableCapability != 0) {
            LOG_GL_ERRORV(glDisable(enableCapability));
        }
        LOG_GL_ERRORV(glDisable(GL_TEXTURE_2D));
    }

    virtual void Ortho(int topleft_x, int topleft_y, int bottomright_x, int bottomright_y) override {
        LOG_GL_ERRORV(glMatrixMode(GL_PROJECTION));
        LOG_GL_ERRORV(glLoadIdentity());

        LOG_GL_ERRORV(glOrtho(topleft_x, bottomright_x, bottomright_y, topleft_y, -1, 1));
        LOG_GL_ERRORV(glMatrixMode(GL_MODELVIEW));
        LOG_GL_ERRORV(glLoadIdentity());
    }

    virtual void Perspective(int topleft_x, int topleft_y, int bottomright_x, int bottomright_y) override {
        LOG_GL_ERRORV(glMatrixMode(GL_PROJECTION));
        LOG_GL_ERRORV(glLoadIdentity());
        glm::mat4 m = glm::perspective(glm::radians(45.0f), (float) (bottomright_x-topleft_x) / (float)(topleft_y-bottomright_y), 1.0f, 10000.0f);
        LOG_GL_ERRORV(glLoadMatrixf(glm::value_ptr(m)));

        LOG_GL_ERRORV(glMatrixMode(GL_MODELVIEW));
        LOG_GL_ERRORV(glLoadIdentity());
    }

    virtual void SetCamera(glm::mat4& view_matrix) override {
        LOG_GL_ERRORV(glMultMatrixf(glm::value_ptr(view_matrix)));
    }

    void PushMatrix() override {
        LOG_GL_ERRORV(glPushMatrix());
    }
    void PopMatrix() override {
        LOG_GL_ERRORV(glPopMatrix());
    }
    void Translate(float x, float y, float z) override {
        LOG_GL_ERRORV(glTranslatef(x, y, z));
    }
    void Rotate(float angle, float x, float y, float z) override {
        LOG_GL_ERRORV(glRotatef(angle, x, y, z));
    }
    void Scale(float w, float h, float z) override {
        LOG_GL_ERRORV(glScalef(w, h, z));
    }

    void DrawTexture(GLuint texture, float x, float y, float x2, float y2,
                     float tx, float ty, float tx2, float ty2) override {


        DrawGLUtils::xlVertexTextureAccumulator va(texture);
        va.PreAlloc(6);

        va.AddVertex(x - 0.4, y, tx, ty);
        va.AddVertex(x - 0.4, y2, tx, ty2);
        va.AddVertex(x2 - 0.4, y2, tx2, ty2);
        va.AddVertex(x2 - 0.4, y2, tx2, ty2);
        va.AddVertex(x2 - 0.4, y, tx2, ty);
        va.AddVertex(x - 0.4, y, tx, ty);

        Draw(va, GL_TRIANGLES, 0);
    }

protected:
    DrawGLUtils::xlVertexColorAccumulator data;
    unsigned int curCount;
};

DrawGLUtils::xlGLCacheInfo *Create11Cache() {
    return new OpenGL11Cache();
}

void DrawGLUtils::SetCurrentCache(xlGLCacheInfo *c) {
    currentCache = c;
    currentCache->SetCurrent();
}

void DrawGLUtils::DestroyCache(xlGLCacheInfo *cache) {
    if (currentCache == cache) {
        currentCache = nullptr;
    }
    delete cache;
}

bool DrawGLUtils::IsCoreProfile() {
    return currentCache->IsCoreProfile();
}

void DrawGLUtils::SetLineWidth(float i) {
    if (IsCoreProfile()) {
        //Core Profile only allows 1.0 widthlines
        return;
    }
    LOG_GL_ERRORV(glLineWidth(i));
}

void DrawGLUtils::SetViewport(xlGLCanvas &win, int topleft_x, int topleft_y, int bottomright_x, int bottomright_y) {
    int x, y, x2, y2;
    x = topleft_x;
    y = bottomright_y;
    x2 = bottomright_x;
    y2 = topleft_y;

    xlSetRetinaCanvasViewport(win, x,y,x2,y2);
    LOG_GL_ERRORV(glViewport(x,y,x2-x,y2-y));
    currentCache->Ortho(topleft_x, topleft_y, bottomright_x, bottomright_y);
}

void DrawGLUtils::SetViewport3D(xlGLCanvas &win, int topleft_x, int topleft_y, int bottomright_x, int bottomright_y) {
    int x, y, x2, y2;
    x = topleft_x;
    y = bottomright_y;
    x2 = bottomright_x;
    y2 = topleft_y;

    xlSetRetinaCanvasViewport(win, x,y,x2,y2);
    LOG_GL_ERRORV(glViewport(x,y,x2-x,y2-y));
	LOG_GL_ERRORV(glScissor(0, 0, x2 - x, y2 - y));
    currentCache->Perspective(topleft_x, topleft_y, bottomright_x, bottomright_y);
	LOG_GL_ERRORV(glClearColor(0,0,0,0));   // background color
	LOG_GL_ERRORV(glClear(GL_COLOR_BUFFER_BIT | GL_DEPTH_BUFFER_BIT | GL_STENCIL_BUFFER_BIT));
}

void DrawGLUtils::SetCamera(glm::mat4& view_matrix) {
	currentCache->SetCamera(view_matrix);
}
void DrawGLUtils::PushMatrix() {
    currentCache->PushMatrix();
}

void DrawGLUtils::PopMatrix() {
    currentCache->PopMatrix();
}

void DrawGLUtils::Translate(float x, float y, float z) {
    currentCache->Translate(x, y, z);
}

void DrawGLUtils::Rotate(float angle, float x, float y, float z) {
    currentCache->Rotate(angle, x, y, z);
}

void DrawGLUtils::Scale(float w, float h, float z) {
    currentCache->Scale(w, h, z);
}

void DrawGLUtils::Draw(xlAccumulator &va) {
    currentCache->Draw(va);
}

void DrawGLUtils::Draw(xl3Accumulator &va) {
    currentCache->Draw(va);
}

void DrawGLUtils::Draw(xlVertexAccumulator &va, const xlColor & color, int type, int enableCapability) {
    currentCache->Draw(va, color, type, enableCapability);
}

void DrawGLUtils::Draw(xlVertexColorAccumulator &va, int type, int enableCapability) {
    currentCache->Draw(va, type, enableCapability);
}

void DrawGLUtils::Draw(xlVertexTextureAccumulator &va, int type, int enableCapability) {
    currentCache->Draw(va, type, enableCapability);
}

void DrawGLUtils::Draw(xlVertex3Accumulator &va, const xlColor & color, int type, int enableCapability) {
	currentCache->Draw(va, color, type, enableCapability);
}

void DrawGLUtils::PreAlloc(int verts) {
    currentCache->ensureSize(verts);
}

int DrawGLUtils::VertexCount() {
    return currentCache->vertexCount();
}

void DrawGLUtils::AddVertex(double x, double y, const xlColor &c, int transparency) {
    xlColor color(c);
    if (transparency) {
        double t = 100.0 - transparency;
        t *= 2.55;
        transparency = t;
        color.alpha = transparency > 255 ? 255 : (transparency < 0 ? 0 : transparency);
    }
    currentCache->addVertex(x, y, color);
}

void DrawGLUtils::AddRectAsTriangles(double x1, double y1,
                                     double x2, double y2,
                                     const xlColor &c, int transparency) {
    xlColor color(c);
    if (transparency) {
        double t = 100.0 - transparency;
        t *= 2.55;
        transparency = t;
        color.alpha = transparency > 255 ? 255 : (transparency < 0 ? 0 : transparency);
    }
    PreAlloc(6);
    currentCache->addVertex(x1, y1, color);
    currentCache->addVertex(x1, y2, color);
    currentCache->addVertex(x2, y2, color);

    currentCache->addVertex(x2, y2, color);
    currentCache->addVertex(x2, y1, color);
    currentCache->addVertex(x1, y1, color);
}

void DrawGLUtils::AddRect(double x1, double y1,
                          double x2, double y2,
                          const xlColor &c, int transparency) {
    xlColor color(c);
    if (transparency) {
        double t = 100.0 - transparency;
        t *= 2.55;
        transparency = t;
        color.alpha = transparency > 255 ? 255 : (transparency < 0 ? 0 : transparency);
    }
    currentCache->ensureSize(4);
    currentCache->addVertex(x1, y1, color);
    currentCache->addVertex(x1, y2, color);
    currentCache->addVertex(x2, y2, color);
    currentCache->addVertex(x2, y1, color);
}

void DrawGLUtils::End(int type, int enableCapability) {
    currentCache->flush(type, enableCapability);
}

void DrawGLUtils::DrawCircle(const xlColor &color, double cx, double cy, double r, int ctransparency, int etransparency)
{
    xlColor c(color);

    if (ctransparency) {
        double t = 100.0 - ctransparency;
        t *= 2.56;
        ctransparency = t;
        c.alpha = ctransparency;
    }

    int num_segments = r / 2;
    if (num_segments < 16) {
        num_segments = 16;
    }
    currentCache->ensureSize(num_segments * 2 + 4);
    float theta = 2 * 3.1415926 / float(num_segments);
    float tangetial_factor = tanf(theta);//calculate the tangential factor

    float radial_factor = cosf(theta);//calculate the radial factor

    float x = r;//we start at angle = 0

    float y = 0;

    currentCache->addVertex(cx, cy, c);

    if (etransparency) {
        double t = 100.0 - etransparency;
        t *= 2.56;
        etransparency = t;
        c.alpha = etransparency;
    } else {
        c.alpha = 255;
    }

    for(int ii = 0; ii < num_segments; ii++)
    {
        currentCache->addVertex(x + cx, y + cy, c);

        //calculate the tangential vector
        //remember, the radial vector is (x, y)
        //to get the tangential vector we flip those coordinates and negate one of them

        float tx = -y;
        float ty = x;

        //add the tangential vector

        x += tx * tangetial_factor;
        y += ty * tangetial_factor;

        //correct using the radial factor

        x *= radial_factor;
        y *= radial_factor;
    }
    currentCache->addVertex(x + cx, y + cy, c);
    currentCache->flush(GL_TRIANGLE_FAN);
}

void DrawGLUtils::DrawCircleUnfilled(const xlColor &color, double cx, double cy, double r, float width )
{
    static const double inc = PI / 12;
    static const double max = 2 * PI;
    SetLineWidth(width);
    for(double d = 0; d < max; d += inc) {
        currentCache->addVertex(cos(d) * r + cx, sin(d) * r + cy, color);
    }
    currentCache->flush(GL_LINE_LOOP);
}

void DrawGLUtils::DrawLine(const xlColor &color, wxByte alpha,int x1, int y1, int x2, int y2, float width)
{
    SetLineWidth(width);
    currentCache->ensureSize(4);
    currentCache->addVertex(x1, y1, color);
    currentCache->addVertex(x2, y2, color);
    currentCache->flush(GL_LINES);
}

void DrawGLUtils::DrawRectangle(const xlColor &color, bool dashed, int x1, int y1, int x2, int y2)
{
    if (!dashed)
    {
        currentCache->ensureSize(16);
        currentCache->addVertex(x1, y1, color);
        currentCache->addVertex(x2, y1, color);

        currentCache->addVertex(x2, y1, color);
        currentCache->addVertex(x2, y2 - 0.4f, color);

        currentCache->addVertex(x2, y2 - 0.4f, color);
        currentCache->addVertex(x1, y2 - 0.4f, color);

        currentCache->addVertex(x1, y1, color);
        currentCache->addVertex(x1, y2, color);
        currentCache->flush(GL_LINES);
    }
    else
    {
        // Line 1
        int xs = x1<x2?x1:x2;
        int xf = x1>x2?x1:x2;
        for(int x=xs;x<=xf; x += 8)
        {
            currentCache->addVertex(x, y1, color);
            currentCache->addVertex(x + 4 < xf ? x + 4 : xf, y1, color);
            currentCache->addVertex(x, y2, color);
            currentCache->addVertex(x + 4 < xf ? x + 4 : xf, y2, color);
        }
        // Line 2
        int ys = y1<y2?y1:y2;
        int yf = y1>y2?y1:y2;
        for(int y=ys;y<=yf;y+=8)
        {
            currentCache->addVertex(x1, y, color);
            currentCache->addVertex(x1, y + 4 < yf ? y + 4 : yf, color);
            currentCache->addVertex(x2, y, color);
            currentCache->addVertex(x2, y + 4 < yf ? y + 4 : yf, color);
        }
        currentCache->flush(GL_LINES);
    }
}

void DrawGLUtils::DrawFillRectangle(const xlColor &color, wxByte alpha, int x, int y,int width, int height)
{
    xlColor c(color);
    c.alpha = alpha;
    AddRectAsTriangles(x, y, x + width, y + height, c);
    currentCache->flush(GL_TRIANGLES);
}


void DrawGLUtils::xlAccumulator::Finish(int type, int enableCapability, float extra) {
    if (!types.empty()
        && types.back().textureId == -1
        && types.back().type == type
        && types.back().enableCapability == enableCapability && types.back().extra == extra) {
        //same params, just extent the previous
        types.back().count += count - start;
        start = count;
        return;
    }
    if (count != start) {
        types.push_back(BufferRangeType(start, count - start, type, enableCapability, extra));
        start = count;
    }
}

void DrawGLUtils::xlAccumulator::Load(const DrawGLUtils::xlVertexColorAccumulator& va) {
    PreAlloc(va.count);
    if (va.coordsPerVertex == coordsPerVertex) {
        memcpy(&vertices[count*coordsPerVertex], va.vertices, sizeof(float)*va.count*coordsPerVertex);
    } else {
        for (int x = 0; x < va.count; x++) {
            int cur = (count + x) * coordsPerVertex;
            int curva = x * va.coordsPerVertex;
            vertices[cur++] = va.vertices[curva++];
            vertices[cur++] = va.vertices[curva++];
            if (coordsPerVertex == 3) {
                vertices[cur] = 0.0f;
            }
        }
    }
    memcpy(&colors[count*4], va.colors, va.count*4);
    count += va.count;
}


void DrawGLUtils::xlAccumulator::Load(const DrawGLUtils::xlVertexAccumulator& va, const xlColor &c) {
    PreAlloc(va.count);
    if (va.coordsPerVertex == coordsPerVertex) {
        memcpy(&vertices[count*coordsPerVertex], va.vertices, sizeof(float)*va.count*coordsPerVertex);
    } else  {
        for (int x = 0; x < va.count; x++) {
            int cur = (count + x) * coordsPerVertex;
            int curva = x * va.coordsPerVertex;
            vertices[cur++] = va.vertices[curva++];
            vertices[cur++] = va.vertices[curva++];
            if (coordsPerVertex == 3) {
                vertices[cur] = 0.0f;
            }
        }
    }
    int i = count * 4;
    for (int x = 0; x < va.count; x++) {
        colors[i++] = c.Red();
        colors[i++] = c.Green();
        colors[i++] = c.Blue();
        colors[i++] = c.Alpha();
    }
    count += va.count;
}


void DrawGLUtils::xlAccumulator::Load(const xlVertexTextureAccumulator &va, int type, int enableCapability) {
    PreAllocTexture(va.count);
    if (va.coordsPerVertex == coordsPerVertex) {
        memcpy(&vertices[count*coordsPerVertex], va.vertices, sizeof(float)*va.count*coordsPerVertex);
    } else {
        for (int x = 0; x < va.count; x++) {
            int cur = (count + x) * coordsPerVertex;
            int curva = x * va.coordsPerVertex;
            vertices[cur++] = va.vertices[curva++];
            vertices[cur++] = va.vertices[curva++];
            if (coordsPerVertex == 3) {
                vertices[cur] = 0.0f;
            }
        }
    }
    memcpy(&tvertices[count*coordsPerVertex], va.tvertices, sizeof(float)*va.count*2);
    count += va.count;
    if (va.forceColor) {
        FinishTextures(type, va.id, va.color, enableCapability);
    } else {
        FinishTextures(type, va.id, va.alpha, enableCapability);
    }
}

void DrawGLUtils::xlAccumulator::DoRealloc(int newMax) {
    DrawGLUtils::xlVertexColorAccumulator::DoRealloc(newMax);
    if (tvertices != nullptr) {
        tvertices = (float*)realloc(tvertices, sizeof(float)*newMax*2);
    }
}

void DrawGLUtils::xlAccumulator::PreAllocTexture(int i) {
    PreAlloc(i);
    if (tvertices == nullptr) {
        tvertices = (float*)malloc(sizeof(float)*max * 2);
    }
}

void DrawGLUtils::xlAccumulator::AddTextureVertex(float x, float y, float z, float tx, float ty) {
    PreAllocTexture(1);

    int i = count * coordsPerVertex;
    vertices[i] = x;
    i++;
    vertices[i] = y;
    if (coordsPerVertex == 3) {
        i++;
        vertices[i] = z;
    }
    i = count * 2;
    tvertices[i] = tx;
    i++;
    tvertices[i] = ty;
    count++;
}
void DrawGLUtils::xlAccumulator::FinishTextures(int type, GLuint textureId, const xlColor &color, int enableCapability) {
    types.push_back(BufferRangeType(start, count - start, type, enableCapability, textureId, color));
    start = count;
}

void DrawGLUtils::xlAccumulator::FinishTextures(int type, GLuint textureId, uint8_t alpha, int enableCapability) {
    types.push_back(BufferRangeType(start, count - start, type, enableCapability, textureId, alpha));
    start = count;
}

void DrawGLUtils::xlVertexColorAccumulator::AddDottedLinesRect(float x1, float y1, float x2, float y2, const xlColor &color) {
    // Line 1
    float xs = x1<x2?x1:x2;
    float xf = x1>x2?x1:x2;
    for(float x = xs; x <= xf; x += 8)
    {
        AddVertex(x, y1, color);
        AddVertex(x + 4 < xf ? x + 4 : xf, y1, color);
        AddVertex(x, y2, color);
        AddVertex(x + 4 < xf ? x + 4 : xf, y2, color);
    }
    // Line 2
    int ys = y1<y2?y1:y2;
    int yf = y1>y2?y1:y2;
    for(int y=ys;y<=yf;y+=8)
    {
        AddVertex(x1, y, color);
        AddVertex(x1, y + 4 < yf ? y + 4 : yf, color);
        AddVertex(x2, y, color);
        AddVertex(x2, y + 4 < yf ? y + 4 : yf, color);
    }
}

void DrawGLUtils::xlVertexColorAccumulator::AddDottedLinesRect(float x1, float y1, float z1, float x2, float y2, float z2, const xlColor &color) {
    // Line 1
    float xs = x1<x2?x1:x2;
    float xf = x1>x2?x1:x2;
    for(float x = xs; x <= xf; x += 8)
    {
        AddVertex(x, y1, z1, color);
        AddVertex(x + 4 < xf ? x + 4 : xf, y1, z1, color);
        AddVertex(x, y2, z2, color);
        AddVertex(x + 4 < xf ? x + 4 : xf, y2, z2, color);
    }
    // Line 2
    int ys = y1<y2?y1:y2;
    int yf = y1>y2?y1:y2;
    for(int y=ys;y<=yf;y+=8)
    {
        AddVertex(x1, y, z1, color);
        AddVertex(x1, y + 4 < yf ? y + 4 : yf, z1, color);
        AddVertex(x2, y, z2, color);
        AddVertex(x2, y + 4 < yf ? y + 4 : yf, z2, color);
    }
}

void DrawGLUtils::xlVertexColorAccumulator::AddHBlendedRectangle(const xlColorVector &colors, float x1, float y1,float x2, float y2, xlColor* colorMask, int offset) {
    xlColor start;
    xlColor end;
    int cnt = colors.size();
    if (cnt == 0) {
        return;
    }
    start = colors[0 + offset];
    start.ApplyMask(colorMask);
    if (cnt == 1) {
        AddHBlendedRectangle(start, start, x1, y1, x2, y2);
        return;
    }
    int xl = x1;
    start = colors[0+offset];
    start.ApplyMask(colorMask);
    for (int x = 1+offset; x < cnt; x++) {
        end =  colors[x];
        end.ApplyMask(colorMask);
        int xr = x1 + (x2 - x1) * x / (cnt  - 1);
        if (x == (cnt - 1)) {
            xr = x2;
        }
        AddHBlendedRectangle(start, end, xl, y1, xr, y2);
        start = end;
        xl = xr;
    }
}

void DrawGLUtils::xlVertexColorAccumulator::AddHBlendedRectangle(const xlColor &left, const xlColor &right, float x1, float y1, float x2, float y2) {
    AddVertex(x1, y1, left);
    AddVertex(x1, y2, left);
    AddVertex(x2, y2, right);
    AddVertex(x2, y2, right);
    AddVertex(x2, y1, right);
    AddVertex(x1, y1, left);
}

void DrawGLUtils::xlVertexColorAccumulator::AddTrianglesCircle(float x, float y, float radius, const xlColor &color) {
    AddTrianglesCircle(x, y, radius, color, color);
}

void DrawGLUtils::xlVertexColorAccumulator::AddTrianglesCircle(float x, float y, float z, float radius, const xlColor &color) {
    AddTrianglesCircle(x, y, z, radius, color, color);
}

void DrawGLUtils::xlVertexColorAccumulator::AddTrianglesCircle(float cx, float cy, float radius, const xlColor &center, const xlColor &edge) {
    int num_segments = radius;
    if (num_segments < 16) {
        num_segments = 16;
    }
    PreAlloc(num_segments * 3);
    float theta = 2 * 3.1415926 / float(num_segments);
    float tangetial_factor = tanf(theta);//calculate the tangential factor
    float radial_factor = cosf(theta);//calculate the radial factor

    float x = radius;//we start at angle = 0
    float y = 0;

    for(int ii = 0; ii < num_segments; ii++) {
        AddVertex(x + cx, y + cy, edge);
        //calculate the tangential vector
        //remember, the radial vector is (x, y)
        //to get the tangential vector we flip those coordinates and negate one of them
        float tx = -y;
        float ty = x;

        //add the tangential vector
        x += tx * tangetial_factor;
        y += ty * tangetial_factor;
        x *= radial_factor;
        y *= radial_factor;
        AddVertex(x + cx, y + cy, edge);
        AddVertex(cx, cy, center);
    }
}

void DrawGLUtils::xlVertexColorAccumulator::AddTrianglesCircle(float cx, float cy, float cz, float radius, const xlColor &center, const xlColor &edge) {
    int num_segments = radius;
    if (num_segments < 16) {
        num_segments = 16;
    }
    PreAlloc(num_segments * 4);
    float theta = 2 * 3.1415926 / float(num_segments);
    float tangetial_factor = tanf(theta);//calculate the tangential factor
    float radial_factor = cosf(theta);//calculate the radial factor

    float x = radius;//we start at angle = 0
    float y = 0;

    for(int ii = 0; ii < num_segments; ii++) {
        AddVertex(x + cx, y + cy, cz, edge);
        //calculate the tangential vector
        //remember, the radial vector is (x, y)
        //to get the tangential vector we flip those coordinates and negate one of them
        float tx = -y;
        float ty = x;

        //add the tangential vector
        x += tx * tangetial_factor;
        y += ty * tangetial_factor;
        x *= radial_factor;
        y *= radial_factor;
        AddVertex(x + cx, y + cy, cz, edge);
        AddVertex(cx, cy, cz, center);
    }
}

void DrawGLUtils::xlVertexColorAccumulator::AddTrianglesRotatedCircle(float cx, float cy, float cz, glm::vec3 rotation, float radius, const xlColor &center, const xlColor &edge)
{
    int num_segments = radius;
    if (num_segments < 16) {
        num_segments = 16;
    }
    PreAlloc(num_segments * 4);
    float theta = 2 * 3.1415926 / float(num_segments);
    float tangetial_factor = tanf(theta);//calculate the tangential factor
    float radial_factor = cosf(theta);//calculate the radial factor

    float x = radius;//we start at angle = 0
    float y = 0;

    glm::mat4 rotationY = glm::rotate(glm::mat4(1.0f), glm::radians(-rotation.y), glm::vec3(0.0f, 1.0f, 0.0f));
    glm::mat4 rotationX = glm::rotate(glm::mat4(1.0f), glm::radians(-rotation.x), glm::vec3(1.0f, 0.0f, 0.0f));
    glm::mat4 translateToOrigin = glm::translate(glm::mat4(1.0f), glm::vec3(-cx, -cy, -cz));
    glm::mat4 translateBack = glm::translate(glm::mat4(1.0f), glm::vec3(cx, cy, cz));

    for (int ii = 0; ii < num_segments; ii++) {
        glm::vec4 position = glm::vec4(x + cx, y + cy, cz, 1.0f);
        position = translateBack * rotationY * rotationX * translateToOrigin * position;
        AddVertex(position.x, position.y, position.z, edge);
        //calculate the tangential vector
        //remember, the radial vector is (x, y)
        //to get the tangential vector we flip those coordinates and negate one of them
        float tx = -y;
        float ty = x;

        //add the tangential vector
        x += tx * tangetial_factor;
        y += ty * tangetial_factor;
        x *= radial_factor;
        y *= radial_factor;
        position = glm::vec4(x + cx, y + cy, cz, 1.0f);
        position = translateBack * rotationY * rotationX * translateToOrigin * position;
        AddVertex(position.x, position.y, position.z, edge);
        AddVertex(cx, cy, cz, center);
    }
}


void DrawGLUtils::DrawDisplayList(float xOffset, float yOffset,
                                  float width, float height,
                                  const DrawGLUtils::xlDisplayList & dl,
                                  xlVertexColorAccumulator &bg) {
    std::lock_guard<std::recursive_mutex> lock(dl.lock);
    if (dl.empty()) {
        return;
    }
    bg.PreAlloc(dl.size());
    for (int idx = 0; idx < dl.size(); idx++) {
        const DisplayListItem &item = dl[idx];
        bg.AddVertex(xOffset + item.x * width, yOffset + item.y * height, item.color);
    }
}

static void addMipMap(const wxImage &l_Image, int &level) {
    if (l_Image.IsOk() == true)
    {
        LOG_GL_ERRORV(glTexImage2D(GL_TEXTURE_2D, level, GL_RGB, (GLsizei)l_Image.GetWidth(), (GLsizei)l_Image.GetHeight(),
                                   0, GL_RGB, GL_UNSIGNED_BYTE, (GLvoid*)l_Image.GetData()));
        int err = glGetError();
        if (err == GL_NO_ERROR) {
            level++;
        }
        else
        {
            static log4cpp::Category &logger_opengl = log4cpp::Category::getInstance(std::string("log_opengl"));
            logger_opengl.error("Error glTexImage2D: %d", err);
        }
    }
}

void DrawGLUtils::CreateOrUpdateTexture(const wxBitmap &bmp48,
                                        const wxBitmap &bmp32,
                                        const wxBitmap &bmp16,
                                        GLuint *texture)
{
    int level = 0;
    LOG_GL_ERRORV(glGenTextures(1,texture));
    LOG_GL_ERRORV(glBindTexture(GL_TEXTURE_2D, *texture));
    LOG_GL_ERRORV(glTexParameteri(GL_TEXTURE_2D, GL_TEXTURE_MAG_FILTER, GL_LINEAR));
    LOG_GL_ERRORV(glTexParameteri(GL_TEXTURE_2D, GL_TEXTURE_MIN_FILTER, GL_LINEAR_MIPMAP_NEAREST));
    addMipMap(bmp48.ConvertToImage().Rescale(64, 64, wxIMAGE_QUALITY_HIGH), level);
    addMipMap(bmp32.ConvertToImage(), level);
    addMipMap(bmp16.ConvertToImage(), level);
    addMipMap(bmp16.ConvertToImage().Rescale(8, 8, wxIMAGE_QUALITY_HIGH), level);
    addMipMap(bmp16.ConvertToImage().Rescale(4, 4, wxIMAGE_QUALITY_HIGH), level);
    addMipMap(bmp16.ConvertToImage().Rescale(2, 2, wxIMAGE_QUALITY_HIGH), level);
    addMipMap(bmp16.ConvertToImage().Rescale(1, 1, wxIMAGE_QUALITY_HIGH), level);
}

void DrawGLUtils::DrawTexture(GLuint texture,
                         float x, float y, float x2, float y2,
                         float tx, float ty, float tx2, float ty2)
{
    currentCache->DrawTexture(texture, x, y, x2, y2, tx, ty, tx2, ty2);
}

void DrawGLUtils::UpdateTexturePixel(GLuint texture, double x, double y, xlColor& color, bool hasAlpha)
{
    int bytesPerPixel = hasAlpha ?  4 : 3;
    GLubyte *imageData=new GLubyte[bytesPerPixel];
    imageData[0] = color.red;
    imageData[1] = color.green;
    imageData[2] = color.blue;
    if( hasAlpha ) {
        imageData[3] = color.alpha;
    }
    if (!DrawGLUtils::IsCoreProfile()) {
        LOG_GL_ERRORV(glEnable(GL_TEXTURE_2D));
    }
    LOG_GL_ERRORV(glBindTexture(GL_TEXTURE_2D,texture));
    LOG_GL_ERRORV(glTexSubImage2D(GL_TEXTURE_2D, 0, x, y, 1, 1, hasAlpha ?  GL_RGBA : GL_RGB, GL_UNSIGNED_BYTE, imageData));
    delete [] imageData;
    if (!DrawGLUtils::IsCoreProfile()) {
        LOG_GL_ERRORV(glDisable(GL_TEXTURE_2D));
    }
}

static int TEXTURE_IDX = 1;
int DrawGLUtils::NextTextureIdx() {
    TEXTURE_IDX++;
    return TEXTURE_IDX;
}

class FontInfoStruct {
public:
    FontInfoStruct(const char * const *d,
                   float mh, float mw, float md,
                   std::vector<float> w)
        : data(d), maxH(mh), maxW(mw), maxD(md), widths(w) {

    }

    const char * const *data;
    float maxH;
    float maxW;
    float maxD;
    std::vector<float> widths;
};
#include "fonts/fonts.h"

#ifndef LINUX
#define USEAA true
#else
#define USEAA false
#endif

#define NUMLINES 6
#define NUMCHARS 16

#define CASEFONT(x) case x: Load(font##x); return true;

class FontTexture {
public:
    FontTexture() { fontIdx = DrawGLUtils::NextTextureIdx();};
    ~FontTexture() {};

    bool Valid() { return currentCache->HasTextureId(fontIdx);}

    bool Create(int size) {
        switch (size) {
            CASEFONT(10);
            CASEFONT(12);
            CASEFONT(14);
            CASEFONT(16);
            CASEFONT(18);
            CASEFONT(20);
            CASEFONT(24);
            CASEFONT(28);
            CASEFONT(40);
            CASEFONT(44);
            CASEFONT(56);
            CASEFONT(88);
            default:
                return false;
            /*default:
                printf("No FONT!!!! %d\n", size);
                ForceCreate(size);
                break;
             */
        }
    }
    void Load(const FontInfoStruct &fi) {
        maxW = fi.maxW;
        maxH = fi.maxH;
        maxD = fi.maxD;
        widths = fi.widths;
        wxImage cimg(fi.data);
        cimg.InitAlpha();
        InitializeImage(cimg);
    }

    void InitializeImage(wxImage &cimg) {
        for (int x = 0; x < cimg.GetWidth(); x++) {
            for (int y = 0; y < cimg.GetHeight(); y++) {
                int alpha = cimg.GetRed(x, y);
                if (alpha) {
                    cimg.SetRGB(x, y, 0, 0, 0);
                    cimg.SetAlpha(x, y, alpha);
                } else {
                    cimg.SetRGB(x, y, 0, 0, 0);
                    cimg.SetAlpha(x, y, 0);
                }
            }
        }

        bool scaledW, scaledH, mAlpha;
        int width, height;
        GLuint id = loadImage(&cimg, width, height, textureWidth, textureHeight, scaledW, scaledH, mAlpha);
        currentCache->SetTextureId(fontIdx, id);
    }
    void ForceCreate(int size) {
        wxString faceName = "Gil Sans";

        bool useAA = USEAA;
        if (size <= 12)  {
            useAA = false;
        }

        wxGraphicsContext *ctx = wxGraphicsContext::Create();
        ctx->SetInterpolationQuality(wxInterpolationQuality::wxINTERPOLATION_BEST);
        ctx->SetCompositionMode(wxCompositionMode::wxCOMPOSITION_OVER);
        if (useAA) {
            ctx->SetAntialiasMode(wxANTIALIAS_DEFAULT);
            ctx->SetFont(ctx->CreateFont(size, faceName, wxFONTFLAG_ANTIALIASED, *wxWHITE));
        } else {
            ctx->SetAntialiasMode(wxANTIALIAS_NONE);
            ctx->SetFont(ctx->CreateFont(size, faceName, wxFONTFLAG_NOT_ANTIALIASED, *wxWHITE));
        }
        maxW = 0;
        maxH = 0;
        maxD = 0;
        for (char c = ' '; c <= '~'; c++) {
            wxString s = c;
            double width, height, desc, el;
            ctx->GetTextExtent(s, &width, &height, &desc, &el);
            maxW = std::max(maxW, (float)width);
            maxH = std::max(maxH, (float)height);
            maxD = std::max(maxD, (float)desc);
        }
        delete ctx;

        maxW += 1.0; // allow room to possibly have to handle some kerning


        int imgh = (maxH + 5) * 6;
        int imgw = (maxW + 5) * 16;
        float power_of_two_that_gives_correct_width=std::log((float)imgw)/std::log(2.0);
        float power_of_two_that_gives_correct_height=std::log((float)imgh)/std::log(2.0);
        imgw=(int)std::pow( 2.0, (int)(std::ceil(power_of_two_that_gives_correct_width)) );
        imgh=(int)std::pow( 2.0, (int)(std::ceil(power_of_two_that_gives_correct_height)) );


        wxImage cimg(imgw, imgh);
        cimg.InitAlpha();

        /*
        ctx = wxGraphicsContext::Create(cimg);
        ctx->SetAntialiasMode(wxANTIALIAS_NONE);
        ctx->SetPen( wxPen(wxColor(92, 92, 92), 0) );
        for (int l = 0; l < NUMLINES; l++) {
            for (int x = 0; x < (maxH + 5); x += 2) {
                wxPoint2DDouble beginPoints(0, x + l * (maxH+5));
                wxPoint2DDouble endPoints((maxW + 5)*NUMCHARS, x + l * (maxH+5));
                ctx->StrokeLines(1, &beginPoints, &endPoints);
            }
        }
        for (int l = 0; l < NUMCHARS; l++) {
            wxPoint2DDouble beginPoints(l * (maxW+5), 0);
            wxPoint2DDouble endPoints(l * (maxW + 5), (NUMLINES + 1) * (maxH+5));
            ctx->StrokeLines(1, &beginPoints, &endPoints);
        }
        delete ctx;
         */


        ctx = wxGraphicsContext::Create(cimg);
        ctx->SetPen( *wxWHITE_PEN );
        ctx->SetInterpolationQuality(wxInterpolationQuality::wxINTERPOLATION_BEST);
        ctx->SetCompositionMode(wxCompositionMode::wxCOMPOSITION_OVER);

        if (useAA) {
            ctx->SetAntialiasMode(wxANTIALIAS_DEFAULT);
            ctx->SetFont(ctx->CreateFont(size, faceName, wxFONTFLAG_ANTIALIASED, *wxWHITE));
        } else {
            ctx->SetAntialiasMode(wxANTIALIAS_NONE);
            ctx->SetFont(ctx->CreateFont(size, faceName, wxFONTFLAG_NOT_ANTIALIASED, *wxWHITE));
        }

        int count = 0;
        int line = 0;
        widths.clear();
        widths.resize('~' - ' ' + 1);
        for (char c = ' '; c <= '~'; c++) {
            wxString s = c;
            ctx->DrawText(s, 2 + (count * (maxW + 5)), 2 + line * (maxH + 5));

            double width, height, desc, el;
            ctx->GetTextExtent(s, &width, &height, &desc, &el);
            widths[c - ' '] = width;
            count++;
            if (count == 16) {
                count = 0;
                line++;
            }
        }
        delete ctx;


        for (int l = 0; l < NUMLINES; l++) {
            for (int c = 0; c < NUMCHARS; c++) {
                bool kerned = false;
                char ch = (l * NUMCHARS + c);
                for (int y = 0; y < (maxH + 3) && !kerned; y++) {
                    int notblack = cimg.GetRed(2 + c * (maxW + 5), y + 1 + l * (maxH + 5));
                    if (notblack) {
                        //the antialiasing has caused part of the pixel to bleed to the left
                        //we need to move the entire thing to the right
                        kerned = true;
                        //printf("Kerned: %c\n", (ch + ' '));
                    }
                }
                if (kerned) {
                    for (int x = (maxW-1); x > 1; x--) {
                        int xpos = c * (maxW + 5) + x;
                        for (int y = 1; y <= (maxH + 4); y++) {
                            int ypos = y  + l * (maxH + 5);
                            int clr = cimg.GetRed(xpos - 1, ypos);
                            cimg.SetRGB(xpos, ypos, clr, clr, clr);
                        }
                    }
                    for (int y = 1; y <= (maxH + 4); y++) {
                        int ypos = y  + l * (maxH + 5);
                        cimg.SetRGB(c * (maxW + 5) + 1, ypos, 0, 0, 0);
                    }
                    widths[ch] += 1.0;
                }
                /*
                if ((ch + ' ') == 'j') {
                    printf("%f  %f\n", c * (maxW + 5) + 1, widths[ch]);
                }
                 */
            }
        }


         //used to output data that can be used to static generation above
        /*
        wxString fn = wxString::Format("/tmp/font_%d.png", size);
        cimg.SaveFile(fn, wxBITMAP_TYPE_PNG);
        printf("#include \"font_%d.xpm\"\n", size);
        if (size == 10) {
            widths['b' - ' '] += 0.5;
            widths['o' - ' '] += 0.5;
            widths['p' - ' '] += 0.5;
            widths['w' - ' '] += 0.5;
            widths['x' - ' '] += 0.75;
            widths['y' - ' '] += 0.75;
            widths['m' - ' '] -= 0.75;
            widths['A' - ' '] += 0.75;
            widths['C' - ' '] -= 0.5;
            widths['W' - ' '] += 0.5;
            widths['P' - ' '] += 0.5;
            widths['|' - ' '] -= 0.5;
        }
        if (size == 12) {
            widths['p' - ' '] += 0.5;
            widths['w' - ' '] += 0.75;
            widths['m' - ' '] -= 0.5;
            widths['e' - ' '] -= 0.5;
            widths['t' - ' '] += 0.5;
        }
        printf("static FontInfoStruct font%d(font_%d_xpm, %ff, %ff, %ff, {\n", size, size, maxH, maxW, maxD);
        printf("%ff", widths[0]);
        for (int x = 1; x < widths.size(); x++) {
            printf(", %ff", widths[x]);
        }
        printf("});\n");
        */


        InitializeImage(cimg);
    }

    void Populate(float x, float yBase, const std::string &text, float factor, DrawGLUtils::xlVertexTextureAccumulator &va) {
        va.PreAlloc(6 * text.size());
        va.id = currentCache->GetTextureId(fontIdx);
        //DrawGLUtils::DrawLine(xlBLUE, 255, x, yBase, x+3, yBase, 1);
        //DrawGLUtils::DrawLine(xlBLUE, 255, x, yBase - (float(maxH) + 2) / factor, x+3, yBase - (float(maxH) + 2) / factor, 1);
        for (int idx = 0; idx < text.size(); idx++) {
            char ch = text[idx];
            if (ch < ' ' && ch > '~') {
                ch = '?';
            }
            if (ch == ' ') {
                x += widths[0] / factor;
                continue;
            }
            int linei = ch;
            linei -= ' ';
            linei /= 16.0;
            float line = linei;

            float pos = ch - ' ';
            pos -= linei * 16.0;

            float tx = 1 + (pos * (maxW + 5));
            float tx2 = tx + widths[ch - ' '];

            float x2 = x + float(widths[ch - ' ']) / factor;

            float ty2 = textureHeight - 3 - (line * (maxH + 5));
            float ty = ty2 - maxH;

            float y = yBase;
            float y2 = yBase - float(maxH) / factor;
            /*
            if (ch == 'p') {
                printf("%c   %f %f    %f %f     %f %f\n", ch, x, x2, tx, tx2,  (x2-x), (tx2-tx));
            }
             */

            tx /= textureWidth;
            tx2 /= textureWidth;

            ty2 /= textureHeight;
            ty /= textureHeight;

            //samples need to be from the MIDDLE of the pixel
            ty -= 0.5 / textureHeight;
            ty2 += 0.75 / textureHeight;

            tx += 0.5 / textureWidth;
            tx2 += 1.0 / textureWidth;

            y += 0.25/factor;
            y2 -= 0.75/factor;
            x -= 0.25/factor;
            x2 += 0.25/factor;

            /*
            if (ch == '1') {
                DrawGLUtils::DrawFillRectangle(xlWHITE, 255,x,y, image.textureWidth / factor, image.textureHeight / factor);

                ty = 0.0;
                ty2 = 1.0 - ty;
                tx = 0.0;
                tx2 = 1.0 - tx;
                y = yBase + (float)(image.textureHeight)/factor;
                x2 = x + (float)(image.textureWidth)/ factor;
                y2 = yBase;
            }
            */
            //printf("%c   %f %f    %f %f\n", ch, tx, tx2, ty, ty2);

            va.AddVertex(x, y, tx, ty);
            va.AddVertex(x, y2, tx, ty2);
            va.AddVertex(x2, y2, tx2, ty2);
            va.AddVertex(x2, y2, tx2, ty2);
            va.AddVertex(x2, y, tx2, ty);
            va.AddVertex(x, y, tx, ty);

            x += widths[ch - ' '] / factor;
        }

    }

    void Draw(float x, float yBase, const std::string &text, float factor) {
        LOG_GL_ERRORV(glBlendFunc(GL_SRC_ALPHA, GL_ONE_MINUS_SRC_ALPHA));
        DrawGLUtils::xlVertexTextureAccumulator va(currentCache->GetTextureId(fontIdx));
        Populate(x, yBase, text, factor, va);
        DrawGLUtils::Draw(va, GL_TRIANGLES, GL_BLEND);
    }

    float TextWidth(const std::string &text, float factor) {
        float w = 0;
        for (int idx = 0; idx < text.size(); idx++) {
            char ch = text[idx];
            if (ch < ' ' && ch > '~') {
                ch = '?';
            }
            w += widths[ch - ' '];
        }
        return w / factor;
    }

    float maxD, maxW, maxH;
    std::vector<float> widths;
    int fontIdx;

    int textureWidth, textureHeight;
};

static std::map<unsigned int, FontTexture> FONTS;

static int FindFont(double size, double factor) {
    int tsize = size * factor;
    while (!FONTS[tsize].Valid() && tsize > 0) {
        if (FONTS[tsize].Create(tsize)) {
            return tsize;
        }
        tsize--;
    }
    tsize = size * factor;
    while (!FONTS[tsize].Valid() && tsize <= 88) {
        if (FONTS[tsize].Create(tsize)) {
            return tsize;
        }
        tsize++;
    }

    if (!FONTS[tsize].Valid())
    {
        static log4cpp::Category &logger_base = log4cpp::Category::getInstance(std::string("log_base"));
        logger_base.warn("DrawGLUtilities had trouble creating font size %d scale %f ... this could end badly.", size, factor);
    }

    return tsize;
}

void DrawGLUtils::DrawText(double x, double y, double size, const wxString &text, double factor) {
    int tsize = FindFont(size, factor);
    if (!FONTS[tsize].Valid()) {
        FONTS[tsize].Create(tsize);
    }
    FONTS[tsize].Draw(x, y, text.ToStdString(), factor);
}
int DrawGLUtils::GetTextWidth(double size, const wxString &text, double factor) {
    int tsize = FindFont(size, factor);
    if (!FONTS[tsize].Valid()) {
        FONTS[tsize].Create(tsize);
    }
    return FONTS[tsize].TextWidth(text.ToStdString(), factor);
}

void DrawGLUtils::Draw(DrawGLUtils::xlVertexTextAccumulator &va, int size, float factor) {
    int tsize = FindFont(size, factor);
    if (!FONTS[tsize].Valid()) {
        FONTS[tsize].Create(tsize);
    }
    DrawGLUtils::xlVertexTextureAccumulator vat(currentCache->GetTextureId(FONTS[tsize].fontIdx));
    if (va.color != xlBLACK) {
        vat.forceColor = true;
        vat.color = va.color;
    }
    for (int x = 0; x < va.count; x++) {
        FONTS[tsize].Populate(va.vertices[x*2], va.vertices[x*2 + 1], va.text[x], factor, vat);
    }
    LOG_GL_ERRORV(glBlendFunc(GL_SRC_ALPHA, GL_ONE_MINUS_SRC_ALPHA));
    Draw(vat, GL_TRIANGLES, GL_BLEND);
}

void DrawGLUtils::DrawSphere(double x, double y, double z, double radius, const xlColor &color, xl3Accumulator &va)
{
    // FIXME:  draw a square until I get a good sphere routine
    DrawCube(x, y, z, radius*2, color, va);
}

void DrawGLUtils::DrawCube(double x, double y, double z, double width, const xlColor &color, xl3Accumulator &va)
{
    double halfwidth = width / 2.0;

    // front
    va.AddVertex(x - halfwidth, y + halfwidth, z + halfwidth, color);
    va.AddVertex(x + halfwidth, y + halfwidth, z + halfwidth, color);
    va.AddVertex(x + halfwidth, y - halfwidth, z + halfwidth, color);

    va.AddVertex(x - halfwidth, y + halfwidth, z + halfwidth, color);
    va.AddVertex(x - halfwidth, y - halfwidth, z + halfwidth, color);
    va.AddVertex(x + halfwidth, y - halfwidth, z + halfwidth, color);

    // back
    va.AddVertex(x - halfwidth, y + halfwidth, z - halfwidth, color);
    va.AddVertex(x + halfwidth, y + halfwidth, z - halfwidth, color);
    va.AddVertex(x + halfwidth, y - halfwidth, z - halfwidth, color);

    va.AddVertex(x - halfwidth, y + halfwidth, z - halfwidth, color);
    va.AddVertex(x - halfwidth, y - halfwidth, z - halfwidth, color);
    va.AddVertex(x + halfwidth, y - halfwidth, z - halfwidth, color);

    // left side
    va.AddVertex(x - halfwidth, y + halfwidth, z + halfwidth, color);
    va.AddVertex(x - halfwidth, y - halfwidth, z + halfwidth, color);
    va.AddVertex(x - halfwidth, y - halfwidth, z - halfwidth, color);

    va.AddVertex(x - halfwidth, y + halfwidth, z + halfwidth, color);
    va.AddVertex(x - halfwidth, y + halfwidth, z - halfwidth, color);
    va.AddVertex(x - halfwidth, y - halfwidth, z - halfwidth, color);

    // right side
    va.AddVertex(x + halfwidth, y + halfwidth, z + halfwidth, color);
    va.AddVertex(x + halfwidth, y - halfwidth, z + halfwidth, color);
    va.AddVertex(x + halfwidth, y - halfwidth, z - halfwidth, color);

    va.AddVertex(x + halfwidth, y + halfwidth, z + halfwidth, color);
    va.AddVertex(x + halfwidth, y + halfwidth, z - halfwidth, color);
    va.AddVertex(x + halfwidth, y - halfwidth, z - halfwidth, color);

    // top side
    va.AddVertex(x - halfwidth, y + halfwidth, z + halfwidth, color);
    va.AddVertex(x + halfwidth, y + halfwidth, z + halfwidth, color);
    va.AddVertex(x - halfwidth, y + halfwidth, z - halfwidth, color);

    va.AddVertex(x - halfwidth, y + halfwidth, z + halfwidth, color);
    va.AddVertex(x + halfwidth, y + halfwidth, z + halfwidth, color);
    va.AddVertex(x + halfwidth, y + halfwidth, z - halfwidth, color);

    // bottom side
    va.AddVertex(x - halfwidth, y - halfwidth, z + halfwidth, color);
    va.AddVertex(x + halfwidth, y - halfwidth, z + halfwidth, color);
    va.AddVertex(x - halfwidth, y - halfwidth, z - halfwidth, color);

    va.AddVertex(x - halfwidth, y - halfwidth, z + halfwidth, color);
    va.AddVertex(x + halfwidth, y - halfwidth, z + halfwidth, color);
    va.AddVertex(x + halfwidth, y - halfwidth, z - halfwidth, color);

    va.Finish(GL_TRIANGLES);
}

void DrawGLUtils::DrawBoundingBox(glm::vec3& min_pt, glm::vec3& max_pt, glm::mat4& bound_matrix, DrawGLUtils::xl3Accumulator &va)
{
    glm::vec4 c1(min_pt.x, max_pt.y, min_pt.z, 1.0f);
    glm::vec4 c2(max_pt.x, max_pt.y, min_pt.z, 1.0f);
    glm::vec4 c3(max_pt.x, min_pt.y, min_pt.z, 1.0f);
    glm::vec4 c4(min_pt.x, min_pt.y, min_pt.z, 1.0f);
    glm::vec4 c5(min_pt.x, max_pt.y, max_pt.z, 1.0f);
    glm::vec4 c6(max_pt.x, max_pt.y, max_pt.z, 1.0f);
    glm::vec4 c7(max_pt.x, min_pt.y, max_pt.z, 1.0f);
    glm::vec4 c8(min_pt.x, min_pt.y, max_pt.z, 1.0f);

    c1 = bound_matrix * c1;
    c2 = bound_matrix * c2;
    c3 = bound_matrix * c3;
    c4 = bound_matrix * c4;
    c5 = bound_matrix * c5;
    c6 = bound_matrix * c6;
    c7 = bound_matrix * c7;
    c8 = bound_matrix * c8;

    LOG_GL_ERRORV(glHint(GL_LINE_SMOOTH_HINT, GL_NICEST));
    va.AddVertex(c1.x, c1.y, c1.z, xlWHITE);
    va.AddVertex(c2.x, c2.y, c2.z, xlWHITE);
    va.AddVertex(c2.x, c2.y, c2.z, xlWHITE);
    va.AddVertex(c3.x, c3.y, c3.z, xlWHITE);
    va.AddVertex(c3.x, c3.y, c3.z, xlWHITE);
    va.AddVertex(c4.x, c4.y, c4.z, xlWHITE);
    va.AddVertex(c4.x, c4.y, c4.z, xlWHITE);
    va.AddVertex(c1.x, c1.y, c1.z, xlWHITE);

    va.AddVertex(c5.x, c5.y, c5.z, xlWHITE);
    va.AddVertex(c6.x, c6.y, c6.z, xlWHITE);
    va.AddVertex(c6.x, c6.y, c6.z, xlWHITE);
    va.AddVertex(c7.x, c7.y, c7.z, xlWHITE);
    va.AddVertex(c7.x, c7.y, c7.z, xlWHITE);
    va.AddVertex(c8.x, c8.y, c8.z, xlWHITE);
    va.AddVertex(c8.x, c8.y, c8.z, xlWHITE);
    va.AddVertex(c5.x, c5.y, c5.z, xlWHITE);

    va.AddVertex(c1.x, c1.y, c1.z, xlWHITE);
    va.AddVertex(c5.x, c5.y, c5.z, xlWHITE);
    va.AddVertex(c2.x, c2.y, c2.z, xlWHITE);
    va.AddVertex(c6.x, c6.y, c6.z, xlWHITE);
    va.AddVertex(c3.x, c3.y, c3.z, xlWHITE);
    va.AddVertex(c7.x, c7.y, c7.z, xlWHITE);
    va.AddVertex(c4.x, c4.y, c4.z, xlWHITE);
    va.AddVertex(c8.x, c8.y, c8.z, xlWHITE);
    va.Finish(GL_LINES, GL_LINE_SMOOTH, 1.7f);
}

void DrawGLUtils::DrawBoundingBox(glm::vec3& min_pt, glm::vec3& max_pt, glm::mat4& bound_matrix, DrawGLUtils::xlAccumulator &va)
{
    glm::vec4 c1(min_pt.x, max_pt.y, 1.0f, 1.0f);
    glm::vec4 c2(max_pt.x, max_pt.y, 1.0f, 1.0f);
    glm::vec4 c3(max_pt.x, min_pt.y, 1.0f, 1.0f);
    glm::vec4 c4(min_pt.x, min_pt.y, 1.0f, 1.0f);

    c1 = bound_matrix * c1;
    c2 = bound_matrix * c2;
    c3 = bound_matrix * c3;
    c4 = bound_matrix * c4;

    LOG_GL_ERRORV(glHint(GL_LINE_SMOOTH_HINT, GL_NICEST));
    va.AddVertex(c1.x, c1.y, xlWHITE);
    va.AddVertex(c2.x, c2.y, xlWHITE);
    va.AddVertex(c2.x, c2.y, xlWHITE);
    va.AddVertex(c3.x, c3.y, xlWHITE);
    va.AddVertex(c3.x, c3.y, xlWHITE);
    va.AddVertex(c4.x, c4.y, xlWHITE);
    va.AddVertex(c4.x, c4.y, xlWHITE);
    va.AddVertex(c1.x, c1.y, xlWHITE);

    va.Finish(GL_LINES, GL_LINE_SMOOTH, 1.7f);
}<|MERGE_RESOLUTION|>--- conflicted
+++ resolved
@@ -4,26 +4,15 @@
 
 
 #ifdef __WXMAC__
-  #include "OpenGL/gl.h"
+ #include "OpenGL/gl.h"
 #else
-<<<<<<< HEAD
-  #include <GL/gl.h>
-  #ifdef _MSC_VER
-    #include "GL\glext.h"
-  #else
-    #include <GL/glext.h>
-  #endif
-=======
  #include <GL/gl.h>
  #ifdef _MSC_VER
  #include "GL\glext.h"
  #else
  #include <GL/glext.h>
  #endif
->>>>>>> 5dbcfda2
 #endif
-#include <glm/gtc/matrix_transform.hpp>
-#include <glm/gtc/type_ptr.hpp>
 
 #include <wx/bitmap.h>
 #include "DrawGLUtils.h"
