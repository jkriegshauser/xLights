

#include "wx/wx.h"


#ifdef __WXMAC__
 #include "OpenGL/gl.h"
#else
 #include <GL/gl.h>
 #ifdef _MSC_VER
 #include "GL\glext.h"
 #else
 #include <GL/glext.h>
 #endif
#endif

#include <glm/gtc/matrix_transform.hpp>
#include <glm/gtc/type_ptr.hpp>
#include <wx/bitmap.h>
#include "DrawGLUtils.h"
#include "osxMacUtils.h"
#include <wx/graphics.h>
#include <wx/dcgraph.h>
#include "Image_Loader.h"

#include <map>
#include "Image.h"
const double PI  =3.141592653589793238463;

#include <log4cpp/Category.hh>

static DrawGLUtils::xlGLCacheInfo *currentCache;


#define DO_LOG_GL_MSG(a, ...) logger_opengl.debug(a, ##__VA_ARGS__); printf(a, ##__VA_ARGS__); printf("\n")

void DrawGLUtils::LogGLError(const char * file, int line, const char *msg) {
    static log4cpp::Category &logger_opengl = log4cpp::Category::getInstance(std::string("log_opengl"));
    static log4cpp::Category &logger_opengl_trace = log4cpp::Category::getInstance(std::string("log_opengl_trace"));
    static bool isTraceDebugEnabled = logger_opengl_trace.isDebugEnabled();
    static bool isDebugEnabled = logger_opengl.isDebugEnabled() | isTraceDebugEnabled;
    if (isDebugEnabled) {
        int er = glGetError();
        if (er || isTraceDebugEnabled) {
            const char *f2 = file + strlen(file);
            while (f2 > file && *f2 != '\\' && *f2 != '/') {
                f2--;
            }
            if (*f2 == '\\' || *f2 == '/') {
                f2++;
            }
            if (isTraceDebugEnabled) {
                if (msg) {
                    logger_opengl_trace.debug("%s/%d - %s:   %X", f2, line, msg, er);
                } else {
                    logger_opengl_trace.debug("%s/%d:   %X", f2, line, er);
                }
            }
            if (er) {
                if (msg) {
                    DO_LOG_GL_MSG("%s/%d - %s:   %X", f2, line, msg, er);
                } else {
                    DO_LOG_GL_MSG("%s/%d:   %X", f2, line, er);
                }
            }
        }
    }
}

DrawGLUtils::xlGLCacheInfo::xlGLCacheInfo() {
}
DrawGLUtils::xlGLCacheInfo::~xlGLCacheInfo() {
    if (!deleteTextures.empty()) {
        glDeleteTextures(deleteTextures.size(), &deleteTextures[0]);
        deleteTextures.clear();
    }
    for (auto it = textures.begin(); it != textures.end(); ++it) {
        glDeleteTextures(1, &it->second);
    }
}

GLuint DrawGLUtils::xlGLCacheInfo::GetTextureId(int i) {
    GLuint id = textures[i];
    if (id == 0) {
        LOG_GL_ERRORV(glGenTextures(1, &id));
        textures[i] = id;
    }
    return id;
}
bool DrawGLUtils::xlGLCacheInfo::HasTextureId(int i) {
    return textures.find(i) != textures.end();
}
void DrawGLUtils::xlGLCacheInfo::SetCurrent() {
    if (!deleteTextures.empty()) {
        LOG_GL_ERRORV(glDeleteTextures(deleteTextures.size(), &deleteTextures[0]));
        deleteTextures.clear();
    }
}

class OpenGL11Cache : public DrawGLUtils::xlGLCacheInfo {
public:
    OpenGL11Cache() {
        data.PreAlloc(128);
        LOG_GL_ERRORV(glEnable(GL_COLOR_MATERIAL));
        LOG_GL_ERRORV(glDisable(GL_TEXTURE_2D));
    };
    virtual ~OpenGL11Cache() {
    };

    virtual void addVertex(float x, float y, const xlColor &c) override {
        data.PreAlloc(1);
        data.AddVertex(x, y, c);
    }
    virtual void ensureSize(unsigned int s) override {
        data.PreAlloc(s);
    }
    virtual unsigned int vertexCount() override {
        return data.count;
    }
    virtual void flush(int type, int enableCapability) override {
        Draw(data, type, enableCapability);
        data.Reset();
    }

    void Draw(DrawGLUtils::xlAccumulator &va) override {
        if (va.count == 0) {
            return;
        }
        bool textsBound = false;
        LOG_GL_ERRORV(glEnableClientState(GL_VERTEX_ARRAY));
        LOG_GL_ERRORV(glEnableClientState(GL_COLOR_ARRAY));

        LOG_GL_ERRORV(glColorPointer(4, GL_UNSIGNED_BYTE, 0, &va.colors[0]));
<<<<<<< HEAD
        LOG_GL_ERRORV(glVertexPointer(va.coordsPerVertex, GL_FLOAT, 0, &va.vertices[0]));

        for (auto it = va.types.begin(); it != va.types.end(); it++) {
=======
        LOG_GL_ERRORV(glVertexPointer(2, GL_FLOAT, 0, &va.vertices[0]));
        
        for (auto it = va.types.begin(); it != va.types.end(); ++it) {
>>>>>>> c6ce610b
            if (it->textureId != -1) {
                LOG_GL_ERRORV(glEnableClientState(GL_TEXTURE_COORD_ARRAY));
                if (!textsBound) {
                    LOG_GL_ERRORV(glTexCoordPointer(2, GL_FLOAT, 0, va.tvertices));
                    textsBound = true;
                }
                LOG_GL_ERRORV(glBindTexture(GL_TEXTURE_2D, it->textureId));
                LOG_GL_ERRORV(glEnable(GL_TEXTURE_2D));
                LOG_GL_ERRORV(glDisableClientState(GL_COLOR_ARRAY));
                float trans = it->textureAlpha;
                trans /= 255.0f;
                LOG_GL_ERRORV(glColor4f(1.0, 1.0, 1.0, trans));
            }
            if (it->type == GL_POINTS) {
                LOG_GL_ERRORV(glPointSize(it->extra));
            } else if (it->type == GL_LINES || it->type == GL_LINE_LOOP || it->type == GL_LINE_STRIP) {
                DrawGLUtils::SetLineWidth(it->extra);
            }
            if (it->enableCapability != 0) {
                LOG_GL_ERRORV(glEnable(it->enableCapability));
            }
            LOG_GL_ERRORV(glDrawArrays(it->type, it->start, it->count));
            if (it->textureId != -1) {
                LOG_GL_ERRORV(glEnableClientState(GL_COLOR_ARRAY));
                LOG_GL_ERRORV(glDisableClientState(GL_TEXTURE_COORD_ARRAY));
                LOG_GL_ERRORV(glDisable(GL_TEXTURE_2D));
                LOG_GL_ERRORV(glColor4f(1.0, 1.0, 1.0, 1.0));
            }
            if (it->enableCapability != 0) {
                LOG_GL_ERRORV(glDisable(it->enableCapability));
            }
        }

        LOG_GL_ERRORV(glDisableClientState(GL_VERTEX_ARRAY));
        LOG_GL_ERRORV(glDisableClientState(GL_COLOR_ARRAY));
    }

    void Draw(DrawGLUtils::xlVertexAccumulator &va, const xlColor & color, int type, int enableCapability) override {
        if (va.count == 0) {
            return;
        }
        if (enableCapability != 0) {
            LOG_GL_ERRORV(glEnable(enableCapability));
        }
        LOG_GL_ERRORV(glColor4ub(color.Red(), color.Green(), color.Blue(), color.Alpha()));
        LOG_GL_ERRORV(glEnableClientState(GL_VERTEX_ARRAY));
        LOG_GL_ERRORV(glVertexPointer(va.coordsPerVertex, GL_FLOAT, 0, &va.vertices[0]));
        LOG_GL_ERRORV(glDrawArrays(type, 0, va.count));
        LOG_GL_ERRORV(glDisableClientState(GL_VERTEX_ARRAY));
        if (enableCapability != 0) {
            LOG_GL_ERRORV(glDisable(enableCapability));
        }
    }

    void Draw(DrawGLUtils::xlVertexColorAccumulator &va, int type, int enableCapability) override {
        if (va.count == 0) {
            return;
        }
        if (enableCapability != 0) {
            LOG_GL_ERRORV(glEnable(enableCapability));
        }
        LOG_GL_ERRORV(glEnableClientState(GL_VERTEX_ARRAY));
        LOG_GL_ERRORV(glEnableClientState(GL_COLOR_ARRAY));

        LOG_GL_ERRORV(glColorPointer(4, GL_UNSIGNED_BYTE, 0, &va.colors[0]));
        LOG_GL_ERRORV(glVertexPointer(va.coordsPerVertex, GL_FLOAT, 0, &va.vertices[0]));
        LOG_GL_ERRORV(glDrawArrays(type, 0, va.count));

        LOG_GL_ERRORV(glDisableClientState(GL_VERTEX_ARRAY));
        LOG_GL_ERRORV(glDisableClientState(GL_COLOR_ARRAY));
        if (enableCapability != 0) {
            LOG_GL_ERRORV(glDisable(enableCapability));
        }
    }
    void Draw(DrawGLUtils::xlVertexTextureAccumulator &va, int type, int enableCapability) override {
        if (va.count == 0) {
            return;
        }
        if (enableCapability != 0) {
            LOG_GL_ERRORV(glEnable(enableCapability));
        }

        LOG_GL_ERRORV(glBindTexture(GL_TEXTURE_2D, va.id));
        LOG_GL_ERRORV(glEnable(GL_TEXTURE_2D));

        LOG_GL_ERRORV(glEnableClientState(GL_VERTEX_ARRAY));
        LOG_GL_ERRORV(glEnableClientState(GL_TEXTURE_COORD_ARRAY));

        LOG_GL_ERRORV(glTexCoordPointer(2, GL_FLOAT, 0, va.tvertices));
        LOG_GL_ERRORV(glVertexPointer(va.coordsPerVertex, GL_FLOAT, 0, va.vertices));

        if (va.forceColor) {
            int tem, crgb, srgb, orgb, ca, sa, oa;
            glGetTexEnviv(GL_TEXTURE_ENV, GL_TEXTURE_ENV_MODE, &tem);
            glGetTexEnviv(GL_TEXTURE_ENV, GL_COMBINE_RGB, &crgb);
            glGetTexEnviv(GL_TEXTURE_ENV, GL_SOURCE0_RGB, &srgb);
            glGetTexEnviv(GL_TEXTURE_ENV, GL_OPERAND0_RGB, &orgb);
            glGetTexEnviv(GL_TEXTURE_ENV, GL_COMBINE_ALPHA, &ca);
            glGetTexEnviv(GL_TEXTURE_ENV, GL_SOURCE0_ALPHA, &sa);
            glGetTexEnviv(GL_TEXTURE_ENV, GL_OPERAND0_ALPHA, &oa);

            glTexEnvi(GL_TEXTURE_ENV, GL_TEXTURE_ENV_MODE, GL_COMBINE);
            glTexEnvi(GL_TEXTURE_ENV, GL_COMBINE_RGB, GL_REPLACE);
            glTexEnvi(GL_TEXTURE_ENV, GL_SOURCE0_RGB, GL_PREVIOUS);
            glTexEnvi(GL_TEXTURE_ENV, GL_OPERAND0_RGB, GL_SRC_COLOR);
            glTexEnvi(GL_TEXTURE_ENV, GL_COMBINE_ALPHA, GL_REPLACE);
            glTexEnvi(GL_TEXTURE_ENV, GL_SOURCE0_ALPHA, GL_TEXTURE);
            glTexEnvi(GL_TEXTURE_ENV, GL_OPERAND0_ALPHA, GL_SRC_ALPHA);

            glAlphaFunc(GL_GREATER, 0.5f);
            LOG_GL_ERRORV(glColor4f(((float)va.color.red) / 255.0f,
                                    ((float)va.color.green) / 255.0f,
                                    ((float)va.color.blue) / 255.0f,
                                    ((float)va.color.alpha) / 255.0f));

            LOG_GL_ERRORV(glDrawArrays(type, 0, va.count));


            glTexEnvi(GL_TEXTURE_ENV, GL_TEXTURE_ENV_MODE, tem);
            glTexEnvi(GL_TEXTURE_ENV, GL_COMBINE_RGB, crgb);
            glTexEnvi(GL_TEXTURE_ENV, GL_SOURCE0_RGB, srgb);
            glTexEnvi(GL_TEXTURE_ENV, GL_OPERAND0_RGB, orgb);
            glTexEnvi(GL_TEXTURE_ENV, GL_COMBINE_ALPHA, ca);
            glTexEnvi(GL_TEXTURE_ENV, GL_SOURCE0_ALPHA, sa);
            glTexEnvi(GL_TEXTURE_ENV, GL_OPERAND0_ALPHA, oa);
            glAlphaFunc(GL_ALWAYS, 0.0f);
            LOG_GL_ERRORV(glColor4f(1.0, 1.0, 1.0, 1.0));

        } else if (va.alpha != 255) {
            float intensity = va.alpha;
            intensity /= 255;
            if (intensity > 1.0) {
                intensity = 1.0;
            } else if (intensity < 0) {
                intensity = 0;
            }
            LOG_GL_ERRORV(glColor4f(1.0, 1.0, 1.0, intensity));
            LOG_GL_ERRORV(glDrawArrays(type, 0, va.count));
            LOG_GL_ERRORV(glColor4f(1.0, 1.0, 1.0, 1.0));
        } else {
            LOG_GL_ERRORV(glColor4f(1.0, 1.0, 1.0, 1.0));
            LOG_GL_ERRORV(glDrawArrays(type, 0, va.count));
        }

        LOG_GL_ERRORV(glDisableClientState(GL_VERTEX_ARRAY));
        LOG_GL_ERRORV(glDisableClientState(GL_TEXTURE_COORD_ARRAY));
        if (enableCapability != 0) {
            LOG_GL_ERRORV(glDisable(enableCapability));
        }
        LOG_GL_ERRORV(glDisable(GL_TEXTURE_2D));
    }

    virtual void Ortho(int topleft_x, int topleft_y, int bottomright_x, int bottomright_y) override {
        LOG_GL_ERRORV(glMatrixMode(GL_PROJECTION));
        LOG_GL_ERRORV(glLoadIdentity());

        LOG_GL_ERRORV(glOrtho(topleft_x, bottomright_x, bottomright_y, topleft_y, -1, 1));
        LOG_GL_ERRORV(glMatrixMode(GL_MODELVIEW));
        LOG_GL_ERRORV(glLoadIdentity());
    }

    virtual void Perspective(int topleft_x, int topleft_y, int bottomright_x, int bottomright_y) override {
        LOG_GL_ERRORV(glMatrixMode(GL_PROJECTION));
        LOG_GL_ERRORV(glLoadIdentity());
        glm::mat4 m = glm::perspective(glm::radians(45.0f), (float) (bottomright_x-topleft_x) / (float)(topleft_y-bottomright_y), 1.0f, 10000.0f);
        LOG_GL_ERRORV(glLoadMatrixf(glm::value_ptr(m)));

        LOG_GL_ERRORV(glMatrixMode(GL_MODELVIEW));
        LOG_GL_ERRORV(glLoadIdentity());
    }

    virtual void SetCamera(glm::mat4& view_matrix) override {
        LOG_GL_ERRORV(glMultMatrixf(glm::value_ptr(view_matrix)));
    }

    void PushMatrix() override {
        LOG_GL_ERRORV(glPushMatrix());
    }
    void PopMatrix() override {
        LOG_GL_ERRORV(glPopMatrix());
    }
    void Translate(float x, float y, float z) override {
        LOG_GL_ERRORV(glTranslatef(x, y, z));
    }
    void Rotate(float angle, float x, float y, float z) override {
        LOG_GL_ERRORV(glRotatef(angle, x, y, z));
    }
    void Scale(float w, float h, float z) override {
        LOG_GL_ERRORV(glScalef(w, h, z));
    }

    void DrawTexture(GLuint texture, float x, float y, float x2, float y2,
                     float tx, float ty, float tx2, float ty2) override {


        DrawGLUtils::xlVertexTextureAccumulator va(texture);
        va.PreAlloc(6);

        va.AddVertex(x - 0.4, y, tx, ty);
        va.AddVertex(x - 0.4, y2, tx, ty2);
        va.AddVertex(x2 - 0.4, y2, tx2, ty2);
        va.AddVertex(x2 - 0.4, y2, tx2, ty2);
        va.AddVertex(x2 - 0.4, y, tx2, ty);
        va.AddVertex(x - 0.4, y, tx, ty);

        Draw(va, GL_TRIANGLES, 0);
    }

protected:
    DrawGLUtils::xlVertexColorAccumulator data;
    unsigned int curCount;
};

DrawGLUtils::xlGLCacheInfo *Create11Cache() {
    return new OpenGL11Cache();
}

void DrawGLUtils::SetCurrentCache(xlGLCacheInfo *c) {
    currentCache = c;
    currentCache->SetCurrent();
}

void DrawGLUtils::DestroyCache(xlGLCacheInfo *cache) {
    if (currentCache == cache) {
        currentCache = nullptr;
    }
    delete cache;
}

bool DrawGLUtils::IsCoreProfile() {
    return currentCache->IsCoreProfile();
}

void DrawGLUtils::SetLineWidth(float i) {
    if (IsCoreProfile()) {
        //Core Profile only allows 1.0 widthlines
        return;
    }
    LOG_GL_ERRORV(glLineWidth(i));
}

void DrawGLUtils::SetViewport(xlGLCanvas &win, int topleft_x, int topleft_y, int bottomright_x, int bottomright_y) {
    int x, y, x2, y2;
    x = topleft_x;
    y = std::min(bottomright_y, topleft_y);
    x2 = bottomright_x;
    y2 = std::max(bottomright_y,topleft_y);

    xlSetRetinaCanvasViewport(win, x,y,x2,y2);
    int w = std::max(x, x2) - std::min(x, x2);
    int h = std::max(y, y2) - std::min(y, y2);
    LOG_GL_ERRORV(glViewport(x,y,w,h));
    currentCache->Ortho(topleft_x, topleft_y, bottomright_x, bottomright_y);
}

void DrawGLUtils::SetViewport3D(xlGLCanvas &win, int topleft_x, int topleft_y, int bottomright_x, int bottomright_y) {
    int x, y, x2, y2;
    x = topleft_x;
    y = bottomright_y;
    x2 = bottomright_x;
    y2 = topleft_y;

    xlSetRetinaCanvasViewport(win, x,y,x2,y2);
    LOG_GL_ERRORV(glViewport(x,y,x2-x,y2-y));
	LOG_GL_ERRORV(glScissor(0, 0, x2 - x, y2 - y));
    currentCache->Perspective(topleft_x, topleft_y, bottomright_x, bottomright_y);
	LOG_GL_ERRORV(glClearColor(0,0,0,0));   // background color
	LOG_GL_ERRORV(glClear(GL_COLOR_BUFFER_BIT | GL_DEPTH_BUFFER_BIT | GL_STENCIL_BUFFER_BIT));
}

void DrawGLUtils::SetCamera(glm::mat4& view_matrix) {
	currentCache->SetCamera(view_matrix);
}
void DrawGLUtils::PushMatrix() {
    currentCache->PushMatrix();
}

void DrawGLUtils::PopMatrix() {
    currentCache->PopMatrix();
}

void DrawGLUtils::Translate(float x, float y, float z) {
    currentCache->Translate(x, y, z);
}

void DrawGLUtils::Rotate(float angle, float x, float y, float z) {
    currentCache->Rotate(angle, x, y, z);
}

void DrawGLUtils::Scale(float w, float h, float z) {
    currentCache->Scale(w, h, z);
}

void DrawGLUtils::Draw(xlAccumulator &va) {
    currentCache->Draw(va);
}

void DrawGLUtils::Draw(xl3Accumulator &va) {
    currentCache->Draw(va);
}

void DrawGLUtils::Draw(xlVertexAccumulator &va, const xlColor & color, int type, int enableCapability) {
    currentCache->Draw(va, color, type, enableCapability);
}

void DrawGLUtils::Draw(xlVertexColorAccumulator &va, int type, int enableCapability) {
    currentCache->Draw(va, type, enableCapability);
}

void DrawGLUtils::Draw(xlVertexTextureAccumulator &va, int type, int enableCapability) {
    currentCache->Draw(va, type, enableCapability);
}

void DrawGLUtils::Draw(xlVertex3Accumulator &va, const xlColor & color, int type, int enableCapability) {
	currentCache->Draw(va, color, type, enableCapability);
}

void DrawGLUtils::PreAlloc(int verts) {
    currentCache->ensureSize(verts);
}

int DrawGLUtils::VertexCount() {
    return currentCache->vertexCount();
}

void DrawGLUtils::AddVertex(double x, double y, const xlColor &c, int transparency) {
    xlColor color(c);
    if (transparency) {
        double t = 100.0 - transparency;
        t *= 2.55;
        transparency = t;
        color.alpha = transparency > 255 ? 255 : (transparency < 0 ? 0 : transparency);
    }
    currentCache->addVertex(x, y, color);
}

void DrawGLUtils::AddRectAsTriangles(double x1, double y1,
                                     double x2, double y2,
                                     const xlColor &c, int transparency) {
    xlColor color(c);
    if (transparency) {
        double t = 100.0 - transparency;
        t *= 2.55;
        transparency = t;
        color.alpha = transparency > 255 ? 255 : (transparency < 0 ? 0 : transparency);
    }
    PreAlloc(6);
    currentCache->addVertex(x1, y1, color);
    currentCache->addVertex(x1, y2, color);
    currentCache->addVertex(x2, y2, color);

    currentCache->addVertex(x2, y2, color);
    currentCache->addVertex(x2, y1, color);
    currentCache->addVertex(x1, y1, color);
}

void DrawGLUtils::AddRect(double x1, double y1,
                          double x2, double y2,
                          const xlColor &c, int transparency) {
    xlColor color(c);
    if (transparency) {
        double t = 100.0 - transparency;
        t *= 2.55;
        transparency = t;
        color.alpha = transparency > 255 ? 255 : (transparency < 0 ? 0 : transparency);
    }
    currentCache->ensureSize(4);
    currentCache->addVertex(x1, y1, color);
    currentCache->addVertex(x1, y2, color);
    currentCache->addVertex(x2, y2, color);
    currentCache->addVertex(x2, y1, color);
}

void DrawGLUtils::End(int type, int enableCapability) {
    currentCache->flush(type, enableCapability);
}

void DrawGLUtils::DrawCircle(const xlColor &color, double cx, double cy, double r, int ctransparency, int etransparency)
{
    xlColor c(color);

    if (ctransparency) {
        double t = 100.0 - ctransparency;
        t *= 2.56;
        ctransparency = t;
        c.alpha = ctransparency;
    }

    int num_segments = r / 2;
    if (num_segments < 16) {
        num_segments = 16;
    }
    currentCache->ensureSize(num_segments * 2 + 4);
    float theta = 2 * 3.1415926 / float(num_segments);
    float tangetial_factor = tanf(theta);//calculate the tangential factor

    float radial_factor = cosf(theta);//calculate the radial factor

    float x = r;//we start at angle = 0

    float y = 0;

    currentCache->addVertex(cx, cy, c);

    if (etransparency) {
        double t = 100.0 - etransparency;
        t *= 2.56;
        etransparency = t;
        c.alpha = etransparency;
    } else {
        c.alpha = 255;
    }

    for(int ii = 0; ii < num_segments; ii++)
    {
        currentCache->addVertex(x + cx, y + cy, c);

        //calculate the tangential vector
        //remember, the radial vector is (x, y)
        //to get the tangential vector we flip those coordinates and negate one of them

        float tx = -y;
        float ty = x;

        //add the tangential vector

        x += tx * tangetial_factor;
        y += ty * tangetial_factor;

        //correct using the radial factor

        x *= radial_factor;
        y *= radial_factor;
    }
    currentCache->addVertex(x + cx, y + cy, c);
    currentCache->flush(GL_TRIANGLE_FAN);
}

void DrawGLUtils::DrawCircleUnfilled(const xlColor &color, double cx, double cy, double r, float width )
{
    static const double inc = PI / 12;
    static const double max = 2 * PI;
    SetLineWidth(width);
    for(double d = 0; d < max; d += inc) {
        currentCache->addVertex(cos(d) * r + cx, sin(d) * r + cy, color);
    }
    currentCache->flush(GL_LINE_LOOP);
}

void DrawGLUtils::DrawLine(const xlColor &color, wxByte alpha,int x1, int y1, int x2, int y2, float width)
{
    SetLineWidth(width);
    currentCache->ensureSize(4);
    currentCache->addVertex(x1, y1, color);
    currentCache->addVertex(x2, y2, color);
    currentCache->flush(GL_LINES);
}

void DrawGLUtils::DrawRectangle(const xlColor &color, bool dashed, int x1, int y1, int x2, int y2)
{
    if (!dashed)
    {
        currentCache->ensureSize(16);
        currentCache->addVertex(x1, y1, color);
        currentCache->addVertex(x2, y1, color);

        currentCache->addVertex(x2, y1, color);
        currentCache->addVertex(x2, y2 - 0.4f, color);

        currentCache->addVertex(x2, y2 - 0.4f, color);
        currentCache->addVertex(x1, y2 - 0.4f, color);

        currentCache->addVertex(x1, y1, color);
        currentCache->addVertex(x1, y2, color);
        currentCache->flush(GL_LINES);
    }
    else
    {
        // Line 1
        int xs = x1<x2?x1:x2;
        int xf = x1>x2?x1:x2;
        for(int x=xs;x<=xf; x += 8)
        {
            currentCache->addVertex(x, y1, color);
            currentCache->addVertex(x + 4 < xf ? x + 4 : xf, y1, color);
            currentCache->addVertex(x, y2, color);
            currentCache->addVertex(x + 4 < xf ? x + 4 : xf, y2, color);
        }
        // Line 2
        int ys = y1<y2?y1:y2;
        int yf = y1>y2?y1:y2;
        for(int y=ys;y<=yf;y+=8)
        {
            currentCache->addVertex(x1, y, color);
            currentCache->addVertex(x1, y + 4 < yf ? y + 4 : yf, color);
            currentCache->addVertex(x2, y, color);
            currentCache->addVertex(x2, y + 4 < yf ? y + 4 : yf, color);
        }
        currentCache->flush(GL_LINES);
    }
}

void DrawGLUtils::DrawFillRectangle(const xlColor &color, wxByte alpha, int x, int y,int width, int height)
{
    xlColor c(color);
    c.alpha = alpha;
    AddRectAsTriangles(x, y, x + width, y + height, c);
    currentCache->flush(GL_TRIANGLES);
}


void DrawGLUtils::xlAccumulator::Finish(int type, int enableCapability, float extra) {
    if (!types.empty()
        && types.back().textureId == -1
        && types.back().type == type
        && types.back().enableCapability == enableCapability && types.back().extra == extra) {
        //same params, just extent the previous
        types.back().count += count - start;
        start = count;
        return;
    }
    if (count != start) {
        types.push_back(BufferRangeType(start, count - start, type, enableCapability, extra));
        start = count;
    }
}

void DrawGLUtils::xlAccumulator::Load(const DrawGLUtils::xlVertexColorAccumulator& va) {
    PreAlloc(va.count);
    if (va.coordsPerVertex == coordsPerVertex) {
        memcpy(&vertices[count*coordsPerVertex], va.vertices, sizeof(float)*va.count*coordsPerVertex);
    } else {
        for (int x = 0; x < va.count; x++) {
            int cur = (count + x) * coordsPerVertex;
            int curva = x * va.coordsPerVertex;
            vertices[cur++] = va.vertices[curva++];
            vertices[cur++] = va.vertices[curva++];
            if (coordsPerVertex == 3) {
                vertices[cur] = 0.0f;
            }
        }
    }
    memcpy(&colors[count*4], va.colors, va.count*4);
    count += va.count;
}


void DrawGLUtils::xlAccumulator::Load(const DrawGLUtils::xlVertexAccumulator& va, const xlColor &c) {
    PreAlloc(va.count);
    if (va.coordsPerVertex == coordsPerVertex) {
        memcpy(&vertices[count*coordsPerVertex], va.vertices, sizeof(float)*va.count*coordsPerVertex);
    } else  {
        for (int x = 0; x < va.count; x++) {
            int cur = (count + x) * coordsPerVertex;
            int curva = x * va.coordsPerVertex;
            vertices[cur++] = va.vertices[curva++];
            vertices[cur++] = va.vertices[curva++];
            if (coordsPerVertex == 3) {
                vertices[cur] = 0.0f;
            }
        }
    }
    int i = count * 4;
    for (int x = 0; x < va.count; x++) {
        colors[i++] = c.Red();
        colors[i++] = c.Green();
        colors[i++] = c.Blue();
        colors[i++] = c.Alpha();
    }
    count += va.count;
}


void DrawGLUtils::xlAccumulator::Load(const xlVertexTextureAccumulator &va, int type, int enableCapability) {
    PreAllocTexture(va.count);
    if (va.coordsPerVertex == coordsPerVertex) {
        memcpy(&vertices[count*coordsPerVertex], va.vertices, sizeof(float)*va.count*coordsPerVertex);
    } else {
        for (int x = 0; x < va.count; x++) {
            int cur = (count + x) * coordsPerVertex;
            int curva = x * va.coordsPerVertex;
            vertices[cur++] = va.vertices[curva++];
            vertices[cur++] = va.vertices[curva++];
            if (coordsPerVertex == 3) {
                vertices[cur] = 0.0f;
            }
        }
    }
    memcpy(&tvertices[count*coordsPerVertex], va.tvertices, sizeof(float)*va.count*2);
    count += va.count;
    if (va.forceColor) {
        FinishTextures(type, va.id, va.color, enableCapability);
    } else {
        FinishTextures(type, va.id, va.alpha, enableCapability);
    }
}

void DrawGLUtils::xlAccumulator::DoRealloc(int newMax) {
    DrawGLUtils::xlVertexColorAccumulator::DoRealloc(newMax);
    if (tvertices != nullptr) {
        tvertices = (float*)realloc(tvertices, sizeof(float)*newMax*2);
    }
}

void DrawGLUtils::xlAccumulator::PreAllocTexture(int i) {
    PreAlloc(i);
    if (tvertices == nullptr) {
        tvertices = (float*)malloc(sizeof(float)*max * 2);
    }
}

void DrawGLUtils::xlAccumulator::AddTextureVertex(float x, float y, float z, float tx, float ty) {
    PreAllocTexture(1);

    int i = count * coordsPerVertex;
    vertices[i] = x;
    i++;
    vertices[i] = y;
    if (coordsPerVertex == 3) {
        i++;
        vertices[i] = z;
    }
    i = count * 2;
    tvertices[i] = tx;
    i++;
    tvertices[i] = ty;
    count++;
}
void DrawGLUtils::xlAccumulator::FinishTextures(int type, GLuint textureId, const xlColor &color, int enableCapability) {
    types.push_back(BufferRangeType(start, count - start, type, enableCapability, textureId, color));
    start = count;
}

void DrawGLUtils::xlAccumulator::FinishTextures(int type, GLuint textureId, uint8_t alpha, int enableCapability) {
    types.push_back(BufferRangeType(start, count - start, type, enableCapability, textureId, alpha));
    start = count;
}

void DrawGLUtils::xlVertexColorAccumulator::AddDottedLinesRect(float x1, float y1, float x2, float y2, const xlColor &color) {
    // Line 1
    float xs = x1<x2?x1:x2;
    float xf = x1>x2?x1:x2;
    for(float x = xs; x <= xf; x += 8)
    {
        AddVertex(x, y1, color);
        AddVertex(x + 4 < xf ? x + 4 : xf, y1, color);
        AddVertex(x, y2, color);
        AddVertex(x + 4 < xf ? x + 4 : xf, y2, color);
    }
    // Line 2
    int ys = y1<y2?y1:y2;
    int yf = y1>y2?y1:y2;
    for(int y=ys;y<=yf;y+=8)
    {
        AddVertex(x1, y, color);
        AddVertex(x1, y + 4 < yf ? y + 4 : yf, color);
        AddVertex(x2, y, color);
        AddVertex(x2, y + 4 < yf ? y + 4 : yf, color);
    }
}

void DrawGLUtils::xlVertexColorAccumulator::AddDottedLinesRect(float x1, float y1, float z1, float x2, float y2, float z2, const xlColor &color) {
    // Line 1
    float xs = x1<x2?x1:x2;
    float xf = x1>x2?x1:x2;
    for(float x = xs; x <= xf; x += 8)
    {
        AddVertex(x, y1, z1, color);
        AddVertex(x + 4 < xf ? x + 4 : xf, y1, z1, color);
        AddVertex(x, y2, z2, color);
        AddVertex(x + 4 < xf ? x + 4 : xf, y2, z2, color);
    }
    // Line 2
    int ys = y1<y2?y1:y2;
    int yf = y1>y2?y1:y2;
    for(int y=ys;y<=yf;y+=8)
    {
        AddVertex(x1, y, z1, color);
        AddVertex(x1, y + 4 < yf ? y + 4 : yf, z1, color);
        AddVertex(x2, y, z2, color);
        AddVertex(x2, y + 4 < yf ? y + 4 : yf, z2, color);
    }
}

void DrawGLUtils::xlVertexColorAccumulator::AddHBlendedRectangle(const xlColorVector &colors, float x1, float y1,float x2, float y2, xlColor* colorMask, int offset) {
    xlColor start;
    xlColor end;
    int cnt = colors.size();
    if (cnt == 0) {
        return;
    }
    start = colors[0 + offset];
    start.ApplyMask(colorMask);
    if (cnt == 1) {
        AddHBlendedRectangle(start, start, x1, y1, x2, y2);
        return;
    }
    int xl = x1;
    start = colors[0+offset];
    start.ApplyMask(colorMask);
    for (int x = 1+offset; x < cnt; x++) {
        end =  colors[x];
        end.ApplyMask(colorMask);
        int xr = x1 + (x2 - x1) * x / (cnt  - 1);
        if (x == (cnt - 1)) {
            xr = x2;
        }
        AddHBlendedRectangle(start, end, xl, y1, xr, y2);
        start = end;
        xl = xr;
    }
}

void DrawGLUtils::xlVertexColorAccumulator::AddHBlendedRectangle(const xlColor &left, const xlColor &right, float x1, float y1, float x2, float y2) {
    AddVertex(x1, y1, left);
    AddVertex(x1, y2, left);
    AddVertex(x2, y2, right);
    AddVertex(x2, y2, right);
    AddVertex(x2, y1, right);
    AddVertex(x1, y1, left);
}

void DrawGLUtils::xlVertexColorAccumulator::AddTrianglesCircle(float x, float y, float radius, const xlColor &color) {
    AddTrianglesCircle(x, y, radius, color, color);
}

void DrawGLUtils::xlVertexColorAccumulator::AddTrianglesCircle(float x, float y, float z, float radius, const xlColor &color) {
    AddTrianglesCircle(x, y, z, radius, color, color);
}

void DrawGLUtils::xlVertexColorAccumulator::AddTrianglesCircle(float cx, float cy, float radius, const xlColor &center, const xlColor &edge) {
    int num_segments = radius;
    if (num_segments < 16) {
        num_segments = 16;
    }
    PreAlloc(num_segments * 3);
    float theta = 2 * 3.1415926 / float(num_segments);
    float tangetial_factor = tanf(theta);//calculate the tangential factor
    float radial_factor = cosf(theta);//calculate the radial factor

    float x = radius;//we start at angle = 0
    float y = 0;

    for(int ii = 0; ii < num_segments; ii++) {
        AddVertex(x + cx, y + cy, edge);
        //calculate the tangential vector
        //remember, the radial vector is (x, y)
        //to get the tangential vector we flip those coordinates and negate one of them
        float tx = -y;
        float ty = x;

        //add the tangential vector
        x += tx * tangetial_factor;
        y += ty * tangetial_factor;
        x *= radial_factor;
        y *= radial_factor;
        AddVertex(x + cx, y + cy, edge);
        AddVertex(cx, cy, center);
    }
}

void DrawGLUtils::xlVertexColorAccumulator::AddTrianglesCircle(float cx, float cy, float cz, float radius, const xlColor &center, const xlColor &edge) {
    int num_segments = radius;
    if (num_segments < 16) {
        num_segments = 16;
    }
    PreAlloc(num_segments * 4);
    float theta = 2 * 3.1415926 / float(num_segments);
    float tangetial_factor = tanf(theta);//calculate the tangential factor
    float radial_factor = cosf(theta);//calculate the radial factor

    float x = radius;//we start at angle = 0
    float y = 0;

    for(int ii = 0; ii < num_segments; ii++) {
        AddVertex(x + cx, y + cy, cz, edge);
        //calculate the tangential vector
        //remember, the radial vector is (x, y)
        //to get the tangential vector we flip those coordinates and negate one of them
        float tx = -y;
        float ty = x;

        //add the tangential vector
        x += tx * tangetial_factor;
        y += ty * tangetial_factor;
        x *= radial_factor;
        y *= radial_factor;
        AddVertex(x + cx, y + cy, cz, edge);
        AddVertex(cx, cy, cz, center);
    }
}

void DrawGLUtils::xlVertexColorAccumulator::AddTrianglesRotatedCircle(float cx, float cy, float cz, glm::vec3 rotation, float radius, const xlColor &center, const xlColor &edge)
{
    int num_segments = radius;
    if (num_segments < 16) {
        num_segments = 16;
    }
    PreAlloc(num_segments * 4);
    float theta = 2 * 3.1415926 / float(num_segments);
    float tangetial_factor = tanf(theta);//calculate the tangential factor
    float radial_factor = cosf(theta);//calculate the radial factor

    float x = radius;//we start at angle = 0
    float y = 0;

    glm::mat4 rotationY = glm::rotate(glm::mat4(1.0f), glm::radians(-rotation.y), glm::vec3(0.0f, 1.0f, 0.0f));
    glm::mat4 rotationX = glm::rotate(glm::mat4(1.0f), glm::radians(-rotation.x), glm::vec3(1.0f, 0.0f, 0.0f));
    glm::mat4 translateToOrigin = glm::translate(glm::mat4(1.0f), glm::vec3(-cx, -cy, -cz));
    glm::mat4 translateBack = glm::translate(glm::mat4(1.0f), glm::vec3(cx, cy, cz));

    for (int ii = 0; ii < num_segments; ii++) {
        glm::vec4 position = glm::vec4(x + cx, y + cy, cz, 1.0f);
        position = translateBack * rotationY * rotationX * translateToOrigin * position;
        AddVertex(position.x, position.y, position.z, edge);
        //calculate the tangential vector
        //remember, the radial vector is (x, y)
        //to get the tangential vector we flip those coordinates and negate one of them
        float tx = -y;
        float ty = x;

        //add the tangential vector
        x += tx * tangetial_factor;
        y += ty * tangetial_factor;
        x *= radial_factor;
        y *= radial_factor;
        position = glm::vec4(x + cx, y + cy, cz, 1.0f);
        position = translateBack * rotationY * rotationX * translateToOrigin * position;
        AddVertex(position.x, position.y, position.z, edge);
        AddVertex(cx, cy, cz, center);
    }
}


void DrawGLUtils::DrawDisplayList(float xOffset, float yOffset,
                                  float width, float height,
                                  const DrawGLUtils::xlDisplayList & dl,
                                  xlVertexColorAccumulator &bg) {
    std::lock_guard<std::recursive_mutex> lock(dl.lock);
    if (dl.empty()) {
        return;
    }
    bg.PreAlloc(dl.size());
    for (int idx = 0; idx < dl.size(); idx++) {
        const DisplayListItem &item = dl[idx];
        bg.AddVertex(xOffset + item.x * width, yOffset + item.y * height, item.color);
    }
}

static void addMipMap(const wxImage &l_Image, int &level) {
    if (l_Image.IsOk() == true)
    {
        LOG_GL_ERRORV(glTexImage2D(GL_TEXTURE_2D, level, GL_RGB, (GLsizei)l_Image.GetWidth(), (GLsizei)l_Image.GetHeight(),
                                   0, GL_RGB, GL_UNSIGNED_BYTE, (GLvoid*)l_Image.GetData()));
        int err = glGetError();
        if (err == GL_NO_ERROR) {
            level++;
        }
        else
        {
            static log4cpp::Category &logger_opengl = log4cpp::Category::getInstance(std::string("log_opengl"));
            logger_opengl.error("Error glTexImage2D: %d", err);
        }
    }
}

void DrawGLUtils::CreateOrUpdateTexture(const wxBitmap &bmp48,
                                        const wxBitmap &bmp32,
                                        const wxBitmap &bmp16,
                                        GLuint *texture)
{
    int level = 0;
    LOG_GL_ERRORV(glGenTextures(1,texture));
    LOG_GL_ERRORV(glBindTexture(GL_TEXTURE_2D, *texture));
    LOG_GL_ERRORV(glTexParameteri(GL_TEXTURE_2D, GL_TEXTURE_MAG_FILTER, GL_LINEAR));
    LOG_GL_ERRORV(glTexParameteri(GL_TEXTURE_2D, GL_TEXTURE_MIN_FILTER, GL_LINEAR_MIPMAP_NEAREST));
    addMipMap(bmp48.ConvertToImage().Rescale(64, 64, wxIMAGE_QUALITY_HIGH), level);
    addMipMap(bmp32.ConvertToImage(), level);
    addMipMap(bmp16.ConvertToImage(), level);
    addMipMap(bmp16.ConvertToImage().Rescale(8, 8, wxIMAGE_QUALITY_HIGH), level);
    addMipMap(bmp16.ConvertToImage().Rescale(4, 4, wxIMAGE_QUALITY_HIGH), level);
    addMipMap(bmp16.ConvertToImage().Rescale(2, 2, wxIMAGE_QUALITY_HIGH), level);
    addMipMap(bmp16.ConvertToImage().Rescale(1, 1, wxIMAGE_QUALITY_HIGH), level);
}

void DrawGLUtils::DrawTexture(GLuint texture,
                         float x, float y, float x2, float y2,
                         float tx, float ty, float tx2, float ty2)
{
    currentCache->DrawTexture(texture, x, y, x2, y2, tx, ty, tx2, ty2);
}

void DrawGLUtils::UpdateTexturePixel(GLuint texture, double x, double y, xlColor& color, bool hasAlpha)
{
    int bytesPerPixel = hasAlpha ?  4 : 3;
    GLubyte *imageData=new GLubyte[bytesPerPixel];
    imageData[0] = color.red;
    imageData[1] = color.green;
    imageData[2] = color.blue;
    if( hasAlpha ) {
        imageData[3] = color.alpha;
    }
    if (!DrawGLUtils::IsCoreProfile()) {
        LOG_GL_ERRORV(glEnable(GL_TEXTURE_2D));
    }
    LOG_GL_ERRORV(glBindTexture(GL_TEXTURE_2D,texture));
    LOG_GL_ERRORV(glTexSubImage2D(GL_TEXTURE_2D, 0, x, y, 1, 1, hasAlpha ?  GL_RGBA : GL_RGB, GL_UNSIGNED_BYTE, imageData));
    delete [] imageData;
    if (!DrawGLUtils::IsCoreProfile()) {
        LOG_GL_ERRORV(glDisable(GL_TEXTURE_2D));
    }
}

static int TEXTURE_IDX = 1;
int DrawGLUtils::NextTextureIdx() {
    TEXTURE_IDX++;
    return TEXTURE_IDX;
}

class FontInfoStruct {
public:
    FontInfoStruct(const char * const *d,
                   float mh, float mw, float md,
                   std::vector<float> w)
        : data(d), maxH(mh), maxW(mw), maxD(md), widths(w) {

    }

    const char * const *data;
    float maxH;
    float maxW;
    float maxD;
    std::vector<float> widths;
};
#include "fonts/fonts.h"

#ifndef LINUX
#define USEAA true
#else
#define USEAA false
#endif

#define NUMLINES 6
#define NUMCHARS 16

#define CASEFONT(x) case x: Load(font##x); return true;

class FontTexture {
public:
    FontTexture() { fontIdx = DrawGLUtils::NextTextureIdx();};
    ~FontTexture() {};

    bool Valid() { return currentCache->HasTextureId(fontIdx);}

    bool Create(int size) {
        switch (size) {
            CASEFONT(10);
            CASEFONT(12);
            CASEFONT(14);
            CASEFONT(16);
            CASEFONT(18);
            CASEFONT(20);
            CASEFONT(24);
            CASEFONT(28);
            CASEFONT(40);
            CASEFONT(44);
            CASEFONT(56);
            CASEFONT(88);
            default:
                return false;
            /*default:
                printf("No FONT!!!! %d\n", size);
                ForceCreate(size);
                break;
             */
        }
    }
    void Load(const FontInfoStruct &fi) {
        maxW = fi.maxW;
        maxH = fi.maxH;
        maxD = fi.maxD;
        widths = fi.widths;
        wxImage cimg(fi.data);
        cimg.InitAlpha();
        InitializeImage(cimg);
    }

    void InitializeImage(wxImage &cimg) {
        for (int x = 0; x < cimg.GetWidth(); x++) {
            for (int y = 0; y < cimg.GetHeight(); y++) {
                int alpha = cimg.GetRed(x, y);
                if (alpha) {
                    cimg.SetRGB(x, y, 0, 0, 0);
                    cimg.SetAlpha(x, y, alpha);
                } else {
                    cimg.SetRGB(x, y, 0, 0, 0);
                    cimg.SetAlpha(x, y, 0);
                }
            }
        }

        bool scaledW, scaledH, mAlpha;
        int width, height;
        GLuint id = loadImage(&cimg, width, height, textureWidth, textureHeight, scaledW, scaledH, mAlpha);
        currentCache->SetTextureId(fontIdx, id);
    }
    void ForceCreate(int size) {
        wxString faceName = "Gil Sans";

        bool useAA = USEAA;
        if (size <= 12)  {
            useAA = false;
        }

        wxGraphicsContext *ctx = wxGraphicsContext::Create();
        ctx->SetInterpolationQuality(wxInterpolationQuality::wxINTERPOLATION_BEST);
        ctx->SetCompositionMode(wxCompositionMode::wxCOMPOSITION_OVER);
        if (useAA) {
            ctx->SetAntialiasMode(wxANTIALIAS_DEFAULT);
            ctx->SetFont(ctx->CreateFont(size, faceName, wxFONTFLAG_ANTIALIASED, *wxWHITE));
        } else {
            ctx->SetAntialiasMode(wxANTIALIAS_NONE);
            ctx->SetFont(ctx->CreateFont(size, faceName, wxFONTFLAG_NOT_ANTIALIASED, *wxWHITE));
        }
        maxW = 0;
        maxH = 0;
        maxD = 0;
        for (char c = ' '; c <= '~'; c++) {
            wxString s = c;
            double width, height, desc, el;
            ctx->GetTextExtent(s, &width, &height, &desc, &el);
            maxW = std::max(maxW, (float)width);
            maxH = std::max(maxH, (float)height);
            maxD = std::max(maxD, (float)desc);
        }
        delete ctx;

        maxW += 1.0; // allow room to possibly have to handle some kerning


        int imgh = (maxH + 5) * 6;
        int imgw = (maxW + 5) * 16;
        float power_of_two_that_gives_correct_width=std::log((float)imgw)/std::log(2.0);
        float power_of_two_that_gives_correct_height=std::log((float)imgh)/std::log(2.0);
        imgw=(int)std::pow( 2.0, (int)(std::ceil(power_of_two_that_gives_correct_width)) );
        imgh=(int)std::pow( 2.0, (int)(std::ceil(power_of_two_that_gives_correct_height)) );


        wxImage cimg(imgw, imgh);
        cimg.InitAlpha();

        /*
        ctx = wxGraphicsContext::Create(cimg);
        ctx->SetAntialiasMode(wxANTIALIAS_NONE);
        ctx->SetPen( wxPen(wxColor(92, 92, 92), 0) );
        for (int l = 0; l < NUMLINES; l++) {
            for (int x = 0; x < (maxH + 5); x += 2) {
                wxPoint2DDouble beginPoints(0, x + l * (maxH+5));
                wxPoint2DDouble endPoints((maxW + 5)*NUMCHARS, x + l * (maxH+5));
                ctx->StrokeLines(1, &beginPoints, &endPoints);
            }
        }
        for (int l = 0; l < NUMCHARS; l++) {
            wxPoint2DDouble beginPoints(l * (maxW+5), 0);
            wxPoint2DDouble endPoints(l * (maxW + 5), (NUMLINES + 1) * (maxH+5));
            ctx->StrokeLines(1, &beginPoints, &endPoints);
        }
        delete ctx;
         */


        ctx = wxGraphicsContext::Create(cimg);
        ctx->SetPen( *wxWHITE_PEN );
        ctx->SetInterpolationQuality(wxInterpolationQuality::wxINTERPOLATION_BEST);
        ctx->SetCompositionMode(wxCompositionMode::wxCOMPOSITION_OVER);

        if (useAA) {
            ctx->SetAntialiasMode(wxANTIALIAS_DEFAULT);
            ctx->SetFont(ctx->CreateFont(size, faceName, wxFONTFLAG_ANTIALIASED, *wxWHITE));
        } else {
            ctx->SetAntialiasMode(wxANTIALIAS_NONE);
            ctx->SetFont(ctx->CreateFont(size, faceName, wxFONTFLAG_NOT_ANTIALIASED, *wxWHITE));
        }

        int count = 0;
        int line = 0;
        widths.clear();
        widths.resize('~' - ' ' + 1);
        for (char c = ' '; c <= '~'; c++) {
            wxString s = c;
            ctx->DrawText(s, 2 + (count * (maxW + 5)), 2 + line * (maxH + 5));

            double width, height, desc, el;
            ctx->GetTextExtent(s, &width, &height, &desc, &el);
            widths[c - ' '] = width;
            count++;
            if (count == 16) {
                count = 0;
                line++;
            }
        }
        delete ctx;


        for (int l = 0; l < NUMLINES; l++) {
            for (int c = 0; c < NUMCHARS; c++) {
                bool kerned = false;
                char ch = (l * NUMCHARS + c);
                for (int y = 0; y < (maxH + 3) && !kerned; y++) {
                    int notblack = cimg.GetRed(2 + c * (maxW + 5), y + 1 + l * (maxH + 5));
                    if (notblack) {
                        //the antialiasing has caused part of the pixel to bleed to the left
                        //we need to move the entire thing to the right
                        kerned = true;
                        //printf("Kerned: %c\n", (ch + ' '));
                    }
                }
                if (kerned) {
                    for (int x = (maxW-1); x > 1; x--) {
                        int xpos = c * (maxW + 5) + x;
                        for (int y = 1; y <= (maxH + 4); y++) {
                            int ypos = y  + l * (maxH + 5);
                            int clr = cimg.GetRed(xpos - 1, ypos);
                            cimg.SetRGB(xpos, ypos, clr, clr, clr);
                        }
                    }
                    for (int y = 1; y <= (maxH + 4); y++) {
                        int ypos = y  + l * (maxH + 5);
                        cimg.SetRGB(c * (maxW + 5) + 1, ypos, 0, 0, 0);
                    }
                    widths[ch] += 1.0;
                }
                /*
                if ((ch + ' ') == 'j') {
                    printf("%f  %f\n", c * (maxW + 5) + 1, widths[ch]);
                }
                 */
            }
        }


         //used to output data that can be used to static generation above
        /*
        wxString fn = wxString::Format("/tmp/font_%d.png", size);
        cimg.SaveFile(fn, wxBITMAP_TYPE_PNG);
        printf("#include \"font_%d.xpm\"\n", size);
        if (size == 10) {
            widths['b' - ' '] += 0.5;
            widths['o' - ' '] += 0.5;
            widths['p' - ' '] += 0.5;
            widths['w' - ' '] += 0.5;
            widths['x' - ' '] += 0.75;
            widths['y' - ' '] += 0.75;
            widths['m' - ' '] -= 0.75;
            widths['A' - ' '] += 0.75;
            widths['C' - ' '] -= 0.5;
            widths['W' - ' '] += 0.5;
            widths['P' - ' '] += 0.5;
            widths['|' - ' '] -= 0.5;
        }
        if (size == 12) {
            widths['p' - ' '] += 0.5;
            widths['w' - ' '] += 0.75;
            widths['m' - ' '] -= 0.5;
            widths['e' - ' '] -= 0.5;
            widths['t' - ' '] += 0.5;
        }
        printf("static FontInfoStruct font%d(font_%d_xpm, %ff, %ff, %ff, {\n", size, size, maxH, maxW, maxD);
        printf("%ff", widths[0]);
        for (int x = 1; x < widths.size(); x++) {
            printf(", %ff", widths[x]);
        }
        printf("});\n");
        */


        InitializeImage(cimg);
    }

    void Populate(float x, float yBase, const std::string &text, float factor, DrawGLUtils::xlVertexTextureAccumulator &va) {
        va.PreAlloc(6 * text.size());
        va.id = currentCache->GetTextureId(fontIdx);
        //DrawGLUtils::DrawLine(xlBLUE, 255, x, yBase, x+3, yBase, 1);
        //DrawGLUtils::DrawLine(xlBLUE, 255, x, yBase - (float(maxH) + 2) / factor, x+3, yBase - (float(maxH) + 2) / factor, 1);
        for (int idx = 0; idx < text.size(); idx++) {
            char ch = text[idx];
            if (ch < ' ' && ch > '~') {
                ch = '?';
            }
            if (ch == ' ') {
                x += widths[0] / factor;
                continue;
            }
            int linei = ch;
            linei -= ' ';
            linei /= 16.0;
            float line = linei;

            float pos = ch - ' ';
            pos -= linei * 16.0;

            float tx = 1 + (pos * (maxW + 5));
            float tx2 = tx + widths[ch - ' '];

            float x2 = x + float(widths[ch - ' ']) / factor;

            float ty2 = textureHeight - 3 - (line * (maxH + 5));
            float ty = ty2 - maxH;

            float y = yBase;
            float y2 = yBase - float(maxH) / factor;
            /*
            if (ch == 'p') {
                printf("%c   %f %f    %f %f     %f %f\n", ch, x, x2, tx, tx2,  (x2-x), (tx2-tx));
            }
             */

            tx /= textureWidth;
            tx2 /= textureWidth;

            ty2 /= textureHeight;
            ty /= textureHeight;

            //samples need to be from the MIDDLE of the pixel
            ty -= 0.5 / textureHeight;
            ty2 += 0.75 / textureHeight;

            tx += 0.5 / textureWidth;
            tx2 += 1.0 / textureWidth;

            y += 0.25/factor;
            y2 -= 0.75/factor;
            x -= 0.25/factor;
            x2 += 0.25/factor;

            /*
            if (ch == '1') {
                DrawGLUtils::DrawFillRectangle(xlWHITE, 255,x,y, image.textureWidth / factor, image.textureHeight / factor);

                ty = 0.0;
                ty2 = 1.0 - ty;
                tx = 0.0;
                tx2 = 1.0 - tx;
                y = yBase + (float)(image.textureHeight)/factor;
                x2 = x + (float)(image.textureWidth)/ factor;
                y2 = yBase;
            }
            */
            //printf("%c   %f %f    %f %f\n", ch, tx, tx2, ty, ty2);

            va.AddVertex(x, y, tx, ty);
            va.AddVertex(x, y2, tx, ty2);
            va.AddVertex(x2, y2, tx2, ty2);
            va.AddVertex(x2, y2, tx2, ty2);
            va.AddVertex(x2, y, tx2, ty);
            va.AddVertex(x, y, tx, ty);

            x += widths[ch - ' '] / factor;
        }

    }

    void Draw(float x, float yBase, const std::string &text, float factor) {
        LOG_GL_ERRORV(glBlendFunc(GL_SRC_ALPHA, GL_ONE_MINUS_SRC_ALPHA));
        DrawGLUtils::xlVertexTextureAccumulator va(currentCache->GetTextureId(fontIdx));
        Populate(x, yBase, text, factor, va);
        DrawGLUtils::Draw(va, GL_TRIANGLES, GL_BLEND);
    }

    float TextWidth(const std::string &text, float factor) {
        float w = 0;
        for (int idx = 0; idx < text.size(); idx++) {
            char ch = text[idx];
            if (ch < ' ' && ch > '~') {
                ch = '?';
            }
            w += widths[ch - ' '];
        }
        return w / factor;
    }

    float maxD, maxW, maxH;
    std::vector<float> widths;
    int fontIdx;

    int textureWidth, textureHeight;
};

static std::map<unsigned int, FontTexture> FONTS;

static int FindFont(double size, double factor) {
    int tsize = size * factor;
    while (!FONTS[tsize].Valid() && tsize > 0) {
        if (FONTS[tsize].Create(tsize)) {
            return tsize;
        }
        tsize--;
    }
    tsize = size * factor;
    while (!FONTS[tsize].Valid() && tsize <= 88) {
        if (FONTS[tsize].Create(tsize)) {
            return tsize;
        }
        tsize++;
    }

    if (!FONTS[tsize].Valid())
    {
        static log4cpp::Category &logger_base = log4cpp::Category::getInstance(std::string("log_base"));
        logger_base.warn("DrawGLUtilities had trouble creating font size %d scale %f ... this could end badly.", size, factor);
    }

    return tsize;
}

void DrawGLUtils::DrawText(double x, double y, double size, const wxString &text, double factor) {
    int tsize = FindFont(size, factor);
    if (!FONTS[tsize].Valid()) {
        FONTS[tsize].Create(tsize);
    }
    FONTS[tsize].Draw(x, y, text.ToStdString(), factor);
}
int DrawGLUtils::GetTextWidth(double size, const wxString &text, double factor) {
    int tsize = FindFont(size, factor);
    if (!FONTS[tsize].Valid()) {
        FONTS[tsize].Create(tsize);
    }
    return FONTS[tsize].TextWidth(text.ToStdString(), factor);
}

void DrawGLUtils::Draw(DrawGLUtils::xlVertexTextAccumulator &va, int size, float factor) {
    int tsize = FindFont(size, factor);
    if (!FONTS[tsize].Valid()) {
        FONTS[tsize].Create(tsize);
    }
    DrawGLUtils::xlVertexTextureAccumulator vat(currentCache->GetTextureId(FONTS[tsize].fontIdx));
    if (va.color != xlBLACK) {
        vat.forceColor = true;
        vat.color = va.color;
    }
    for (int x = 0; x < va.count; x++) {
        FONTS[tsize].Populate(va.vertices[x*2], va.vertices[x*2 + 1], va.text[x], factor, vat);
    }
    LOG_GL_ERRORV(glBlendFunc(GL_SRC_ALPHA, GL_ONE_MINUS_SRC_ALPHA));
    Draw(vat, GL_TRIANGLES, GL_BLEND);
}

void DrawGLUtils::DrawSphere(double x, double y, double z, double radius, const xlColor &color, xl3Accumulator &va)
{
    // FIXME:  draw a square until I get a good sphere routine
    DrawCube(x, y, z, radius*2, color, va);
}

void DrawGLUtils::DrawCube(double x, double y, double z, double width, const xlColor &color, xl3Accumulator &va)
{
    double halfwidth = width / 2.0;

    // front
    va.AddVertex(x - halfwidth, y + halfwidth, z + halfwidth, color);
    va.AddVertex(x + halfwidth, y + halfwidth, z + halfwidth, color);
    va.AddVertex(x + halfwidth, y - halfwidth, z + halfwidth, color);

    va.AddVertex(x - halfwidth, y + halfwidth, z + halfwidth, color);
    va.AddVertex(x - halfwidth, y - halfwidth, z + halfwidth, color);
    va.AddVertex(x + halfwidth, y - halfwidth, z + halfwidth, color);

    // back
    va.AddVertex(x - halfwidth, y + halfwidth, z - halfwidth, color);
    va.AddVertex(x + halfwidth, y + halfwidth, z - halfwidth, color);
    va.AddVertex(x + halfwidth, y - halfwidth, z - halfwidth, color);

    va.AddVertex(x - halfwidth, y + halfwidth, z - halfwidth, color);
    va.AddVertex(x - halfwidth, y - halfwidth, z - halfwidth, color);
    va.AddVertex(x + halfwidth, y - halfwidth, z - halfwidth, color);

    // left side
    va.AddVertex(x - halfwidth, y + halfwidth, z + halfwidth, color);
    va.AddVertex(x - halfwidth, y - halfwidth, z + halfwidth, color);
    va.AddVertex(x - halfwidth, y - halfwidth, z - halfwidth, color);

    va.AddVertex(x - halfwidth, y + halfwidth, z + halfwidth, color);
    va.AddVertex(x - halfwidth, y + halfwidth, z - halfwidth, color);
    va.AddVertex(x - halfwidth, y - halfwidth, z - halfwidth, color);

    // right side
    va.AddVertex(x + halfwidth, y + halfwidth, z + halfwidth, color);
    va.AddVertex(x + halfwidth, y - halfwidth, z + halfwidth, color);
    va.AddVertex(x + halfwidth, y - halfwidth, z - halfwidth, color);

    va.AddVertex(x + halfwidth, y + halfwidth, z + halfwidth, color);
    va.AddVertex(x + halfwidth, y + halfwidth, z - halfwidth, color);
    va.AddVertex(x + halfwidth, y - halfwidth, z - halfwidth, color);

    // top side
    va.AddVertex(x - halfwidth, y + halfwidth, z + halfwidth, color);
    va.AddVertex(x + halfwidth, y + halfwidth, z + halfwidth, color);
    va.AddVertex(x - halfwidth, y + halfwidth, z - halfwidth, color);

    va.AddVertex(x - halfwidth, y + halfwidth, z + halfwidth, color);
    va.AddVertex(x + halfwidth, y + halfwidth, z + halfwidth, color);
    va.AddVertex(x + halfwidth, y + halfwidth, z - halfwidth, color);

    // bottom side
    va.AddVertex(x - halfwidth, y - halfwidth, z + halfwidth, color);
    va.AddVertex(x + halfwidth, y - halfwidth, z + halfwidth, color);
    va.AddVertex(x - halfwidth, y - halfwidth, z - halfwidth, color);

    va.AddVertex(x - halfwidth, y - halfwidth, z + halfwidth, color);
    va.AddVertex(x + halfwidth, y - halfwidth, z + halfwidth, color);
    va.AddVertex(x + halfwidth, y - halfwidth, z - halfwidth, color);

    va.Finish(GL_TRIANGLES);
}

void DrawGLUtils::DrawBoundingBox(glm::vec3& min_pt, glm::vec3& max_pt, glm::mat4& bound_matrix, DrawGLUtils::xl3Accumulator &va)
{
    glm::vec4 c1(min_pt.x, max_pt.y, min_pt.z, 1.0f);
    glm::vec4 c2(max_pt.x, max_pt.y, min_pt.z, 1.0f);
    glm::vec4 c3(max_pt.x, min_pt.y, min_pt.z, 1.0f);
    glm::vec4 c4(min_pt.x, min_pt.y, min_pt.z, 1.0f);
    glm::vec4 c5(min_pt.x, max_pt.y, max_pt.z, 1.0f);
    glm::vec4 c6(max_pt.x, max_pt.y, max_pt.z, 1.0f);
    glm::vec4 c7(max_pt.x, min_pt.y, max_pt.z, 1.0f);
    glm::vec4 c8(min_pt.x, min_pt.y, max_pt.z, 1.0f);

    c1 = bound_matrix * c1;
    c2 = bound_matrix * c2;
    c3 = bound_matrix * c3;
    c4 = bound_matrix * c4;
    c5 = bound_matrix * c5;
    c6 = bound_matrix * c6;
    c7 = bound_matrix * c7;
    c8 = bound_matrix * c8;

    LOG_GL_ERRORV(glHint(GL_LINE_SMOOTH_HINT, GL_NICEST));
    va.AddVertex(c1.x, c1.y, c1.z, xlWHITE);
    va.AddVertex(c2.x, c2.y, c2.z, xlWHITE);
    va.AddVertex(c2.x, c2.y, c2.z, xlWHITE);
    va.AddVertex(c3.x, c3.y, c3.z, xlWHITE);
    va.AddVertex(c3.x, c3.y, c3.z, xlWHITE);
    va.AddVertex(c4.x, c4.y, c4.z, xlWHITE);
    va.AddVertex(c4.x, c4.y, c4.z, xlWHITE);
    va.AddVertex(c1.x, c1.y, c1.z, xlWHITE);

    va.AddVertex(c5.x, c5.y, c5.z, xlWHITE);
    va.AddVertex(c6.x, c6.y, c6.z, xlWHITE);
    va.AddVertex(c6.x, c6.y, c6.z, xlWHITE);
    va.AddVertex(c7.x, c7.y, c7.z, xlWHITE);
    va.AddVertex(c7.x, c7.y, c7.z, xlWHITE);
    va.AddVertex(c8.x, c8.y, c8.z, xlWHITE);
    va.AddVertex(c8.x, c8.y, c8.z, xlWHITE);
    va.AddVertex(c5.x, c5.y, c5.z, xlWHITE);

    va.AddVertex(c1.x, c1.y, c1.z, xlWHITE);
    va.AddVertex(c5.x, c5.y, c5.z, xlWHITE);
    va.AddVertex(c2.x, c2.y, c2.z, xlWHITE);
    va.AddVertex(c6.x, c6.y, c6.z, xlWHITE);
    va.AddVertex(c3.x, c3.y, c3.z, xlWHITE);
    va.AddVertex(c7.x, c7.y, c7.z, xlWHITE);
    va.AddVertex(c4.x, c4.y, c4.z, xlWHITE);
    va.AddVertex(c8.x, c8.y, c8.z, xlWHITE);
    va.Finish(GL_LINES, GL_LINE_SMOOTH, 1.7f);
}

void DrawGLUtils::DrawBoundingBox(glm::vec3& min_pt, glm::vec3& max_pt, glm::mat4& bound_matrix, DrawGLUtils::xlAccumulator &va)
{
    glm::vec4 c1(min_pt.x, max_pt.y, 1.0f, 1.0f);
    glm::vec4 c2(max_pt.x, max_pt.y, 1.0f, 1.0f);
    glm::vec4 c3(max_pt.x, min_pt.y, 1.0f, 1.0f);
    glm::vec4 c4(min_pt.x, min_pt.y, 1.0f, 1.0f);

    c1 = bound_matrix * c1;
    c2 = bound_matrix * c2;
    c3 = bound_matrix * c3;
    c4 = bound_matrix * c4;

    LOG_GL_ERRORV(glHint(GL_LINE_SMOOTH_HINT, GL_NICEST));
    va.AddVertex(c1.x, c1.y, xlWHITE);
    va.AddVertex(c2.x, c2.y, xlWHITE);
    va.AddVertex(c2.x, c2.y, xlWHITE);
    va.AddVertex(c3.x, c3.y, xlWHITE);
    va.AddVertex(c3.x, c3.y, xlWHITE);
    va.AddVertex(c4.x, c4.y, xlWHITE);
    va.AddVertex(c4.x, c4.y, xlWHITE);
    va.AddVertex(c1.x, c1.y, xlWHITE);

    va.Finish(GL_LINES, GL_LINE_SMOOTH, 1.7f);
}<|MERGE_RESOLUTION|>--- conflicted
+++ resolved
@@ -131,15 +131,9 @@
         LOG_GL_ERRORV(glEnableClientState(GL_COLOR_ARRAY));
 
         LOG_GL_ERRORV(glColorPointer(4, GL_UNSIGNED_BYTE, 0, &va.colors[0]));
-<<<<<<< HEAD
         LOG_GL_ERRORV(glVertexPointer(va.coordsPerVertex, GL_FLOAT, 0, &va.vertices[0]));
 
-        for (auto it = va.types.begin(); it != va.types.end(); it++) {
-=======
-        LOG_GL_ERRORV(glVertexPointer(2, GL_FLOAT, 0, &va.vertices[0]));
-        
         for (auto it = va.types.begin(); it != va.types.end(); ++it) {
->>>>>>> c6ce610b
             if (it->textureId != -1) {
                 LOG_GL_ERRORV(glEnableClientState(GL_TEXTURE_COORD_ARRAY));
                 if (!textsBound) {
