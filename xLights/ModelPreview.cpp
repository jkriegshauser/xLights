--- conflicted
+++ resolved
@@ -38,26 +38,6 @@
 
 static glm::mat4 Identity(glm::mat4(1.0f));
 
-<<<<<<< HEAD
-PreviewCamera::PreviewCamera(bool is_3d_)
-: posX(-500.0f), posY(0.0f), angleX(20.0f), angleY(5.0f), distance(-2000.0f), zoom(1.0f),
-  panx(0.0f), pany(0.0f), zoom_corrx(0.0f), zoom_corry(0.0f), is_3d(is_3d_), name("Name Unspecified"), menu_id(wxNewId())
-{
-}
-
-PreviewCamera::~PreviewCamera()
-{
-}
-
-// Copy constructor
-PreviewCamera::PreviewCamera(const PreviewCamera &cam)
-: posX(cam.posX), posY(cam.posY), angleX(cam.angleX), angleY(cam.angleY), distance(cam.distance), zoom(cam.zoom),
-  panx(cam.panx), pany(cam.pany), zoom_corrx(cam.zoom_corrx), zoom_corry(cam.zoom_corry), is_3d(cam.is_3d), name(cam.name), menu_id(wxNewId())
-{
-}
-
-=======
->>>>>>> f03c7788
 void ModelPreview::setupCameras()
 {
     camera3d = new PreviewCamera(true);
@@ -66,49 +46,23 @@
 
 void ModelPreview::SetCamera2D(int i)
 {
-<<<<<<< HEAD
-    camera2d = previewCameras2d[i];
-=======
     *camera2d = *(xlights->viewpoint_mgr.GetCamera2D(i));
->>>>>>> f03c7788
 }
 
 void ModelPreview::SetCamera3D(int i)
 {
-<<<<<<< HEAD
-    camera3d = previewCameras3d[i];
-=======
     *camera3d = *(xlights->viewpoint_mgr.GetCamera3D(i));
     SetCameraPos(0,0,false,true);
     SetCameraView(0,0,false,true);
->>>>>>> f03c7788
 }
 
 void ModelPreview::SaveCurrentCameraPosition()
 {
-<<<<<<< HEAD
-    PreviewCamera* current_camera = (is_3d ? camera3d : camera2d);
-    PreviewCamera* new_camera = new PreviewCamera(*current_camera);
-    wxTextEntryDialog dlg(this, "Enter a name for this ViewPoint", "ViewPoint Name", "");
-    if (dlg.ShowModal() == wxID_OK)
-    {
-        new_camera->name = dlg.GetValue().ToStdString();
-        if (new_camera->name == "") {
-            new_camera->name = "...";  // avoid exception that occurs if menu name is blank
-        }
-    }
-    if (is_3d) {
-        previewCameras3d.push_back(new_camera);
-    }
-    else {
-        previewCameras2d.push_back(new_camera);
-=======
     wxTextEntryDialog dlg(this, "Enter a name for this ViewPoint", "ViewPoint Name", "");
     if (dlg.ShowModal() == wxID_OK)
     {
         PreviewCamera* current_camera = (is_3d ? camera3d : camera2d);
         xlights->viewpoint_mgr.AddCamera( dlg.GetValue().ToStdString(), current_camera, is_3d );
->>>>>>> f03c7788
     }
 }
 
@@ -121,18 +75,12 @@
     }
     else if (m_wheel_down) {
         float delta_x = event.GetX() - m_last_mouse_x;
-<<<<<<< HEAD
-        float delta_y = -(event.GetY() - m_last_mouse_y);
-        delta_x /= GetZoom();
-        delta_y /= GetZoom();
-=======
         float delta_y = event.GetY() - m_last_mouse_y;
         if (!is_3d) {
             delta_y *= -1.0f;
         }
         delta_x *= GetZoom() * 2.0f;
         delta_y *= GetZoom() * 2.0f;
->>>>>>> f03c7788
         SetPan(delta_x, delta_y);
         m_last_mouse_x = event.GetX();
         m_last_mouse_y = event.GetY();
@@ -290,27 +238,6 @@
         for (auto it = LayoutGroups->begin(); it != LayoutGroups->end(); ++it) {
             LayoutGroup* grp = (LayoutGroup*)(*it);
             mnu.Append(index++, grp->GetName());
-<<<<<<< HEAD
-        }
-        // ViewPoint menus
-        mnu.AppendSeparator();
-        if (is_3d) {
-            if (GetNum3DCameras() > 0) {
-                wxMenu* mnuViewPoint = new wxMenu();
-                for (size_t i = 0; i < GetNum3DCameras(); ++i)
-                {
-                    mnuViewPoint->Append(GetCamera3D(i)->menu_id, GetCamera3D(i)->name);
-                }
-                mnu.Append(ID_VIEWPOINT3D, "Load ViewPoint", mnuViewPoint, "");
-            }
-        }
-        else {
-            if (GetNum2DCameras() > 0) {
-                wxMenu* mnuViewPoint = new wxMenu();
-                for (size_t i = 0; i < GetNum2DCameras(); ++i)
-                {
-                    mnuViewPoint->Append(GetCamera2D(i)->menu_id, GetCamera2D(i)->name);
-=======
         }
         // ViewPoint menus
         mnu.AppendSeparator();
@@ -332,7 +259,6 @@
                 {
                     PreviewCamera* camera = xlights->viewpoint_mgr.GetCamera2D(i);
                     mnuViewPoint->Append(camera->menu_id, camera->name);
->>>>>>> f03c7788
                 }
                 mnu.Append(ID_VIEWPOINT2D, "Load ViewPoint", mnuViewPoint, "");
             }
@@ -359,17 +285,10 @@
         is_3d = !is_3d;
     }
     else if (is_3d) {
-<<<<<<< HEAD
-        if (GetNum3DCameras() > 0) {
-            for (size_t i = 0; i < GetNum3DCameras(); ++i)
-            {
-                if (event.GetId() == GetCamera3D(i)->menu_id)
-=======
         if (xlights->viewpoint_mgr.GetNum3DCameras() > 0) {
             for (size_t i = 0; i < xlights->viewpoint_mgr.GetNum3DCameras(); ++i)
             {
                 if (event.GetId() == xlights->viewpoint_mgr.GetCamera3D(i)->menu_id)
->>>>>>> f03c7788
                 {
                     SetCamera3D(i);
                     break;
@@ -378,17 +297,10 @@
         }
     }
     else {
-<<<<<<< HEAD
-        if (GetNum2DCameras() > 0) {
-            for (size_t i = 0; i < GetNum2DCameras(); ++i)
-            {
-                if (event.GetId() == GetCamera2D(i)->menu_id)
-=======
         if (xlights->viewpoint_mgr.GetNum2DCameras() > 0) {
             for (size_t i = 0; i < xlights->viewpoint_mgr.GetNum2DCameras(); ++i)
             {
                 if (event.GetId() == xlights->viewpoint_mgr.GetCamera2D(i)->menu_id)
->>>>>>> f03c7788
                 {
                     SetCamera2D(i);
                     break;
@@ -591,36 +503,13 @@
     }
 }
 
-<<<<<<< HEAD
-void ModelPreview::SetCameraView(int camerax, int cameray, bool latch)
-=======
 void ModelPreview::SetCameraView(int camerax, int cameray, bool latch, bool reset)
->>>>>>> f03c7788
 {
 	static int last_offsetx = 0;
 	static int last_offsety = 0;
 	static int latched_x = camera3d->angleX;
 	static int latched_y = camera3d->angleY;
 
-<<<<<<< HEAD
-	if (latch) {
-        camera3d->angleX = latched_x + last_offsetx;
-        camera3d->angleY = latched_y + last_offsety;
-		latched_x = camera3d->angleX;
-		latched_y = camera3d->angleY;
-        last_offsetx = 0;
-        last_offsety = 0;
-    }
-	else {
-        camera3d->angleX = latched_x + cameray / 2;
-        camera3d->angleY = latched_y + camerax / 2;
-		last_offsetx = cameray / 2;
-		last_offsety = camerax / 2;
-	}
-}
-
-void ModelPreview::SetCameraPos(int camerax, int cameray, bool latch)
-=======
 	if( reset ) {
         last_offsetx = 0;
         last_offsety = 0;
@@ -645,26 +534,12 @@
 }
 
 void ModelPreview::SetCameraPos(int camerax, int cameraz, bool latch, bool reset)
->>>>>>> f03c7788
 {
 	static int last_offsetx = 0;
 	static int last_offsety = 0;
 	static int latched_x = camera3d->posX;
 	static int latched_y = camera3d->posY;
 
-<<<<<<< HEAD
-	if (latch) {
-        camera3d->posX = latched_x + last_offsetx;
-        camera3d->posY = latched_y + last_offsety;
-		latched_x = camera3d->posX;
-		latched_y = camera3d->posY;
-	}
-	else {
-        camera3d->posX = latched_x + camerax;
-        camera3d->posY = latched_y + cameray;
-		last_offsetx = camerax;
-		last_offsety = cameray;
-=======
 	if( reset ) {
         last_offsetx = 0;
         last_offsety = 0;
@@ -683,7 +558,6 @@
             last_offsetx = camerax;
             last_offsety = cameraz;
         }
->>>>>>> f03c7788
 	}
 }
 
@@ -771,20 +645,12 @@
 
     /*****************************   3D   ********************************/
     if (is_3d) {
-<<<<<<< HEAD
-        glm::mat4 ViewTranslate = glm::translate(glm::mat4(1.0f), glm::vec3(camera3d->posX + (camera3d->panx * camera3d->zoom), camera3d->posY + (camera3d->pany * camera3d->zoom), camera3d->distance * camera3d->zoom));
-        glm::mat4 ViewRotateX = glm::rotate(glm::mat4(1.0f), glm::radians(camera3d->angleX), glm::vec3(1.0f, 0.0f, 0.0f));
-        glm::mat4 ViewRotateY = glm::rotate(glm::mat4(1.0f), glm::radians(camera3d->angleY), glm::vec3(0.0f, 1.0f, 0.0f));
-        ViewMatrix = ViewTranslate * ViewRotateX * ViewRotateY;
-        ProjMatrix = glm::perspective(glm::radians(45.0f), (float)mWindowWidth / (float)mWindowHeight, 1.0f, 10000.0f);  // this must match prepare3DViewport call
-=======
         glm::mat4 ViewTranslatePan = glm::translate(glm::mat4(1.0f), glm::vec3(camera3d->posX + camera3d->panx, 1.0f, camera3d->posY + camera3d->pany));
         glm::mat4 ViewTranslateDistance = glm::translate(glm::mat4(1.0f), glm::vec3(1.0f, 1.0f, camera3d->distance * camera3d->zoom));
         glm::mat4 ViewRotateX = glm::rotate(glm::mat4(1.0f), glm::radians(camera3d->angleX), glm::vec3(1.0f, 0.0f, 0.0f));
         glm::mat4 ViewRotateY = glm::rotate(glm::mat4(1.0f), glm::radians(camera3d->angleY), glm::vec3(0.0f, 1.0f, 0.0f));
         ViewMatrix = ViewTranslateDistance * ViewRotateX * ViewRotateY * ViewTranslatePan;
         ProjMatrix = glm::perspective(glm::radians(45.0f), (float)mWindowWidth / (float)mWindowHeight, 1.0f, 20000.0f);  // this must match prepare3DViewport call
->>>>>>> f03c7788
         ProjViewMatrix = ProjMatrix * ViewMatrix;
 
         // FIXME: commented out for debugging speed
@@ -793,11 +659,7 @@
         //glEnable(GL_DEPTH_TEST);
         //LOG_GL_ERRORV(glClear(GL_COLOR_BUFFER_BIT | GL_DEPTH_BUFFER_BIT));
         //glDepthFunc(GL_LESS);
-<<<<<<< HEAD
-        
-=======
-
->>>>>>> f03c7788
+
         prepare3DViewport(0, mWindowHeight, mWindowWidth, 0);
         LOG_GL_ERRORV(glPointSize(translateToBacking(mPointSize)));
         DrawGLUtils::SetCamera(ViewMatrix);
