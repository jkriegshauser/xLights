--- conflicted
+++ resolved
@@ -82,11 +82,6 @@
 }
 
 void ModelPreview::mouseMoved(wxMouseEvent& event) {
-<<<<<<< HEAD
-    Model *model = xlights ? xlights->GetModel(currentModel) : nullptr;
-    if (model != nullptr) {
-        wxString tip = model->GetNodeNear(this, event.GetPosition());
-=======
 	if (m_mouse_down) {
 		int delta_x = event.GetPosition().x - m_last_mouse_x;
 		int delta_y = event.GetPosition().y - m_last_mouse_y;
@@ -97,8 +92,7 @@
                 Update();
             }
         }
-    }
-    else if (m_wheel_down) {
+    } else if (m_wheel_down) {
         float new_x = event.GetX() - m_last_mouse_x;
         float new_y = event.GetY() - m_last_mouse_y;
         if (!is_3d) {
@@ -120,11 +114,9 @@
             }
         }
     }
-
-    if (_model != nullptr)
-    {
-        wxString tip =_model->GetNodeNear(this, event.GetPosition());
->>>>>>> 51e74252
+    Model *model = xlights ? xlights->GetModel(currentModel) : nullptr;
+    if (model != nullptr) {
+        wxString tip = model->GetNodeNear(this, event.GetPosition());
         SetToolTip(tip);
     }
 
@@ -263,10 +255,6 @@
 
 void ModelPreview::Render()
 {
-<<<<<<< HEAD
-    const std::vector<Model*> &models = GetModels();
-    if (!models.empty()) {
-=======
     static log4cpp::Category &logger_base = log4cpp::Category::getInstance(std::string("log_base"));
 
     // draw all the view objects
@@ -277,9 +265,8 @@
         }
     }
 
-    if (PreviewModels != nullptr)
-    {
->>>>>>> 51e74252
+    const std::vector<Model*> &models = GetModels();
+    if (!models.empty()) {
         bool isModelSelected = false;
         for (auto m : models) {
             if (m->Selected || m->GroupSelected) {
@@ -299,53 +286,38 @@
             if (!allowSelected) {
                 color = ColorManager::instance()->GetColorPtr(ColorManager::COLOR_MODEL_DEFAULT);
             }
-<<<<<<< HEAD
-            m->DisplayModelOnWindow(this, accumulator, color, allowSelected);
-=======
             if (is_3d) {
-                (*PreviewModels)[i]->DisplayModelOnWindow(this, accumulator3d, true, color, allowSelected);
-            }
-            else {
-                (*PreviewModels)[i]->DisplayModelOnWindow(this, accumulator, false, color, allowSelected);
+                m->DisplayModelOnWindow(this, accumulator3d, true, color, allowSelected);
+            } else {
+                m->DisplayModelOnWindow(this, accumulator, false, color, allowSelected);
                 // FIXME:  Delete when not needed for debugging
                 //if ((*PreviewModels)[i]->Highlighted) {
                 //    (*PreviewModels)[i]->GetModelScreenLocation().DrawBoundingBox(accumulator);
                 //}
             }
->>>>>>> 51e74252
         }
     }
 }
 
 void ModelPreview::Render(const unsigned char *data, bool swapBuffers/*=true*/) {
     if (StartDrawing(mPointSize)) {
-<<<<<<< HEAD
+        // draw all the view objects
+        if (is_3d) {
+            for (auto it = xlights->AllObjects.begin(); it != xlights->AllObjects.end(); ++it) {
+                ViewObject *view_object = it->second;
+                view_object->Draw(this, view_object_accumulator, allowSelected);
+            }
+        }
         const std::vector<Model*> &models = GetModels();
         for (auto m : models) {
             int NodeCnt = m->GetNodeCount();
             for (size_t n = 0; n < NodeCnt; ++n) {
                 int start = m->NodeStartChannel(n);
                 m->SetNodeChannelValues(n, &data[start]);
-=======
-        // draw all the view objects
-        if (is_3d) {
-            for (auto it = xlights->AllObjects.begin(); it != xlights->AllObjects.end(); ++it) {
-                ViewObject *view_object = it->second;
-                view_object->Draw(this, view_object_accumulator, allowSelected);
-            }
-        }
-        if (PreviewModels != nullptr) {
-            for (int m = 0; m < PreviewModels->size(); m++) {
-                int NodeCnt = (*PreviewModels)[m]->GetNodeCount();
-                for (size_t n = 0; n < NodeCnt; ++n) {
-                    int start = (*PreviewModels)[m]->NodeStartChannel(n);
-                    (*PreviewModels)[m]->SetNodeChannelValues(n, &data[start]);
-                }
                 if (is_3d)
-                    (*PreviewModels)[m]->DisplayModelOnWindow(this, accumulator3d, true);
+                    m->DisplayModelOnWindow(this, accumulator3d, true);
                 else
-                    (*PreviewModels)[m]->DisplayModelOnWindow(this, accumulator, false);
->>>>>>> 51e74252
+                    m->DisplayModelOnWindow(this, accumulator, false);
             }
             m->DisplayModelOnWindow(this, accumulator);
         }
@@ -361,14 +333,8 @@
         mnu.AppendSeparator();
         mnu.Append(1, "House Preview");
         int index = 2;
-<<<<<<< HEAD
         for (auto a : xlights->LayoutGroups) {
-            mnuSelectPreview.Append(index++, a->GetName());
-=======
-        for (auto it = LayoutGroups->begin(); it != LayoutGroups->end(); ++it) {
-            LayoutGroup* grp = (LayoutGroup*)(*it);
-            mnu.Append(index++, grp->GetName());
->>>>>>> 51e74252
+            mnu.Append(index++, a->GetName());
         }
         // ViewPoint menus
         mnu.AppendSeparator();
@@ -400,35 +366,20 @@
 
 void ModelPreview::OnPopup(wxCommandEvent& event)
 {
-<<<<<<< HEAD
+    int id = event.GetId() - 1;
     if (xlights) {
-        int id = event.GetId() - 1;
         if (id == 0) {
             currentLayoutGroup = "Default";
-            SetBackgroundBrightness(xlights->GetDefaultPreviewBackgroundBrightness());
+            SetBackgroundBrightness(xlights->GetDefaultPreviewBackgroundBrightness(), xlights->GetDefaultPreviewBackgroundAlpha());
             SetbackgroundImage(xlights->GetDefaultPreviewBackgroundImage());
         } else if (id > 0 && id <= xlights->LayoutGroups.size()) {
             currentLayoutGroup = xlights->LayoutGroups[id - 1]->GetName();
-            SetBackgroundBrightness(xlights->LayoutGroups[id - 1]->GetBackgroundBrightness());
+            SetBackgroundBrightness(xlights->LayoutGroups[id - 1]->GetBackgroundBrightness(), xlights->LayoutGroups[id - 1]->GetBackgroundAlpha());
             SetbackgroundImage(xlights->LayoutGroups[id - 1]->GetBackgroundImage());
         }
-=======
-    int id = event.GetId() - 1;
-    if (id == 0) {
-        SetModels(*HouseModels);
-        SetBackgroundBrightness(xlights->GetDefaultPreviewBackgroundBrightness(), xlights->GetDefaultPreviewBackgroundAlpha());
-        SetbackgroundImage(xlights->GetDefaultPreviewBackgroundImage());
-    }
-    else if (id > 0 && id <= LayoutGroups->size()) {
-        SetModels((*LayoutGroups)[id - 1]->GetModels());
-        SetBackgroundBrightness((*LayoutGroups)[id - 1]->GetBackgroundBrightness(), (*LayoutGroups)[id - 1]->GetBackgroundAlpha());
-        SetbackgroundImage((*LayoutGroups)[id - 1]->GetBackgroundImage());
->>>>>>> 51e74252
-    }
-    else if (id == 0x1000) {
+    } else if (id == 0x1000) {
         is_3d = !is_3d;
-    }
-    else if (is_3d) {
+    } else if (is_3d) {
         if (xlights->viewpoint_mgr.GetNum3DCameras() > 0) {
             for (size_t i = 0; i < xlights->viewpoint_mgr.GetNum3DCameras(); ++i)
             {
@@ -439,8 +390,7 @@
                 }
             }
         }
-    }
-    else {
+    } else {
         if (xlights->viewpoint_mgr.GetNum2DCameras() > 0) {
             for (size_t i = 0; i < xlights->viewpoint_mgr.GetNum2DCameras(); ++i)
             {
@@ -459,52 +409,24 @@
 void ModelPreview::keyPressed(wxKeyEvent& event) {}
 void ModelPreview::keyReleased(wxKeyEvent& event) {}
 
-<<<<<<< HEAD
 ModelPreview::ModelPreview(wxPanel* parent, xLightsFrame* xlights_, bool a, int styles, bool apc)
-    : xlGLCanvas(parent, wxID_ANY, wxDefaultPosition, wxDefaultSize, styles, a ? "Layout" : "Preview", true),
-      allowSelected(a), allowPreviewChange(apc), xlights(xlights_), additionalModel(nullptr)
-=======
-ModelPreview::ModelPreview(wxPanel* parent, xLightsFrame* xlights_, std::vector<Model*> &models, std::vector<LayoutGroup *> &groups, bool a, int styles, bool apc)
     : xlGLCanvas(parent, wxID_ANY, wxDefaultPosition, wxDefaultSize, styles, a ? "Layout" : "Preview", false),
-    virtualWidth(0), virtualHeight(0), image(nullptr), sprite(nullptr), PreviewModels(&models), HouseModels(&models), LayoutGroups(&groups),
-    allowSelected(a), allowPreviewChange(apc), mPreviewPane(nullptr), _model(nullptr), xlights(xlights_), is_3d(false),
+    virtualWidth(0), virtualHeight(0), image(nullptr), sprite(nullptr),
+    allowSelected(a), allowPreviewChange(apc), mPreviewPane(nullptr), xlights(xlights_), is_3d(false),
     m_mouse_down(false), m_wheel_down(false),  m_last_mouse_x(-1), m_last_mouse_y(-1), camera3d(nullptr), camera2d(nullptr), maxVertexCount(5000)
->>>>>>> 51e74252
-{
-    SetBackgroundStyle(wxBG_STYLE_CUSTOM);
-<<<<<<< HEAD
-    virtualWidth = 0;
-    virtualHeight = 0;
-    image = nullptr;
-    sprite = nullptr;
-    currentLayoutGroup = "Default";
-    currentModel = "&---none---&";
-}
-
-ModelPreview::ModelPreview(wxPanel* parent, xLightsFrame *xl)
-    : xlGLCanvas(parent, wxID_ANY, wxDefaultPosition, wxDefaultSize, 0, "ModelPreview", true),
-    allowSelected(false), image(nullptr), xlights(xl), additionalModel(nullptr)
-{
-    maxVertexCount = 5000;
-    SetBackgroundStyle(wxBG_STYLE_CUSTOM);
-    virtualWidth = 0;
-    virtualHeight = 0;
-    image = nullptr;
-    sprite = nullptr;
-    currentModel = "";
-=======
-    setupCameras();
-}
-
-ModelPreview::ModelPreview(wxPanel* parent)
-    : xlGLCanvas(parent, wxID_ANY, wxDefaultPosition, wxDefaultSize, 0, "ModelPreview", false),
-    virtualWidth(0), virtualHeight(0), image(nullptr), sprite(nullptr), PreviewModels(nullptr), HouseModels(nullptr), LayoutGroups(nullptr),
-    allowSelected(false), allowPreviewChange(false), mPreviewPane(nullptr), _model(nullptr), xlights(nullptr), is_3d(false),
-    m_mouse_down(false), m_wheel_down(false), m_last_mouse_x(-1), m_last_mouse_y(-1), camera3d(nullptr), camera2d(nullptr), maxVertexCount(5000)
 {
     SetBackgroundStyle(wxBG_STYLE_CUSTOM);
     setupCameras();
->>>>>>> 51e74252
+}
+
+ModelPreview::ModelPreview(wxPanel* parent, xLightsFrame *xl)
+    : xlGLCanvas(parent, wxID_ANY, wxDefaultPosition, wxDefaultSize, 0, "ModelPreview", false),
+    virtualWidth(0), virtualHeight(0), image(nullptr), sprite(nullptr),
+    allowSelected(false), allowPreviewChange(false), mPreviewPane(nullptr), xlights(xl), is_3d(false),
+    m_mouse_down(false), m_wheel_down(false), m_last_mouse_x(-1), m_last_mouse_y(-1), camera3d(nullptr), camera2d(nullptr), maxVertexCount(5000)
+{
+    SetBackgroundStyle(wxBG_STYLE_CUSTOM);
+    setupCameras();
 }
 
 ModelPreview::~ModelPreview()
