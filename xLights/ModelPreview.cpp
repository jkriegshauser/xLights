#include <wx/wx.h>
#include <wx/sizer.h>
#include <wx/artprov.h>

#ifdef __WXMAC__
    #include "OpenGL/gl.h"
#else
    #include <GL/gl.h>
#endif

#include "ModelPreview.h"
#include "models/Model.h"
#include "PreviewPane.h"
#include "DrawGLUtils.h"
#include "osxMacUtils.h"
#include "ColorManager.h"
#include "LayoutGroup.h"
#include "xLightsMain.h"

#include <log4cpp/Category.hh>

BEGIN_EVENT_TABLE(ModelPreview, xlGLCanvas)
<<<<<<< HEAD
EVT_MOTION(ModelPreview::mouseMoved)
EVT_LEFT_DOWN(ModelPreview::mouseLeftDown)
EVT_LEFT_UP(ModelPreview::mouseLeftUp)
EVT_LEAVE_WINDOW(ModelPreview::mouseLeftWindow)
EVT_RIGHT_DOWN(ModelPreview::rightClick)
//EVT_KEY_DOWN(ModelPreview::keyPressed)
//EVT_KEY_UP(ModelPreview::keyReleased)
EVT_MOUSEWHEEL(ModelPreview::mouseWheelMoved)
EVT_MIDDLE_DOWN(ModelPreview::mouseMiddleDown)
EVT_MIDDLE_UP(ModelPreview::mouseMiddleUp)
EVT_PAINT(ModelPreview::render)
=======
    EVT_MOTION(ModelPreview::mouseMoved)
    EVT_LEFT_DOWN(ModelPreview::mouseLeftDown)
    EVT_LEFT_UP(ModelPreview::mouseLeftUp)
    EVT_LEAVE_WINDOW(ModelPreview::mouseLeftWindow)
    EVT_RIGHT_DOWN(ModelPreview::rightClick)
    EVT_PAINT(ModelPreview::render)
>>>>>>> 10c93b28
END_EVENT_TABLE()

static glm::mat4 Identity(glm::mat4(1.0f));

PreviewCamera::PreviewCamera()
{
    angleX = 20.0f;
    angleY = 5.0f;
    distance = -2000.0f;
    posX = -500.0f;
    posY = 0.0f;
    zoom = 1.0f;
    panx = 0.0f;
    pany = 0.0f;
    zoom_corrx = 0.0f;
    zoom_corry = 0.0f;
    is_3d = true;
}

PreviewCamera::~PreviewCamera()
{
}

void ModelPreview::setupCameras()
{
    camera3d = new PreviewCamera();
    camera3d->is_3d = true;
    camera2d = new PreviewCamera();
}

void ModelPreview::mouseMoved(wxMouseEvent& event) {
	if (m_mouse_down) {
		int delta_x = event.GetPosition().x - m_last_mouse_x;
		int delta_y = event.GetPosition().y - m_last_mouse_y;
		SetCameraView(delta_x, delta_y, false);
        Render();
    }
    else if (m_wheel_down) {
        float delta_x = event.GetX() - m_last_mouse_x;
        float delta_y = -(event.GetY() - m_last_mouse_y);
        delta_x /= GetZoom();
        delta_y /= GetZoom();
        SetPan(delta_x, delta_y);
        m_last_mouse_x = event.GetX();
        m_last_mouse_y = event.GetY();
        Render();
    }

    if (_model != nullptr)
    {
        wxString tip =_model->GetNodeNear(this, event.GetPosition());
        SetToolTip(tip);
    }

    event.ResumePropagation(1);
    event.Skip (); // continue the event
}

void ModelPreview::mouseLeftDown(wxMouseEvent& event) {
    SetFocus();
	m_mouse_down = true;
	m_last_mouse_x = event.GetX();
	m_last_mouse_y = event.GetY();

	event.ResumePropagation(1);
	event.Skip(); // continue the event
}

void ModelPreview::mouseLeftUp(wxMouseEvent& event) {
	m_mouse_down = false;
	SetCameraView(0, 0, true);

	event.ResumePropagation(1);
	event.Skip(); // continue the event
}

void ModelPreview::mouseLeftWindow(wxMouseEvent& event) {
    event.ResumePropagation(1);
    event.Skip (); // continue the event
}

void ModelPreview::mouseWheelMoved(wxMouseEvent& event) {
    int i = event.GetWheelRotation();
    float delta = -0.1f;
    if (i < 0)
    {
        delta *= -1.0f;
    }
    SetZoomDelta(delta);
    Render();

    event.ResumePropagation(1);
    event.Skip(); // continue the event
}

void ModelPreview::mouseMiddleDown(wxMouseEvent& event) {
    m_wheel_down = true;
    m_last_mouse_x = event.GetX();
    m_last_mouse_y = event.GetY();
}

void ModelPreview::mouseMiddleUp(wxMouseEvent& event) {
    m_wheel_down = false;
}

void ModelPreview::render(wxPaintEvent& event)
{
    if (mIsDrawing) return;

    //if(!mIsInitialized) { InitializeGLCanvas(); }
    //SetCurrentGLContext();
    //wxPaintDC(this);

    if (_model != nullptr) {
        _model->DisplayEffectOnWindow(this, 2);
    }
    else {
        if (!StartDrawing(mPointSize)) return;
        Render();
        EndDrawing();
    }
}

void ModelPreview::Render()
{
    static log4cpp::Category &logger_base = log4cpp::Category::getInstance(std::string("log_base"));

    if (PreviewModels != nullptr)
    {
        bool isModelSelected = false;
        for (int i = 0; i < PreviewModels->size(); ++i) {
            if ((*PreviewModels)[i] == nullptr)
            {
                logger_base.crit("*PreviewModels[%d] is nullptr ... this is not going to end well.", i);
            }
            if (((*PreviewModels)[i])->Selected || ((*PreviewModels)[i])->GroupSelected) {
                isModelSelected = true;
                break;
            }
        }

        for (int i = 0; i < PreviewModels->size(); ++i) {
            const xlColor *color = ColorManager::instance()->GetColorPtr(ColorManager::COLOR_MODEL_DEFAULT);
            if (((*PreviewModels)[i])->Selected) {
                color = ColorManager::instance()->GetColorPtr(ColorManager::COLOR_MODEL_SELECTED);
            }
            else if (((*PreviewModels)[i])->GroupSelected) {
                color = ColorManager::instance()->GetColorPtr(ColorManager::COLOR_MODEL_SELECTED);
            }
            else if (((*PreviewModels)[i])->Overlapping && isModelSelected) {
                color = ColorManager::instance()->GetColorPtr(ColorManager::COLOR_MODEL_OVERLAP);
            }
            if (!allowSelected) {
                color = ColorManager::instance()->GetColorPtr(ColorManager::COLOR_MODEL_DEFAULT);
            }
            if (is_3d) {
                (*PreviewModels)[i]->DisplayModelOnWindow(this, accumulator3d, true, color, allowSelected);
            }
            else {
                (*PreviewModels)[i]->DisplayModelOnWindow(this, accumulator, false, color, allowSelected);
                // FIXME:  Delete when not needed for debugging
                //if ((*PreviewModels)[i]->Highlighted) {
                //    (*PreviewModels)[i]->GetModelScreenLocation().DrawBoundingBox(accumulator);
                //}
            }
        }
    }
}

void ModelPreview::Render(const unsigned char *data, bool swapBuffers/*=true*/) {
    if (StartDrawing(mPointSize)) {
        if (PreviewModels != nullptr) {
            for (int m = 0; m < PreviewModels->size(); m++) {
                int NodeCnt = (*PreviewModels)[m]->GetNodeCount();
                for (size_t n = 0; n < NodeCnt; ++n) {
                    int start = (*PreviewModels)[m]->NodeStartChannel(n);
                    (*PreviewModels)[m]->SetNodeChannelValues(n, &data[start]);
                }
                if (is_3d)
                    (*PreviewModels)[m]->DisplayModelOnWindow(this, accumulator3d, true);
                else
                    (*PreviewModels)[m]->DisplayModelOnWindow(this, accumulator, false);
            }
        }
        EndDrawing(swapBuffers);
    }
}

void ModelPreview::rightClick(wxMouseEvent& event) {
    if (allowPreviewChange && xlights != nullptr) {
        wxMenu mnuSelectPreview;
        wxMenuItem* item = mnuSelectPreview.Append(0x1001, "3D", wxEmptyString, wxITEM_CHECK);
        item->Check(is_3d);
        mnuSelectPreview.AppendSeparator();
        mnuSelectPreview.Append(1, "House Preview");
        int index = 2;
        for (auto it = LayoutGroups->begin(); it != LayoutGroups->end(); ++it) {
            LayoutGroup* grp = (LayoutGroup*)(*it);
            mnuSelectPreview.Append(index++, grp->GetName());
        }
        mnuSelectPreview.Connect(wxEVT_COMMAND_MENU_SELECTED, (wxObjectEventFunction)&ModelPreview::OnPopup, nullptr, this);
        PopupMenu(&mnuSelectPreview);
    }
}

void ModelPreview::OnPopup(wxCommandEvent& event)
{
    int id = event.GetId() - 1;
    if (id == 0) {
        SetModels(*HouseModels);
        SetBackgroundBrightness(xlights->GetDefaultPreviewBackgroundBrightness());
        SetbackgroundImage(xlights->GetDefaultPreviewBackgroundImage());
    }
    else if (id > 0 && id <= LayoutGroups->size()) {
        SetModels((*LayoutGroups)[id - 1]->GetModels());
        SetBackgroundBrightness((*LayoutGroups)[id - 1]->GetBackgroundBrightness());
        SetbackgroundImage((*LayoutGroups)[id - 1]->GetBackgroundImage());
    }
    else if (id == 0x1000) {
        is_3d = !is_3d;
    }
    Refresh();
    Update();
}

void ModelPreview::keyPressed(wxKeyEvent& event) {}
void ModelPreview::keyReleased(wxKeyEvent& event) {}

ModelPreview::ModelPreview(wxPanel* parent, xLightsFrame* xlights_, std::vector<Model*> &models, std::vector<LayoutGroup *> &groups, bool a, int styles, bool apc)
    : xlGLCanvas(parent, wxID_ANY, wxDefaultPosition, wxDefaultSize, styles, a ? "Layout" : "Preview", true),
<<<<<<< HEAD
      image(nullptr), PreviewModels(&models), HouseModels(&models), LayoutGroups(&groups), allowSelected(a), allowPreviewChange(apc), xlights(xlights_),
      m_mouse_down(false), m_wheel_down(false), is_3d(false), camera3d(nullptr), camera2d(nullptr)
=======
      PreviewModels(&models), HouseModels(&models), LayoutGroups(&groups), allowSelected(a), allowPreviewChange(apc), xlights(xlights_)
>>>>>>> 10c93b28
{
    maxVertexCount = 5000;
    SetBackgroundStyle(wxBG_STYLE_CUSTOM);
    virtualWidth = 0;
    virtualHeight = 0;
    sprite = nullptr;
    _model = nullptr;
    setupCameras();
}

ModelPreview::ModelPreview(wxPanel* parent)
    : xlGLCanvas(parent, wxID_ANY, wxDefaultPosition, wxDefaultSize, 0, "ModelPreview", true), PreviewModels(nullptr), allowSelected(false), image(nullptr)
{
    _model = nullptr;
    maxVertexCount = 5000;
    SetBackgroundStyle(wxBG_STYLE_CUSTOM);
    virtualWidth = 0;
    virtualHeight = 0;
    is_3d = false;
    setupCameras();
    image = nullptr;
    sprite = nullptr;
    camera3d = nullptr;
    camera2d = nullptr;
    xlights = nullptr;
}

ModelPreview::~ModelPreview()
{
    if (image) {
        if (cache) {
            cache->AddTextureToDelete(image->getID());
            image->setID(0);
        }
        delete image;
    }
    if (sprite) {
        delete sprite;
    }
}

void ModelPreview::SetCanvasSize(int width,int height)
{
    SetVirtualCanvasSize(width, height);
}

void ModelPreview::SetVirtualCanvasSize(int width, int height) {
    virtualWidth = width;
    virtualHeight = height;
}

void ModelPreview::InitializePreview(wxString img, int brightness)
{
    if (img != mBackgroundImage) {
        if (image) {
            if (cache) {
                cache->AddTextureToDelete(image->getID());
                image->setID(0);
            }
            delete image;
            image = nullptr;
        }
        if (sprite) {
            delete sprite;
            sprite = nullptr;
        }
        mBackgroundImage = img;
        mBackgroundImageExists = wxFileExists(mBackgroundImage) && wxIsReadable(mBackgroundImage) ? true : false;
    }
    mBackgroundBrightness = brightness;
}

void ModelPreview::InitializeGLCanvas()
{
    if (!IsShownOnScreen()) return;
    SetCurrentGLContext();

    if (allowSelected) {
        wxColor c = wxSystemSettings::GetColour(wxSYS_COLOUR_BTNFACE);
        LOG_GL_ERRORV(glClearColor(c.Red()/255.0f, c.Green()/255.0f, c.Blue()/255.0, 1.0f)); // Black Background
    } else {
        LOG_GL_ERRORV(glClearColor(0.0, 0.0, 0.0, 1.0f)); // Black Background
    }
    LOG_GL_ERRORV(glEnable(GL_BLEND));
    LOG_GL_ERRORV(glBlendFunc(GL_SRC_ALPHA, GL_ONE_MINUS_SRC_ALPHA));

    mIsInitialized = true;
}

void ModelPreview::SetOrigin()
{
}

void ModelPreview::SetScaleBackgroundImage(bool b) {
    scaleImage = b;
    Refresh();
}

void ModelPreview::SetbackgroundImage(wxString img)
{
    if (img != mBackgroundImage) {
        ObtainAccessToURL(img.ToStdString());
        if (image) {
            if (cache) {
                cache->AddTextureToDelete(image->getID());
                image->setID(0);
            }
            delete image;
            image = nullptr;
        }
        if (sprite) {
            delete sprite;
            sprite = nullptr;
        }
        mBackgroundImage = img;
        mBackgroundImageExists = wxFileExists(mBackgroundImage) && wxIsReadable(mBackgroundImage) ? true : false;
    }
}

void ModelPreview::SetBackgroundBrightness(int brightness)
{
    mBackgroundBrightness = brightness;
    if(mBackgroundBrightness < 0 || mBackgroundBrightness > 100) {
        mBackgroundBrightness = 100;
    }
}

void ModelPreview::SetPointSize(wxDouble pointSize)
{
    mPointSize = pointSize;
    LOG_GL_ERRORV(glPointSize( mPointSize ));
}

double ModelPreview::calcPixelSize(double i) {
    double d = translateToBacking(i * currentPixelScaleFactor);
    if (d < 1.0) {
        d = 1.0;
    }
    return d;
}

bool ModelPreview::GetActive()
{
    return mPreviewPane->GetActive();
}

void ModelPreview::render(const wxSize& size/*wxSize(0,0)*/)
{
    wxPaintEvent dummyEvent;
    wxSize origSize(0, 0);
    wxSize origVirtSize(virtualWidth, virtualHeight);
    if (size != wxSize(0, 0)) {
        origSize = wxSize(mWindowWidth, mWindowHeight);
        mWindowWidth = ((float)size.GetWidth() / GetContentScaleFactor());
        mWindowHeight = ((float)size.GetHeight() / GetContentScaleFactor());
        float mult = float(mWindowWidth) / origSize.GetWidth();
        virtualWidth = int(mult * origVirtSize.GetWidth());
        virtualHeight = int(mult * origVirtSize.GetHeight());
    }

    render(dummyEvent);

    if (origSize != wxSize(0, 0)) {
        mWindowWidth = origSize.GetWidth();
        mWindowHeight = origSize.GetHeight();
        virtualWidth = origVirtSize.GetWidth();
        virtualHeight = origVirtSize.GetHeight();
    }
}

void ModelPreview::SetActive(bool show) {
    if (show) {
        mPreviewPane->Show();
    }
    else {
        mPreviewPane->Hide();
    }
}

void ModelPreview::SetCameraView(int camerax, int cameray, bool latch)
{
	static int last_offsetx = 0;
	static int last_offsety = 0;
	static int latched_x = camera3d->angleX;
	static int latched_y = camera3d->angleY;

	if (latch) {
        camera3d->angleX = latched_x + last_offsetx;
        camera3d->angleY = latched_y + last_offsety;
		latched_x = camera3d->angleX;
		latched_y = camera3d->angleY;
        last_offsetx = 0;
        last_offsety = 0;
    }
	else {
        camera3d->angleX = latched_x + cameray / 2;
        camera3d->angleY = latched_y + camerax / 2;
		last_offsetx = cameray / 2;
		last_offsety = camerax / 2;
	}
}

void ModelPreview::SetCameraPos(int camerax, int cameray, bool latch)
{
	static int last_offsetx = 0;
	static int last_offsety = 0;
	static int latched_x = camera3d->posX;
	static int latched_y = camera3d->posY;

	if (latch) {
        camera3d->posX = latched_x + last_offsetx;
        camera3d->posY = latched_y + last_offsety;
		latched_x = camera3d->posX;
		latched_y = camera3d->posY;
	}
	else {
        camera3d->posX = latched_x + camerax;
        camera3d->posY = latched_y + cameray;
		last_offsetx = camerax;
		last_offsety = cameray;
	}
}

void ModelPreview::SetZoomDelta(float delta)
{
    if (is_3d) {
        camera3d->zoom *= 1.0f + delta;
    }
    else {
        camera2d->zoom *= 1.0f - delta;
        camera2d->zoom_corrx = ((mWindowWidth * camera2d->zoom) - mWindowWidth) / 2.0f;
        camera2d->zoom_corry = ((mWindowHeight * camera2d->zoom) - mWindowHeight) / 2.0f;
    }
}

void ModelPreview::SetPan(float deltax, float deltay)
{
    if (is_3d) {
        camera3d->panx += deltax;
        camera3d->pany += deltay;
    }
    else {
        camera2d->panx += deltax;
        camera2d->pany += deltay;
    }
}

bool ModelPreview::StartDrawing(wxDouble pointSize)
{
    static log4cpp::Category &logger_base = log4cpp::Category::getInstance(std::string("log_base"));
    if (!IsShownOnScreen()) return false;
    if (!mIsInitialized) { InitializeGLCanvas(); }
    mIsInitialized = true;
    mPointSize = pointSize;
    mIsDrawing = true;
    SetCurrentGLContext();
    LOG_GL_ERRORV(glClear(GL_COLOR_BUFFER_BIT));

    /*****************************   2D   ********************************/
    if (!is_3d) {
        float scale2d = 1.0f;
        float scale_corrx = 0.0f;
        float scale_corry = 0.0f;
        if (virtualWidth != 0 && virtualHeight != 0) {
            float scale2dh = (float)mWindowHeight / (float)virtualHeight;
            float scale2dw = (float)mWindowWidth / (float)virtualWidth;
            // maintain aspect ratio.... FIXME: maybe add as an option
            // centers the direction that is smaller
            if (scale2dh < scale2dw) {
                scale2d = scale2dh;
                scale_corrx = ((scale2dw*(float)virtualWidth - (scale2d*(float)virtualWidth)) * camera2d->zoom) / 2.0f;
            }
            else {
                scale2d = scale2dw;
                scale_corry = ((scale2dh*(float)virtualHeight - (scale2d*(float)virtualHeight)) * camera2d->zoom) / 2.0f;
            }
        }
        glm::mat4 ViewScale = glm::scale(glm::mat4(1.0f), glm::vec3(camera2d->zoom * scale2d, camera2d->zoom * scale2d, 1.0f));
        glm::mat4 ViewTranslate = glm::translate(glm::mat4(1.0f), glm::vec3(camera2d->panx*camera2d->zoom - camera2d->zoom_corrx + scale_corrx, camera2d->pany*camera2d->zoom - camera2d->zoom_corry + scale_corry, 0.0f));
        ViewMatrix = ViewTranslate * ViewScale;
        ProjMatrix = glm::ortho(0.0f, (float)mWindowWidth, 0.0f, (float)mWindowHeight);  // this must match prepare2DViewport call
        ProjViewMatrix = ProjMatrix * ViewMatrix;

        prepare2DViewport(0, mWindowHeight, mWindowWidth, 0);
        LOG_GL_ERRORV(glClearColor(0, 0, 0, 0));   // background color
        LOG_GL_ERRORV(glClear(GL_COLOR_BUFFER_BIT | GL_DEPTH_BUFFER_BIT | GL_STENCIL_BUFFER_BIT));
        LOG_GL_ERRORV(glPointSize(translateToBacking(mPointSize)));
        DrawGLUtils::SetCamera(ViewMatrix);
        DrawGLUtils::PushMatrix();
        accumulator.PreAlloc(maxVertexCount);
        currentPixelScaleFactor = 1.0;
        if (!allowSelected && virtualWidth > 0 && virtualHeight > 0
            && (virtualWidth != mWindowWidth || virtualHeight != mWindowHeight)) {
            currentPixelScaleFactor = scale2d;
            LOG_GL_ERRORV(glPointSize(calcPixelSize(mPointSize)));
            accumulator.AddRect(0, 0, virtualWidth, virtualHeight, xlBLACK);
            accumulator.Finish(GL_TRIANGLES);
        }

        else {
            accumulator.AddRect(0, 0, virtualWidth, virtualHeight, xlBLACK);
            accumulator.Finish(GL_TRIANGLES);
        }
<<<<<<< HEAD
    }

    /*****************************   3D   ********************************/
    if (is_3d) {
        glm::mat4 ViewTranslate = glm::translate(glm::mat4(1.0f), glm::vec3(camera3d->posX + (camera3d->panx * camera3d->zoom), camera3d->posY + (camera3d->pany * camera3d->zoom), camera3d->distance * camera3d->zoom));
        glm::mat4 ViewRotateX = glm::rotate(glm::mat4(1.0f), glm::radians(camera3d->angleX), glm::vec3(1.0f, 0.0f, 0.0f));
        glm::mat4 ViewRotateY = glm::rotate(glm::mat4(1.0f), glm::radians(camera3d->angleY), glm::vec3(0.0f, 1.0f, 0.0f));
        ViewMatrix = ViewTranslate * ViewRotateX * ViewRotateY;
        ProjMatrix = glm::perspective(glm::radians(45.0f), (float)mWindowWidth / (float)mWindowHeight, 1.0f, 10000.0f);  // this must match prepare3DViewport call
        ProjViewMatrix = ProjMatrix * ViewMatrix;

        // FIXME: commented out for debugging speed
        // FIXME: transparent background does not draw correctly when depth testing enabled
        // enables depth testing to draw things in proper order
        //glEnable(GL_DEPTH_TEST);
        //LOG_GL_ERRORV(glClear(GL_COLOR_BUFFER_BIT | GL_DEPTH_BUFFER_BIT));
        //glDepthFunc(GL_LESS);
        
        prepare3DViewport(0, mWindowHeight, mWindowWidth, 0);
        LOG_GL_ERRORV(glPointSize(translateToBacking(mPointSize)));
        DrawGLUtils::SetCamera(ViewMatrix);
        DrawGLUtils::PushMatrix();
        accumulator.PreAlloc(maxVertexCount);
        currentPixelScaleFactor = 1.0;
=======
        currentPixelScaleFactor = scaleh;
        LOG_GL_ERRORV(glPointSize(calcPixelSize(mPointSize)));
        accumulator.AddRect(0, 0, virtualWidth, virtualHeight, xlBLACK);
        accumulator.Finish(GL_TRIANGLES);
    } else if (virtualWidth == 0 && virtualHeight == 0) {
        int i = (int)mWindowHeight;
        DrawGLUtils::Translate(0, -i, 0);
    } else {
        DrawGLUtils::Translate(0, -virtualHeight, 0);
>>>>>>> 10c93b28
        accumulator.AddRect(0, 0, virtualWidth, virtualHeight, xlBLACK);
        accumulator.Finish(GL_TRIANGLES);
        if (virtualWidth > 0 && virtualHeight > 0) {
            drawGrid(virtualWidth, virtualHeight / 40);
        }
        else {
            drawGrid(mWindowWidth, mWindowWidth / 40);
        }
    }

    if (mBackgroundImageExists) {
        if (image == nullptr) {
            logger_base.debug("Loading background image file %s for preview %s.",
                              (const char *)mBackgroundImage.c_str(),
                              (const char *)GetName().c_str());
            image = new Image(mBackgroundImage);
            sprite = new xLightsDrawable(image);
        }
        float scaleh = 1.0;
        float scalew = 1.0;
        if (!scaleImage) {
            float nscaleh = float(image->height) / float(virtualHeight);
            float nscalew = float(image->width) / float(virtualWidth);
            if (nscalew < nscaleh) {
                scaleh = 1.0;
                scalew = nscalew / nscaleh;
            } else {
                scaleh = nscaleh / nscalew;
                scalew = 1.0;
            }
        }
        accumulator.PreAllocTexture(6);
        float tx1 = 0;
        float tx2 = image->tex_coord_x;
        accumulator.AddTextureVertex(0, 0, tx1, -0.5 / (image->textureHeight));
        accumulator.AddTextureVertex(virtualWidth * scalew, 0, tx2, -0.5 / (image->textureHeight));
        accumulator.AddTextureVertex(0, virtualHeight * scaleh, tx1, image->tex_coord_y);

        accumulator.AddTextureVertex(0, virtualHeight * scaleh, tx1, image->tex_coord_y);
        accumulator.AddTextureVertex(virtualWidth * scalew, 0, tx2, -0.5 / (image->textureHeight));
        accumulator.AddTextureVertex(virtualWidth * scalew, virtualHeight *scaleh, tx2, image->tex_coord_y);

        int i = mBackgroundBrightness * 255 / 100;
        accumulator.FinishTextures(GL_TRIANGLES, image->getID(), i);
    }
    return true;
}

void ModelPreview::EndDrawing(bool swapBuffers/*=true*/)
{
    if (accumulator.count > maxVertexCount) {
        maxVertexCount = accumulator.count;
    }
    DrawGLUtils::Draw(gridlines, xlColor(0, 128, 0), GL_LINES);
    DrawGLUtils::Draw(accumulator);
    DrawGLUtils::Draw(accumulator3d);
    DrawGLUtils::PopMatrix();
    if (swapBuffers)
    {
        LOG_GL_ERRORV(SwapBuffers());
    }
    gridlines.Reset();
    accumulator3d.Reset();
    accumulator.Reset();
    mIsDrawing = false;
}

///////////////////////////////////////////////////////////////////////////////
// draw a grid on the xz plane
///////////////////////////////////////////////////////////////////////////////
void ModelPreview::drawGrid(float size, float step)
{
	gridlines.PreAlloc(size/step * 24);

	for (float i = 0; i <= size; i += step)
	{
		gridlines.AddVertex(-size, 0, i);   // lines parallel to X-axis
		gridlines.AddVertex(size, 0, i);
		gridlines.AddVertex(-size, 0, -i);   // lines parallel to X-axis
		gridlines.AddVertex(size, 0, -i);

		gridlines.AddVertex(i, 0, -size);   // lines parallel to Z-axis
		gridlines.AddVertex(i, 0, size);
		gridlines.AddVertex(-i, 0, -size);   // lines parallel to Z-axis
		gridlines.AddVertex(-i, 0, size);
	}

	// x-axis
	//glColor3f(0.5f, 0, 0);
	//gridlines.AddVertex(-size, 0, 0);
	//gridlines.AddVertex(size, 0, 0);

	// z-axis
	//glColor3f(0, 0, 0.5f);
	//glVertex3f(0, 0, -size);
	//glVertex3f(0, 0, size);
}<|MERGE_RESOLUTION|>--- conflicted
+++ resolved
@@ -20,7 +20,6 @@
 #include <log4cpp/Category.hh>
 
 BEGIN_EVENT_TABLE(ModelPreview, xlGLCanvas)
-<<<<<<< HEAD
 EVT_MOTION(ModelPreview::mouseMoved)
 EVT_LEFT_DOWN(ModelPreview::mouseLeftDown)
 EVT_LEFT_UP(ModelPreview::mouseLeftUp)
@@ -32,14 +31,6 @@
 EVT_MIDDLE_DOWN(ModelPreview::mouseMiddleDown)
 EVT_MIDDLE_UP(ModelPreview::mouseMiddleUp)
 EVT_PAINT(ModelPreview::render)
-=======
-    EVT_MOTION(ModelPreview::mouseMoved)
-    EVT_LEFT_DOWN(ModelPreview::mouseLeftDown)
-    EVT_LEFT_UP(ModelPreview::mouseLeftUp)
-    EVT_LEAVE_WINDOW(ModelPreview::mouseLeftWindow)
-    EVT_RIGHT_DOWN(ModelPreview::rightClick)
-    EVT_PAINT(ModelPreview::render)
->>>>>>> 10c93b28
 END_EVENT_TABLE()
 
 static glm::mat4 Identity(glm::mat4(1.0f));
@@ -270,12 +261,8 @@
 
 ModelPreview::ModelPreview(wxPanel* parent, xLightsFrame* xlights_, std::vector<Model*> &models, std::vector<LayoutGroup *> &groups, bool a, int styles, bool apc)
     : xlGLCanvas(parent, wxID_ANY, wxDefaultPosition, wxDefaultSize, styles, a ? "Layout" : "Preview", true),
-<<<<<<< HEAD
       image(nullptr), PreviewModels(&models), HouseModels(&models), LayoutGroups(&groups), allowSelected(a), allowPreviewChange(apc), xlights(xlights_),
       m_mouse_down(false), m_wheel_down(false), is_3d(false), camera3d(nullptr), camera2d(nullptr)
-=======
-      PreviewModels(&models), HouseModels(&models), LayoutGroups(&groups), allowSelected(a), allowPreviewChange(apc), xlights(xlights_)
->>>>>>> 10c93b28
 {
     maxVertexCount = 5000;
     SetBackgroundStyle(wxBG_STYLE_CUSTOM);
@@ -299,12 +286,19 @@
     image = nullptr;
     sprite = nullptr;
     camera3d = nullptr;
-    camera2d = nullptr;
+    camera2d = new PreviewCamera();
     xlights = nullptr;
 }
 
 ModelPreview::~ModelPreview()
 {
+    if (camera2d) {
+        delete camera2d;
+    }
+    if (camera3d) {
+        delete camera3d;
+    }
+
     if (image) {
         if (cache) {
             cache->AddTextureToDelete(image->getID());
@@ -579,7 +573,6 @@
             accumulator.AddRect(0, 0, virtualWidth, virtualHeight, xlBLACK);
             accumulator.Finish(GL_TRIANGLES);
         }
-<<<<<<< HEAD
     }
 
     /*****************************   3D   ********************************/
@@ -604,17 +597,6 @@
         DrawGLUtils::PushMatrix();
         accumulator.PreAlloc(maxVertexCount);
         currentPixelScaleFactor = 1.0;
-=======
-        currentPixelScaleFactor = scaleh;
-        LOG_GL_ERRORV(glPointSize(calcPixelSize(mPointSize)));
-        accumulator.AddRect(0, 0, virtualWidth, virtualHeight, xlBLACK);
-        accumulator.Finish(GL_TRIANGLES);
-    } else if (virtualWidth == 0 && virtualHeight == 0) {
-        int i = (int)mWindowHeight;
-        DrawGLUtils::Translate(0, -i, 0);
-    } else {
-        DrawGLUtils::Translate(0, -virtualHeight, 0);
->>>>>>> 10c93b28
         accumulator.AddRect(0, 0, virtualWidth, virtualHeight, xlBLACK);
         accumulator.Finish(GL_TRIANGLES);
         if (virtualWidth > 0 && virtualHeight > 0) {
@@ -711,4 +693,4 @@
 	//glColor3f(0, 0, 0.5f);
 	//glVertex3f(0, 0, -size);
 	//glVertex3f(0, 0, size);
-}+}
