
#ifndef __XL_DRAWGLUTILS
#define __XL_DRAWGLUTILS

#include <mutex>
#include <list>
#include <vector>
#include <map>
#include "wx/glcanvas.h"
#include "Color.h"
#include <glm/mat4x4.hpp>
#include <glm/mat3x3.hpp>

class xlGLCanvas;

namespace DrawGLUtils
{
    #define LOG_GL_ERROR() DrawGLUtils::LogGLError(__FILE__, __LINE__)
    #define LOG_GL_ERRORV(a) a; DrawGLUtils::LogGLError(__FILE__, __LINE__, #a)
    #define IGNORE_GL_ERRORV(a) a; glGetError()

    bool LoadGLFunctions();

    class xlVertexAccumulatorBase {
    public:
        virtual void Reset() {count = 0;}
        void PreAlloc(unsigned int i) {
            if ((count + i) > max) {
                DoRealloc(count + i);
                max = count + i;
            }
        };

        float *vertices;
        unsigned int count;
        unsigned int max;
        unsigned int coordsPerVertex;
        
    protected:
        virtual void DoRealloc(int newMax) {
            vertices = (float*)realloc(vertices, sizeof(float)*newMax*coordsPerVertex);
        }
        xlVertexAccumulatorBase() : count(0), max(64), coordsPerVertex(2) {
            vertices = (float*)malloc(sizeof(float)*max*coordsPerVertex);
        }
        xlVertexAccumulatorBase(unsigned int m) : count(0), max(m), coordsPerVertex(2) {
            vertices = (float*)malloc(sizeof(float)*max*coordsPerVertex);
        }

        xlVertexAccumulatorBase(const xlVertexAccumulatorBase &mv) {
            coordsPerVertex = mv.coordsPerVertex;
            count = mv.count;
            max = mv.max;
            vertices = (float*)malloc(sizeof(float)*max*coordsPerVertex);
            memcpy(vertices, mv.vertices, count * sizeof(float) * coordsPerVertex);
        }
        xlVertexAccumulatorBase(xlVertexAccumulatorBase &&mv) {
            coordsPerVertex = mv.coordsPerVertex;
            vertices = mv.vertices;
            mv.vertices = nullptr;
            count = mv.count;
            max = mv.max;
        }
        virtual ~xlVertexAccumulatorBase() {
            if (vertices != nullptr) free(vertices);
        }
        
        void SetCoordsPerVertex(unsigned int c) {
            coordsPerVertex = c;
            DoRealloc(max);
        }
    };

    class xlVertexAccumulator : public xlVertexAccumulatorBase {
    public:
        xlVertexAccumulator() : xlVertexAccumulatorBase() {}

        void AddVertex(float x, float y) {
            AddVertex(x, y, 0);
        }
        void AddVertex(float x, float y, float z) {
            PreAlloc(1);
            int i = count * coordsPerVertex;
            vertices[i++] = x;
            vertices[i++] = y;
            if (coordsPerVertex == 3) {
                vertices[i] = z;
            }
            count++;
        }
        void AddLinesRect(float x1, float y1, float x2, float y2) {
            PreAlloc(8);
            AddVertex(x1, y1);
            AddVertex(x1, y2);
            AddVertex(x1, y2);
            AddVertex(x2, y2);
            AddVertex(x2, y2);
            AddVertex(x2, y1);
            AddVertex(x2, y1);
            AddVertex(x1, y1);
        }
        void AddRect(float x1, float y1, float x2, float y2) {
            PreAlloc(6);
            AddVertex(x1, y1);
            AddVertex(x1, y2);
            AddVertex(x2, y2);
            AddVertex(x2, y2);
            AddVertex(x2, y1);
            AddVertex(x1, y1);
        }
    };
    class xlVertexColorAccumulator : public xlVertexAccumulatorBase {
    public:
        xlVertexColorAccumulator() : xlVertexAccumulatorBase() {
            colors = (uint8_t*)malloc(max*4);
        }
        xlVertexColorAccumulator(unsigned int m) : xlVertexAccumulatorBase(m) {
            colors = (uint8_t*)malloc(max*4);
        }
        xlVertexColorAccumulator(xlVertexColorAccumulator &&mv) : xlVertexAccumulatorBase(mv) {
            colors = mv.colors;
            mv.colors = nullptr;
        }
        xlVertexColorAccumulator(const xlVertexColorAccumulator &mv) : xlVertexAccumulatorBase(mv) {
            colors = (uint8_t*)malloc(max*4);
            memcpy(colors, mv.colors, count * 4);
        }

        virtual ~xlVertexColorAccumulator() {
            free(colors);
        }

        void AddVertex(float x, float y, const xlColor &c) {
            AddVertex(x, y, 0, c);
        }
        void AddVertex(float x, float y, float z, const xlColor &c) {
            PreAlloc(1);
            int i = count*coordsPerVertex;
            vertices[i++] = x;
            vertices[i++] = y;
            if (coordsPerVertex == 3) {
                vertices[i] = z;
            }
            i = count*4;
            colors[i++] = c.Red();
            colors[i++] = c.Green();
            colors[i++] = c.Blue();
            colors[i] = c.Alpha();
            count++;
        }

        
        void AddRect(float x1, float y1, float x2, float y2, const xlColor &c) {
            AddRect(x1, y1, x2, y2, 0, c);
        }
        void AddLinesRect(float x1, float y1, float x2, float y2, const xlColor &c) {
            PreAlloc(8);
            AddVertex(x1, y1, c);
            AddVertex(x1, y2, c);
            AddVertex(x2, y2, c);
            AddVertex(x2, y1, c);

            AddVertex(x1, y2, c);
            AddVertex(x2, y2, c);
            AddVertex(x2, y1, c);
            AddVertex(x1, y1, c);
        }
        void AddDottedLinesRect(float x1, float y1, float x2, float y2, const xlColor &c);
        void AddHBlendedRectangle(const xlColorVector &colors, float x1, float y1,float x2, float y2, xlColor* colorMask, int offset = 0);
        void AddHBlendedRectangle(const xlColor &left, const xlColor &right, float x1, float y1, float x2, float y2);
        void AddTrianglesCircle(float x, float y, float radius, const xlColor &color);
        void AddTrianglesCircle(float x, float y, float radius, const xlColor &center, const xlColor &edge);
        
        
        void AddRect(float x1, float y1, float x2, float y2, float z1, const xlColor &c) {
            PreAlloc(6);
            AddVertex(x1, y1, z1, c);
            AddVertex(x1, y2, z1, c);
            AddVertex(x2, y2, z1, c);
            AddVertex(x2, y2, z1, c);
            AddVertex(x2, y1, z1, c);
            AddVertex(x1, y1, z1, c);
        }
        void AddDottedLinesRect(float x1, float y1, float z1, float x2, float y2, float z2, const xlColor &c);
        void AddTrianglesRotatedCircle(float x, float y, float z, glm::vec3 rotation, float radius, const xlColor &center, const xlColor &edge);
        void AddTrianglesCircle(float x, float y, float z, float radius, const xlColor &color);
        void AddTrianglesCircle(float x, float y, float z, float radius, const xlColor &center, const xlColor &edge);


        uint8_t *colors;
    protected:
        virtual void DoRealloc(int newMax) {
            xlVertexAccumulatorBase::DoRealloc(newMax);
            colors = (uint8_t*)realloc(colors, newMax*4);
        }
    };

    class xlVertexTextureAccumulator : public xlVertexAccumulatorBase {
    public:
        xlVertexTextureAccumulator() : xlVertexAccumulatorBase(), id(0), alpha(255), forceColor(false) {
            tvertices = (float*)malloc(sizeof(float)*max*2);
        }
        xlVertexTextureAccumulator(GLuint i) : xlVertexAccumulatorBase(), id(i), alpha(255), forceColor(false) {
            tvertices = (float*)malloc(sizeof(float)*max*2);
        }
        xlVertexTextureAccumulator(GLuint i, uint8_t a) : xlVertexAccumulatorBase(), id(i), alpha(a), forceColor(false) {
            tvertices = (float*)malloc(sizeof(float)*max*2);
        }
        xlVertexTextureAccumulator(xlVertexTextureAccumulator &&mv) : xlVertexAccumulatorBase(mv) {
            tvertices = mv.tvertices;
            mv.tvertices = nullptr;
            id = mv.id;
            alpha = mv.alpha;
            forceColor = mv.forceColor;
            color = mv.color;
        }
        xlVertexTextureAccumulator(const xlVertexTextureAccumulator &mv) : xlVertexAccumulatorBase(mv) {
            id = mv.id;
            alpha = mv.alpha;
            forceColor = mv.forceColor;
            color = mv.color;
            tvertices = (float*)malloc(sizeof(float)*max*2);
            memcpy(tvertices, mv.tvertices, count * sizeof(float) * 2);
        }

        virtual ~xlVertexTextureAccumulator() {
            free(tvertices);
        }

        void AddVertex(float x, float y, float tx, float ty) {
            PreAlloc(1);
            int i = count*coordsPerVertex;
            vertices[i] = x;
            tvertices[i] = tx;
            i++;
            vertices[i] = y;
            tvertices[i] = ty;
            count++;
        }
        void AddFullTexture(float x, float y, float x2, float y2) {
            PreAlloc(6);
            AddVertex(x, y, 0, 0);
            AddVertex(x, y2, 0, 1);
            AddVertex(x2, y2, 1, 1);
            AddVertex(x2, y2, 1, 1);
            AddVertex(x2, y, 1, 0);
            AddVertex(x, y, 0, 0);
        }
        GLuint id;
        uint8_t alpha;
        bool forceColor;
        xlColor color;
        float *tvertices;
    protected:
        virtual void DoRealloc(int newMax) {
            xlVertexAccumulatorBase::DoRealloc(newMax);
            tvertices = (float*)realloc(tvertices, sizeof(float)*newMax*2);
        }
    };
    class xlVertexTextAccumulator {
    public:
        xlVertexTextAccumulator() : count(0), color(xlBLACK) {}
        xlVertexTextAccumulator(const xlColor &c) : count(0), color(c) {}
        ~xlVertexTextAccumulator() {}

        void PreAlloc(unsigned int i) {
            vertices.reserve(vertices.size() + i*2);
            text.reserve(text.size() + i);
        };
        void Reset() {count = 0; vertices.clear(); text.clear();}
        void AddVertex(float x, float y, const std::string &s) {
            vertices.push_back(x); vertices.push_back(y);
            text.push_back(s);
            count++;
        }
        std::vector<float> vertices;
        std::vector<std::string> text;
        xlColor color;
        unsigned int count;
    };

    class xlAccumulator : public xlVertexColorAccumulator {
    public:
        xlAccumulator() : xlVertexColorAccumulator(), tvertices(nullptr) { start = 0;}
        xlAccumulator(unsigned int max) : xlVertexColorAccumulator(max), tvertices(nullptr) { start = 0;}
        virtual ~xlAccumulator() {
            if (tvertices) {
                free(tvertices);
                tvertices = nullptr;
            }
        }
        virtual void Reset() override {
            xlVertexColorAccumulator::Reset();
            start = 0;
            types.clear();
            if (tvertices) {
                free(tvertices);
                tvertices = nullptr;
            }
        }

        virtual void DoRealloc(int newMax) override;

        bool HasMoreVertices() { return count != start; }
        void Finish(int type, int enableCapability = 0, float extra = 1);


        void PreAllocTexture(int i);
        void AddTextureVertex(float x, float y, float tx, float ty) {
            AddTextureVertex(x, y , 0, tx, ty);
        }
        void AddTextureVertex(float x, float y, float z, float tx, float ty);

        void FinishTextures(int type, GLuint textureId, uint8_t alpha, int enableCapability = 0);
<<<<<<< HEAD
=======
        void FinishTextures(int type, GLuint textureId, const xlColor &color, int enableCapability = 0);
>>>>>>> 10c93b28

        void Load(const xlVertexColorAccumulator &ca);
        void Load(const xlVertexAccumulator &ca, const xlColor &c);
        void Load(const xlVertexTextureAccumulator &ca, int type, int enableCapability = 0);

        class BufferRangeType {
        public:
            BufferRangeType(int s, int c, int t, int ec, float ex) {
                start = s;
                count = c;
                type = t;
                enableCapability = ec;
                extra = ex;
                textureId = -1;
                useTexturePixelColor = false;
            }
            BufferRangeType(int s, int c, int t, int ec, GLuint tid, uint8_t alpha) {
                start = s;
                count = c;
                type = t;
                enableCapability = ec;
                extra = 0.0f;
                textureId = tid;
                textureAlpha = alpha;
                useTexturePixelColor = false;
            }
            BufferRangeType(int s, int c, int t, int ec, GLuint tid, const xlColor &color) {
                start = s;
                count = c;
                type = t;
                enableCapability = ec;
                extra = 0.0f;
                textureId = tid;
                textureAlpha = 255;
                useTexturePixelColor = true;
                texturePixelColor = color;
            }
            int start;
            int count;
            int type;
            int enableCapability;
            float extra;
            GLuint textureId;
            uint8_t textureAlpha;
            bool useTexturePixelColor;
            xlColor texturePixelColor;
        };
        std::list<BufferRangeType> types;
        float *tvertices;
    private:
        int start;
    };


	class xlVertex3Accumulator : public xlVertexAccumulator {
	public:
        xlVertex3Accumulator() : xlVertexAccumulator() { SetCoordsPerVertex(3);}
		
	};

    class xlVertex3ColorAccumulator : public xlVertexColorAccumulator {
    public:
        xlVertex3ColorAccumulator() : xlVertexColorAccumulator() {
            SetCoordsPerVertex(3);
        }
        xlVertex3ColorAccumulator(unsigned int m) : xlVertexColorAccumulator(m) {
            SetCoordsPerVertex(3);
        }
        xlVertex3ColorAccumulator(xlVertex3ColorAccumulator &&mv) : xlVertexColorAccumulator(mv) {
        }
        xlVertex3ColorAccumulator(const xlVertex3ColorAccumulator &mv) : xlVertexColorAccumulator(mv) {
        }

        virtual ~xlVertex3ColorAccumulator() {
        }

    protected:
    };

    class xl3Accumulator : public xlAccumulator {
    public:
        xl3Accumulator() : xlAccumulator() { SetCoordsPerVertex(3);}
        xl3Accumulator(unsigned int max) : xlAccumulator(max) { SetCoordsPerVertex(3);}
        virtual ~xl3Accumulator() {}

    private:
    };

    class xlGLCacheInfo {
    public:
        xlGLCacheInfo();
        virtual ~xlGLCacheInfo();

        virtual bool IsCoreProfile() { return false;}
        virtual void SetCurrent();
		virtual void Draw(xlVertexAccumulator &va, const xlColor & color, int type, int enableCapability = 0) = 0;
		virtual void Draw(xlVertexColorAccumulator &va, int type, int enableCapability = 0) = 0;
        virtual void Draw(xlVertexTextureAccumulator &va, int type, int enableCapability = 0) = 0;
        virtual void Draw(xlAccumulator &va) = 0;

        virtual void addVertex(float x, float y, const xlColor &c) = 0;
        virtual unsigned int vertexCount() = 0;
        virtual void flush(int type, int enableCapability = 0) = 0;
        virtual void ensureSize(unsigned int i) = 0;

        virtual void Ortho(int topleft_x, int topleft_y, int bottomright_x, int bottomright_y) = 0;
        virtual void Perspective(int topleft_x, int topleft_y, int bottomright_x, int bottomright_y) = 0;
        virtual void SetCamera(glm::mat4& view_matrix) = 0;
        virtual void PushMatrix() = 0;
        virtual void PopMatrix() = 0;
        virtual void Translate(float x, float y, float z) = 0;
        virtual void Rotate(float angle, float x, float y, float z) = 0;
        virtual void Scale(float w, float h, float z) = 0;
        virtual void DrawTexture(GLuint texture,
                                 float x, float y, float x2, float y2,
                                 float tx = 0.0, float ty = 0.0, float tx2 = 1.0, float ty2 = 1.0) = 0;

        GLuint GetTextureId(int i);
        void SetTextureId(int i, GLuint id) {textures[i] = id;}
        bool HasTextureId(int i);
        void AddTextureToDelete(GLuint i) { deleteTextures.push_back(i); }
        protected:
            std::vector<GLuint> deleteTextures;
            std::map<int, GLuint> textures;
    };

    xlGLCacheInfo *CreateCache();
    void SetCurrentCache(xlGLCacheInfo *cache);
    void DestroyCache(xlGLCacheInfo *cache);

    void SetViewport(xlGLCanvas &win, int x1, int y1, int x2, int y2);
    void SetViewport3D(xlGLCanvas &win, int x1, int y1, int x2, int y2);
    void SetCamera(glm::mat4& view_matrix);
	void PushMatrix();
    void PopMatrix();
    void Translate(float x, float y, float z);
    void Rotate(float angle, float x, float y, float z);
    void Scale(float w, float h, float z);

    void LogGLError(const char *file, int line, const char *msg = nullptr);


    class DisplayListItem {
    public:
        DisplayListItem() : x(0.0), y(0.0) {};
        xlColor color;
        float x, y;
    };
    class xlDisplayList : public std::vector<DisplayListItem> {
    public:
        xlDisplayList() : iconSize(2) {};
        int iconSize;
        mutable std::recursive_mutex lock;

        void LockedClear() {
            std::unique_lock<std::recursive_mutex> locker(lock);
            clear();
        }
    };


    bool IsCoreProfile();
    int NextTextureIdx();

    void Draw(xlAccumulator &va);
    void Draw(xl3Accumulator &va);
    void Draw(xlVertexAccumulator &va, const xlColor & color, int type, int enableCapability = 0);
    void Draw(xlVertexColorAccumulator &va, int type, int enableCapability = 0);
    void Draw(xlVertexTextureAccumulator &va, int type, int enableCapability = 0);
    void Draw(xlVertexTextAccumulator &va, int size, float factor);
	void Draw(xlVertex3Accumulator &va, const xlColor & color, int type, int enableCapability = 0);


    void DrawText(double x, double y, double size, const wxString &text, double factor = 1.0);
    int GetTextWidth(double size, const wxString &text, double factor = 1.0);

    void SetLineWidth(float i);

    void DrawCircle(const xlColor &color, double x, double y, double r, int ctransparency = 0, int etransparency = 0);
    void DrawCircleUnfilled(const xlColor &color, double cx, double cy, double r, float width);

    /* Methods to hold vertex informaton (x, y, color) in an array until End is called where they are all
       draw out to the context in very few calls) */
    void AddVertex(double x, double y, const xlColor &c, int transparency = 0);
    int VertexCount();
    /* Add four vertices to the cache list, all with the given color */
    void PreAlloc(int verts);
    void AddRect(double x1, double y1,
                 double x2, double y2,
                 const xlColor &c, int transparency = 0);
    void AddRectAsTriangles(double x1, double y1,
                            double x2, double y2,
                            const xlColor &c, int transparency = 0);
    void End(int type, int enableCapability = 0);

    void DrawLine(const xlColor &color, wxByte alpha,int x1, int y1,int x2, int y2,float width);
    void DrawRectangle(const xlColor &color, bool dashed, int x1, int y1,int x2, int y2);
    void DrawFillRectangle(const xlColor &color, wxByte alpha, int x, int y,int width, int height);

    void CreateOrUpdateTexture(const wxBitmap &bmp48,    //will scale to 64x64 for base
                               const wxBitmap &bmp32,
                               const wxBitmap &bmp16,
                               GLuint *texture);
    void DrawTexture(GLuint texture,
                     float x, float y, float x2, float y2,
                     float tx = 0.0, float ty = 0.0, float tx2 = 1.0, float ty2 = 1.0);

    void UpdateTexturePixel(GLuint texture,double x, double y, xlColor& color, bool hasAlpha);


    void DrawDisplayList(float xOffset, float yOffset,
                         float width, float height,
                         const xlDisplayList & dl,
                         xlVertexColorAccumulator &bg);

    void DrawCube(double x, double y, double z, double width, const xlColor &color, xl3Accumulator &va);
    void DrawSphere(double x, double y, double z, double radius, const xlColor &color, xl3Accumulator &va);
    void DrawBoundingBox(glm::vec3& min_pt, glm::vec3& max_pt, glm::mat4& bound_matrix, DrawGLUtils::xl3Accumulator &va);
    // 2D version is mainly useful for debugging hit testing
    void DrawBoundingBox(glm::vec3& min_pt, glm::vec3& max_pt, glm::mat4& bound_matrix, DrawGLUtils::xlAccumulator &va);
}

#endif<|MERGE_RESOLUTION|>--- conflicted
+++ resolved
@@ -312,10 +312,7 @@
         void AddTextureVertex(float x, float y, float z, float tx, float ty);
 
         void FinishTextures(int type, GLuint textureId, uint8_t alpha, int enableCapability = 0);
-<<<<<<< HEAD
-=======
         void FinishTextures(int type, GLuint textureId, const xlColor &color, int enableCapability = 0);
->>>>>>> 10c93b28
 
         void Load(const xlVertexColorAccumulator &ca);
         void Load(const xlVertexAccumulator &ca, const xlColor &c);
