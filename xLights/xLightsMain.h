--- conflicted
+++ resolved
@@ -479,9 +479,7 @@
     void OnMenuItem_ExcludeAudioPackagedSequenceSelected(wxCommandEvent& event);
     void OnMenuItemColorManagerSelected(wxCommandEvent& event);
     void OnMenuItem_DonateSelected(wxCommandEvent& event);
-<<<<<<< HEAD
     void OnMenuItemTimingPlayOnDClick(wxCommandEvent& event);
-=======
     void OnAC_OnClick(wxCommandEvent& event);
     void OnAC_OffClick(wxCommandEvent& event);
     void OnAC_DisableClick(wxCommandEvent& event);
@@ -499,7 +497,6 @@
     void OnAC_IntensityClick(wxCommandEvent& event);
     void OnChoiceParm1Select(wxCommandEvent& event);
     void OnChoiceParm2Select(wxCommandEvent& event);
->>>>>>> a7ded309
     //*)
 
     void DoMenuAction(wxMenuEvent &evt);
