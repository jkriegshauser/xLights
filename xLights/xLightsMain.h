--- conflicted
+++ resolved
@@ -417,13 +417,10 @@
     void OnScrolledWindowPreviewPaint(wxPaintEvent& event);
     void OnButtonSetPreviewSizeClick(wxCommandEvent& event);
     void OnButtonSetBackgroundImageClick(wxCommandEvent& event);
-<<<<<<< HEAD
+    void OnScrolledWindowPreviewRightDown(wxMouseEvent& event);
     void OnSlider_BackgroundBrightnessCmdScroll(wxScrollEvent& event);
+    void OnScrolledWindowPreviewRightDClick(wxMouseEvent& event);
     void OnSlider_BackgroundBrightnessCmdSliderUpdated(wxScrollEvent& event);
-=======
-    void OnScrolledWindowPreviewRightDown(wxMouseEvent& event);
-    void OnScrolledWindowPreviewRightDClick(wxMouseEvent& event);
->>>>>>> ba54540d
     //*)
 
     void OnPopupClick(wxCommandEvent &evt);
