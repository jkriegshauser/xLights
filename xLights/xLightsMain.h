--- conflicted
+++ resolved
@@ -422,20 +422,15 @@
     void OnButtonBuildCustomModelClick(wxCommandEvent& event);
     void OnButtonBuildWholeHouseModelClick(wxCommandEvent& event);
     void OnTextCtrlModelRotationDegreesText(wxCommandEvent& event);
-<<<<<<< HEAD
     void OnButtonSelectModelGroupsClick(wxCommandEvent& event);
     void OnScrolledWindowPreviewPaint(wxPaintEvent& event);
     void OnButtonSetPreviewSizeClick(wxCommandEvent& event);
     void OnButtonSetBackgroundImageClick(wxCommandEvent& event);
     void OnScrolledWindowPreviewRightDown(wxMouseEvent& event);
-    void OnSlider_BackgroundBrightnessCmdScroll(wxScrollEvent& event);
-    void OnScrolledWindowPreviewRightDClick(wxMouseEvent& event);
+	void OnSliderPreviewTimeCmdScrollThumbTrack(wxScrollEvent& event);
+    void OnSliderPreviewTimeCmdScrollThumbRelease(wxScrollEvent& event);
     void OnSlider_BackgroundBrightnessCmdSliderUpdated(wxScrollEvent& event);
     void OnChoicebook1PageChanged(wxChoicebookEvent& event);
-=======
-    void OnSliderPreviewTimeCmdScrollThumbTrack(wxScrollEvent& event);
-    void OnSliderPreviewTimeCmdScrollThumbRelease(wxScrollEvent& event);
->>>>>>> 6b7e79c7
     //*)
 
     void OnPopupClick(wxCommandEvent &evt);
