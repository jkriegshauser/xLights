/***************************************************************
 * Name:      xLightsMain.h
 * Purpose:   Defines Application Frame
 * Author:    Matt Brown (dowdybrown@yahoo.com)
 * Created:   2012-11-03
 * Copyright: Matt Brown ()
 * License:
 **************************************************************/

#ifndef XLIGHTSMAIN_H
#define XLIGHTSMAIN_H

#ifdef _MSC_VER
    #include <stdlib.h>

    //#define VISUALSTUDIO_MEMORYLEAKDETECTIO
    #ifdef VISUALSTUDIO_MEMORYLEAKDETECTION
        #define _CRTDBG_MAP_ALLOC
        #include <crtdbg.h>
    #endif
#endif

//(*Headers(xLightsFrame)
#include <wx/aui/aui.h>
#include <wx/bmpbuttn.h>
#include <wx/button.h>
#include <wx/choice.h>
#include <wx/frame.h>
#include <wx/gauge.h>
#include <wx/gbsizer.h>
#include <wx/listctrl.h>
#include <wx/menu.h>
#include <wx/panel.h>
#include <wx/sizer.h>
#include <wx/spinctrl.h>
#include <wx/stattext.h>
#include <wx/timer.h>
//*)

#include <wx/choicebk.h>
#include <wx/filename.h>
#include <wx/xml/xml.h>
#include <wx/dir.h>
#include <wx/treebase.h>
#include <wx/socket.h>

#include <unordered_map>
#include <map>
#include <set>
#include <vector>

#ifdef LINUX
#include <unistd.h>
#endif
#ifdef WINDOWS
#inlcude <windows.h>
#endif

#include "outputs/OutputManager.h"
#include "PixelBuffer.h"
#include "SequenceData.h"
#include "effects/EffectManager.h"
#include "models/ModelManager.h"
#include "models/ViewObjectManager.h"
#include "xLightsTimer.h"
#include "JobPool.h"
#include "SequenceViewManager.h"
#include "ColorManager.h"
#include "ViewpointMgr.h"
#include "PhonemeDictionary.h"
#include "xLightsXmlFile.h"
#include "sequencer/EffectsGrid.h"
#include "RenderCache.h"
#include "outputs/ZCPP.h"

class EffectTreeDialog;
class ConvertDialog;
class ConvertLogDialog;
class wxDebugReport;
class RenderTreeData;
class HousePreviewPanel;
class SelectPanel;
class SequenceVideoPanel;
class EffectIconPanel;
class JukeboxPanel;
class TimingPanel;
class ColorPanel;
class EffectsPanel;
class EffectAssist;
class LayoutGroup;
class ViewsModelsPanel;
class PerspectivesPanel;
class TopEffectsPanel;
class MainSequencer;
class ModelPreview;
class ZCPPOutput;
class UDControllerPort;

// max number of most recently used show directories on the File menu
#define MRU_LENGTH 4

// notebook pages
#define SETUPTAB 0
#define LAYOUTTAB 1
#define NEWSEQUENCER 2

#define PLAY_TYPE_STOPPED 0
#define PLAY_TYPE_EFFECT 1
#define PLAY_TYPE_MODEL  2
#define PLAY_TYPE_EFFECT_PAUSED 3
#define PLAY_TYPE_MODEL_PAUSED  4

#define FixedPages 3

#define TEXT_ENTRY_TIMING           0
#define TEXT_ENTRY_EFFECT           1
#define TEXT_ENTRY_DIALOG           2

class RenderCommandEvent;
class SelectedEffectChangedEvent;

wxDECLARE_EVENT(EVT_ZOOM, wxCommandEvent);
wxDECLARE_EVENT(EVT_GSCROLL, wxCommandEvent);
wxDECLARE_EVENT(EVT_TIME_SELECTED, wxCommandEvent);
wxDECLARE_EVENT(EVT_MOUSE_POSITION, wxCommandEvent);
wxDECLARE_EVENT(EVT_ROW_HEADINGS_CHANGED, wxCommandEvent);
wxDECLARE_EVENT(EVT_WINDOW_RESIZED, wxCommandEvent);
wxDECLARE_EVENT(EVT_SELECTED_ROW_CHANGED, wxCommandEvent);
wxDECLARE_EVENT(EVT_EFFECT_CHANGED, wxCommandEvent);
wxDECLARE_EVENT(EVT_EFFECT_UPDATED, wxCommandEvent);
wxDECLARE_EVENT(EVT_UNSELECTED_EFFECT, wxCommandEvent);
wxDECLARE_EVENT(EVT_EFFECT_DROPPED, wxCommandEvent);
wxDECLARE_EVENT(EVT_EFFECTFILE_DROPPED, wxCommandEvent);
wxDECLARE_EVENT(EVT_PLAY_MODEL_EFFECT, wxCommandEvent);
wxDECLARE_EVENT(EVT_UPDATE_EFFECT, wxCommandEvent);
wxDECLARE_EVENT(EVT_FORCE_SEQUENCER_REFRESH, wxCommandEvent);
wxDECLARE_EVENT(EVT_LOAD_PERSPECTIVE, wxCommandEvent);
wxDECLARE_EVENT(EVT_SAVE_PERSPECTIVES, wxCommandEvent);
wxDECLARE_EVENT(EVT_PERSPECTIVES_CHANGED, wxCommandEvent);
wxDECLARE_EVENT(EVT_EXPORT_MODEL, wxCommandEvent);
wxDECLARE_EVENT(EVT_PLAY_MODEL, wxCommandEvent);
wxDECLARE_EVENT(EVT_COPY_MODEL_EFFECTS, wxCommandEvent);
wxDECLARE_EVENT(EVT_PASTE_MODEL_EFFECTS, wxCommandEvent);
wxDECLARE_EVENT(EVT_MODEL_SELECTED, wxCommandEvent);
wxDECLARE_EVENT(EVT_PLAY_SEQUENCE, wxCommandEvent);
wxDECLARE_EVENT(EVT_TOGGLE_PLAY, wxCommandEvent);
wxDECLARE_EVENT(EVT_PAUSE_SEQUENCE, wxCommandEvent);
wxDECLARE_EVENT(EVT_STOP_SEQUENCE, wxCommandEvent);
wxDECLARE_EVENT(EVT_SEQUENCE_FIRST_FRAME, wxCommandEvent);
wxDECLARE_EVENT(EVT_SEQUENCE_LAST_FRAME, wxCommandEvent);
wxDECLARE_EVENT(EVT_SEQUENCE_REWIND10, wxCommandEvent);
wxDECLARE_EVENT(EVT_SEQUENCE_FFORWARD10, wxCommandEvent);
wxDECLARE_EVENT(EVT_SEQUENCE_SEEKTO, wxCommandEvent);
wxDECLARE_EVENT(EVT_SEQUENCE_REPLAY_SECTION, wxCommandEvent);
wxDECLARE_EVENT(EVT_SHOW_DISPLAY_ELEMENTS, wxCommandEvent);
wxDECLARE_EVENT(EVT_IMPORT_TIMING, wxCommandEvent);
wxDECLARE_EVENT(EVT_IMPORT_NOTES, wxCommandEvent);
wxDECLARE_EVENT(EVT_CONVERT_DATA_TO_EFFECTS, wxCommandEvent);
wxDECLARE_EVENT(EVT_PROMOTE_EFFECTS, wxCommandEvent);
wxDECLARE_EVENT(EVT_APPLYLAST, wxCommandEvent);
wxDECLARE_EVENT(EVT_RGBEFFECTS_CHANGED, wxCommandEvent);
wxDECLARE_EVENT(EVT_TURNONOUTPUTTOLIGHTS, wxCommandEvent);
wxDECLARE_EVENT(EVT_PLAYJUKEBOXITEM, wxCommandEvent);
wxDECLARE_EVENT(EVT_EFFECT_PALETTE_UPDATED, wxCommandEvent);

static const wxString xlights_base_name       = "xLights";
static const wxString strSupportedFileTypes = "LOR Music Sequences (*.lms)|*.lms|LOR Animation Sequences (*.las)|*.las|HLS hlsIdata Sequences(*.hlsIdata)|*.hlsIdata|Vixen Sequences (*.vix)|*.vix|Glediator Record File (*.gled)|*.gled)|Lynx Conductor Sequences (*.seq)|*.seq|xLights Sequences(*.xseq)|*.xseq|xLights Imports(*.iseq)|*.iseq|Falcon Pi Player Sequences (*.fseq)|*.fseq";
static const wxString strSequenceSaveAsFileTypes = "xLights Sequences(*.xml)|*.xml";

typedef SequenceData SeqDataType;

enum SeqPlayerStates
{
    NO_SEQ,
    STARTING_MEDIA,
    STARTING_SEQ,
    PLAYING_MEDIA,
    PLAYING_SEQ,
    STARTING_SEQ_ANIM,
    PLAYING_SEQ_ANIM,
    PAUSE_SEQ,
    PAUSE_SEQ_ANIM,
    DELAY_AFTER_PLAY,
    PLAYING_EFFECT
};

class RenderEvent;
class wxDebugReportCompress;
class BufferPanel;
class LayoutPanel;
class RenderProgressDialog;
class RenderProgressInfo;

class xlAuiToolBar : public wxAuiToolBar {
public:
    xlAuiToolBar(wxWindow* parent,
                 wxWindowID id = wxID_ANY,
                 const wxPoint& pos = wxDefaultPosition,
                 const wxSize& size = wxDefaultSize,
                 long style = wxAUI_TB_DEFAULT_STYLE);
    virtual ~xlAuiToolBar() {}

    wxSize &GetAbsoluteMinSize() {return m_absoluteMinSize;}
    wxSize GetMinSize() const override {return m_absoluteMinSize;}
};

class FPSEvent
{
public:
    wxDateTime when;
    int frame;

    FPSEvent(int f)
    {
        frame = f;
        when = wxDateTime::UNow();
    }
};

class SchedTreeData : public wxTreeItemData
{
protected:
    wxString eventString;

public:
    SchedTreeData(const wxString& EventData = wxT("")) {eventString = EventData;};
    wxString GetString() const {return eventString;};
};

#ifdef __WXOSX__
#define DOUBLE_BUFFER(a)
#else
#define DOUBLE_BUFFER(a) a->SetDoubleBuffered(true);
#endif

class wxAuiToolBar;
class AUIToolbarButtonWrapper {
public:
    AUIToolbarButtonWrapper(wxAuiToolBar *tb, int i) : toolbar(tb), id(i) {}

    bool IsChecked();
    void SetValue(bool b);
    void Enable(bool b);
    void SetBitmap(const wxBitmap &bmp);
private:
    wxAuiToolBar *toolbar = nullptr;
    int id;
};

class xLightsFrame: public wxFrame
{
public:

    xLightsFrame(wxWindow* parent,wxWindowID id = -1);
    virtual ~xLightsFrame();

    enum PlayListIds
    {
        CHKBOX_AUDIO,
        CHKBOX_VIDEO,
        CHKBOX_XLIGHTS,
        CHKBOX_MOVIEMODE,
        UP_BUTTON,
        DOWN_BUTTON,
        INFO_BUTTON,
        PLAY_BUTTON,
        PLAY_ALL_BUTTON,
        DELAY_BUTTON,
        CREATE_SCRIPT,
        PLAYLIST_LISTBOX,
        PLAYLIST_FILES,
        PLAYLIST_ADD,
        PLAYLIST_ADD_ALL,
        PLAYLIST_DELETE,
        PLAYLIST_DELETE_ALL,
        SCRIPT_HELP,
        PLAYLIST_LOGIC,
        REMOVE_SCRIPT_BUTTON,

        PLAY_LIST_MAX
    };
    long SecondsRemaining, EndTimeSec;
    int TxOverflowCnt, TxOverflowTotal;
    std::mutex saveLock;
    RenderCache _renderCache;
    std::atomic_bool _exiting;

    PhonemeDictionary dictionary;

    bool IsExiting() const { return _exiting; }
    void SetEffectControls(const std::string &modelName, const std::string &name,
                           const SettingsMap &settings, const SettingsMap &palette,
                           bool setDefaults);
    void SetEffectControls(const SettingsMap &settings);
    void ApplyLast(wxCommandEvent& event);
    void SetEffectControlsApplyLast(const SettingsMap &settings);
    void ApplySetting(wxString name, const wxString &value);
    void LoadPerspectivesMenu(wxXmlNode* perspectivesNode);
    struct PerspectiveId {
        int id;
        wxXmlNode* p = nullptr;
    };

    PerspectiveId perspectives[10];
    void OnMenuItemLoadPerspectiveSelected(wxCommandEvent& event);
	bool SaveEffectsFile(bool backup = false);
    void SaveModelsFile();
    void MarkEffectsFileDirty(bool modelStructureChange);
    void CheckUnsavedChanges();
    void SetStatusText(const wxString &msg, int filename = 0);
    void SetStatusTextColor(const wxString &msg, const wxColor& colour);
	std::string GetChannelToControllerMapping(long channel);
    void GetControllerDetailsForChannel(long channel, std::string& type, std::string& description, long& channeloffset, std::string &ip, std::string& u, std::string& inactive, int& output, std::string& baud);

    enum LAYER_OPTIONS_e
    {
        EFFECT1,
        EFFECT2,
        EFF1MASK,
        EFF2MASK,
        EFF1UNMASK,
        EFF2UNMASK,
        EFFLAYERED,
        EFFAVERAGED,
        LASTLAYER
    };

    enum EFFECT_ASSIST_MODES
    {
        EFFECT_ASSIST_ALWAYS_ON,
        EFFECT_ASSIST_ALWAYS_OFF,
        EFFECT_ASSIST_TOGGLE_MODE,
        EFFECT_ASSIST_NOT_IN_PERSPECTIVE
    };

    static wxString CurrentDir; //expose current folder name -DJ
    static wxString FseqDir; //expose current fseq name
    static wxString PlaybackMarker; //keep track of where we are within grid -DJ
    static wxString xlightsFilename; //expose current path name -DJ
    static xLightsXmlFile* CurrentSeqXmlFile; // global object for currently opened XML file
    const wxString &GetShowDirectory() const { return showDirectory; }
    const wxString &GetFseqDirectory() const { return fseqDirectory; }
    static wxString GetFilename() { return xlightsFilename; }
    void ConversionInit();
    void ConversionError(const wxString& msg);
    void SetMediaFilename(const wxString& filename);
    void RenderIseqData(bool bottom_layers, ConvertLogDialog* plog);
    bool IsSequenceDataValid() const
    { return SeqData.IsValidData(); }
    void ClearSequenceData();
    void LoadAudioData(xLightsXmlFile& xml_file);
    void CreateDebugReport(wxDebugReportCompress *report);
    wxString GetThreadStatusReport();
	void SetAudioControls();
    void ImportXLights(const wxFileName &filename);
    void ImportXLights(SequenceElements &se, const std::vector<Element *> &elements, const wxFileName &filename,
        bool allowAllModels = false, bool clearSrc = false);
    void ImportVix(const wxFileName &filename);
    void ImportHLS(const wxFileName &filename);
    void ImportLMS(const wxFileName &filename);
    void ImportLPE(const wxFileName &filename);
    void ImportLSP(const wxFileName &filename);
    void ImportVsa(const wxFileName &filename);
    void ImportSuperStar(const wxFileName &filename);
    void SaveWorking();
    void SaveWorkingLayout();
    void PlayerError(const wxString& msg);
    void AskCloseSequence();
    void SaveCurrentTab();

    EffectManager &GetEffectManager() { return effectManager; }

    bool ImportSuperStar(Element *el, wxXmlDocument &doc, int x_size, int y_size,
                         int x_offset, int y_offset, bool average_colors,
                         int imageResizeType, const wxSize &modelSize);
    bool ImportLMS(wxXmlDocument &doc, const wxFileName &filename);
    bool ImportLPE(wxXmlDocument &doc, const wxFileName &filename);

    //(*Handlers(xLightsFrame)
    void OnQuit(wxCommandEvent& event);
    void OnAbout(wxCommandEvent& event);
    void OnMenuOpenFolderSelected(wxCommandEvent& event);
    void OnTimer1Trigger(wxTimerEvent& event);
    void OnButtonNetworkChangeClick(wxCommandEvent& event);
    void OnButtonNetworkDeleteClick(wxCommandEvent& event);
    void OnButtonNetworkMoveUpClick(wxCommandEvent& event);
    void OnButtonNetworkMoveDownClick(wxCommandEvent& event);
    void OnGridNetworkBeginDrag(wxListEvent& event);
    void OnButtonAddE131Click(wxCommandEvent& event);
    void OnButtonAddDongleClick(wxCommandEvent& event);
    void OnButtonSaveSetupClick(wxCommandEvent& event);
    void OnBitmapButtonTabInfoClick(wxCommandEvent& event);
    void OnButtonLightsOffClick(wxCommandEvent& event);
    void OnCheckBoxLightOutputClick(wxCommandEvent& event);
    void OnButtonStopNowClick(wxCommandEvent& event);
    void OnButtonNetworkDeleteAllClick(wxCommandEvent& event);
    void OnBitmapButtonOpenSeqClick(wxCommandEvent& event);
    void OnBitmapButtonSaveSeqClick(wxCommandEvent& event);
    void OnClose(wxCloseEvent& event);
    void OnMenuItemBackupSelected(wxCommandEvent& event);
    void OnEffectsPanel1Paint(wxPaintEvent& event);
    void OnGrid1SetFocus(wxFocusEvent& event);
    void OnGrid1KillFocus(wxFocusEvent& event);
    void OntxtCtrlSparkleFreqText(wxCommandEvent& event);
    void OnPanelSequencerPaint(wxPaintEvent& event);
    void OnButtonNewSequenceClick(wxCommandEvent& event);
    void OnButtonClickSaveAs(wxCommandEvent& event);
    void OnNotebook1PageChanged1(wxAuiNotebookEvent& event);
    void ShowHideModelPreview(wxCommandEvent& event);
    void ShowHideHousePreview(wxCommandEvent& event);
    void OnAuiToolBarItemPlayButtonClick(wxCommandEvent& event);
    void OnAuiToolBarItemPauseButtonClick(wxCommandEvent& event);
    void OnAuiToolBarItemStopClick(wxCommandEvent& event);
    void OnAuiToolBarItemZoominClick(wxCommandEvent& event);
    void OnAuiToolBarItem_ZoomOutClick(wxCommandEvent& event);
    void OnMenuItemLoadEditPerspectiveSelected(wxCommandEvent& event);
    void OnMenuItemViewSavePerspectiveSelected(wxCommandEvent& event);
    void OnMenu_Settings_SequenceSelected(wxCommandEvent& event);
    void OnMenuItem_File_Open_SequenceSelected(wxCommandEvent& event);
    void OnResize(wxSizeEvent& event);
    void OnAuiToolBarItemRenderAllClick(wxCommandEvent& event);
    void OnMenuItem_File_Close_SequenceSelected(wxCommandEvent& event);
    void OnMenuItem_File_Export_VideoSelected(wxCommandEvent& event);
    void OnAuiToolBarFirstFrameClick(wxCommandEvent& event);
    void OnAuiToolBarLastFrameClick(wxCommandEvent& event);
    void OnAuiToolBarItemReplaySectionClick(wxCommandEvent& event);
    void ShowHideEffectSettingsWindow(wxCommandEvent& event);
    void ShowHideColorWindow(wxCommandEvent& event);
    void ShowHideLayerTimingWindow(wxCommandEvent& event);
    void ShowHideEffectDropper(wxCommandEvent& event);
    void SetIconSize(wxCommandEvent& event);
    void ResetToolbarLocations(wxCommandEvent& event);
    void SetToolIconSize(wxCommandEvent& event);
    void OnMenuItemRenderEraseModeSelected(wxCommandEvent& event);
    void OnMenuItemRenderCanvasModeSelected(wxCommandEvent& event);
    void OnSetGridIconBackground(wxCommandEvent& event);
    void OnSetGridNodeValues(wxCommandEvent& event);
    void OnMenuItemImportEffects(wxCommandEvent& event);
    void SetPlaySpeed(wxCommandEvent& event);
    void OnMenuItemRenderOnSave(wxCommandEvent& event);
    void OnNotebook1PageChanging(wxAuiNotebookEvent& event);
    void OnButtonAddNullClick(wxCommandEvent& event);
    void OnMenuItemEffectAssistAlwaysOnSelected(wxCommandEvent& event);
    void OnMenuItemEffectAssistAlwaysOffSelected(wxCommandEvent& event);
    void OnMenuItemEffectAssistToggleModeSelected(wxCommandEvent& event);
    void ShowHidePerspectivesWindow(wxCommandEvent& event);
    void ShowHideDisplayElementsWindow(wxCommandEvent& event);
    void ShowHideEffectAssistWindow(wxCommandEvent& event);
    void OnMenuItem_File_SaveAs_SequenceSelected(wxCommandEvent& event);
    void OnGridNetworkItemActivated(wxListEvent& event);
    void OnMenuDockAllSelected(wxCommandEvent& event);
    void ShowHideBufferSettingsWindow(wxCommandEvent& event);
    void ResetWindowsToDefaultPositions(wxCommandEvent& event);
    void OnActionTestMenuItemSelected(wxCommandEvent& event);
    void OnAuiToolBarItemShowHideEffects(wxCommandEvent& event);
    void OnAuiToolBarItemPasteByTimeClick(wxCommandEvent& event);
    void OnAuiToolBarItemPasteByCellClick(wxCommandEvent& event);
    void OnMenuItemConvertSelected(wxCommandEvent& event);
    void OnMenu_GenerateCustomModelSelected(wxCommandEvent& event);
    void OnPaneClose(wxAuiManagerEvent& event);
    void OnMenuItemPackageDebugFiles(wxCommandEvent& event);
    void OnMenuOpenGLSelected(wxCommandEvent& event);
    void OnTimer_AutoSaveTrigger(wxTimerEvent& event);
    void AutoSaveIntervalSelected(wxCommandEvent& event);
    void OnEffectSettingsTimerTrigger(wxTimerEvent& event);
    void OnMenuItemViewSaveAsPerspectiveSelected(wxCommandEvent& event);
    void OnmBackupOnSaveSelected(wxCommandEvent& event);
    void OnmAltBackupMenuItemSelected(wxCommandEvent& event);
    void OnmExportModelsMenuItemSelected(wxCommandEvent& event);
    void OnMenuItem_BackupOnLaunchSelected(wxCommandEvent& event);
    void OnMenuItem_ViewLogSelected(wxCommandEvent& event);
    void OnMenuItemCheckSequenceSelected(wxCommandEvent& event);
    void OnSpinCtrl_SyncUniverseChange(wxSpinEvent& event);
    void OnMenuItem_e131syncSelected(wxCommandEvent& event);
    void OnButtonArtNETClick(wxCommandEvent& event);
    void OnMenuItem_Help_ForumSelected(wxCommandEvent& event);
    void OnMenuItem_Help_DownloadSelected(wxCommandEvent& event);
    void OnMenuItem_Help_ReleaseNotesSelected(wxCommandEvent& event);
    void OnMenuItem_Help_Isue_TrackerSelected(wxCommandEvent& event);
    void OnMenuItem_Help_FacebookSelected(wxCommandEvent& event);
    void OnMenuItem_ExportEffectsSelected(wxCommandEvent& event);
    void OnGridNetworkItemRClick(wxListEvent& event);
    void OnGridNetworkItemSelect(wxListEvent& event);
    void OnGridNetworkItemDeselect(wxListEvent& event);
    void OnGridNetworkItemFocused(wxListEvent& event);
    void OnGridNetworkKeyDown(wxListEvent& event);
    void OnMenuItem_FPP_ConnectSelected(wxCommandEvent& event);
    void OnMenuItemShiftEffectsSelected(wxCommandEvent& event);
    void OnMenuItem_PackageSequenceSelected(wxCommandEvent& event);
    void OnMenuItem_BackupSubfoldersSelected(wxCommandEvent& event);
    void OnMenuItem_xScheduleSelected(wxCommandEvent& event);
    void OnMenuItem_ForceLocalIPSelected(wxCommandEvent& event);
    void OnMenuItem_VideoTutorialsSelected(wxCommandEvent& event);
    void OnMenuItem_ExcludePresetsFromPackagedSequencesSelected(wxCommandEvent& event);
    void OnMenuItem_ExcludeAudioPackagedSequenceSelected(wxCommandEvent& event);
    void OnMenuItemColorManagerSelected(wxCommandEvent& event);
    void OnMenuItem_DonateSelected(wxCommandEvent& event);
    void OnMenuItemTimingPlayOnDClick(wxCommandEvent& event);
    void OnAC_OnClick(wxCommandEvent& event);
    void OnAC_OffClick(wxCommandEvent& event);
    void OnAC_DisableClick(wxCommandEvent& event);
    void OnMenuItem_ACLIghtsSelected(wxCommandEvent& event);
    void OnACToolbarDropdown(wxAuiToolBarEvent& event);
    void OnAC_ShimmerClick(wxCommandEvent& event);
    void OnAC_TwinkleClick(wxCommandEvent& event);
    void OnAC_BackgroundClick(wxCommandEvent& event);
    void OnAC_ForegroundClick(wxCommandEvent& event);
    void OnAC_CascadeClick(wxCommandEvent& event);
    void OnAC_FillClick(wxCommandEvent& event);
    void OnAC_RampUpDownClick(wxCommandEvent& event);
    void OnAC_RampDownClick(wxCommandEvent& event);
    void OnAC_RampUpClick(wxCommandEvent& event);
    void OnAC_IntensityClick(wxCommandEvent& event);
    void OnChoiceParm1Select(wxCommandEvent& event);
    void OnChoiceParm2Select(wxCommandEvent& event);
    void OnAC_SelectClick(wxCommandEvent& event);
    void OnMenuItem_ShowACRampsSelected(wxCommandEvent& event);
    void OnMenuItem_PerspectiveAutosaveSelected(wxCommandEvent& event);
    void OnMenuItem_SD_10Selected(wxCommandEvent& event);
    void OnMenuItem_SD_20Selected(wxCommandEvent& event);
    void OnMenuItem_SD_40Selected(wxCommandEvent& event);
    void OnMenuItem_SD_NoneSelected(wxCommandEvent& event);
    void OnMenuItem_PlayControlsOnPreviewSelected(wxCommandEvent& event);
    void OnMenuItem_AutoShowHousePreviewSelected(wxCommandEvent& event);
    void OnMenuItem_GenerateLyricsSelected(wxCommandEvent& event);
    void OnMenuItem_CrashXLightsSelected(wxCommandEvent& event);
    void OnMenuItemBatchRenderSelected(wxCommandEvent& event);
    void OnMenuItem_UpdateSelected(wxCommandEvent& event);
    void OnMenuItem_SmallWaveformSelected(wxCommandEvent& event);
    void OnMenuItem_LogRenderStateSelected(wxCommandEvent& event);
    void OnMenuItem_ModelBlendDefaultOffSelected(wxCommandEvent& event);
    void OnMenuItem_File_Save_Selected(wxCommandEvent& event);
    void OnMenuItem_SnapToTimingMarksSelected(wxCommandEvent& event);
    void OnMenuItem_PurgeVendorCacheSelected(wxCommandEvent& event);
    void OnButtonAddLORClick(wxCommandEvent& event);
    void OnMenuItem_LoudVolSelected(wxCommandEvent& event);
    void OnMenuItem_MedVolSelected(wxCommandEvent& event);
    void OnMenuItem_QuietVolSelected(wxCommandEvent& event);
    void OnMenuItem_VQuietVolSelected(wxCommandEvent& event);
    void ShowPresetsPanel();
    void OnMenuItemSelectEffectSelected(wxCommandEvent& event);
    void OnMenuItemShowHideVideoPreview(wxCommandEvent& event);
    void OnButtonAddDDPClick(wxCommandEvent& event);
    void OnButtonOtherFoldersClick(wxCommandEvent& event);
    void OnMenuItem_BackupPurgeIntervalSelected(wxCommandEvent& event);
    void OnMenuItem_DownloadSequencesSelected(wxCommandEvent& event);
    void OnMenuItem_JukeboxSelected(wxCommandEvent& event);
    void OnMenuItemShiftSelectedEffectsSelected(wxCommandEvent& event);
    void OnMenuItem_xFadeDisabledSelected(wxCommandEvent& event);
    void OnMenuItem_XFade_ASelected(wxCommandEvent& event);
    void OnMenuItem_xFade_BSelected(wxCommandEvent& event);
    void OnMenuItemUserDictSelected(wxCommandEvent& event);
    void OnmSaveFseqOnSaveMenuItemSelected(wxCommandEvent& event);
    void OnMenuItem_PurgeRenderCacheSelected(wxCommandEvent& event);
    void OnMenuItem_RenderCache(wxCommandEvent& event);
    void OnMenuItem_ShowKeyBindingsSelected(wxCommandEvent& event);
    void OnChar(wxKeyEvent& event);
    void OnMenuItem_ZoomSelected(wxCommandEvent& event);
<<<<<<< HEAD
    void OnButton_AddZCPPClick(wxCommandEvent& event);
=======
>>>>>>> 8701c852
    void OnButton_DiscoverClick(wxCommandEvent& event);
    void OnMenuItem_CleanupFileLocationsSelected(wxCommandEvent& event);
    void OnMenuItem_Generate2DPathSelected(wxCommandEvent& event);
    void OnMenuItemFSEQV1Selected(wxCommandEvent& event);
    void OnMenuItemFSEQV2Selected(wxCommandEvent& event);
    void OnMenuItem_PrepareAudioSelected(wxCommandEvent& event);
    void OnMenuItemOGLRenderOrder(wxCommandEvent& event);
    //*)
    void OnCharHook(wxKeyEvent& event);
private:

    //void OnMenuItem53Selected(wxCommandEvent& event);

    void OnIdle(wxIdleEvent& event);
    void DoMenuAction(wxMenuEvent &evt);
	void ShowHideAllSequencerWindows(bool show);
	void ResetAllSequencerWindows();
	void SetEffectAssistWindowState(bool show);
    void UpdateEffectAssistWindow(Effect* effect, RenderableEffect* ren_effect);
    void MaybePackageAndSendDebugFiles();
    void SendReport(const wxString &loc, wxDebugReportCompress &report);
    void AddDebugFilesToReport(wxDebugReport &report);

public:

    //(*Identifiers(xLightsFrame)
    static const long ID_AUITOOLBAR_OPENSHOW;
    static const long ID_AUITOOLBAR_NEWSEQUENCE;
    static const long ID_AUITOOLBAR_OPEN;
    static const long ID_AUITOOLBAR_SAVE;
    static const long ID_AUITOOLBAR_SAVEAS;
    static const long ID_AUITOOLBAR_RENDERALL;
    static const long ID_AUITOOLBAR_MAIN;
    static const long ID_AUITOOLBAR_PLAY_NOW;
    static const long ID_AUITOOLBAR_PAUSE;
    static const long ID_AUITOOLBAR_STOP;
    static const long ID_AUITOOLBAR_FIRST_FRAME;
    static const long ID_AUITOOLBAR_LAST_FRAME;
    static const long ID_AUITOOLBAR_REPLAY_SECTION;
    static const long ID_AUITOOLBAR_PLAY;
    static const long ID_AUITOOLBARITEM2;
    static const long ID_AUITOOLBARITEM5;
    static const long ID_AUITOOLBARITEM7;
    static const long ID_AUITOOLBARITEM3;
    static const long ID_AUITOOLBARITEM1;
    static const long ID_AUITOOLBARITEM4;
    static const long ID_AUITOOLBARITEM6;
    static const long ID_AUITOOLBARITEM8;
    static const long ID_AUIWINDOWTOOLBAR;
    static const long ID_PASTE_BY_TIME;
    static const long ID_PASTE_BY_CELL;
    static const long ID_AUITOOLBAR_EDIT;
    static const long ID_AUITOOLBARITEM_ACDISABLED;
    static const long ID_AUITOOLBARITEM_ACSELECT;
    static const long ID_AUITOOLBARITEM_ACOFF;
    static const long ID_AUITOOLBARITEM_ACON;
    static const long ID_AUITOOLBARITEM_ACSHIMMER;
    static const long ID_AUITOOLBARITEM_ACTWINKLE;
    static const long ID_AUITOOLBARITEM_ACINTENSITY;
    static const long ID_AUITOOLBARITEM_ACRAMPUP;
    static const long ID_AUITOOLBARITEM_ACRAMPDOWN;
    static const long ID_AUITOOLBARITEM_ACRAMPUPDOWN;
    static const long ID_CHOICE_PARM1;
    static const long ID_CHOICE_PARM2;
    static const long ID_AUITOOLBARITEM_ACFILL;
    static const long ID_AUITOOLBARITEM_ACCASCADE;
    static const long ID_AUITOOLBARITEM_ACFOREGROUND;
    static const long ID_AUITOOLBARITEM_ACBACKGROUND;
    static const long ID_AUITOOLBAR_AC;
    static const long ID_AUITOOLBARITEM14;
    static const long ID_AUITOOLBAR_VIEW;
    static const long ID_BITMAPBUTTON_TAB_INFO;
    static const long ID_BUTTON_STOP_NOW;
    static const long ID_BUTTON_LIGHTS_OFF;
    static const long ID_CHECKBOX_LIGHT_OUTPUT;
    static const long ID_AUITOOLBAR_OUTPUT;
    static const long ID_AUIEFFECTSTOOLBAR;
    static const long ID_BUTTON_OTHER_FOLDERS;
    static const long ID_BUTTON3;
    static const long ID_STATICTEXT4;
    static const long ID_BUTTON_SAVE_SETUP;
    static const long ID_BUTTON_ADD_DONGLE;
    static const long ID_BUTTON_ADD_E131;
    static const long ID_BUTTON1;
    static const long ID_BUTTON2;
    static const long ID_BUTTON_ADD_LOR;
    static const long ID_BUTTON_ADD_DDP;
    static const long ID_BUTTON4;
    static const long ID_BUTTON_NETWORK_CHANGE;
    static const long ID_BUTTON_NETWORK_DELETE;
    static const long ID_BUTTON_NETWORK_DELETE_ALL;
    static const long ID_BUTTON5;
    static const long ID_STATICTEXT8;
    static const long ID_SPINCTRL1;
    static const long ID_BITMAPBUTTON1;
    static const long ID_BITMAPBUTTON2;
    static const long ID_LISTCTRL_NETWORKS;
    static const long ID_PANEL_SETUP;
    static const long ID_PANEL_PREVIEW;
    static const long XLIGHTS_SEQUENCER_TAB;
    static const long ID_NOTEBOOK1;
    static const long ID_STATICTEXT6;
    static const long ID_GAUGE1;
    static const long ID_PANEL5;
    static const long ID_STATICTEXT7;
    static const long ID_PANEL1;
    static const long ID_NEW_SEQUENCE;
    static const long ID_OPEN_SEQUENCE;
    static const long IS_SAVE_SEQ;
    static const long ID_SAVE_AS_SEQUENCE;
    static const long ID_CLOSE_SEQ;
    static const long ID_EXPORT_VIDEO;
    static const long ID_MENUITEM2;
    static const long ID_FILE_BACKUP;
    static const long ID_FILE_ALTBACKUP;
    static const long ID_SHIFT_EFFECTS;
    static const long ID_MNU_SHIFT_SELECTED_EFFECTS;
    static const long ID_MENUITEM13;
    static const long ID_MENUITEM_CONVERT;
    static const long ID_MENUITEM_GenerateCustomModel;
    static const long ID_MNU_GENERATELYRICS;
    static const long ID_MENU_GENERATE2DPATH;
    static const long ID_MNU_PREPAREAUDIO;
    static const long ID_MNU_CHECKSEQ;
    static const long ID_MNU_CLEANUPFILE;
    static const long ID_MENU_VIEW_LOG;
    static const long ID_MENUITEM18;
    static const long ID_EXPORT_MODELS;
    static const long ID_MNU_EXPORT_EFFECTS;
    static const long ID_MENU_FPP_CONNECT;
    static const long ID_MNU_PACKAGESEQUENCE;
    static const long ID_MENU_USER_DICT;
    static const long ID_MNU_DOWNLOADSEQUENCES;
    static const long ID_MENU_BATCH_RENDER;
    static const long ID_MNU_XSCHEDULE;
    static const long iD_MNU_VENDORCACHEPURGE;
    static const long ID_MNU_PURGERENDERCACHE;
    static const long ID_MNU_CRASH;
    static const long ID_MNU_DUMPRENDERSTATE;
    static const long ID_MENUITEM5;
    static const long MNU_ID_ACLIGHTS;
    static const long ID_MNU_SHOWRAMPS;
    static const long ID_MENUITEM_SAVE_PERSPECTIVE;
    static const long ID_MENUITEM_SAVE_AS_PERSPECTIVE;
    static const long ID_MENUITEM_LOAD_PERSPECTIVE;
    static const long ID_MNU_PERSPECTIVES_AUTOSAVE;
    static const long ID_MENUITEM7;
    static const long ID_MENUITEM_DISPLAY_ELEMENTS;
    static const long ID_MENUITEM12;
    static const long ID_MENUITEM3;
    static const long ID_MENUITEM14;
    static const long ID_MENUITEM15;
    static const long ID_MENUITEM16;
    static const long ID_MENUITEM9;
    static const long ID_MENUITEM17;
    static const long ID_MENUITEM_EFFECT_ASSIST_WINDOW;
    static const long ID_MENUITEM_SELECT_EFFECT;
    static const long ID_MENUITEM_VIDEOPREVIEW;
    static const long ID_MNU_JUKEBOX;
    static const long ID_MENUITEM_WINDOWS_PERSPECTIVE;
    static const long ID_MENUITEM_WINDOWS_DOCKALL;
    static const long ID_MENUITEM11;
    static const long ID_MENUITEM10;
    static const long ID_PLAY_FULL;
    static const long ID_MNU_1POINT5SPEED;
    static const long ID_MN_2SPEED;
    static const long ID_MNU_3SPEED;
    static const long ID_MNU_4SPEED;
    static const long ID_PLAY_3_4;
    static const long ID_PLAY_1_2;
    static const long ID_PLAY_1_4;
    static const long ID_MNU_LOUDVOLUME;
    static const long ID_MNU_MEDVOLUME;
    static const long ID_MNU_QUIET;
    static const long ID_MNU_SUPERQUIET;
    static const long ID_IMPORT_EFFECTS;
    static const long ID_SEQ_SETTINGS;
    static const long ID_RENDER_ON_SAVE;
    static const long ID_SAVE_FSEQ_ON_SAVE;
    static const long ID_BACKUP_ON_SAVE;
    static const long ID_MENU_BACKUP_ON_LAUNCH;
    static const long ID_MNU_BKPPURGE_NEVER;
    static const long ID_MNU_BKPPURGE_YEAR;
    static const long ID_MNU_BKPPURGE_QUARTER;
    static const long ID_MNU_BKPPURGE_MONTH;
    static const long ID_MNU_BKPPURGE_WEEK;
    static const long ID_MNU_BKP_PURGE;
    static const long ID_MNU_BACKUP;
    static const long ID_MNU_EXCLUDEPRESETS;
    static const long ID_MNU_EXCLUDEAUDIOPKGSEQ;
    static const long ID_MENUITEM_ICON_SMALL;
    static const long ID_MENUITEM_ICON_MEDIUM;
    static const long ID_MENUITEM_ICON_LARGE;
    static const long ID_MENUITEM_ICON_XLARGE;
    static const long ID_MENUITEM4;
    static const long ID_MNU_SMALLWAVEFORM;
    static const long ID_MENUITEM_GRID_ICON_XSMALL;
    static const long ID_MENUITEM_GRID_ICON_SMALL;
    static const long ID_MENUITEM_GRID_ICON_MEDIUM;
    static const long ID_MENUITEM_GRID_ICON_LARGE;
    static const long ID_MENUITEM_GRID_ICON_XLARGE;
    static const long ID_MENUITEM6;
    static const long ID_MENUITEM_GRID_ICON_BACKGROUND_ON;
    static const long ID_MENUITEM_GRID_ICON_BACKGROUND_OFF;
    static const long ID_MENUITEM_Grid_Icon_Backgrounds;
    static const long ID_MENUITEM_GRID_NODE_VALUES_ON;
    static const long ID_MENUITEM_GRID_NODE_VALUES_OFF;
    static const long ID_MENUITEM8;
    static const long ID_COLOR_MANAGER;
    static const long ID_MNU_RC_ENABLE;
    static const long ID_MNU_RC_LOCKEDONLY;
    static const long ID_MNU_RC_DISABLED;
    static const long ID_MNU_RENDERCACHE;
    static const long ID_MENU_CANVAS_ERASE_MODE;
    static const long ID_MENU_CANVAS_CANVAS_MODE;
    static const long ID_MENUITEM_RENDER_MODE;
    static const long ID_MENUITEM_EFFECT_ASSIST_ALWAYS_ON;
    static const long ID_MENUITEM_EFFECT_ASSIST_ALWAYS_OFF;
    static const long ID_MENUITEM_EFFECT_ASSIST_TOGGLE;
    static const long ID_MENUITEM_EFFECT_ASSIST;
    static const long ID_MENU_TIMING_EDIT_MODE;
    static const long ID_MENU_TIMING_PLAY_MODE;
    static const long ID_MENUITEM_Timing_DClick_Mode;
    static const long ID_MENU_OPENGL_AUTO;
    static const long ID_MENU_OPENGL_3;
    static const long ID_MENU_OPENGL_1;
    static const long ID_MENUITEM_OGL_RO1;
    static const long ID_MENUITEM_OGL_RO2;
    static const long ID_MENUITEM_OGL_RO3;
    static const long ID_MENUITEM_OGL_RO4;
    static const long ID_MENUITEM_OGL_RO5;
    static const long ID_MENUITEM_OGL_RO6;
    static const long ID_MENUITEM19;
    static const long ID_MNU_PLAYCONTROLSONPREVIEW;
    static const long ID_MNU_AUTOSHOWHOUSEPREVIEW;
    static const long ID_MENUITEM_AUTOSAVE_0;
    static const long ID_MENUITEM_AUTOSAVE_3;
    static const long ID_MENUITEM_AUTOSAVE_10;
    static const long ID_MENUITEM_AUTOSAVE_15;
    static const long ID_MENUITEM_AUTOSAVE_30;
    static const long ID_MENUITEM20;
    static const long ID_MNU_XFADE_DISABLED;
    static const long ID_MNU_XFADE_A;
    static const long ID_MNU_XFADE_B;
    static const long ID_MNU_XFADE;
    static const long ID_MNU_SD_None;
    static const long ID_MNU_SD_10;
    static const long ID_MNU_SD_20;
    static const long ID_MNU_SD_40;
    static const long ID_MNU_SUPPRESSDUPLICATES;
    static const long ID_E131_Sync;
    static const long ID_MNU_FORCEIP;
    static const long ID_MNU_DEFAULTMODELBLENDOFF;
    static const long ID_MNU_SNAP_TO_TIMING;
    static const long ID_MENUITEM21;
    static const long ID_MENUITEM22;
    static const long ID_MENUITEM1;
    static const long ID_MNU_ZOOM;
    static const long ID_MNU_KEYBINDINGS;
    static const long idMenuHelpContent;
    static const long ID_MENU_HELP_FORMUM;
    static const long ID_MNU_VIDEOS;
    static const long ID_MENU_HELP_DOWNLOAD;
    static const long ID_MNU_HELP_RELEASE_NOTES;
    static const long ID_MENU_HELP_ISSUE;
    static const long ID_MENU_HELP_FACEBOOK;
    static const long ID_MNU_DONATE;
    static const long ID_MNU_UPDATE;
    static const long ID_TIMER1;
    static const long ID_TIMER2;
    static const long ID_TIMER_EFFECT_SETTINGS;
    //*)

    static const long ID_PANEL_EFFECTS1;
    static const long ID_PANEL_EFFECTS;
    static const long ID_NOTEBOOK_EFFECTS;

    static const long ID_XFADESOCKET;
    static const long ID_XFADESERVER;

    static const long ID_PLAYER_DIALOG;
    static const long ID_DELETE_EFFECT;
    static const long ID_IGNORE_CLICK;
    static const long ID_PROTECT_EFFECT;
    static const long ID_UNPROTECT_EFFECT;
    static const long ID_RANDOM_EFFECT;
    static const long ID_COPYROW_EFFECT; //copy random effect across row -DJ
    static const long ID_CLEARROW_EFFECT; //clear all effects on this row -DJ

    //(*Declarations(xLightsFrame)
    wxAuiManager* MainAuiManager;
    wxAuiManager* m_mgr;
    wxAuiNotebook* Notebook1;
    wxBitmapButton* BitmapButtonMoveNetworkDown;
    wxBitmapButton* BitmapButtonMoveNetworkUp;
    wxButton* ButtonAddDDP;
    wxButton* ButtonAddDongle;
    wxButton* ButtonAddE131;
    wxButton* ButtonAddLOR;
    wxButton* ButtonAddNull;
    wxButton* ButtonArtNET;
    wxButton* ButtonNetworkChange;
    wxButton* ButtonNetworkDelete;
    wxButton* ButtonNetworkDeleteAll;
    wxButton* ButtonOtherFolders;
    wxButton* ButtonSaveSetup;
<<<<<<< HEAD
    wxButton* Button_AddZCPP;
=======
>>>>>>> 8701c852
    wxButton* Button_Discover;
    wxChoice* ChoiceParm1;
    wxChoice* ChoiceParm2;
    wxFlexGridSizer* GaugeSizer;
    wxGauge* ProgressBar;
    wxGridBagSizer* StatusBarSizer;
    wxListCtrl* GridNetwork;
    wxMenu* AudioMenu;
    wxMenu* AutoSaveMenu;
    wxMenu* GridSpacingMenu;
    wxMenu* Menu1;
    wxMenu* Menu3;
    wxMenu* MenuFile;
    wxMenu* MenuItem15;
    wxMenu* MenuItem18;
    wxMenu* MenuItem1;
    wxMenu* MenuItem29;
    wxMenu* MenuItem53;
    wxMenu* MenuItem54;
    wxMenu* MenuItem7;
    wxMenu* MenuItemPerspectives;
    wxMenu* MenuItemRenderMode;
    wxMenu* MenuItem_BackupPurge;
    wxMenu* MenuItem_EnableRenderCache;
    wxMenu* MenuSettings;
    wxMenu* MenuView;
    wxMenu* OpenGLMenu;
    wxMenu* ToolIconSizeMenu;
    wxMenuBar* MenuBar;
    wxMenuItem* ActionTestMenuItem;
    wxMenuItem* MenuItem16;
    wxMenuItem* MenuItem32;
    wxMenuItem* MenuItem33;
    wxMenuItem* MenuItem34;
    wxMenuItem* MenuItem35;
    wxMenuItem* MenuItem36;
    wxMenuItem* MenuItem37;
    wxMenuItem* MenuItem38;
    wxMenuItem* MenuItem39;
    wxMenuItem* MenuItem3;
    wxMenuItem* MenuItem49;
    wxMenuItem* MenuItem50;
    wxMenuItem* MenuItem51;
    wxMenuItem* MenuItem52;
    wxMenuItem* MenuItemBackup;
    wxMenuItem* MenuItemCheckSequence;
    wxMenuItem* MenuItemColorManager;
    wxMenuItem* MenuItemConvert;
    wxMenuItem* MenuItemEffectAssistAlwaysOff;
    wxMenuItem* MenuItemEffectAssistAlwaysOn;
    wxMenuItem* MenuItemEffectAssistToggleMode;
    wxMenuItem* MenuItemEffectAssistWindow;
    wxMenuItem* MenuItemFSEQV1;
    wxMenuItem* MenuItemFSEQV2;
    wxMenuItem* MenuItemGridIconBackgroundOff;
    wxMenuItem* MenuItemGridIconBackgroundOn;
    wxMenuItem* MenuItemGridNodeValuesOff;
    wxMenuItem* MenuItemGridNodeValuesOn;
    wxMenuItem* MenuItemLoadEditPerspective;
    wxMenuItem* MenuItemRenderCanvasMode;
    wxMenuItem* MenuItemRenderEraseMode;
    wxMenuItem* MenuItemSelectEffect;
    wxMenuItem* MenuItemShiftEffects;
    wxMenuItem* MenuItemShiftSelectedEffects;
    wxMenuItem* MenuItemTimingEditMode;
    wxMenuItem* MenuItemTimingPlayMode;
    wxMenuItem* MenuItemUserDict;
    wxMenuItem* MenuItemViewSaveAsPerspective;
    wxMenuItem* MenuItemViewSavePerspective;
    wxMenuItem* MenuItem_ACLIghts;
    wxMenuItem* MenuItem_AutoShowHousePreview;
    wxMenuItem* MenuItem_BackupOnLaunch;
    wxMenuItem* MenuItem_BackupSubfolders;
    wxMenuItem* MenuItem_BkpPMonth;
    wxMenuItem* MenuItem_BkpPNever;
    wxMenuItem* MenuItem_BkpPQuarter;
    wxMenuItem* MenuItem_BkpPWeek;
    wxMenuItem* MenuItem_BkpPYear;
    wxMenuItem* MenuItem_CleanupFileLocations;
    wxMenuItem* MenuItem_CrashXLights;
    wxMenuItem* MenuItem_Donate;
    wxMenuItem* MenuItem_DownloadSequences;
    wxMenuItem* MenuItem_ExcludeAudioPackagedSequence;
    wxMenuItem* MenuItem_ExcludePresetsFromPackagedSequences;
    wxMenuItem* MenuItem_ExportEffects;
    wxMenuItem* MenuItem_FPP_Connect;
    wxMenuItem* MenuItem_File_Close_Sequence;
    wxMenuItem* MenuItem_File_Export_Video;
    wxMenuItem* MenuItem_File_Open_Sequence;
    wxMenuItem* MenuItem_File_Save;
    wxMenuItem* MenuItem_File_SaveAs_Sequence;
    wxMenuItem* MenuItem_ForceLocalIP;
    wxMenuItem* MenuItem_Generate2DPath;
    wxMenuItem* MenuItem_GenerateLyrics;
    wxMenuItem* MenuItem_Help_Download;
    wxMenuItem* MenuItem_Help_Facebook;
    wxMenuItem* MenuItem_Help_Forum;
    wxMenuItem* MenuItem_Help_Isue_Tracker;
    wxMenuItem* MenuItem_Help_ReleaseNotes;
    wxMenuItem* MenuItem_ImportEffects;
    wxMenuItem* MenuItem_Jukebox;
    wxMenuItem* MenuItem_LogRenderState;
    wxMenuItem* MenuItem_LoudVol;
    wxMenuItem* MenuItem_MedVol;
    wxMenuItem* MenuItem_ModelBlendDefaultOff;
    wxMenuItem* MenuItem_PackageSequence;
    wxMenuItem* MenuItem_PerspectiveAutosave;
    wxMenuItem* MenuItem_PlayControlsOnPreview;
    wxMenuItem* MenuItem_PrepareAudio;
    wxMenuItem* MenuItem_PurgeRenderCache;
    wxMenuItem* MenuItem_PurgeVendorCache;
    wxMenuItem* MenuItem_QuietVol;
    wxMenuItem* MenuItem_RC_Disable;
    wxMenuItem* MenuItem_RC_Enable;
    wxMenuItem* MenuItem_RC_LockedOnly;
    wxMenuItem* MenuItem_SD_10;
    wxMenuItem* MenuItem_SD_20;
    wxMenuItem* MenuItem_SD_40;
    wxMenuItem* MenuItem_SD_None;
    wxMenuItem* MenuItem_ShowACRamps;
    wxMenuItem* MenuItem_ShowKeyBindings;
    wxMenuItem* MenuItem_SmallWaveform;
    wxMenuItem* MenuItem_SnapToTimingMarks;
    wxMenuItem* MenuItem_Update;
    wxMenuItem* MenuItem_VQuietVol;
    wxMenuItem* MenuItem_VideoTutorials;
    wxMenuItem* MenuItem_ViewLog;
    wxMenuItem* MenuItem_ViewZoomIn;
    wxMenuItem* MenuItem_ViewZoomOut;
    wxMenuItem* MenuItem_Zoom;
    wxMenuItem* MenuItem_e131sync;
    wxMenuItem* MenuItem_xFade_A;
    wxMenuItem* MenuItem_xFade_B;
    wxMenuItem* MenuItem_xFade_Disabled;
    wxMenuItem* MenuItem_xSchedule;
    wxMenuItem* Menu_GenerateCustomModel;
    wxMenuItem* Menu_Settings_Sequence;
    wxMenuItem* QuitMenuItem;
    wxMenuItem* mAltBackupMenuItem;
    wxMenuItem* mBackupOnSaveMenuItem;
    wxMenuItem* mExportModelsMenuItem;
    wxMenuItem* mRenderOnSaveMenuItem;
    wxMenuItem* mSaveFseqOnSaveMenuItem;
    wxPanel* AUIStatusBar;
    wxPanel* PanelPreview;
    wxPanel* PanelSequencer;
    wxPanel* PanelSetup;
    wxSpinCtrl* SpinCtrl_SyncUniverse;
    wxStaticText* FileNameText;
    wxStaticText* ShowDirectoryLabel;
    wxStaticText* StaticText5;
    wxStaticText* StatusText;
    wxTimer EffectSettingsTimer;
    wxTimer Timer_AutoSave;
    xLightsTimer Timer1;
    xlAuiToolBar* ACToolbar;
    xlAuiToolBar* EditToolBar;
    xlAuiToolBar* EffectsToolBar;
    xlAuiToolBar* MainToolBar;
    xlAuiToolBar* OutputToolBar;
    xlAuiToolBar* PlayToolBar;
    xlAuiToolBar* ViewToolBar;
    xlAuiToolBar* WindowMgmtToolbar;
    //*)

    AUIToolbarButtonWrapper *CheckBoxLightOutput;
    AUIToolbarButtonWrapper *ButtonPasteByTime;
    AUIToolbarButtonWrapper *ButtonPasteByCell;

    AUIToolbarButtonWrapper *Button_ACDisabled;
    AUIToolbarButtonWrapper *Button_ACSelect;
    AUIToolbarButtonWrapper *Button_ACOn;
    AUIToolbarButtonWrapper *Button_ACOff;
    AUIToolbarButtonWrapper *Button_ACShimmer;
    AUIToolbarButtonWrapper *Button_ACTwinkle;
    AUIToolbarButtonWrapper *Button_ACIntensity;
    AUIToolbarButtonWrapper *Button_ACRampUp;
    AUIToolbarButtonWrapper *Button_ACRampDown;
    AUIToolbarButtonWrapper *Button_ACRampUpDown;
    AUIToolbarButtonWrapper *Button_ACFill;
    AUIToolbarButtonWrapper *Button_ACCascade;
    AUIToolbarButtonWrapper *Button_ACForeground;
    AUIToolbarButtonWrapper *Button_ACBackground;

    wxBitmap pauseIcon;
    wxBitmap playIcon;
    bool previewLoaded = false;
    bool previewPlaying = false;
    wxFileName networkFile;
    wxArrayString mru;  // most recently used directories
    wxMenuItem* mru_MenuItem[MRU_LENGTH];
    OutputManager _outputManager;
    long DragRowIdx;
    wxListCtrl* DragListBox;
    bool UnsavedNetworkChanges = false;
    bool UnsavedPlaylistChanges = false;
    int mSavedChangeCount;
    int mLastAutosaveCount;
    wxDateTime starttime;
    ModelPreview* modelPreview = nullptr;
    EffectManager effectManager;
    int effGridPrevX;
    int effGridPrevY;
    bool _backupSubfolders;
    bool _excludePresetsFromPackagedSequences;
    bool _excludeAudioFromPackagedSequences;
    bool _showACLights;
    bool _showACRamps;
    wxString _enableRenderCache;
    bool _playControlsOnPreview;
    bool _autoShowHousePreview;
    bool _smallWaveform;
    bool _modelBlendDefaultOff;
    bool _snapToTimingMarks;
    bool _autoSavePerspecive;
    int _fseqVersion;
    int _xFadePort;
    wxSocketServer* _xFadeSocket = nullptr;

    void OnxFadeSocketEvent(wxSocketEvent & event);
    void OnxFadeServerEvent(wxSocketEvent & event);
    void StartxFadeListener();
    wxString ProcessXFadeMessage(wxString msg);
    void ShowACLights();
    void DoBackup(bool prompt = true, bool startup = false, bool forceallfiles = false);
    int DecodeBackupPurgeDays(std::string s);
    void DoBackupPurge();
    void DoAltBackup(bool prompt = true);
    bool EnableOutputs(bool ignoreCheck = false);
    void EnableNetworkChanges();
    void InitEffectsPanel(EffectsPanel* panel);
    void LogPerspective(const wxString& perspective) const;

    // setup
    void OnMenuMRU(wxCommandEvent& event);
    bool SetDir(const wxString& dirname);
    bool PromptForShowDirectory();
    void UpdateNetworkList(bool updateModels);
    long GetNetworkSelection() const;
    long GetLastNetworkSelection() const;
    int GetNetworkSelectedItemCount() const;
    void MoveNetworkRows(int toRow, bool reverse);
    void OnGridNetworkDragQuit(wxMouseEvent& event);
    void OnGridNetworkDragEnd(wxMouseEvent& event);
    void OnGridNetworkMove(wxMouseEvent& event);
    void OnGridNetworkScrollTimer(wxTimerEvent& event);
    void SetupDongle(Output* e, int after = -1);
    void SetupE131(Output* e, int after = -1);
    void SetupZCPP(Output* e, int after = -1);
    void SetupArtNet(Output* e, int after = -1);
    void SetupLOR(Output* e, int after = -1);
    void SetupDDP(Output* e, int after = -1);
    void SetupNullOutput(Output* e, int after = -1);
    bool SaveNetworksFile();
    void NetworkChange();
    std::list<int> GetSelectedOutputs(wxString& ip);
    void UploadFPPBridgeInput();
    void MultiControllerUpload();
    void UploadFPPBridgeOutput();
    void UploadFalconInput();
    void UploadFalconOutput();
    void UploadSanDevicesInput();
    void UploadSanDevicesOutput();
    void UploadJ1SYSOutput();
    void UploadESPixelStickOutput();
    void UploadPixlite16Output();
    void UploadFPPStringOuputs(const std::string &controllers);
	void PingController(Output* e);
    void SetModelData(ZCPPOutput* zcpp, ModelManager* modelManager, OutputManager* outputManager, std::string showDir);
    int SetZCPPPort(ZCPP_packet_t& modelData, int index, UDControllerPort* port, int portNum, int virtualString, long baseStart, bool isSerial);
    void SetZCPPExtraConfig(std::list<ZCPP_packet_t>& extraConfig, int portNum, int virtualStringNum, const std::string& name, ZCPPOutput* zcpp);
    void UploadEasyLightsOutput();

    void VisualiseOutput(Output *e, wxWindow *parent = nullptr);
    void DeleteSelectedNetworks();
    void ActivateSelectedNetworks(bool active);
    void DeactivateUnusedNetworks();
    void ChangeSelectedNetwork();
    bool AllSelectedSupportIP();
    bool AllSelectedSupportChannels();
    void UpdateSelectedIPAddresses();
    void UpdateSelectedChannels();
    void UpdateSelectedDescriptions();
    void UpdateSelectedSuppressDuplicates(bool suppressDuplicates);

    void OnProgressBarDoubleClick(wxMouseEvent& event);
    std::list<RenderProgressInfo *>renderProgressInfo;
    std::queue<RenderEvent*> mainThreadRenderEvents;
    std::mutex renderEventLock;

    wxString mediaFilename;
    wxString showDirectory;
    wxString mediaDirectory;
    wxString fseqDirectory;
    wxString backupDirectory;
    SeqDataType SeqData;
    wxTimer _scrollTimer;

    wxArrayString ChannelNames;
    wxArrayInt ChannelColors;
    long seekPoint;

    wxString mBackgroundImage;
    int mBackgroundBrightness;
    int mBackgroundAlpha;
    bool mScaleBackgroundImage = false;
    std::string mStoredLayoutGroup;
    int _suppressDuplicateFrames;
    bool _suspendAutoSave = false;

    // convert
public:
    bool UnsavedRgbEffectsChanges;
    unsigned int modelsChangeCount;
    bool _renderMode;

    void SuspendAutoSave(bool dosuspend) { _suspendAutoSave = dosuspend; }
    void ClearLastPeriod();
    void WriteVirFile(const wxString& filename, long numChans, long numPeriods, SeqDataType *dataBuf); //       Vixen *.vir
    void WriteHLSFile(const wxString& filename, long numChans, long numPeriods, SeqDataType *dataBuf);  //      HLS *.hlsnc
    void WriteLcbFile(const wxString& filename, long numChans, long numPeriods, SeqDataType *dataBuf, int ver, int cpn);  //      LOR *.lcb
    void WriteLSPFile(const wxString& filename, long numChans, long numPeriods, SeqDataType *dataBuf, int cpn);  //      LSP UserPatterns.xml
    void ReadXlightsFile(const wxString& FileName, wxString *mediaFilename = nullptr);
    void ReadFalconFile(const wxString& FileName, ConvertDialog* convertdlg);
    void WriteFalconPiFile(const wxString& filename); //  Falcon Pi Player *.pseq
    OutputManager* GetOutputManager() { return &_outputManager; };

private:

    void WriteFalconPiModelFile(const wxString& filename, long numChans, long numPeriods,
                                SeqDataType *dataBuf, int startAddr, int modelSize,
                                bool v2 = false); //Falcon Pi sub sequence .eseq
    void WriteVideoModelFile(const wxString& filename, long numChans, long numPeriods,
        SeqDataType *dataBuf, int startAddr, int modelSize, Model* model, bool compressed); //.avi file
    void WriteMinleonNECModelFile(const wxString& filename, long numChans, long numPeriods,
        SeqDataType *dataBuf, int startAddr, int modelSize, Model* model); //.bin file


    void OnNetworkPopup(wxCommandEvent &event);

    // sequence
    void LoadEffectsFile();
    wxString LoadEffectsFileNoCheck();
    void CreateDefaultEffectsXml();
    void TimerRgbSeq(long msec);
    void SetChoicebook(wxChoicebook* cb, const wxString& PageName);
    wxString GetXmlSetting(const wxString& settingName,const wxString& defaultValue) const;
    void SetPanelSequencerLabel(const std::string& sequence);

    void DisplayXlightsFilename(const wxString& filename) const;
    int ChooseRandomEffect();

public:
    bool InitPixelBuffer(const std::string &modelName, PixelBufferClass &buffer, int layerCount, bool zeroBased = false);
    Model *GetModel(const std::string& name) const;
    void RenderGridToSeqData(std::function<void()>&& callback);
    bool AbortRender();
    std::string GetSelectedLayoutPanelPreview() const;
    void UpdateRenderStatus();
    void LogRenderStatus();
    bool RenderEffectFromMap(Effect *effect, int layer, int period, SettingsMap& SettingsMap,
                             PixelBufferClass &buffer, bool &ResetEffectState,
                             bool bgThread = false, RenderEvent *event = nullptr);
    void RenderMainThreadEffects();
    void RenderEffectOnMainThread(RenderEvent *evt);
    void RenderEffectForModel(const std::string &model, int startms, int endms, bool clear = false);
    void RenderDirtyModels();
    void RenderTimeSlice(int startms, int endms, bool clear);
    void Render(const std::list<Model*> models,
                const std::list<Model *> &restrictToModels,
                int startFrame, int endFrame,
                bool progressDialog, bool clear,
                std::function<void()>&& callback);
    void BuildRenderTree();

    void RenderRange(RenderCommandEvent &cmd);
    void RenderDone();
    bool IsDrawRamps();

    void EnableSequenceControls(bool enable);
    SequenceElements& GetSequenceElements() { return mSequenceElements; }
    TimingElement* AddTimingElement(const std::string& name);
    void DeleteTimingElement(const std::string& name);
    void RenameTimingElement(const std::string& old_name, const std::string& new_name);
    void ImportTimingElement();
    void ExecuteImportTimingElement(wxCommandEvent &command);
    void ExecuteImportNotes(wxCommandEvent &command);
    void ConvertDataRowToEffects(wxCommandEvent &command);
    void DoConvertDataRowToEffects(EffectLayer *layer, xlColorVector &colors, int frameTime);
    void PromoteEffects(wxCommandEvent &command);
    void DoPromoteEffects(ModelElement *element);
    wxXmlNode* CreateEffectNode(wxString& name);
    void UpdateEffectNode(wxXmlNode* node);
    void ApplyEffectsPreset(wxString& data, const wxString &pasteDataVersion);
    void ApplyEffectsPreset(const std::string& presetName);
    void RenameModelInViews(const std::string old_name, const std::string& new_name);
    bool RenameModel(const std::string old_name, const std::string& new_name);
    bool RenameObject(const std::string old_name, const std::string& new_name);
    bool EnsureSequenceElementsAreOrderedCorrectly(const std::string ModelName, std::vector<std::string>& submodelOrder);
    void UpdateSequenceLength();

    void SetSequenceEnd(int ms);
    void UpdateRenderMode();
    void SetFrequency(int frequency);
    void RenderAll();

    void SetXmlSetting(const wxString& settingName,const wxString& value);
    unsigned int GetMaxNumChannels();

    bool GetSnapToTimingMarks() const { return _snapToTimingMarks; }

    void UpdateSequenceVideoPanel( const wxString& path );

protected:
    bool SeqLoadXlightsFile(const wxString& filename, bool ChooseModels);
    bool SeqLoadXlightsFile(xLightsXmlFile& xml_file, bool ChooseModels);
    void ResetEffectsXml();
    void SeqLoadXlightsXSEQ(const wxString& filename);
    std::string CreateEffectStringRandom(std::string &settings, std::string &palette);
    bool CopyFiles(const wxString& wildcard, wxDir& srcDir, wxString& targetDirName, wxString lastCreatedDirectory, bool forceallfiles, std::string& errors);
    void BackupDirectory(wxString sourceDir, wxString targetDirName, wxString lastCreatedDirectory, bool forceallfiles, std::string& errors);
    void CreateMissingDirectories(wxString targetDirName, wxString lastCreatedDirectory, std::string& errors);
    void OpenRenderAndSaveSequences(const wxArrayString &filenames, bool exitOnDone);
    void AddAllModelsToSequence();
    void ShowPreviewTime(long ElapsedMSec);
    void PreviewOutput(int period);
    void TimerOutput(int period);
    void UpdateChannelNames();
    void StopNow();
    bool ShowFolderIsInBackup(const std::string showdir);

    bool Grid1HasFocus; //cut/copy/paste handled differently with grid vs. other text controls -DJ
    wxXmlDocument EffectsXml;
	SequenceViewManager _sequenceViewManager;
    wxXmlNode* EffectsNode = nullptr;
    wxXmlNode* PalettesNode = nullptr;
    wxXmlNode* PerspectivesNode = nullptr;
public:
    bool RebuildControllerConfig(OutputManager* outputManager, ModelManager* modelManager);
    wxXmlNode* ModelsNode = nullptr;
    wxXmlNode* ModelGroupsNode = nullptr;
    wxXmlNode* LayoutGroupsNode = nullptr;
    wxXmlNode* ViewObjectsNode = nullptr;
    SequenceViewManager* GetViewsManager() { return &_sequenceViewManager; }
    void OpenSequence(wxString passed_filename, ConvertLogDialog* plog);
    void SaveSequence();
    bool CloseSequence();
    void NewSequence();
    void SaveAsSequence();
    void SetPasteByCell();
    void SetPasteByTime();
    void ShowSequenceSettings();
    bool HandleAllKeyBinding(wxKeyEvent& event);

private:
    wxXmlNode* SettingsNode = nullptr;

    bool MixTypeChanged;
    bool FadesChanged;
    long SeqBaseChannel;
    bool SeqChanCtrlBasic;
    bool SeqChanCtrlColor;
	bool mLoopAudio;
    bool _setupChanged; // set to true if something changes on the setup tab which would require the layout tab to have the model start channels recalculated

    bool mResetToolbars;
    bool mRenderOnSave;
    bool mBackupOnSave;
    bool mBackupOnLaunch;
    bool me131Sync;
    wxString mLocalIP;
    wxString mAltBackupDir;
    int mIconSize;
    int mGridSpacing;
    bool mGridIconBackgrounds;
    bool mTimingPlayOnDClick;
    bool mGridNodeValues;
    int mEffectAssistMode;
	bool mRendering;
    bool mSaveFseqOnSave;

    class RenderTree {
    public:
        RenderTree() : renderTreeChangeCount(0) {}
        ~RenderTree() { Clear(); }
        void Clear();
        void Add(Model *el);
        void Print();

        unsigned int renderTreeChangeCount;
        std::list<RenderTreeData*> data;
    } renderTree;
    int AutoSaveInterval;
    int BackupPurgeDays;
    JobPool jobPool;

    Model *playModel;
    int playType;
    int playStartMS;
    std::list<FPSEvent> fpsEvents;
    float _fps;
    int playStartTime;
    int playOffsetTime;
    int playEndTime;
    bool replaySection;
    double playSpeed;
    int playVolume;
    bool playAnimation;

    std::string selectedEffectName;
    std::string selectedEffectString;
    std::string selectedEffectPalette;
    Effect *selectedEffect = nullptr;

    std::string lastPlayEffect;
    double mPointSize = 2.0;

    int NextGridRowToPlay;
    int SeqPlayColumn;

	wxArrayString ChNames;

    int PlaybackPeriod; //used to be able to record the frame being played in an animation preview

public:
    //stuf used by layoutPanel for now
    void SetPreviewBackgroundScaled(bool scaled);
    void SetPreviewSize(int width, int height);
    void SetPreviewBackgroundImage(const wxString &filename);
    void SetDisplay2DBoundingBox(bool bb);
    bool GetDisplay2DBoundingBox() const;
    void SetDisplay2DCenter0(bool bb);
    bool GetDisplay2DCenter0() const;
    const wxString & GetDefaultPreviewBackgroundImage();
    bool GetDefaultPreviewBackgroundScaled();
    int GetDefaultPreviewBackgroundBrightness();
    int GetDefaultPreviewBackgroundAlpha();
    void SetPreviewBackgroundBrightness(int brightness, int alpha);
    void UpdatePreview();
    void UpdateModelsList();
    void RowHeadingsChanged( wxCommandEvent& event);
    void DoForceSequencerRefresh();
    void RefreshLayout();
    void RenderLayout();
    void AddPreviewOption(LayoutGroup* grp);
    void RemovePreviewOption(LayoutGroup* grp);
    ModelPreview* GetLayoutPreview() const {return modelPreview;}
    void SetStoredLayoutGroup(const std::string &group);
    const std::string& GetStoredLayoutGroup() const {return mStoredLayoutGroup;}
    bool IsACActive();
    void GetACSettings(ACTYPE& type, ACSTYLE& style, ACTOOL& tool, ACMODE& mode);
    int GetACIntensity();
    void GetACRampValues(int& a, int& b);
    void UpdateACToolbar(bool forceState = true); // if force state is false then it will force disable the AC toolbar
    void SetACSettings(ACTOOL tool);
    void SetACSettings(ACSTYLE style);
    void SetACSettings(ACMODE mode);
    void SetACSettings(ACTYPE type);
    bool IsPaneDocked(wxWindow* window) const;
    ModelPreview* GetHousePreview() const;

    void UnselectEffect();

private:

    int _acParm1Intensity;
    int _acParm1RampUp;
    int _acParm2RampUp;
    int _acParm1RampDown;
    int _acParm2RampDown;
    int _acParm1RampUpDown;
    int _acParm2RampUpDown;
    wxXmlNode* mCurrentPerpective = nullptr;
    std::map<wxString, bool> savedPaneShown;
    SequenceElements mSequenceElements;
    MainSequencer* mainSequencer = nullptr;
    ModelPreview * _modelPreviewPanel = nullptr;
    HousePreviewPanel *_housePreviewPanel = nullptr;
    LayoutPanel *layoutPanel = nullptr;
    EffectAssist* sEffectAssist = nullptr;
    ColorPanel* colorPanel = nullptr;
    TimingPanel* timingPanel = nullptr;
    PerspectivesPanel* perspectivePanel = nullptr;
    EffectIconPanel *effectPalettePanel = nullptr;
    JukeboxPanel *jukeboxPanel = nullptr;
    BufferPanel *bufferPanel = nullptr;
    ViewsModelsPanel *displayElementsPanel = nullptr;
    TopEffectsPanel* effectsPnl = nullptr;
    EffectsPanel* EffectsPanel1 = nullptr;
    SelectPanel *_selectPanel = nullptr;
    SequenceVideoPanel* sequenceVideoPanel = nullptr;
    int mMediaLengthMS;
    bool mSequencerInitialize = false;
    wxFlexGridSizer* FlexGridEffects = nullptr;
    std::set<int> LorTimingList; // contains a list of period numbers, set by ReadLorFile()
                                 //add lock/unlock/random state flags -DJ
                                 //these could be used to make fields read-only, but initially they are just used for partially random effects
                                 //#include <unordered_map>
    typedef enum { Normal, Locked, Random } EditState;
    std::unordered_map<std::string, EditState> buttonState;

    // Events
    void Zoom( wxCommandEvent& event);
    void Scroll( wxCommandEvent& event);
    void WindowResized( wxCommandEvent& event);
    void TimeSelected( wxCommandEvent& event);
    void MousePositionUpdated( wxCommandEvent& event);
    void SelectedEffectChanged( SelectedEffectChangedEvent& event);
    void SelectedRowChanged( wxCommandEvent& event);
    void EffectChanged( wxCommandEvent& event);
    void EffectUpdated( wxCommandEvent& event);
    void UnselectedEffect( wxCommandEvent& event);
    void EffectDroppedOnGrid(wxCommandEvent& event);
    void EffectFileDroppedOnGrid(wxCommandEvent& event);
    void PlayModelEffect(wxCommandEvent& event);
    void UpdateEffect(wxCommandEvent& event);
    void RandomizeEffect(wxCommandEvent &event);
    void UpdateEffectPalette(wxCommandEvent &event);
    void ForceSequencerRefresh(wxCommandEvent& event);
    void LoadPerspective(wxCommandEvent& event);
    void PerspectivesChanged(wxCommandEvent& event);
    void TurnOnOutputToLights(wxCommandEvent& event);
    void PlayJukeboxItem(wxCommandEvent& event);
    void PlayModel(wxCommandEvent& event);
    void CopyModelEffects(wxCommandEvent& event);
    void PasteModelEffects(wxCommandEvent& event);
    void ModelSelected(wxCommandEvent& event);
    void PlaySequence(wxCommandEvent& event);
    void PauseSequence(wxCommandEvent& event);
    void StopSequence(wxCommandEvent& event);
    void SequenceFirstFrame(wxCommandEvent& event);
    void SequenceLastFrame(wxCommandEvent& event);
    void SequenceRewind10(wxCommandEvent& event);
    void SequenceFForward10(wxCommandEvent& event);
    void SequenceSeekTo(wxCommandEvent& event);
    void SequenceReplaySection(wxCommandEvent& event);
    void TogglePlay(wxCommandEvent& event);
    void ExportModel(wxCommandEvent& event);
    void ShowDisplayElements(wxCommandEvent& event);
    void ShowHidePreviewWindow(wxCommandEvent& event);
    void ShowHideAllPreviewWindows(wxCommandEvent& event);

    bool isRandom_(wxControl* ctl, const char*debug);
    void SetSyncUniverse(int syncUniverse);

    void EnableToolbarButton(wxAuiToolBar* toolbar, int id, bool enable);
    void CheckForAndCreateDefaultPerpective();
    void ResizeAndMakeEffectsScroll();
    void ResizeMainSequencer();
    void LoadSequencer(xLightsXmlFile& xml_file);
    void DoLoadPerspective(wxXmlNode *p);
    void CheckForValidModels();
    void ExportModels(wxString filename);
    void ExportEffects(wxString filename);
    int ExportElement(wxFile& f, Element* e, std::map<std::string, int>& effectfrequency, std::map<std::string, int>& effectTotalTime, std::list<std::string>& allfiles);
    int ExportNodes(wxFile& f, StrandElement* e, NodeLayer* nl, int n, std::map<std::string, int>& effectfrequency, std::map<std::string, int>& effectTotalTime, std::list<std::string>& allfiles);
    std::map<int, std::list<float>> LoadPolyphonicTranscription(AudioManager* audio, int intervalMS);
    std::map<int, std::list<float>> LoadAudacityFile(std::string file, int intervalMS);
    std::map<int, std::list<float>> LoadMIDIFile(std::string file, int intervalMS, int speedAdjust, int startAdjustMS, std::string track);
    std::map<int, std::list<float>> LoadMusicXMLFile(std::string file, int intervalMS, int speedAdjust, int startAdjustMS, std::string track);
    void CreateNotes(EffectLayer* el, std::map<int, std::list<float>>& notes, int interval, int frames);
    std::string CreateNotesLabel(const std::list<float>& notes) const;
    void CheckSequence(bool display);
    void CleanupRGBEffectsFileLocations();
    void CleanupSequenceFileLocations();
    void CheckElement(Element* e, wxFile& f, int& errcount, int& warncount, const std::string& name, const std::string& modelName, bool& videoCacheWarning, std::list<std::pair<std::string, std::string>>& faces, std::list<std::pair<std::string, std::string>>& states, std::list<std::string>& viewPoints);
    void CheckEffect(Effect* ef, wxFile& f, int& errcount, int& warncount, const std::string& name, const std::string& modelName, bool node, bool& videoCacheWarning, std::list<std::pair<std::string, std::string>>& faces, std::list<std::pair<std::string, std::string>>& states, std::list<std::string>& viewPoints);
    bool CheckStart(wxFile& f, const std::string& startmodel, std::list<std::string>& seen, std::string& nextmodel);
    void ShowHideSync();
    void ValidateWindow();
    void DoDonate();
    void AutoShowHouse();
    bool CheckForUpdate(bool force);
    void check32AppOn64Machine();
    void ShiftEffectsOnLayer(EffectLayer* el, int milliseconds);
    void ShiftSelectedEffectsOnLayer(EffectLayer* el, int milliseconds);
    void InitSequencer();
    void CreateSequencer();
    void DoStopSequence();

    wxMenu* MenuItemPreviews = nullptr;
    wxMenuItem* MenuItemPreviewSeparator = nullptr;
    static const long ID_MENU_ITEM_PREVIEWS;
    static const long ID_MENU_ITEM_PREVIEWS_SHOW_ALL;

    static const long ID_NETWORK_ADDUSB;
    static const long ID_NETWORK_ADDNULL;
    static const long ID_NETWORK_ADDE131;
    static const long ID_NETWORK_ADDZCPP;
    static const long ID_NETWORK_ADDARTNET;
    static const long ID_NETWORK_ADDLOR;
    static const long ID_NETWORK_ADDDDP;
    static const long ID_NETWORK_BEIPADDR;
    static const long ID_NETWORK_BECHANNELS;
    static const long ID_NETWORK_BEDESCRIPTION;
    static const long ID_NETWORK_BESUPPRESSDUPLICATES;
    static const long ID_NETWORK_BESUPPRESSDUPLICATESYES;
    static const long ID_NETWORK_BESUPPRESSDUPLICATESNO;
    static const long ID_NETWORK_ADD;
    static const long ID_NETWORK_BULKEDIT;
    static const long ID_NETWORK_DELETE;
    static const long ID_NETWORK_ACTIVATE;
    static const long ID_NETWORK_DEACTIVATE;
    static const long ID_NETWORK_DEACTIVATEUNUSED;
    static const long ID_NETWORK_OPENCONTROLLER;
    static const long ID_NETWORK_UPLOADCONTROLLER;
    static const long ID_NETWORK_UCOUTPUT;
    static const long ID_NETWORK_UCINPUT;
    static const long ID_NETWORK_MULTIUPLOAD;
    static const long ID_NETWORK_UCIFPPB;
    static const long ID_NETWORK_UCOFPPB;
    static const long ID_NETWORK_UCIFALCON;
    static const long ID_NETWORK_UCOFALCON;
    static const long ID_NETWORK_UCISANDEVICES;
    static const long ID_NETWORK_UCOSANDEVICES;
    static const long ID_NETWORK_UCOJ1SYS;
    static const long ID_NETWORK_UCOESPIXELSTICK;
    static const long ID_NETWORK_UCOPIXLITE16;
    static const long ID_NETWORK_PINGCONTROLLER;
	static const long ID_NETWORK_UCOEASYLIGHTS;
    static const long ID_NETWORK_UPLOAD_CONTROLLER_CONFIGURED;
    static const long ID_NETWORK_VISUALISE;

    #define isRandom(ctl)  isRandom_(ctl, #ctl) //(buttonState[std::string(ctl->GetName())] == Random)

    DECLARE_EVENT_TABLE()
    friend class xLightsApp; //kludge: allow xLightsApp to call OnPaneNutcrackerChar -DJ

public:
    std::vector<Model *> PreviewModels;
    std::vector<LayoutGroup *> LayoutGroups;
    std::vector<ModelPreview *> PreviewWindows;
    ModelManager AllModels;
    ViewObjectManager AllObjects;
    ColorManager color_mgr;
    ViewpointMgr viewpoint_mgr;
    EffectTreeDialog *EffectTreeDlg = nullptr;

    void LoadJukebox(wxXmlNode* node);
    static wxXmlNode* FindNode(wxXmlNode* parent, const wxString& tag, const wxString& attr, const wxString& value, bool create = false);
    TimingPanel* GetLayerBlendingPanel() const { return timingPanel; }

    int GetPlayStatus() const { return playType; }
    MainSequencer* GetMainSequencer() const { return mainSequencer; }
    wxString GetSeqXmlFileName();

    std::string MoveToShowFolder(const std::string& file, const std::string& subdirectory);
    bool IsInShowFolder(const std::string & file) const;
    bool FilesMatch(const std::string & file1, const std::string & file2) const;

    std::string GetEffectTextFromWindows(std::string &palette) const;

	void DoPlaySequence();
    void RecalcModels(bool force = false);
};
#endif // XLIGHTSMAIN_H<|MERGE_RESOLUTION|>--- conflicted
+++ resolved
@@ -556,10 +556,7 @@
     void OnMenuItem_ShowKeyBindingsSelected(wxCommandEvent& event);
     void OnChar(wxKeyEvent& event);
     void OnMenuItem_ZoomSelected(wxCommandEvent& event);
-<<<<<<< HEAD
     void OnButton_AddZCPPClick(wxCommandEvent& event);
-=======
->>>>>>> 8701c852
     void OnButton_DiscoverClick(wxCommandEvent& event);
     void OnMenuItem_CleanupFileLocationsSelected(wxCommandEvent& event);
     void OnMenuItem_Generate2DPathSelected(wxCommandEvent& event);
@@ -866,10 +863,7 @@
     wxButton* ButtonNetworkDeleteAll;
     wxButton* ButtonOtherFolders;
     wxButton* ButtonSaveSetup;
-<<<<<<< HEAD
     wxButton* Button_AddZCPP;
-=======
->>>>>>> 8701c852
     wxButton* Button_Discover;
     wxChoice* ChoiceParm1;
     wxChoice* ChoiceParm2;
