--- conflicted
+++ resolved
@@ -1300,18 +1300,11 @@
     wxXmlNode* PalettesNode = nullptr;
     wxXmlNode* PerspectivesNode = nullptr;
 public:
-<<<<<<< HEAD
-    wxXmlNode* ModelsNode;
-    wxXmlNode* ModelGroupsNode;
-    wxXmlNode* LayoutGroupsNode;
-    wxXmlNode* ViewObjectsNode;
     bool RebuildControllerConfig(OutputManager* outputManager, ModelManager* modelManager);
-=======
     wxXmlNode* ModelsNode = nullptr;
     wxXmlNode* ModelGroupsNode = nullptr;
     wxXmlNode* LayoutGroupsNode = nullptr;
     wxXmlNode* ViewObjectsNode = nullptr;
->>>>>>> b2eed1a1
     SequenceViewManager* GetViewsManager() { return &_sequenceViewManager; }
     void OpenSequence(wxString passed_filename, ConvertLogDialog* plog);
     void SaveSequence();
