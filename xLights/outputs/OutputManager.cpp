#include "OutputManager.h"

#include <wx/xml/xml.h>
#include <wx/msgdlg.h>
#include <wx/config.h>
#include <wx/filename.h>

#include "E131Output.h"
#include "ZCPPOutput.h"
#include "ArtNetOutput.h"
#include "DDPOutput.h"
#include "TestPreset.h"
#include "../osxMacUtils.h"
#include "../Parallel.h"

#include <log4cpp/Category.hh>

int OutputManager::_lastSecond = -10;
int OutputManager::_currentSecond = -10;
int OutputManager::_lastSecondCount = 0;
int OutputManager::_currentSecondCount = 0;
bool OutputManager::__isSync = false;
bool OutputManager::_isRetryOpen = false;
bool OutputManager::_isInteractive = true;

#pragma region Constructors and Destructors
OutputManager::OutputManager()
{
    _parallelTransmission = false;
    _syncEnabled = false;
    _dirty = false;
    _syncUniverse = 0;
    _outputting = false;
    _suppressFrames = 0;
}

OutputManager::~OutputManager()
{
    // destroy all out output objects
    DeleteAllOutputs();
}
#pragma endregion Constructors and Destructors

#pragma region Save and Load
bool OutputManager::Load(const std::string& showdir, bool syncEnabled)
{
    static log4cpp::Category &logger_base = log4cpp::Category::getInstance(std::string("log_base"));

    // Remove any existing outputs
    DeleteAllOutputs();

    wxFileName fn(showdir + "/" + GetNetworksFileName());
    _filename = fn.GetFullPath();

    wxXmlDocument doc;
    doc.Load(fn.GetFullPath());

    if (doc.IsOk())
    {
        for (auto e = doc.GetRoot()->GetChildren(); e != nullptr; e = e->GetNext())
        {
            if (e->GetName() == "network")
            {
                _outputs.push_back(Output::Create(e, showdir));
                if (_outputs.back() == nullptr)
                {
                    // this shouldnt happen unless we are loading a future file with an output type we dont recognise
                    _outputs.pop_back();
                }
            }
            else if (e->GetName() == "e131sync")
            {
                _syncUniverse = wxAtoi(e->GetAttribute("universe"));
            }
            else if (e->GetName() == "suppressframes")
            {
                _suppressFrames = wxAtoi(e->GetAttribute("frames"));
            }
            else if (e->GetName() == "testpreset")
            {
                TestPreset* tp = new TestPreset(e);

                bool exists = false;
                for (auto it = _testPresets.begin(); it != _testPresets.end() && !exists; ++it)
                {
                    if ((*it)->GetName() == tp->GetName())
                    {
                        exists = true;
                    }
                }

                if (exists)
                {
                    // dont load this preset ... it is a duplicate
                    delete tp;
                }
                else
                {
                    _testPresets.push_back(tp);
                }
            }
        }
    }
    else
    {
        logger_base.warn("Error loading networks file: %s.", (const char *)fn.GetFullPath().c_str());
        return false;
    }

    SomethingChanged();

    return true;
}

bool OutputManager::Save()
{
    wxXmlDocument doc;
    wxXmlNode* root = new wxXmlNode(wxXML_ELEMENT_NODE, "Networks");
    root->AddAttribute("computer", wxGetHostName());

    doc.SetRoot(root);

    if (_syncUniverse != 0)
    {
        wxXmlNode* newNode = new wxXmlNode(wxXmlNodeType::wxXML_ELEMENT_NODE, "e131sync");
        newNode->AddAttribute("universe", wxString::Format("%d", _syncUniverse));
        root->AddChild(newNode);
    }

    if (_suppressFrames != 0)
    {
        wxXmlNode* newNode = new wxXmlNode(wxXmlNodeType::wxXML_ELEMENT_NODE, "suppressframes");
        newNode->AddAttribute("frames", wxString::Format("%d", _suppressFrames));
        root->AddChild(newNode);
    }

    for (auto it = _outputs.begin(); it != _outputs.end(); ++it)
    {
        root->AddChild((*it)->Save());
    }

    for (auto it = _testPresets.begin(); it != _testPresets.end(); ++it)
    {
        root->AddChild((*it)->Save());
    }

    if (doc.Save(_filename))
    {
        _dirty = false;
    }

    return (_dirty == false);
}
#pragma endregion Save and Load

#pragma region Controller Discovery
bool OutputManager::Discover(wxWindow* frame, std::map<std::string, std::string>& renames)
{
    bool found = false;

    auto outputs = GetAllOutputs("");

<<<<<<< HEAD
    auto zcpp = ZCPPOutput::Discover(this);
    for (auto it = zcpp.begin(); it != zcpp.end(); ++it)
    {
        auto match = std::find(outputs.begin(), outputs.end(), *it);
        if (match == outputs.end())
        {
            // no match on ip ... but what about description
            bool updated = false;
            for (auto ito = outputs.begin(); ito != outputs.end(); ++ito)
            {
                if ((*ito)->GetType() == "ZCPP" && (*ito)->GetDescription() == (*it)->GetDescription())
                {
                    if (wxMessageBox("The discovered ZCPP controller matches an existing ZCPP controllers Description but has a different IP address. Do you want to update the IP address for that existing controller in xLights?", "Mismatch IP", wxYES_NO, frame) == wxYES)
                    {
                        updated = true;
                        (*ito)->SetIP((*it)->GetIP());
                        found = true;
                    }
                }
            }

            if (!updated)
            {
                _outputs.push_back(*it);
                found = true;
            }
        }
        else
        {
            // ip address matches
            if ((*it)->GetDescription() == (*match)->GetDescription())
            {
                // descriptions also match ... no need to do anything
            }
            else
            {
                // existing zcpp with same ip but different description ... maybe we should update the description
                if (wxMessageBox("The discovered ZCPP controller matches an existing ZCPP controllers IP address but has a different description. Do you want to update the description in xLights?", "Mismatch controller description", wxYES_NO, frame) == wxYES)
                {
                    renames[(*match)->GetDescription()] = (*it)->GetDescription();
                    (*match)->SetDescription((*it)->GetDescription());
                    found = true;
                }
            }
        }
    }

    auto e131 = E131Output::Discover(this);
    for (auto it = e131.begin(); it != e131.end(); ++it)
=======
    for (auto it : artnet)
>>>>>>> 7492fadb
    {
        if (std::find(outputs.begin(), outputs.end(), it) == outputs.end())
        {
            _outputs.push_back(it);
            found = true;
        }
    }

    auto artnet = ArtNetOutput::Discover(this);
    for (auto it =  artnet.begin(); it != artnet.end(); ++it)
    {
        if (std::find(outputs.begin(), outputs.end(), *it) == outputs.end())
        {
            _outputs.push_back(*it);
            found = true;
        }
    }

    auto ddp = DDPOutput::Discover(this);
    for (auto it = ddp.begin(); it != ddp.end(); ++it)
    {
        if (std::find(outputs.begin(), outputs.end(), *it) == outputs.end())
        {
            _outputs.push_back(*it);
            found = true;
        }
    }

    return found;
}
#pragma endregion Controller Discovery

#pragma region Getters and Setters
// get an output based on an output number - zero based
Output* OutputManager::GetOutput(int outputNumber) const
{
    if (outputNumber >= (int)_outputs.size() || outputNumber < 0)
    {
        return nullptr;
    }

    auto iter = _outputs.begin();
    std::advance(iter, outputNumber);
    return *iter;
}

void OutputManager::SetShowDir(const std::string& showDir)
{
    wxFileName fn(showDir + "/" + GetNetworksFileName());
    _filename = fn.GetFullPath();
}

void OutputManager::SuspendAll(bool suspend)
{
    for (auto it : _outputs)
    {
        it->Suspend(suspend);
    }
}

// get an output based on an absolute channel number
Output* OutputManager::GetOutput(long absoluteChannel, long& startChannel) const
{
    for (auto it : _outputs)
    {
        if (it->IsOutputCollection() && absoluteChannel >= it->GetStartChannel() && absoluteChannel <= it->GetEndChannel())
        {
            auto outputs = it->GetOutputs();

            for (auto it2 : outputs)
            {
                if (absoluteChannel >= it2->GetStartChannel() && absoluteChannel <= it2->GetEndChannel())
                {
                    startChannel = absoluteChannel - it2->GetStartChannel() + 1;
                    return it2;
                }
            }
        }
        else
        {
            if (absoluteChannel >= it->GetStartChannel() && absoluteChannel <= it->GetEndChannel())
            {
                startChannel = absoluteChannel - it->GetStartChannel() + 1;
                return it;
            }
        }
    }

    return nullptr;
}

// get an output based on an absolute channel number
Output* OutputManager::GetLevel1Output(long absoluteChannel, long& startChannel) const
{
    for (auto it : _outputs)
    {
        if (absoluteChannel >= it->GetStartChannel() && absoluteChannel <= it->GetEndChannel())
        {
            startChannel = absoluteChannel - it->GetStartChannel() + 1;
            return it;
        }
    }

    return nullptr;
}

// get an output based on a universe number
Output* OutputManager::GetOutput(int universe, const std::string& ip) const
{
    for (auto it = _outputs.begin(); it != _outputs.end(); ++it)
    {
        if (universe == (*it)->GetUniverse() && (ip == "" || ip == (*it)->GetIP()))
        {
            return (*it);
        }

        if ((*it)->IsOutputCollection())
        {
            auto outputs = (*it)->GetOutputs();

            for (auto it2 : outputs)
            {
                if (universe == it2->GetUniverse() && (ip == "" || ip == it2->GetIP()))
                {
                    return (it2);
                }
            }
        }
    }

    return nullptr;
}

Output* OutputManager::GetOutput(const std::string& description) const
{
    for (auto it = _outputs.begin(); it != _outputs.end(); ++it)
    {
        if ((*it)->GetDescription() == description && (*it)->IsLookedUpByControllerName())
        {
            return *it;
        }
    }
    return nullptr;
}

long OutputManager::GetTotalChannels() const
{
    if (_outputs.size() == 0) return 0;

    return _outputs.back()->GetEndChannel();
}

std::string OutputManager::GetChannelName(long channel)
{
    long startChannel = 0;
    ++channel;
    Output* o = GetLevel1Output(channel, startChannel);

    if (o == nullptr)
    {
        return wxString::Format(wxT("Ch %ld: invalid"), channel).ToStdString();
    }
    else
    {
        return wxString::Format(wxT("Ch %ld: Net %i #%ld"),
                                channel,
                                o->GetOutputNumber(),
                                (long)(channel - o->GetStartChannel() + 1)).ToStdString();
    }
}

long OutputManager::GetAbsoluteChannel(int outputNumber, int startChannel) const
{
    if (outputNumber >= (int)_outputs.size()) return -1;

    auto it = _outputs.begin();
    for (int i = 0; i < outputNumber; i++)
    {
        ++it;
    }

    return (*it)->GetStartChannel() + startChannel;
}

long OutputManager::GetAbsoluteChannel(const std::string& ip, int universe, int startChannel) const
{
    auto o = GetAllOutputs(ip);
    auto it = o.begin();

    while (it != o.end())
    {
        if (universe+1 == (*it)->GetUniverse() && (ip == "" || ip == (*it)->GetIP()))
        {
            break;
        }
        ++it;
    }

    if (it == o.end()) return -1;

    return (*it)->GetStartChannel() + startChannel;
}

long OutputManager::DecodeStartChannel(const std::string& startChannelString)
{
    // Decodes Absolute, Output:StartChannel, #Universe:StartChannel, and #IP:Universe:StartChannel
    // If there is an error 0 is returned

    if (startChannelString == "") return 0;

    if (startChannelString.find(':') != std::string::npos)
    {
        if (startChannelString[0] == '#')
        {
            auto parts = wxSplit(&startChannelString[1], ':');
            if (parts.size() > 3) return 0;
            if (parts.size() == 2)
            {
                int uni = wxAtoi(parts[0]);
                long sc = wxAtol(parts[1]);
                if (uni < 1) return 0;
                if (sc < 1) return 0;
                Output* o = GetOutput(uni, "");
                if (o == nullptr) return 0;
                return o->GetStartChannel() + sc - 1;
            }
            else
            {
                std::string ip = parts[0].ToStdString();
                int uni = wxAtoi(parts[1]);
                long sc = wxAtol(parts[2]);
                if (ip == "") return 0;
                if (uni < 1) return 0;
                if (sc < 1) return 0;
                Output* o = GetOutput(uni, ip);
                if (o == nullptr) return 0;
                return o->GetStartChannel() + sc - 1;
            }
        }
        else
        {
            auto parts = wxSplit(startChannelString, ':');
            if (parts.size() > 2) return 0;
            int output = wxAtoi(parts[0]);
            long sc = wxAtol(parts[1]);
            if (output < 1) return 0;
            if (sc < 1) return 0;
            Output* o = GetOutput(output-1);
            if (o == nullptr) return 0;
            return o->GetStartChannel() + sc - 1;
        }
    }
    else
    {
        return wxAtol(startChannelString);
    }
}

bool OutputManager::IsDirty() const
{
    if (_dirty) return _dirty;

    for (auto it : _outputs)
    {
        if (it->IsDirty())
        {
            return true;
        }
    }

    return false;
}

std::list<int> OutputManager::GetIPUniverses(const std::string& ip) const
{
    std::list<int> res;

    for (auto it : _outputs)
    {
        if (ip == "" || ip == it->GetIP())
        {
            if (it->IsOutputCollection())
            {
                auto coll = it->GetOutputs();
                for (auto it2 : coll)
                {
                    if (std::find(res.begin(), res.end(), it2->GetUniverse()) == res.end())
                    {
                        res.push_back(it2->GetUniverse());
                    }
                }
            }
            else
            {
                if (std::find(res.begin(), res.end(), it->GetUniverse()) == res.end())
                {
                    res.push_back(it->GetUniverse());
                }
            }
        }
    }

    return res;
}

std::list<std::string> OutputManager::GetIps() const
{
    std::list<std::string> res;

    for (auto it : _outputs)
    {
        if (it->IsIpOutput())
        {
            if (std::find(res.begin(), res.end(), it->GetIP()) == res.end())
            {
                res.push_back(it->GetIP());
            }
        }
    }

    return res;
}

size_t OutputManager::TxNonEmptyCount()
{
    size_t res = 0;
    for (auto it : _outputs)
    {
        res += it->TxNonEmptyCount();
    }

    return res;
}

bool OutputManager::TxEmpty()
{
    for (auto it : _outputs)
    {
        if (!it->TxEmpty()) return false;
    }

    return true;
}

// Need to call this whenever something may have changed in an output to ensure all the transient data it updated
void OutputManager::SomethingChanged() const
{
    int nullcnt = 0;
    int cnt = 0;
    int start = 1;
    for (auto it : _outputs)
    {
        cnt++;
        if (it->GetType() == OUTPUT_NULL)
        {
            nullcnt++;
            it->SetTransientData(cnt, start, nullcnt);
        }
        else
        {
            it->SetTransientData(cnt, start, -1);
        }

        start += it->GetChannels() * it->GetUniverses();
    }
}

void OutputManager::SetForceFromIP(const std::string& forceFromIP)
{
    IPOutput::SetLocalIP(forceFromIP);
}
#pragma endregion Getters and Setters

#pragma region Output Management
void OutputManager::AddOutput(Output* output, Output* after)
{
    if (after == nullptr)
    {
        _outputs.push_back(output);
    }
    else
    {
        std::list<Output*> newoutputs;
        bool added = false;
        for (auto it : _outputs)
        {
            newoutputs.push_back(it);
            if (it == after)
            {
                newoutputs.push_back(output);
                added = true;
            }
        }
        if (!added)
        {
            newoutputs.push_back(output);
        }
        _outputs = newoutputs;
    }

    SomethingChanged();

    _dirty = true;
}

void OutputManager::AddOutput(Output* output, int pos)
{
    if (pos == -1)
    {
        _outputs.push_back(output);
    }
    else
    {
        std::list<Output*> newoutputs;
        int cnt = 0;
        bool added = false;
        for (auto it : _outputs)
        {
            cnt++;
            if (cnt == pos+1)
            {
                newoutputs.push_back(output);
                added = true;
            }
            newoutputs.push_back(it);
        }
        if (!added)
        {
            newoutputs.push_back(output);
        }
        _outputs = newoutputs;
    }

    SomethingChanged();

    _dirty = true;
}

// This will actually delete the output object so it should not be accessed after this call
void OutputManager::DeleteOutput(Output* output)
{
    if (std::find(_outputs.begin(), _outputs.end(), output) == _outputs.end()) return;

    _dirty = true;
    _outputs.remove(output);
    delete output;
    
    SomethingChanged();
}

// This will actually delete the outputs objects so they should not be accessed after this call
void OutputManager::DeleteAllOutputs()
{
    _dirty = true;

    for (auto it : _outputs)
    {
        delete (it);
    }

    _outputs.clear();
    
    SomethingChanged();
}

void OutputManager::MoveOutput(Output* output, int toOutputNumber)
{
    std::list<Output*> res;
    int i = 1;
    bool added = false;
    for (auto it : _outputs)
    {
        if (i == toOutputNumber + 1)
        {
            res.push_back(output);
            added = true;
            i++;
        }
        if (it == output)
        {
            // do nothing we are moving this
        }
        else
        {
            res.push_back(it);
            i++;
        }
    }

    if (!added)
    {
        res.push_back(output);
    }

    _outputs = res;

    SomethingChanged();
}

bool OutputManager::AreAllIPOutputs(std::list<int> outputNumbers)
{
    auto outputs = GetAllOutputs(outputNumbers);

    for (auto it : outputs)
    {
        if (!it->IsIpOutput())
        {
            return false;
        }
    }

    return true;
}

std::list<Output*> OutputManager::GetAllOutputs(const std::string& ip, const std::string& hostname, const std::list<int>& selected) const
{
    std::list<Output*> res;

    std::list<Output*> sel = GetAllOutputs(selected);

    for (auto it : _outputs)
    {
        if (ip == "" || (it->IsIpOutput() && (it->GetIP() == ip || it->GetIP() == hostname)))
        {
            if (it->IsOutputCollection())
            {
                auto o = it->GetOutputs();
                for (auto it2 : o)
                {
                    res.push_back(it2);
                }
            }
            else
            {
                res.push_back(it);
            }
        }
        else
        {
            for (auto it2 : sel)
            {
                if (it2->GetOutputNumber() == it->GetOutputNumber())
                {
                    if (it2->IsOutputCollection())
                    {
                        auto o = it2->GetOutputs();
                        for (auto it3 : o)
                        {
                            res.push_back(it3);
                        }
                    }
                    else
                    {
                        res.push_back(it2);
                    }
                }
            }
        }
    }

    return res;
}

std::list<Output*> OutputManager::GetAllOutputs(const std::list<int>& outputNumbers) const
{
    std::list<Output*> res;

    for (auto it : outputNumbers)
    {
        Output* o = GetOutput(it);
        if (o != nullptr)
        {
            if (o->IsOutputCollection())
            {
                auto o2 = o->GetOutputs();
                for (auto it2 : o2)
                {
                    res.push_back(it2);
                }
            }
            else
            {
                res.push_back(o);
            }
        }
    }

    return res;
}

std::list<Output*> OutputManager::GetAllOutputs() const
{
    std::list<Output*> res;

    for (auto it : _outputs)
    {
        if (it->IsOutputCollection())
        {
            auto o2 = it->GetOutputs();
            for (auto it2 : o2)
            {
                res.push_back(it2);
            }
        }
        else
        {
            res.push_back(it);
        }
    }

    return res;
}

void OutputManager::Replace(Output* replacethis, Output* withthis)
{
    std::list<Output*> newoutputs;

    for (auto it : _outputs)
    {
        if (it == replacethis)
        {
            newoutputs.push_back(withthis);
        }
        else
        {
            newoutputs.push_back(it);
        }
    }
    _outputs = newoutputs;
}
#pragma endregion Output Management

#pragma region Frame Handling
void OutputManager::StartFrame(long msec)
{
    if (!_outputting) return;
    if (!_outputCriticalSection.TryEnter()) return;
    for (auto it = _outputs.begin(); it != _outputs.end(); ++it)
    {
        (*it)->StartFrame(msec);
    }
    _outputCriticalSection.Leave();
}

void OutputManager::ResetFrame()
{
    if (!_outputting) return;
    if (!_outputCriticalSection.TryEnter()) return;
    for (auto it = _outputs.begin(); it != _outputs.end(); ++it)
    {
        (*it)->ResetFrame();
    }
    _outputCriticalSection.Leave();
}

void OutputManager::EndFrame()
{
    if (!_outputting) return;
    if (!_outputCriticalSection.TryEnter()) return;

    if (_parallelTransmission)
    {
        std::function<void(Output*&, int)> f = [this](Output*&o, int n) {
            o->EndFrame(_suppressFrames);
        };
        parallel_for(_outputs, f);
    }
    else
    {
        for (auto it = _outputs.begin(); it != _outputs.end(); ++it)
        {
            (*it)->EndFrame(_suppressFrames);
        }
    }

    if (IsSyncEnabled())
    {
        if (_syncUniverse != 0)
        {
            if (UseE131())
            {
                E131Output::SendSync(_syncUniverse);
            }
        }

        if (UseArtnet())
        {
            ArtNetOutput::SendSync();
        }

        if (UseDDP())
        {
            DDPOutput::SendSync();
        }
    }
    _outputCriticalSection.Leave();
}
#pragma endregion Frame Handling

#pragma region Start and Stop
bool OutputManager::StartOutput()
{
    static log4cpp::Category &logger_base = log4cpp::Category::getInstance(std::string("log_base"));

    if (_outputting) return false;
    if (!_outputCriticalSection.TryEnter()) return false;

    logger_base.debug("Starting light output.");

    int started = 0;
    bool ok = true;
    bool err = false;

    for (auto it = _outputs.begin(); it != _outputs.end(); ++it)
    {
        bool preok = ok;
        ok = (*it)->Open() && ok;
        if (!ok && ok != preok)
        {
            logger_base.error("An error occured opening output %d (%s). Do you want to continue trying to start output?", started + 1, (const char *)(*it)->GetDescription().c_str());
            if (OutputManager::IsInteractive())
            {
                if (wxMessageBox(wxString::Format(wxT("An error occured opening output %d (%s). Do you want to continue trying to start output?"), started + 1, (*it)->GetDescription()), "Continue?", wxYES_NO) == wxNO) return _outputting;
            }
            err = true;
        }
        if (ok) started++;
        _outputting = (started > 0);
    }

    if (err && !_outputting)
    {
        // fake it so we dont keep getting error messages
        _outputting = true;
    }

    _outputCriticalSection.Leave();

    if (_outputting)
    {
        DisableSleepModes();
        SetGlobalOutputtingFlag(true);
    }

    return _outputting; // even partially started is ok
}

void OutputManager::StopOutput()
{
    static log4cpp::Category &logger_base = log4cpp::Category::getInstance(std::string("log_base"));

    if (!_outputting) return;
    if (!_outputCriticalSection.TryEnter()) return;

    logger_base.debug("Stopping light output.");

    _outputting = false;

    for (auto it = _outputs.begin(); it != _outputs.end(); ++it)
    {
        (*it)->Close();
    }

    SetGlobalOutputtingFlag(false);
    _outputCriticalSection.Leave();

    EnableSleepModes();
}
#pragma endregion Start and Stop

#pragma region Data Setting
void OutputManager::AllOff(bool send)
{
    if (!_outputCriticalSection.TryEnter()) return;
    for (auto it : _outputs)
    {
        it->AllOff();
        if (send)
        {
            it->EndFrame(_suppressFrames);
        }
    }
    _outputCriticalSection.Leave();
}

// channel here is zero based
void OutputManager::SetOneChannel(long channel, unsigned char data)
{
    long sc = 0;
    Output* output = GetLevel1Output(channel + 1, sc);
    if (output != nullptr)
    {
        if (output->IsEnabled())
        {
            output->SetOneChannel(sc - 1, data);
        }
    }
}

// channel here is zero based
void OutputManager::SetManyChannels(long channel, unsigned char* data, long size)
{
    if (size == 0) return;

    long stch;
    Output* o = GetLevel1Output(channel + 1, stch);

    // if this doesnt map to an output then skip it
    if (o == nullptr) return;

    long left = size;

    while (left > 0 && o != nullptr)
    {
        long send = std::min(left, (o->GetChannels() * o->GetUniverses()) - stch + 1);
        if (o->IsEnabled())
        {
            o->SetManyChannels(stch - 1, &data[size - left], send);
        }
        stch = 1;
        left -= send;
        o = GetOutput(o->GetOutputNumber()); // get the next output
    }
}
#pragma endregion Data Setting

#pragma region Sync
bool OutputManager::UseE131() const
{
    for (auto it = _outputs.begin(); it != _outputs.end(); ++it)
    {
        if ((*it)->GetType() == OUTPUT_E131)
        {
            return true;
        }
    }

    return false;
}

bool OutputManager::UseArtnet() const
{
    for (auto it = _outputs.begin(); it != _outputs.end(); ++it)
    {
        if ((*it)->GetType() == OUTPUT_ARTNET)
        {
            return true;
        }
    }

    return false;
}

bool OutputManager::UseDDP() const
{
    for (auto it = _outputs.begin(); it != _outputs.end(); ++it)
    {
        if ((*it)->GetType() == OUTPUT_DDP)
        {
            return true;
        }
    }

    return false;
}
#pragma endregion Sync

void OutputManager::SendHeartbeat()
{
    for (auto it = _outputs.begin(); it != _outputs.end(); ++it)
    {
        (*it)->SendHeartbeat();
    }
}

#pragma region Test Presets
std::list<std::string> OutputManager::GetTestPresets()
{
    std::list<std::string> res;

    for (auto it = _testPresets.begin(); it != _testPresets.end(); ++it)
    {
        res.push_back((*it)->GetName());
    }

    return res;
}

TestPreset* OutputManager::GetTestPreset(std::string preset)
{
    for (auto it = _testPresets.begin(); it != _testPresets.end(); ++it)
    {
        if (preset == (*it)->GetName())
        {
            return *it;
        }
    }

    return nullptr;
}

// create a preset. If one with the same name exists then it is erased
TestPreset* OutputManager::CreateTestPreset(std::string preset)
{
    auto apreset = GetTestPreset(preset);
    if (apreset != nullptr)
    {
        _testPresets.remove(apreset);
        delete apreset;
    }

    auto p = new TestPreset(preset);
    _testPresets.push_back(p);
    return p;
}
#pragma endregion Test Presets

bool OutputManager::IsOutputOpenInAnotherProcess()
{
    static log4cpp::Category &logger_base = log4cpp::Category::getInstance(std::string("log_base"));
    wxConfig *xlconfig = new wxConfig(_("xLights"));
    if (xlconfig != nullptr)
    {
        if (xlconfig->HasEntry(_("OutputActive")))
        {
            bool state;
            xlconfig->Read(_("OutputActive"), &state);
            delete xlconfig;

            if (state)
            {
                logger_base.warn("Output already seems to be happening. This may generate odd results.");
            }

            return state;
        }
    }

    return false;
}

bool OutputManager::SetGlobalOutputtingFlag(bool state, bool force)
{
    if (state != _outputting && !force)
    {
        return false;
    }

    wxConfig *xlconfig = new wxConfig(_("xLights"));
    if (xlconfig != nullptr)
    {
        xlconfig->Write(_("OutputActive"), state);
        delete xlconfig;
        return true;
    }

    return false;
}

int OutputManager::GetPacketsPerSecond() const
{
    if (IsOutputting())
    {
        return _lastSecondCount;
    }

    return 0;
}

void OutputManager::RegisterSentPacket()
{
    int second = wxGetLocalTime() % 60;

    if (second == _currentSecond)
    {
        _currentSecondCount++;
    }
    else
    {
        if (second == _currentSecond + 1 || (second == 0 && _currentSecond == 59))
        {
            _lastSecond = _currentSecond;
            _lastSecondCount = _currentSecondCount;
        }
        else
        {
            _lastSecond = second - 1;
            if (_lastSecond < 0) _lastSecond = 59;
            _lastSecondCount = 0;
        }
        _currentSecond = second;
        _currentSecondCount = 1;
    }
}

std::list<std::string> OutputManager::GetControllerNames() const
{
    std::list<std::string> res;

    for (auto it = _outputs.begin(); it != _outputs.end(); ++it)
    {
        if ((*it)->IsLookedUpByControllerName())
        {
            if ((*it)->GetDescription() != "")
            {
                res.push_back((*it)->GetDescription());
            }
        }
    }
    return res;
}<|MERGE_RESOLUTION|>--- conflicted
+++ resolved
@@ -160,7 +160,6 @@
 
     auto outputs = GetAllOutputs("");
 
-<<<<<<< HEAD
     auto zcpp = ZCPPOutput::Discover(this);
     for (auto it = zcpp.begin(); it != zcpp.end(); ++it)
     {
@@ -210,9 +209,6 @@
 
     auto e131 = E131Output::Discover(this);
     for (auto it = e131.begin(); it != e131.end(); ++it)
-=======
-    for (auto it : artnet)
->>>>>>> 7492fadb
     {
         if (std::find(outputs.begin(), outputs.end(), it) == outputs.end())
         {
