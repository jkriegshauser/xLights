--- conflicted
+++ resolved
@@ -81,11 +81,7 @@
 
     #pragma region UI
 #ifndef EXCLUDENETWORKUI
-<<<<<<< HEAD
-    virtual Output* Configure(wxWindow* parent, OutputManager* outputManager, ModelManager* modelManager) override;
-=======
     virtual Output* Configure(wxWindow* parent, OutputManager* outputManager, ModelManager *modelManager) override;
->>>>>>> 20afc64b
 #endif
     #pragma endregion UI
 };
