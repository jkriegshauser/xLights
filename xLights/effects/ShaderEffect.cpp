--- conflicted
+++ resolved
@@ -837,21 +837,6 @@
     prependText += _("vec4 IMG_THIS_NORM_PIXEL_RECT(sampler2DRect sampler, vec2 pct) {\n   vec2 coord = isf_FragNormCoord;\n   return texture(sampler, coord * RENDERSIZE);\n}\n\n");
     prependText += _("vec4 IMG_THIS_PIXEL_RECT(sampler2DRect sampler, vec2 pct) {\n   return IMG_THIS_NORM_PIXEL_RECT(sampler, pct);\n}\n\n");
 
-<<<<<<< HEAD
-    //int i = 0;
-    //for (auto c : code)
-    //{
-    //   if ((int)c < 32 || (int)c > 127)
-    //    {
-    //        if (c != 13 && c != 10 && c!= 9)
-    //        logger_base.debug("%d 0x%x %c", i, (int)c, c);
-    //    }
-    //    i++;
-    //}
-
-    wxString shaderCode = wxString(code.mb_str(wxConvUTF8));
-    shaderCode.Replace(wxString((char)133), "...", true);
-=======
 #ifdef __DEBUG
     int i = 0;
     for (auto c : code)
@@ -873,7 +858,6 @@
             shaderCode[x] = '.';
         }
     }
->>>>>>> 56ecb924
     int pos = shaderCode.Find("*/");
     if (pos > 0)
     {
