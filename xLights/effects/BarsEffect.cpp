--- conflicted
+++ resolved
@@ -104,17 +104,10 @@
 void BarsEffect::Render(Effect *effect, const SettingsMap &SettingsMap, RenderBuffer &buffer) {
 
     float offset = buffer.GetEffectTimeIntervalPosition();
-<<<<<<< HEAD
     int PaletteRepeat = GetValueCurveInt("Bars_BarCount", 1, SettingsMap, offset, BARCOUNT_MIN, BARCOUNT_MAX);
     double cycles = GetValueCurveDouble("Bars_Cycles", 1.0, SettingsMap, offset, BARCYCLES_MIN, BARCYCLES_MAX, 10);
-
-    int Center = SettingsMap.GetInt("SLIDER_Bars_Center", 0);
-=======
-    int PaletteRepeat = GetValueCurveInt("Bars_BarCount", 1, SettingsMap, offset);
-    double cycles = GetValueCurveDouble("Bars_Cycles", 1.0, SettingsMap, offset);
     double position = buffer.GetEffectTimeIntervalPosition(cycles);
-    double Center = GetValueCurveDouble("Bars_Center", 0, SettingsMap, position);
->>>>>>> 4a3e6203
+    double Center = GetValueCurveDouble("Bars_Center", 0, SettingsMap, position, BARCENTER_MIN, BARCENTER_MAX);
     int Direction = GetDirection(SettingsMap["CHOICE_Bars_Direction"]);
     bool Highlight = SettingsMap.GetBool("CHECKBOX_Bars_Highlight", false);
     bool Show3D = SettingsMap.GetBool("CHECKBOX_Bars_3D", false);
