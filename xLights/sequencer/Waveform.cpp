--- conflicted
+++ resolved
@@ -428,7 +428,6 @@
     return samplesPerPixel;
 }
 
-<<<<<<< HEAD
 void Waveform::WaveView::SetMinMaxSampleSet(float SamplesPerPixel, AudioManager* media) 
 {
     float minimum=1;
@@ -453,24 +452,6 @@
 			float data = media->GetLeftData(j);
             if (data< minimum) {
                 minimum = data;
-=======
-void Waveform::WaveView::SetMinMaxSampleSet(float SamplesPerPixel, float*sampleData, int trackSize) {
-    if (sampleData != nullptr) {
-        float minimum=1;
-        float maximum=-1;
-        int totalMinMaxs = (int)((float)trackSize/SamplesPerPixel)+1;
-        MinMaxs.clear();
-
-        for(int i = 0; i < totalMinMaxs; i++) {
-            // Use float calculation to minimize compounded rounding of position
-            int start = (int)((float)i*SamplesPerPixel);
-            if (start >= trackSize) {
-                return;
-            }
-            int end = start + SamplesPerPixel;
-            if (end >= trackSize) {
-                end = trackSize;
->>>>>>> 7c15d198
             }
             if (data> maximum) {
                 maximum = data;
