#ifndef EFFECT_H
#define EFFECT_H

#include "wx/wx.h"

#include <vector>
#include <string>
#include <mutex>

<<<<<<< HEAD
#include "../ColorCurve.h"
=======
#include "ColorCurve.h" // This needs to be here
>>>>>>> 7492fadb
#include "../UtilClasses.h"
#include "../DrawGLUtils.h"
#include "../Color.h"

class EffectLayer;
class ValueCurve;
class RenderCacheItem;
class RenderBuffer;
class RenderCache;
class Model;
class RenderableEffect;

#define EFFECT_NOT_SELECTED     0
#define EFFECT_LT_SELECTED      1
#define EFFECT_RT_SELECTED      2
#define EFFECT_SELECTED         3

wxDECLARE_EVENT(EVT_SETTIMINGTRACKS, wxCommandEvent);

// An effect represents a generic effect
class Effect
{
    int mID;
    short mEffectIndex;
    std::string *mName;
    int mStartTime;
    int mEndTime;
    int mSelected;
    bool mTagged;
    bool mProtected;
    EffectLayer* mParentLayer;
    xlColor mColorMask;
    mutable std::recursive_mutex settingsLock;
    SettingsMap mSettings;
    SettingsMap mPaletteMap;
    xlColorVector mColors;
    xlColorCurveVector mCC;
    DrawGLUtils::xlDisplayList background;
    RenderCacheItem *mCache;

    Effect() {}  //don't allow default or copy constructor
    Effect(const Effect &e) {}
    static void ParseColorMap(const SettingsMap &mPaletteMap, xlColorVector &mColors, xlColorCurveVector& mCC);

public:
    Effect(EffectLayer* parent, int id, const std::string & name, const std::string &settings, const std::string &palette,
        int startTimeMS, int endTimeMS, int Selected, bool Protected);
    virtual ~Effect();

    int GetID() const { return mID; }
    void SetID(int i) { mID = i; }

    int GetEffectIndex() const { return mEffectIndex; }
    void SetEffectIndex(int effectIndex);

    const std::string &GetEffectName() const;
    const std::string &GetEffectName(int index) const;
    void SetEffectName(const std::string & name);

    wxString GetDescription() const;

    int GetStartTimeMS() const { return mStartTime; }
    void SetStartTimeMS(int startTimeMS);
    int GetEndTimeMS() const { return mEndTime; }
    void SetEndTimeMS(int endTimeMS);
    bool OverlapsWith(int startTimeMS, int EndTimeMS);

    void ConvertTo(int effectIndex);

    int GetSelected() const { return mSelected; }
    void SetSelected(int selected) { mSelected = selected; }

    // used to tag effects to aid in making sure they don't get processed twice for some actions
    bool GetTagged() const { return mTagged; }
    void SetTagged(bool tagged) { mTagged = tagged; }

    bool GetProtected() const { return mProtected; }
    void SetProtected(bool Protected) { mProtected = Protected; }

    bool IsLocked() const;
    void SetLocked(bool lock);

    EffectLayer* GetParentEffectLayer() const { return mParentLayer; }
    void SetParentEffectLayer(EffectLayer* parent) { mParentLayer = parent; }

    void IncrementChangeCount();

    std::string GetSettingsAsString() const;
    void SetSettings(const std::string &settings, bool keepxsettings);
    void ApplySetting(const std::string& id, const std::string& value, ValueCurve* vc, const std::string& vcid);
    void PressButton(RenderableEffect* re, const std::string& id);
    const SettingsMap &GetSettings() const { return mSettings; }
    void CopySettingsMap(SettingsMap &target, bool stripPfx = false) const;
    void FixBuffer(const Model* m);

    const xlColorVector &GetPalette() const { return mColors; }
    int GetPaletteSize() const { return mColors.size(); }
    const SettingsMap &GetPaletteMap() const { return mPaletteMap; }
    std::string GetPaletteAsString() const;
    void SetPalette(const std::string& i);
    void SetColourOnlyPalette(const std::string & i);
    void CopyPalette(xlColorVector &target, xlColorCurveVector& newcc) const;

    /* Do NOT call these on any thread other than the main thread */
    SettingsMap &GetSettings() { return mSettings; }
    xlColorVector &GetPalette() { return mColors; }
    SettingsMap &GetPaletteMap() { return mPaletteMap; }
    void PaletteMapUpdated();

    DrawGLUtils::xlDisplayList &GetBackgroundDisplayList() { return background; }
    const DrawGLUtils::xlDisplayList &GetBackgroundDisplayList() const { return background; }
    bool HasBackgroundDisplayList() const {
        std::lock_guard<std::recursive_mutex>(background.lock);
        return !background.empty();
    }

    xlColor* GetColorMask() {
        if (mColorMask.IsNilColor())
        {
            return nullptr;
        }
        return &mColorMask;
    }
    void SetColorMask(xlColor colorMask) { mColorMask = colorMask; }
    
    //gets the cached frame.   Returns true if the frame was filled into the buffer
    bool GetFrame(RenderBuffer &buffer, RenderCache &renderCache);
    void AddFrame(RenderBuffer &buffer, RenderCache &renderCache);
    void PurgeCache(bool deleteCachefile = false);
};

bool operator<(const Effect &e1, const Effect &e2);

#endif // EFFECT_H<|MERGE_RESOLUTION|>--- conflicted
+++ resolved
@@ -7,11 +7,7 @@
 #include <string>
 #include <mutex>
 
-<<<<<<< HEAD
-#include "../ColorCurve.h"
-=======
 #include "ColorCurve.h" // This needs to be here
->>>>>>> 7492fadb
 #include "../UtilClasses.h"
 #include "../DrawGLUtils.h"
 #include "../Color.h"
