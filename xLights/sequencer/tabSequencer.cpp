#include <wx/utils.h> //check keyboard state -DJ
#include <wx/tokenzr.h>
#include <wx/clipbrd.h>
#include <wx/filename.h>
#include "../xLightsMain.h"
#include "../SequencePreview.h"
#include "SequenceElements.h"


/************************************* New Sequencer Code*****************************************/
void xLightsFrame::InitSequencer()
{
        if(mSequencerInitialize)
        {
            return;
        }

        mSequenceElements.SetViewsNode(ViewsNode); // This must come first before LoadSequencerFile.
        mSequenceElements.SetFrequency(40);
        bool success = mSequenceElements.LoadSequencerFile("c:\\temp\\v4.xml");
        mSequencerInitialize = true;
        
        int args[] = {WX_GL_RGBA, WX_GL_DOUBLEBUFFER, WX_GL_DEPTH_SIZE, 16, 0};

        mainSequencer = new MainSequencer(PanelSequencer);

        DOUBLE_BUFFER(mainSequencer);
        mainSequencer->PanelPlayControls->SetSize(wxSize(175,100));
        mainSequencer->PanelPlayControls->SetMinSize(wxSize(175,100));

        rowHeading = new RowHeading(mainSequencer->PanelRowHeadings);
        rowHeading->SetSequenceElements(&mSequenceElements);
        rowHeading->SetCanvasSize(175,2200);

        mainSequencer->PanelRowHeadings->SetSize(wxSize(175,2200));
        mainSequencer->PanelRowHeadings->SetMinSize(wxSize(175,2200));

        mainSequencer->PanelEffectGrid->SetSize(wxSize(1200,2200));
        mainSequencer->PanelEffectGrid->SetMinSize(wxSize(1200,2200));

        mainSequencer->ScrolledEffectsGrid->SetSize(wxSize(1525,700));
        mainSequencer->ScrolledEffectsGrid->SetMinSize(wxSize(1525,700));
        mainSequencer->ScrolledEffectsGrid->SetMaxSize(wxSize(1525,700));
        mainSequencer->ScrolledEffectsGrid->SetScrollbars(0, 100, 0, 10);

        mainSequencer->panelEffectScrollBarSpacer->SetSize(175,20);
        mainSequencer->panelEffectScrollBarSpacer->SetMinSize(wxSize(175,20));
        mainSequencer->panelEffectScrollBarSpacer->SetMaxSize(wxSize(175,20));

        mainSequencer->ScrollBarEffectGridHorz->SetSize(1200,20);
        mainSequencer->ScrollBarEffectGridHorz->SetMinSize(wxSize(1200,20));
        mainSequencer->ScrollBarEffectGridHorz->SetMaxSize(wxSize(1200,20));

        wave = new Waveform(mainSequencer->PanelWaveForm,PanelSequencer,args);
        mMediaLengthMS = wave->OpenfileMediaFile("c:\\temp\\4.mp3");
        wave->SetCanvasSize(1200,75);

        timeLine = new TimeLine(mainSequencer->PanelTimeLine);
        timeLine->SetTimeLength(mMediaLengthMS);
        timeLine->SetCanvasSize(1200,25);

        effectsGrid = new EffectsGrid(mainSequencer->PanelEffectGrid,args);
        effectsGrid->SetCanvasSize(1200,2200);
        effectsGrid->SetSequenceElements(&mSequenceElements);
        effectsGrid->SetTimeline(timeLine);
        effectsGrid->InitializeGrid();

        sPreview1 = new SequencePreview(PanelSequencer,args);
        sPreview1->SetSize(wxSize(200,200));
        sPreview1->InitializePreview();
        m_mgr->AddPane(sPreview1, wxLEFT, wxT("Model Preview 1"));

        sPreview2 = new SequencePreview(PanelSequencer,args);
        sPreview2->SetSize(wxSize(200,200));
        sPreview2->InitializePreview();
        m_mgr->AddPane(sPreview2, wxLEFT, wxT("Model Preview 2"));

//        effectsPnl = new wxPanel(PanelSequencer, ID_PANEL_EFFECTS, wxPoint(0,0), wxDefaultSize, wxTAB_TRAVERSAL, _T("ID_PANEL_EFFECTS"));
        effectsPnl = new wxPanel(PanelSequencer, 20012, wxPoint(0,0), wxDefaultSize, wxTAB_TRAVERSAL, _T("ID_PANEL_EFFECTS"));
        FlexGridEffects = new wxFlexGridSizer(0, 1, 0, 0);
//        FlexGridEffects->AddGrowableCol(0);

        effectsNotebook = new wxNotebook(effectsPnl, ID_NOTEBOOK_EFFECTS, wxDefaultPosition, wxDefaultSize, 0, _T("ID_NOTEBOOK_EFFECTS"));
        EffectsPanel1 = new EffectsPanel(effectsNotebook, ID_PANEL_EFFECTS1, wxPoint(0,0), wxDefaultSize, wxTAB_TRAVERSAL, _T("ID_PANEL_EFFECTS1"));
        EffectsPanel2 = new EffectsPanel(effectsNotebook, ID_PANEL_EFFECTS2, wxPoint(0,0), wxDefaultSize, wxTAB_TRAVERSAL, _T("ID_PANEL_EFFECTS2"));

        effectsNotebook->AddPage(EffectsPanel1, _("Effect1"), false);
        effectsNotebook->AddPage(EffectsPanel2, _("Effect2"), false);

        FlexGridEffects->Add(effectsNotebook, 1, wxALL|wxALIGN_LEFT|wxALIGN_CENTER_VERTICAL, 3);
        effectsPnl->SetSizer(FlexGridEffects);
        effectsPnl->SetBackgroundColour(*wxGREEN);


        wxScrolledWindow* w;
        for(int i =0;i<EffectsPanel1->Choicebook1->GetPageCount();i++)
        {
            w = (wxScrolledWindow*)EffectsPanel1->Choicebook1->GetPage(i);
            w->FitInside();
            w->SetScrollRate(5, 5);
        }

        for(int i =0;i<EffectsPanel2->Choicebook1->GetPageCount();i++)
        {
            w = (wxScrolledWindow*)EffectsPanel2->Choicebook1->GetPage(i);
            w->FitInside();
            w->SetScrollRate(5, 5);
        }

        m_mgr->AddPane(effectsPnl, wxLEFT, wxT("Effects"));

<<<<<<< HEAD
        m_mgr.Update();

        Connect(20012,wxEVT_SIZE,(wxObjectEventFunction)&xLightsFrame::EffectsResize,0,this);
        Connect(20012,wxEVT_PAINT,(wxObjectEventFunction)&xLightsFrame::EffectsPaint,0,this);

        //Connect(ID_PANEL_EFFECTS,wxEVT_SIZE,wxObjectEventFunction(xLightsFrame::EffectsResize));
        //Connect(ID_PANEL_EFFECTS,wxEVT_PAINT,wxObjectEventFunction(xLightsFrame::EffectsPaint));


        //EffectsPanel1->Choicebook1.Panel1_None->SetScrollRate(5, 5);

//        EffectsPanel1->Choicebook1->Panel1_None->FitInside();
//        EffectsPanel1->Choicebook1->Panel1_None->SetScrollRate(5, 5);
=======
        m_mgr->AddPane(mainSequencer,wxAuiPaneInfo().Name(_T("Main Sequencer")).CenterPane().Caption(_("Main Sequencer")));
        m_mgr->Update();
>>>>>>> b8558bae
        sPreview1->Refresh();
        sPreview2->Refresh();
}

void xLightsFrame::EffectsResize(wxSizeEvent& event)
{
    int k=0;
}

void xLightsFrame::EffectsPaint(wxPaintEvent& event)
{
    int k=0;
}

void xLightsFrame::Zoom( wxCommandEvent& event)
{
    if(event.GetInt() == ZOOM_IN)
    {
        timeLine->ZoomIn();
    }
    else
    {
        timeLine->ZoomOut();
    }
}

void xLightsFrame::HorizontalScrollChanged( wxCommandEvent& event)
{
}

void xLightsFrame::TimeSelected( wxCommandEvent& event)
{
    // event.GetInt holds position without first pixelOffset
    timeLine->TimeSelected(event.GetInt());
}



void xLightsFrame::TimelineChanged( wxCommandEvent& event)
{
    TimelineChangeArguments *tla = (TimelineChangeArguments*)(event.GetClientData());
    wave->SetZoomLevel(tla->ZoomLevel);
    wave->SetStartPixelOffset(tla->StartPixelOffset);
    wave->PositionSelected(tla->SelectedPosition);
    wave->Refresh();
    mainSequencer->ScrollBarEffectGridHorz->SetRange(((MAX_ZOOM_OUT_INDEX - tla->ZoomLevel)*5)+1);
    mainSequencer->ScrollBarEffectGridHorz->Refresh();

    effectsGrid->SetStartPixelOffset(tla->StartPixelOffset);
    effectsGrid->Refresh();

}


void xLightsFrame::RowHeadingsChanged( wxCommandEvent& event)
{
    mSequenceElements.PopulateRowInformation();
    int height = DEFAULT_ROW_HEADING_HEIGHT * mSequenceElements.GetRowInformationSize();
    //Effects Grid Height
    effectsGrid->SetCanvasSize(1200,height);
    effectsGrid->Refresh();

    mainSequencer->PanelEffectGrid->SetSize(wxSize(1200,height));
    mainSequencer->PanelEffectGrid->SetMinSize(wxSize(1200,height));
    mainSequencer->PanelEffectGrid->SetMaxSize(wxSize(1200,height));


    // Row heading Height
    rowHeading->SetCanvasSize(175,height);
    rowHeading->Refresh();
    mainSequencer->PanelRowHeadings->SetSize(wxSize(175,height));
    mainSequencer->PanelRowHeadings->SetMinSize(wxSize(175,height));
    m_mgr->Update();
}

void xLightsFrame::OnPanelSequencerPaint(wxPaintEvent& event)
{
    mainSequencer->ScrollBarEffectGridHorz->Update();
}<|MERGE_RESOLUTION|>--- conflicted
+++ resolved
@@ -107,10 +107,10 @@
             w->SetScrollRate(5, 5);
         }
 
-        m_mgr->AddPane(effectsPnl, wxLEFT, wxT("Effects"));
-
-<<<<<<< HEAD
-        m_mgr.Update();
+        m_mgr.AddPane(effectsPnl, wxLEFT, wxT("Effects"));
+
+        m_mgr->AddPane(mainSequencer,wxAuiPaneInfo().Name(_T("Main Sequencer")).CenterPane().Caption(_("Main Sequencer")));
+        m_mgr->Update();
 
         Connect(20012,wxEVT_SIZE,(wxObjectEventFunction)&xLightsFrame::EffectsResize,0,this);
         Connect(20012,wxEVT_PAINT,(wxObjectEventFunction)&xLightsFrame::EffectsPaint,0,this);
@@ -123,10 +123,6 @@
 
 //        EffectsPanel1->Choicebook1->Panel1_None->FitInside();
 //        EffectsPanel1->Choicebook1->Panel1_None->SetScrollRate(5, 5);
-=======
-        m_mgr->AddPane(mainSequencer,wxAuiPaneInfo().Name(_T("Main Sequencer")).CenterPane().Caption(_("Main Sequencer")));
-        m_mgr->Update();
->>>>>>> b8558bae
         sPreview1->Refresh();
         sPreview2->Refresh();
 }
