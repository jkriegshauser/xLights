#include <map>
#include <wx/utils.h> //check keyboard state -DJ
#include <wx/tokenzr.h>
#include <wx/clipbrd.h>
#include <wx/filename.h>
#include <wx/tipwin.h>
#include <wx/filepicker.h>
#include <wx/fontpicker.h>
#include "../xLightsMain.h"
#include "SequenceElements.h"
#include "../TopEffectsPanel.h"
#include "../EffectIconPanel.h"
#include "Element.h"
#include "Effect.h"
#include "../BufferPanel.h"
#include "../SeqSettingsDialog.h"
#include "../DisplayElementsPanel.h"
#include "../effects/RenderableEffect.h"


#define PLAY_TYPE_STOPPED 0
#define PLAY_TYPE_EFFECT 1
#define PLAY_TYPE_MODEL  2
#define PLAY_TYPE_EFFECT_PAUSED 3
#define PLAY_TYPE_MODEL_PAUSED  4



/************************************* New Sequencer Code*****************************************/
void xLightsFrame::CreateSequencer()
{
    EffectsPanel1 = NULL;
    timingPanel = NULL;

    mainSequencer = new MainSequencer(PanelSequencer);
    mainSequencer->PanelEffectGrid->SetRenderDataSources(this, &SeqData);
    mainSequencer->SetSequenceElements(&mSequenceElements);

    mainSequencer->PanelWaveForm->SetTimeline(mainSequencer->PanelTimeLine);

    mainSequencer->PanelRowHeadings->SetSequenceElements(&mSequenceElements);
    mSequenceElements.SetMaxRowsDisplayed(mainSequencer->PanelRowHeadings->GetMaxRows());

    m_mgr->SetDockSizeConstraint(0.25, 0.15);

    sPreview1 = new ModelPreview(PanelSequencer);
    m_mgr->AddPane(sPreview1,wxAuiPaneInfo().Name(wxT("ModelPreview")).Caption(wxT("Model Preview")).
                   Left().Layer(1));
    sPreview2 = new ModelPreview(PanelSequencer, PreviewModels, false);
    m_mgr->AddPane(sPreview2,wxAuiPaneInfo().Name(wxT("HousePreview")).Caption(wxT("House Preview")).
                   Left().Layer(1));

    effectsPnl = new TopEffectsPanel(PanelSequencer);
    effectsPnl->BitmapButtonSelectedEffect->SetEffect(effectManager[0], mIconSize);
    EffectsPanel1 = new EffectsPanel(effectsPnl, &effectManager);
    EffectsPanel1->SetSequenceElements(&mSequenceElements);
    effectsPnl->EffectSizer->Add(EffectsPanel1, wxEXPAND);
    effectsPnl->MainSizer->Fit(effectsPnl);
    effectsPnl->MainSizer->SetSizeHints(effectsPnl);

    sEffectAssist = new EffectAssist(PanelSequencer);
    m_mgr->AddPane(sEffectAssist,wxAuiPaneInfo().Name(wxT("EffectAssist")).Caption(wxT("Effect Assist")).
                   Left().Layer(1));
    sEffectAssist->Layout();



    colorPanel = new ColorPanel(PanelSequencer);
    timingPanel = new TimingPanel(PanelSequencer);
    bufferPanel = new BufferPanel(PanelSequencer);

    perspectivePanel = new PerspectivesPanel(PanelSequencer);

    effectPalettePanel = new EffectIconPanel(effectManager, PanelSequencer);

    // DisplayElements Panel
    displayElementsPanel = new DisplayElementsPanel(PanelSequencer);
    displayElementsPanel->SetViewChoice(mainSequencer->ViewChoice);
    displayElementsPanel->Fit();

    m_mgr->AddPane(displayElementsPanel,wxAuiPaneInfo().Name(wxT("DisplayElements")).Caption(wxT("Display Elements"))
                   .Float());
    // Hide the panel on start.
    m_mgr->GetPane("DisplayElements").Hide();


    m_mgr->AddPane(perspectivePanel,wxAuiPaneInfo().Name(wxT("Perspectives")).Caption(wxT("Perspectives")).Left().Layer(1).Hide());
    m_mgr->AddPane(effectsPnl,wxAuiPaneInfo().Name(wxT("Effect")).Caption(wxT("Effect Settings")).
                   Left().Layer(1));

    m_mgr->AddPane(effectPalettePanel,wxAuiPaneInfo().Name(wxT("EffectDropper")).Caption(wxT("Effects")).Top().Layer(0));
    m_mgr->AddPane(colorPanel,wxAuiPaneInfo().Name(wxT("Color")).Caption(wxT("Color")).Top().Layer(0));
    m_mgr->AddPane(timingPanel,wxAuiPaneInfo().Name(wxT("LayerTiming")).Caption(wxT("Layer Blending")).Top().Layer(0));
    m_mgr->AddPane(bufferPanel,wxAuiPaneInfo().Name(wxT("LayerSettings")).Caption(wxT("Layer Settings")).Top().Layer(0));

    m_mgr->AddPane(mainSequencer,wxAuiPaneInfo().Name(_T("Main Sequencer")).CenterPane().Caption(_("Main Sequencer")));

    m_mgr->Update();
    mainSequencer->Layout();
}

void xLightsFrame::ResetWindowsToDefaultPositions(wxCommandEvent& event)
{
    m_mgr->GetPane("ModelPreview").Caption("Model Preview").Dock().Left().Layer(1).Show();
    m_mgr->GetPane("HousePreview").Caption("House Preview").Dock().Left().Layer(1).Show();
    m_mgr->GetPane("EffectAssist").Caption("Effect Assist").Dock().Left().Layer(1).Show();

    m_mgr->GetPane("DisplayElements").Caption("Display Elements").Float().Hide();
    m_mgr->GetPane("Perspectives").Caption("Perspectives").Dock().Left().Layer(1).Hide();
    m_mgr->GetPane("Effect").Caption("Effect").Dock().Left().Layer(1).Show();

    m_mgr->GetPane("EffectDropper").Caption("Effects").Dock().Top().Layer(0).Show();
    m_mgr->GetPane("Color").Caption("Color").Top().Dock().Layer(0).Show();
    m_mgr->GetPane("LayerTiming").Caption("Layer Blending").Dock().Top().Layer(0).Show();
    m_mgr->GetPane("LayerSettings").Caption("Layer Settings").Dock().Top().Layer(0).Show();
    m_mgr->Update();
}


void xLightsFrame::InitSequencer()
{
    if(EffectsPanel1 == NULL || timingPanel == NULL)
    {
        return;
    }
    if(mSequencerInitialize)
    {
        return;
    }
    if(mCurrentPerpective!=NULL)
    {
        LoadPerspective(mCurrentPerpective);
    }
    mSequencerInitialize = true;
    sPreview2->InitializePreview(mBackgroundImage,mBackgroundBrightness);
    sPreview2->SetScaleBackgroundImage(mScaleBackgroundImage);
}

Model *xLightsFrame::GetModel(const std::string& name) {
    return AllModels[name];
}

bool xLightsFrame::InitPixelBuffer(const std::string &modelName, PixelBufferClass &buffer, int layerCount, bool zeroBased) {
    Model *model = GetModel(modelName);
    if (model == nullptr || model->GetModelXml() == nullptr) {
        return false;
    }
    buffer.InitBuffer(*model, layerCount, SeqData.FrameTime(), NetInfo, zeroBased);
    return true;
}

void xLightsFrame::CheckForAndCreateDefaultPerpective()
{
    wxXmlNode* prospectives = PerspectivesNode->GetChildren();
    mCurrentPerpective = NULL;
    if (prospectives==NULL)
    {
        if(PerspectivesNode->HasAttribute("current"))
        {
            PerspectivesNode->DeleteAttribute("current");
        }
        PerspectivesNode->AddAttribute("current","Default Perspective");
        wxXmlNode* p=new wxXmlNode(wxXML_ELEMENT_NODE, "perspective");
        p->AddAttribute("name", "Default Perspective");
        p->AddAttribute("settings",m_mgr->SavePerspective());
        p->AddAttribute("version", "2.0");
        PerspectivesNode->AddChild(p);
        mCurrentPerpective = p;
        UnsavedRgbEffectsChanges=true;
    }
    else
    {
        wxString currentName = PerspectivesNode->GetAttribute("current");
        for(wxXmlNode* p=PerspectivesNode->GetChildren(); p!=NULL; p=p->GetNext())
        {
            if (p->GetName() == "perspective")
            {
                wxString name=p->GetAttribute("name");
                if (!name.IsEmpty() && currentName == name)
                {
                    mCurrentPerpective = p;
                }
            }
        }
    }
}


static wxArrayString ToArrayString(const std::vector<std::string> &names) {
    wxArrayString ret;
    for (auto it = names.begin(); it != names.end(); it++) {
        ret.push_back(*it);
    }
    return ret;
}
static void Remove(std::vector<std::string> &names, const std::string &str) {
    names.erase(std::remove(names.begin(), names.end(), str), names.end());
}

void xLightsFrame::CheckForValidModels()
{
    std::vector<std::string> AllNames;
    std::vector<std::string> ModelNames;
    for (auto it = AllModels.begin(); it != AllModels.end(); it++) {
        AllNames.push_back(it->first);
        if (it->second->GetDisplayAs() != "ModelGroup") {
            ModelNames.push_back(it->first);
        }
    }

    for (int x = mSequenceElements.GetElementCount()-1; x >= 0; x--) {
        if ("model" == mSequenceElements.GetElement(x)->GetType()) {
            std::string name = mSequenceElements.GetElement(x)->GetName();
            //remove the current models from the list so we don't end up with the same model represented twice
            Remove(AllNames, name);
            Remove(ModelNames, name);
        }
    }

    SeqElementMismatchDialog dialog(this);
    for (int x = mSequenceElements.GetElementCount()-1; x >= 0; x--) {
        if ("model" == mSequenceElements.GetElement(x)->GetType()) {
            std::string name = mSequenceElements.GetElement(x)->GetName();
            Model *m = AllModels[name];
            if (m == nullptr) {
                dialog.StaticTextMessage->SetLabel("Model '"+name+"'\ndoes not exist in your list of models");
                dialog.ChoiceModels->Set(ToArrayString(AllNames));
                dialog.Fit();
                dialog.ShowModal();
                if (dialog.RadioButtonDelete->GetValue()) {
                    mSequenceElements.DeleteElement(name);
                    x = mSequenceElements.GetElementCount();
                } else {
                    std::string newName = dialog.ChoiceModels->GetStringSelection().ToStdString();
                    mSequenceElements.GetElement(x)->SetName(newName);
                    Remove(AllNames, newName);
                    Remove(ModelNames, newName);
                    x = mSequenceElements.GetElementCount();
                }
            }
        }
    }
    for (int x = mSequenceElements.GetElementCount()-1; x >= 0; x--) {
        if ("model" == mSequenceElements.GetElement(x)->GetType()) {
            std::string name = mSequenceElements.GetElement(x)->GetName();
            Model *m = AllModels[name];
            if (m->GetDisplayAs() == "ModelGroup") {
                Element * el = mSequenceElements.GetElement(x);
                bool hasStrandEffects = false;
                bool hasNodeEffects = false;
                for (int l = 0; l < el->getStrandLayerCount(); l++) {
                    StrandLayer *sl = el->GetStrandLayer(l);
                    if (sl->GetEffectCount() > 0) {
                        hasStrandEffects = true;
                    }
                    for (int n = 0; n < sl->GetNodeLayerCount(); n++) {
                        if (sl->GetNodeLayer(n)->GetEffectCount()) {
                            hasNodeEffects = true;
                        }
                    }
                }
                if (hasNodeEffects || hasStrandEffects) {
                    wxArrayString choices;
                    choices.push_back("Rename the model in the sequence");
                    choices.push_back("Delete the model in the sequence");
                    choices.push_back("Map the Strand/Node effects to different models");
                    choices.push_back("Ignore (Handle Later) - Effects will not render");

                    wxSingleChoiceDialog dlg(this, "Model " + name + " is a Model Group but has Node/Strand effects.\n"
                                             + "How should we handle this?",
                                             "Warning", choices);
                    if (dlg.ShowModal() == wxID_OK) {
                        switch (dlg.GetSelection()) {
                            case 0: {
                                    wxSingleChoiceDialog namedlg(this, "Choose the model to use instead:",
                                                             "Select Model", ToArrayString(ModelNames));
                                    if (namedlg.ShowModal() == wxID_OK) {
                                        std::string newName = namedlg.GetStringSelection().ToStdString();
                                        mSequenceElements.GetElement(x)->SetName(newName);
                                        Remove(AllNames, newName);
                                        Remove(ModelNames, newName);
                                    }
                                }
                                break;
                            case 1:
                                mSequenceElements.DeleteElement(name);
                                break;
                            case 2:
                                ImportXLights(mSequenceElements, std::vector<Element *> {el}, true, true);
                                //relo
                                x++;
                                break;
                            case 3:
                                break;
                        }
                    }
                }
            }
        }
    }
}

void xLightsFrame::LoadAudioData(xLightsXmlFile& xml_file)
{
    mMediaLengthMS = xml_file.GetSequenceDurationMS();

    if(xml_file.GetSequenceType()=="Media")
    {
        int musicLength = 0;
		mediaFilename = wxEmptyString;
		if (xml_file.GetMedia() != NULL)
		{
			mediaFilename = xml_file.GetMedia()->FileName();
			if ((mediaFilename == wxEmptyString) || (!wxFileExists(mediaFilename)))
			{
				SeqSettingsDialog setting_dlg(this, &xml_file, mediaDirectory, wxT("Please select Media file!!!"));
				setting_dlg.Fit();
				setting_dlg.ShowModal();
				mediaFilename = xml_file.GetMedia()->FileName();
				if (xml_file.GetMedia()->GetFrameInterval() < 0)
				{
					xml_file.GetMedia()->SetFrameInterval(xml_file.GetSequenceTimingAsInt());
				}
				SetAudioControls();
			}
		}
        if( mediaFilename != wxEmptyString )
        {
#ifdef USE_WXMEDIAPLAYER
            PlayerDlg->Load(mediaFilename);
#endif
			wxString error;
            musicLength = mainSequencer->PanelWaveForm->OpenfileMedia(xml_file.GetMedia(), error);
            if(musicLength <=0)
            {
                wxMessageBox(wxString::Format("Media File Missing or Corrupted.\n\nDetails: %s", error));
            }
        }
        else if (xml_file.GetSequenceType() == "Media")
        {
           wxMessageBox("Media File must be specified");
        }
        if (mMediaLengthMS == 0) {
            mMediaLengthMS = musicLength;
        }
    }

    mainSequencer->PanelTimeLine->SetTimeLength(mMediaLengthMS);
    mainSequencer->PanelTimeLine->Initialize();
    int maxZoom = mainSequencer->PanelTimeLine->GetMaxZoomLevel();
    mainSequencer->PanelTimeLine->SetZoomLevel(maxZoom);
    mainSequencer->PanelWaveForm->SetZoomLevel(maxZoom);
    mainSequencer->PanelTimeLine->RaiseChangeTimeline();  // force refresh when new media is loaded
    mainSequencer->PanelWaveForm->UpdatePlayMarker();
}

void xLightsFrame::LoadSequencer(xLightsXmlFile& xml_file)
{
    SetFrequency(xml_file.GetFrequency());
    mSequenceElements.SetViewsNode(ViewsNode); // This must come first before LoadSequencerFile.
    mSequenceElements.SetModelsNode(ModelsNode);
    mSequenceElements.SetEffectsNode(EffectsNode);
    mSequenceElements.LoadSequencerFile(xml_file, GetShowDirectory());
    xml_file.AdjustEffectSettingsForVersion(mSequenceElements, this);
    mSequenceElements.PopulateRowInformation();

    Menu_Settings_Sequence->Enable(true);
    MenuSettings->Enable(ID_MENUITEM_RENDER_MODE, true);
    if( xml_file.GetRenderMode() == xLightsXmlFile::CANVAS_MODE )
    {
        MenuItemRenderEraseMode->Check(false);
        MenuItemRenderCanvasMode->Check(true);
    }
    else
    {
        MenuItemRenderEraseMode->Check(true);
        MenuItemRenderCanvasMode->Check(false);
    }

    mSavedChangeCount = mSequenceElements.GetChangeCount();
    CheckForValidModels();

    LoadAudioData(xml_file);

    mainSequencer->PanelEffectGrid->SetSequenceElements(&mSequenceElements);
    mainSequencer->PanelEffectGrid->SetTimeline(mainSequencer->PanelTimeLine);
    mainSequencer->PanelTimeLine->SetSequenceEnd(CurrentSeqXmlFile->GetSequenceDurationMS());
    mSequenceElements.SetSequenceEnd(CurrentSeqXmlFile->GetSequenceDurationMS());
    ResizeAndMakeEffectsScroll();
    ResizeMainSequencer();
    mainSequencer->PanelEffectGrid->Refresh();
    sPreview1->Refresh();
    sPreview2->Refresh();
    m_mgr->Update();
}

void xLightsFrame::Zoom( wxCommandEvent& event)
{
    if(event.GetInt() == ZOOM_IN)
    {
        mainSequencer->PanelTimeLine->ZoomIn();
    }
    else
    {
        mainSequencer->PanelTimeLine->ZoomOut();
    }
}

void xLightsFrame::HorizontalScrollChanged( wxCommandEvent& event)
{
    int position = mainSequencer->ScrollBarEffectsHorizontal->GetThumbPosition();
    int timeLength = mainSequencer->PanelTimeLine->GetTimeLength();

    int startTime = (int)(((double)position/(double)timeLength) * (double)timeLength);
    mainSequencer->PanelTimeLine->SetStartTimeMS(startTime);
}

void xLightsFrame::ScrollRight(wxCommandEvent& event)
{
    int position = mainSequencer->ScrollBarEffectsHorizontal->GetThumbPosition();
    int limit = mainSequencer->ScrollBarEffectsHorizontal->GetRange();
    if( position < limit-1 )
    {
        int ts = mainSequencer->ScrollBarEffectsHorizontal->GetThumbSize();
        if (ts == 0) {
            ts = 1;
        }
        position += ts;
        if (position >= limit) {
            position = limit - 1;
        }
        mainSequencer->ScrollBarEffectsHorizontal->SetThumbPosition(position);
        wxCommandEvent eventScroll(EVT_HORIZ_SCROLL);
        wxPostEvent(this, eventScroll);
    }
}

void xLightsFrame::TimeSelected( wxCommandEvent& event)
{
    mainSequencer->PanelTimeLine->SetSelectedPositionStartMS(event.GetInt());
    mainSequencer->PanelWaveForm->Refresh();
}

void xLightsFrame::MousePositionUpdated( wxCommandEvent& event)
{
    mainSequencer->PanelTimeLine->SetMousePositionMS(event.GetInt());
    mainSequencer->PanelTimeLine->Update();
    mainSequencer->PanelWaveForm->Refresh();
    mainSequencer->PanelWaveForm->Update();
}

void xLightsFrame::TimelineChanged( wxCommandEvent& event)
{
    TimelineChangeArguments *tla = (TimelineChangeArguments*)(event.GetClientData());
    mainSequencer->PanelWaveForm->SetZoomLevel(tla->ZoomLevel);
    mainSequencer->PanelWaveForm->SetStartPixelOffset(tla->StartPixelOffset);
    mainSequencer->UpdateTimeDisplay(tla->CurrentTimeMS);
    mainSequencer->PanelTimeLine->Update();
    mainSequencer->PanelWaveForm->Refresh();
    mainSequencer->PanelWaveForm->Update();
    mainSequencer->PanelEffectGrid->SetStartPixelOffset(tla->StartPixelOffset);
    mainSequencer->PanelEffectGrid->Refresh();
    mainSequencer->PanelEffectGrid->Update();
    UpdateEffectGridHorizontalScrollBar();
    // Set text entry to timing for "T" insertion
    mTextEntryContext = TEXT_ENTRY_TIMING;
    delete tla;
}

void xLightsFrame::UpdateEffectGridHorizontalScrollBar()
{
    int zoomLevel = mainSequencer->PanelTimeLine->GetZoomLevel();
    int maxZoomLevel = mainSequencer->PanelTimeLine->GetMaxZoomLevel();
    if(zoomLevel == maxZoomLevel)
    {
        // Max Zoom so scrollbar is same size as window.
        int range = mainSequencer->PanelTimeLine->GetSize().x;
        int pageSize =range;
        int thumbSize = range;
        mainSequencer->ScrollBarEffectsHorizontal->SetScrollbar(0,thumbSize,range,pageSize);
    }
    else
    {
        int startTime;
        int endTime;
        int range = mainSequencer->PanelTimeLine->GetTimeLength();
        mainSequencer->PanelTimeLine->GetViewableTimeRange(startTime,endTime);

        int diff = endTime - startTime;
        int thumbSize = diff;
        int pageSize = thumbSize;
        int position = startTime;
        mainSequencer->ScrollBarEffectsHorizontal->SetScrollbar(position,thumbSize,range,pageSize);
    }

    mainSequencer->ScrollBarEffectsHorizontal->Refresh();
}

void xLightsFrame::RowHeadingsChanged( wxCommandEvent& event)
{
    wxString s = event.GetString();
    if ("" != s) {
        for(wxXmlNode* e=ModelGroupsNode->GetChildren(); e!=NULL; e=e->GetNext() ) {
            if (e->GetName() == "modelGroup") {
                if (s == e->GetAttribute("name")) {
                    std::string modelString = e->GetAttribute("models").ToStdString();
                    mSequenceElements.AddMissingModelsToSequence(modelString, false);
                }
            }
        }
    }
    mSequenceElements.PopulateRowInformation();
    displayElementsPanel->Initialize();
    ResizeMainSequencer();
}

void xLightsFrame::WindowResized( wxCommandEvent& event)
{
    ResizeAndMakeEffectsScroll();
    ResizeMainSequencer();
}

void xLightsFrame::ResizeAndMakeEffectsScroll()
{
    wxSize s;

    int w = effectsPnl->GetSize().GetWidth();
    int h = effectsPnl->GetSize().GetHeight();
    if(w>10 && h>50)
    {
        s = wxSize(w-10,h-60);
    }
    else
    {
        s = wxSize(200,200);
    }

    EffectsPanel1->SetSize(s);
    EffectsPanel1->SetMinSize(s);
    EffectsPanel1->SetMaxSize(s);


    EffectsPanel1->EffectChoicebook->SetSize(s);
    EffectsPanel1->EffectChoicebook->SetMinSize(s);
    EffectsPanel1->EffectChoicebook->SetMaxSize(s);

    EffectsPanel1->Refresh();
    EffectsPanel1->EffectChoicebook->Refresh();

    // Make effects window scroll by updating its container size
    wxScrolledWindow* sw = (wxScrolledWindow*)EffectsPanel1->EffectChoicebook->GetPage(EffectsPanel1->EffectChoicebook->GetSelection());
    sw->FitInside();
    sw->SetScrollRate(5, 5);
    sw->Refresh();

}

void xLightsFrame::ResizeMainSequencer()
{

    // Set max rows to determine correct row information size
    mSequenceElements.SetMaxRowsDisplayed(mainSequencer->PanelRowHeadings->GetMaxRows());
    mSequenceElements.PopulateVisibleRowInformation();

    mainSequencer->PanelWaveForm->Refresh();
    mainSequencer->PanelTimeLine->Refresh();
    mainSequencer->PanelRowHeadings->Refresh();
    mainSequencer->PanelEffectGrid->Refresh();
    mainSequencer->ScrollBarEffectsHorizontal->Refresh();
    mainSequencer->ScrollBarEffectsVertical->Refresh();

    colorPanel->Refresh();
    colorPanel->ColorScrollWindow->Refresh();
    mainSequencer->UpdateEffectGridVerticalScrollBar();
}

void xLightsFrame::OnPanelSequencerPaint(wxPaintEvent& event)
{
    mainSequencer->ScrollBarEffectsHorizontal->Update();
}

void xLightsFrame::UnselectedEffect(wxCommandEvent& event) {
    if (playType != PLAY_TYPE_MODEL && playType != PLAY_TYPE_MODEL_PAUSED) {
        playType = PLAY_TYPE_STOPPED;
        playStartTime = -1;
        playEndTime = -1;
        playStartMS = -1;
    }
    selectedEffect = NULL;
    selectedEffectName = "";
    selectedEffectString = "";
    selectedEffectPalette = "";
    sPreview1->Refresh();
    sPreview2->Refresh();
}

void xLightsFrame::EffectChanged(wxCommandEvent& event)
{
    Effect* effect = (Effect*)event.GetClientData();
    SetEffectControls(effect->GetParentEffectLayer()->GetParentElement()->GetName(),
                      effect->GetEffectName(), effect->GetSettings(), effect->GetPaletteMap(),
                      true);
    selectedEffectString = "";  // force update to effect rendering
}

void xLightsFrame::SelectedEffectChanged(wxCommandEvent& event)
{
    bool OnlyChoiceBookPage = event.GetClientData()==nullptr?true:false;
    Effect* effect = nullptr;
    if(OnlyChoiceBookPage)
    {
        int pageIndex = event.GetInt();
        // Dont change page if it is already on correct page
        if (EffectsPanel1->EffectChoicebook->GetSelection()!=pageIndex)
        {
            EffectsPanel1->EffectChoicebook->SetSelection(pageIndex);
        }
    }
    else
    {
        effect = (Effect*)event.GetClientData();
        bool resetStrings = false;
        if ("Random" == effect->GetEffectName()) {
            std::string settings, palette;
            std::string effectName = CreateEffectStringRandom(settings, palette);
            effect->SetPalette(palette);
            effect->SetSettings(settings);
            effect->SetEffectName(effectName);
            effect->SetEffectIndex(effectManager.GetEffectIndex(effectName));
            resetStrings = true;
        }
        SetEffectControls(effect->GetParentEffectLayer()->GetParentElement()->GetName(),
                          effect->GetEffectName(), effect->GetSettings(), effect->GetPaletteMap(),
                          !event.GetInt());
        selectedEffectString = GetEffectTextFromWindows(selectedEffectPalette);
        selectedEffect = effect;
        if (effect->GetPaletteMap().empty() || resetStrings) {
            effect->SetPalette(selectedEffectPalette);
            effect->SetSettings(selectedEffectString);
            RenderEffectForModel(effect->GetParentEffectLayer()->GetParentElement()->GetName(),
                                 effect->GetStartTimeMS(),
                                 effect->GetEndTimeMS());
        }

        if (playType == PLAY_TYPE_MODEL_PAUSED) {
            StopSequence();
        }

        if (playType != PLAY_TYPE_MODEL) {
            playType = PLAY_TYPE_EFFECT;
            playStartTime = effect->GetStartTimeMS();
            playEndTime = effect->GetEndTimeMS();
            playStartMS = -1;
            playModel = GetModel(effect->GetParentEffectLayer()->GetParentElement()->GetName());
			SetAudioControls();
        }
    }
    RenderableEffect *eff = effectManager[EffectsPanel1->EffectChoicebook->GetSelection()];
    effectsPnl->SetDragIconBuffer(eff->GetEffectIcon(16));
    effectsPnl->BitmapButtonSelectedEffect->SetEffect(eff, mIconSize);
    if( effect != nullptr ) {
        UpdateEffectAssistWindow(effect, eff);
    }
    mainSequencer->PanelEffectGrid->SetFocus();
}

void xLightsFrame::EffectDroppedOnGrid(wxCommandEvent& event)
{
    int effectIndex = EffectsPanel1->EffectChoicebook->GetSelection();
    mSequenceElements.UnSelectAllEffects();
    std::string name = EffectsPanel1->EffectChoicebook->GetPageText(effectIndex).ToStdString();
    std::string palette;
    std::string settings = GetEffectTextFromWindows(palette);
    selectedEffect = NULL;
    Effect* last_effect_created = NULL;

    mSequenceElements.get_undo_mgr().CreateUndoStep();
    for(int i=0;i<mSequenceElements.GetSelectedRangeCount();i++)
    {
        EffectLayer* el = mSequenceElements.GetSelectedRange(i)->Layer;
        if (el->GetParentElement()->GetType() != "model") {
            continue;
        }
        // Delete Effects that are in same time range as dropped effect
        el->SelectEffectsInTimeRange(mSequenceElements.GetSelectedRange(i)->StartTime,
                                     mSequenceElements.GetSelectedRange(i)->EndTime);
        el->DeleteSelectedEffects(mSequenceElements.get_undo_mgr());
        // Add dropped effect
        Effect* effect = el->AddEffect(0,name,settings,palette,
                                       mSequenceElements.GetSelectedRange(i)->StartTime,
                                       mSequenceElements.GetSelectedRange(i)->EndTime,
                                       EFFECT_SELECTED,false);
        last_effect_created = effect;

        mSequenceElements.get_undo_mgr().CaptureAddedEffect( el->GetParentElement()->GetName(), el->GetIndex(), effect->GetID() );

        mainSequencer->PanelEffectGrid->ProcessDroppedEffect(effect);

        if (playType == PLAY_TYPE_MODEL_PAUSED) {
            StopSequence();
			SetAudioControls();
		}

        if (playType != PLAY_TYPE_MODEL) {
            playType = PLAY_TYPE_EFFECT;
            playStartTime = mSequenceElements.GetSelectedRange(i)->StartTime;
            playEndTime = mSequenceElements.GetSelectedRange(i)->EndTime;
            playStartMS = -1;
            RenderEffectForModel(el->GetParentElement()->GetName(),playStartTime,playEndTime);

            playModel = GetModel(el->GetParentElement()->GetName());

			SetAudioControls();
        }
    }

    if (playType != PLAY_TYPE_MODEL && last_effect_created != NULL)
    {
        SetEffectControls(last_effect_created->GetParentEffectLayer()->GetParentElement()->GetName(),
                          last_effect_created->GetEffectName(), last_effect_created->GetSettings(),
                          last_effect_created->GetPaletteMap(), false);
        selectedEffectString = GetEffectTextFromWindows(selectedEffectPalette);
        selectedEffect = last_effect_created;
    }

    if( last_effect_created != nullptr ) {
        RenderableEffect *eff = effectManager[EffectsPanel1->EffectChoicebook->GetSelection()];
        UpdateEffectAssistWindow(last_effect_created, eff);
    }

    mainSequencer->PanelEffectGrid->Refresh(false);
}

void xLightsFrame::PlayModel(wxCommandEvent& event)
{
    std::string model = event.GetString().ToStdString();
    playModel = GetModel(model);
    if (playModel != nullptr
        && playType != PLAY_TYPE_MODEL) {
        wxCommandEvent playEvent(EVT_PLAY_SEQUENCE);
        wxPostEvent(this, playEvent);
    }
}

void xLightsFrame::CopyModelEffects(wxCommandEvent& event)
{
    mainSequencer->PanelEffectGrid->CopyModelEffects(event.GetInt());
}

void xLightsFrame::PasteModelEffects(wxCommandEvent& event)
{
    mainSequencer->PanelEffectGrid->PasteModelEffects(event.GetInt());
}

void xLightsFrame::ModelSelected(wxCommandEvent& event)
{
    if (playType == PLAY_TYPE_MODEL)
    {
        playModel = GetModel(event.GetString().ToStdString());
    }
}

void xLightsFrame::PlaySequence()
{
	if (CurrentSeqXmlFile != NULL)
	{
		if (playType == PLAY_TYPE_EFFECT_PAUSED)
		{
			playType = PLAY_TYPE_EFFECT;
			playStartMS = -1;
		}
		else
		{
			playType = PLAY_TYPE_MODEL;
			playStartMS = -1;
			playStartTime = mainSequencer->PanelTimeLine->GetNewStartTimeMS();
			playEndTime = mainSequencer->PanelTimeLine->GetNewEndTimeMS();
			if (CurrentSeqXmlFile->GetSequenceType() == "Media") {
#ifdef USE_WXMEDIAPLAYER
				PlayerDlg->Seek(playStartTime);
#else
				if (CurrentSeqXmlFile->GetMedia() != NULL)
				{
					CurrentSeqXmlFile->GetMedia()->Seek(playStartTime);
				}
#endif
			}
			if (playEndTime == -1 || playEndTime > CurrentSeqXmlFile->GetSequenceDurationMS()) {
				playEndTime = CurrentSeqXmlFile->GetSequenceDurationMS();
			}
			mainSequencer->PanelTimeLine->PlayStarted();
			if (CurrentSeqXmlFile->GetSequenceType() == "Media") {
#ifdef USE_WXMEDIAPLAYER
				PlayerDlg->Play();
#else
				if (CurrentSeqXmlFile->GetMedia() != NULL)
				{
					CurrentSeqXmlFile->GetMedia()->Play();
				}
#endif
			}
		}
	}
	SetAudioControls();
}

void xLightsFrame::PlaySequence(wxCommandEvent& event)
{
	mLoopAudio = false;
	PlaySequence();
}

void xLightsFrame::PauseSequence(wxCommandEvent& event)
{
    if( CurrentSeqXmlFile->GetSequenceType() == "Media" )
    {
#ifdef USE_WXMEDIAPLAYER
		if (PlayerDlg->GetState() == wxMEDIASTATE_PLAYING) {
			PlayerDlg->Pause();
		}
		else if (PlayerDlg->GetState() == wxMEDIASTATE_PAUSED) {
			PlayerDlg->Play();
		}
#else
		if (CurrentSeqXmlFile->GetMedia() != NULL)
		{
			if (CurrentSeqXmlFile->GetMedia()->GetPlayingState() == MEDIAPLAYINGSTATE::PLAYING)
			{
				CurrentSeqXmlFile->GetMedia()->Pause();
			}
			else if (CurrentSeqXmlFile->GetMedia()->GetPlayingState() == MEDIAPLAYINGSTATE::PAUSED)
			{
				CurrentSeqXmlFile->GetMedia()->Play();
			}
		}
#endif
		if (playType == PLAY_TYPE_MODEL) {
			playType = PLAY_TYPE_MODEL_PAUSED;
		}
		else if (playType == PLAY_TYPE_MODEL_PAUSED) {
			playType = PLAY_TYPE_MODEL;
		}
		else if (playType == PLAY_TYPE_EFFECT_PAUSED) {
			playType = PLAY_TYPE_EFFECT;
		}
		else {
			playType = PLAY_TYPE_EFFECT_PAUSED;
		}
	}
	SetAudioControls();
}

void xLightsFrame::SetAudioControls()
{
	if (CurrentSeqXmlFile == NULL || mRendering)
	{
		EnableToolbarButton(PlayToolBar, ID_AUITOOLBAR_STOP, false);
		EnableToolbarButton(PlayToolBar, ID_AUITOOLBAR_PLAY_NOW, false);
		EnableToolbarButton(PlayToolBar, ID_AUITOOLBAR_PAUSE, false);
		EnableToolbarButton(PlayToolBar, ID_AUITOOLBAR_REPLAY_SECTION, false);
		EnableToolbarButton(PlayToolBar, ID_AUITOOLBAR_FIRST_FRAME, false);
		EnableToolbarButton(PlayToolBar, ID_AUITOOLBAR_LAST_FRAME, false);
	}
	else if (CurrentSeqXmlFile->GetSequenceType() != "Media")
	{
		if (/*playType == PLAY_TYPE_EFFECT_PAUSED ||*/ playType == PLAY_TYPE_MODEL_PAUSED)
		{
			EnableToolbarButton(PlayToolBar, ID_AUITOOLBAR_STOP, true);
			EnableToolbarButton(PlayToolBar, ID_AUITOOLBAR_PLAY_NOW, true);
			EnableToolbarButton(PlayToolBar, ID_AUITOOLBAR_PAUSE, false);
			EnableToolbarButton(PlayToolBar, ID_AUITOOLBAR_REPLAY_SECTION, true);
			EnableToolbarButton(PlayToolBar, ID_AUITOOLBAR_FIRST_FRAME, true);
			EnableToolbarButton(PlayToolBar, ID_AUITOOLBAR_LAST_FRAME, true);
		}
		else if (/*playType == PLAY_TYPE_EFFECT ||*/ playType == PLAY_TYPE_MODEL)
		{
			EnableToolbarButton(PlayToolBar, ID_AUITOOLBAR_STOP, true);
			EnableToolbarButton(PlayToolBar, ID_AUITOOLBAR_PLAY_NOW, false);
			EnableToolbarButton(PlayToolBar, ID_AUITOOLBAR_PAUSE, false);
			EnableToolbarButton(PlayToolBar, ID_AUITOOLBAR_REPLAY_SECTION, false);
			EnableToolbarButton(PlayToolBar, ID_AUITOOLBAR_FIRST_FRAME, false);
			EnableToolbarButton(PlayToolBar, ID_AUITOOLBAR_LAST_FRAME, false);
		}
		else
		{
			EnableToolbarButton(PlayToolBar, ID_AUITOOLBAR_STOP, false);
			EnableToolbarButton(PlayToolBar, ID_AUITOOLBAR_PLAY_NOW, true);
			EnableToolbarButton(PlayToolBar, ID_AUITOOLBAR_PAUSE, false);
			EnableToolbarButton(PlayToolBar, ID_AUITOOLBAR_REPLAY_SECTION, true);
			EnableToolbarButton(PlayToolBar, ID_AUITOOLBAR_FIRST_FRAME, true);
			EnableToolbarButton(PlayToolBar, ID_AUITOOLBAR_LAST_FRAME, true);
		}
	}
	else
	{
		if (CurrentSeqXmlFile->GetMedia() == NULL)
		{
			EnableToolbarButton(PlayToolBar, ID_AUITOOLBAR_STOP, false);
			EnableToolbarButton(PlayToolBar, ID_AUITOOLBAR_PLAY_NOW, false);
			EnableToolbarButton(PlayToolBar, ID_AUITOOLBAR_PAUSE, false);
			EnableToolbarButton(PlayToolBar, ID_AUITOOLBAR_REPLAY_SECTION, false);
			EnableToolbarButton(PlayToolBar, ID_AUITOOLBAR_FIRST_FRAME, false);
			EnableToolbarButton(PlayToolBar, ID_AUITOOLBAR_LAST_FRAME, false);
		}
		else if (playType == PLAY_TYPE_STOPPED)
		{
			EnableToolbarButton(PlayToolBar, ID_AUITOOLBAR_STOP, false);
			EnableToolbarButton(PlayToolBar, ID_AUITOOLBAR_PLAY_NOW, true);
			EnableToolbarButton(PlayToolBar, ID_AUITOOLBAR_PAUSE, false);
			EnableToolbarButton(PlayToolBar, ID_AUITOOLBAR_REPLAY_SECTION, true);
			EnableToolbarButton(PlayToolBar, ID_AUITOOLBAR_FIRST_FRAME, true);
			EnableToolbarButton(PlayToolBar, ID_AUITOOLBAR_LAST_FRAME, true);
		}
<<<<<<< HEAD
		else if (CurrentSeqXmlFile->GetMedia()->GetPlayingState() == MEDIAPLAYINGSTATE::PLAYING && playType == PLAY_TYPE_MODEL)
=======
		else if (playType == PLAY_TYPE_EFFECT || playType == PLAY_TYPE_MODEL)
>>>>>>> 25059255
		{
			EnableToolbarButton(PlayToolBar, ID_AUITOOLBAR_STOP, true);
			EnableToolbarButton(PlayToolBar, ID_AUITOOLBAR_PLAY_NOW, false);
			EnableToolbarButton(PlayToolBar, ID_AUITOOLBAR_PAUSE, true);
			EnableToolbarButton(PlayToolBar, ID_AUITOOLBAR_REPLAY_SECTION, false);
			EnableToolbarButton(PlayToolBar, ID_AUITOOLBAR_FIRST_FRAME, false);
			EnableToolbarButton(PlayToolBar, ID_AUITOOLBAR_LAST_FRAME, false);
		}
<<<<<<< HEAD
		else if (CurrentSeqXmlFile->GetMedia()->GetPlayingState() == MEDIAPLAYINGSTATE::PAUSED && playType == PLAY_TYPE_MODEL_PAUSED)
=======
		else if (playType == PLAY_TYPE_EFFECT_PAUSED || playType == PLAY_TYPE_MODEL_PAUSED)
>>>>>>> 25059255
		{
			EnableToolbarButton(PlayToolBar, ID_AUITOOLBAR_STOP, true);
			EnableToolbarButton(PlayToolBar, ID_AUITOOLBAR_PLAY_NOW, true);
			EnableToolbarButton(PlayToolBar, ID_AUITOOLBAR_PAUSE, true);
			EnableToolbarButton(PlayToolBar, ID_AUITOOLBAR_REPLAY_SECTION, true);
			EnableToolbarButton(PlayToolBar, ID_AUITOOLBAR_FIRST_FRAME, true);
			EnableToolbarButton(PlayToolBar, ID_AUITOOLBAR_LAST_FRAME, true);
		}
		else
		{
			EnableToolbarButton(PlayToolBar, ID_AUITOOLBAR_STOP, false);
			EnableToolbarButton(PlayToolBar, ID_AUITOOLBAR_PLAY_NOW, true);
			EnableToolbarButton(PlayToolBar, ID_AUITOOLBAR_PAUSE, false);
			EnableToolbarButton(PlayToolBar, ID_AUITOOLBAR_REPLAY_SECTION, true);
			EnableToolbarButton(PlayToolBar, ID_AUITOOLBAR_FIRST_FRAME, true);
			EnableToolbarButton(PlayToolBar, ID_AUITOOLBAR_LAST_FRAME, true);
		}
	}
}

void xLightsFrame::TogglePlay(wxCommandEvent& event)
{
    if( playType == PLAY_TYPE_MODEL )
    {
        wxCommandEvent playEvent(EVT_STOP_SEQUENCE);
        wxPostEvent(this, playEvent);
    }
    else if( playType == PLAY_TYPE_MODEL_PAUSED )
    {
        wxCommandEvent playEvent(EVT_PAUSE_SEQUENCE);
        wxPostEvent(this, playEvent);
    }
    else
    {
        wxCommandEvent playEvent(EVT_PLAY_SEQUENCE);
        wxPostEvent(this, playEvent);
    }
}

void xLightsFrame::StopSequence()
{
	mLoopAudio = false;
    if( playType == PLAY_TYPE_MODEL || playType == PLAY_TYPE_MODEL_PAUSED )
    {
        if( CurrentSeqXmlFile->GetSequenceType() == "Media" ) {
#ifdef USE_WXMEDIAPLAYER
			PlayerDlg->Stop();
			PlayerDlg->Seek(playStartTime);
#else
			if (CurrentSeqXmlFile->GetMedia() != NULL)
			{
				CurrentSeqXmlFile->GetMedia()->Stop();
				CurrentSeqXmlFile->GetMedia()->Seek(playStartTime);
			}
#endif
        }
        mainSequencer->PanelTimeLine->PlayStopped();
        mainSequencer->PanelWaveForm->UpdatePlayMarker();
        mainSequencer->PanelEffectGrid->ForceRefresh();
        mainSequencer->UpdateTimeDisplay(playStartTime);
    }
    playType = PLAY_TYPE_STOPPED;
    if( CheckBoxLightOutput->IsChecked() && xout ) {
        xout->alloff();
    }
	SetAudioControls();
}

void xLightsFrame::StopSequence(wxCommandEvent& event)
{
    StopSequence();
}

void xLightsFrame::SequenceFirstFrame(wxCommandEvent& event)
{
    if( playType == PLAY_TYPE_EFFECT_PAUSED || playType == PLAY_TYPE_EFFECT ) {
        playStartMS = -1;
    }
    else
    {
        mainSequencer->ScrollBarEffectsHorizontal->SetThumbPosition(0);
        wxCommandEvent eventScroll(EVT_HORIZ_SCROLL);
        wxPostEvent(this, eventScroll);

        mainSequencer->PanelTimeLine->ResetMarkers(0);
        mainSequencer->PanelWaveForm->UpdatePlayMarker();
        mainSequencer->PanelEffectGrid->ForceRefresh();
        mainSequencer->UpdateTimeDisplay(0);
    }
}

void xLightsFrame::SequenceLastFrame(wxCommandEvent& event)
{
    int limit = mainSequencer->ScrollBarEffectsHorizontal->GetRange();
    mainSequencer->ScrollBarEffectsHorizontal->SetThumbPosition(limit-1);
    wxCommandEvent eventScroll(EVT_HORIZ_SCROLL);
    wxPostEvent(this, eventScroll);

    int end_ms = CurrentSeqXmlFile->GetSequenceDurationMS();
    mainSequencer->PanelTimeLine->ResetMarkers(end_ms);
    mainSequencer->PanelWaveForm->UpdatePlayMarker();
    mainSequencer->PanelEffectGrid->ForceRefresh();
    mainSequencer->UpdateTimeDisplay(end_ms);
}

void xLightsFrame::SequenceReplaySection(wxCommandEvent& event)
{
    //FIXME implement this:  use as a loop flag?
	mLoopAudio = true;
	PlaySequence();
}

void xLightsFrame::PlayModelEffect(wxCommandEvent& event)
{
    if( playType != PLAY_TYPE_MODEL && playType != PLAY_TYPE_MODEL_PAUSED)
    {
        EventPlayEffectArgs* args = (EventPlayEffectArgs*)event.GetClientData();
        playModel = GetModel(args->element->GetName());
        if (playModel != nullptr) {
            playType = PLAY_TYPE_EFFECT;
            playStartTime = (int)(args->effect->GetStartTimeMS());
            playEndTime = (int)(args->effect->GetEndTimeMS());
            if(args->renderEffect)
            {
                RenderEffectForModel(args->element->GetName(),playStartTime,playEndTime);
            }
            playStartMS = -1;
        } else {
            playType = PLAY_TYPE_STOPPED;
        }
    }
}
void xLightsFrame::UpdateEffectPalette(wxCommandEvent& event) {
    std::string palette;
    std::string effectText = GetEffectTextFromWindows(palette);
    for(int i=0;i<mSequenceElements.GetVisibleRowInformationSize();i++)
    {
        Element* element = mSequenceElements.GetVisibleRowInformation(i)->element;
        if(element->GetType() == "model" || element->GetType() == "timing")
        {
            EffectLayer* el = mSequenceElements.GetVisibleEffectLayer(i);
            for(int j=0;j< el->GetEffectCount();j++)
            {
                if(el->GetEffect(j)->GetSelected() != EFFECT_NOT_SELECTED)
                {
                    el->GetEffect(j)->SetPalette(palette);

                    if(playType != PLAY_TYPE_MODEL && playType != PLAY_TYPE_MODEL_PAUSED)
                    {
                        playType = PLAY_TYPE_EFFECT;
                        playStartTime = (int)(el->GetEffect(j)->GetStartTimeMS());
                        playEndTime = (int)(el->GetEffect(j)->GetEndTimeMS());
                        playStartMS = -1;
                        RenderEffectForModel(element->GetName(),playStartTime,playEndTime);
                    }
                }
            }
        }
    }
    mainSequencer->PanelEffectGrid->ForceRefresh();
}


void xLightsFrame::UpdateEffect(wxCommandEvent& event)
{
    std::string palette;
    std::string effectText = GetEffectTextFromWindows(palette);
    int effectIndex = EffectsPanel1->EffectChoicebook->GetSelection();
    std::string effectName = EffectsPanel1->EffectChoicebook->GetPageText(EffectsPanel1->EffectChoicebook->GetSelection()).ToStdString();

    for(int i=0;i<mSequenceElements.GetVisibleRowInformationSize();i++)
    {
        Element* element = mSequenceElements.GetVisibleRowInformation(i)->element;
        if(element->GetType() == "model" || element->GetType() == "timing")
        {
            EffectLayer* el = mSequenceElements.GetVisibleEffectLayer(i);
            for(int j=0;j< el->GetEffectCount();j++)
            {
                if(el->GetEffect(j)->GetSelected() != EFFECT_NOT_SELECTED)
                {
                    el->GetEffect(j)->SetSettings(effectText);
                    el->GetEffect(j)->SetEffectIndex(effectIndex);
                    el->GetEffect(j)->SetEffectName(effectName);
                    el->GetEffect(j)->SetPalette(palette);

                    if(playType != PLAY_TYPE_MODEL && playType != PLAY_TYPE_MODEL_PAUSED)
                    {
                        playType = PLAY_TYPE_EFFECT;
                        playStartTime = (int)(el->GetEffect(j)->GetStartTimeMS());
                        playEndTime = (int)(el->GetEffect(j)->GetEndTimeMS());
                        playStartMS = -1;
                        RenderEffectForModel(element->GetName(),playStartTime,playEndTime);
                    }
                }
            }
        }
    }
    mainSequencer->PanelEffectGrid->ForceRefresh();
}

void xLightsFrame::TimerRgbSeq(long msec)
{
    //check if there are models that depend on timing tracks or similar that need to be rendered
    std::vector<Element *> elsToRender;
    if (mSequenceElements.GetElementsToRender(elsToRender)) {
        for (std::vector<Element *>::iterator it = elsToRender.begin(); it != elsToRender.end(); it++) {
            int ss, es;
            (*it)->GetDirtyRange(ss, es);
            RenderEffectForModel((*it)->GetName(), ss, es);
        }
    }

    // Update play status so sequencer grid can allow dropping timings during playback
    mainSequencer->SetPlayStatus(playType);

    // return if play is stopped
    if (playType == PLAY_TYPE_STOPPED || CurrentSeqXmlFile == NULL) {
        return;
    }

    // return if paused
    if (playType == PLAY_TYPE_EFFECT_PAUSED || playType == PLAY_TYPE_MODEL_PAUSED) {
        playStartMS = msec - playOffsetTime;  // maintain offset so we can restart where we paused
        return;
    }

    // return if we have reset play times
    if (playEndTime == 0) {
        return;
    }

    // capture start time if necessary
    if (playStartMS == -1) {
        playStartMS = msec;
    }

    // record current time
    int curt = (playStartTime + msec - playStartMS);
    playOffsetTime = msec - playStartMS;

    // repeat loop if in play effect mode
    if (curt >= playEndTime && playType == PLAY_TYPE_EFFECT) {
        playStartMS = msec;
        curt = playStartTime;
    }

    // reset all if current time is invalid
    if (curt < 0) {
        playStartMS = -1;
        if (playType == PLAY_TYPE_MODEL) {
            playStartTime = playEndTime = 0;
            playType = PLAY_TYPE_STOPPED;
        }
        return;
    }

    if (playType == PLAY_TYPE_MODEL) {

        int current_play_time = 0;
#ifdef USE_WXMEDIAPLAYER
		if (CurrentSeqXmlFile->GetSequenceType() == "Media" && PlayerDlg->GetState() == wxMEDIASTATE_PLAYING)
		{
			current_play_time = PlayerDlg->Tell();
#else
		if (CurrentSeqXmlFile->GetSequenceType() == "Media" && CurrentSeqXmlFile->GetMedia() != NULL && CurrentSeqXmlFile->GetMedia()->GetPlayingState() == MEDIAPLAYINGSTATE::PLAYING)
		{
			current_play_time = CurrentSeqXmlFile->GetMedia()->Tell();
#endif
            curt = current_play_time;
        } else
		{
            current_play_time = curt;
        }
        // see if its time to stop model play
        if (curt >= playEndTime) {
			if (mLoopAudio)
			{
				PlaySequence();
				return;
			}
			else
			{
				playStartTime = playEndTime = 0;
				playStartMS = -1;
				wxCommandEvent playEvent(EVT_STOP_SEQUENCE);
				wxPostEvent(this, playEvent);
				return;
			}
        }
        mainSequencer->PanelTimeLine->SetPlayMarkerMS(current_play_time);
        mainSequencer->PanelWaveForm->UpdatePlayMarker();
        mainSequencer->PanelWaveForm->CheckNeedToScroll();
        mainSequencer->PanelEffectGrid->ForceRefresh();
        mainSequencer->UpdateTimeDisplay(current_play_time);
    }

    if (selectedEffect != NULL && timingPanel->BitmapButton_CheckBox_LayerMorph->IsEnabled()) {
        std::string palette;
        std::string effectText = GetEffectTextFromWindows(palette);
        if (effectText != selectedEffectString
            || palette != selectedEffectPalette) {

            int effectIndex = EffectsPanel1->EffectChoicebook->GetSelection();
            wxString name = EffectsPanel1->EffectChoicebook->GetPageText(effectIndex);
            if (name !=  selectedEffect->GetEffectName()) {
                selectedEffect->SetEffectName(name.ToStdString());
                selectedEffect->SetEffectIndex(EffectsPanel1->EffectChoicebook->GetSelection());
            }

            EffectLayer* el = selectedEffect->GetParentEffectLayer();
            Element *elem = el->GetParentElement();

            //check for undo capture
            if( selectedEffectName != selectedEffect->GetEffectName() )
            {
                mSequenceElements.get_undo_mgr().CreateUndoStep();
                mSequenceElements.get_undo_mgr().CaptureModifiedEffect( elem->GetName(), el->GetIndex(), selectedEffect->GetID(), selectedEffectString, selectedEffectPalette );
            }

            selectedEffect->SetSettings(effectText);
            selectedEffect->SetPalette(palette);

            selectedEffectName = selectedEffect->GetEffectName();
            selectedEffectString = effectText;
            selectedEffectPalette = palette;

            playStartTime = selectedEffect->GetStartTimeMS();
            playEndTime = selectedEffect->GetEndTimeMS();
            playStartMS = -1;

            // Update if effect has been modified
            if( m_mgr->GetPane("EffectAssist").IsShown() )
            {
                sEffectAssist->ForceRefresh();
            }

            RenderEffectForModel(elem->GetName(),playStartTime,playEndTime);
            mainSequencer->PanelEffectGrid->ForceRefresh();
            return;
        }
    }

    int frame = curt / SeqData.FrameTime();
    //have the frame, copy from SeqData
    if (playModel != nullptr) {
        int nn = playModel->GetNodeCount();
        for (int node = 0; node < nn; node++) {
            int start = playModel->NodeStartChannel(node);
            playModel->SetNodeChannelValues(node, &SeqData[frame][start]);
        }
    }
    TimerOutput(frame);
    if (playModel != nullptr) {
        playModel->DisplayEffectOnWindow(sPreview1, mPointSize);
    }
    sPreview2->Render(&SeqData[frame][0]);
}

void xLightsFrame::SetEffectControls(const std::string &modelName, const std::string &effectName,
                                     const SettingsMap &settings, const SettingsMap &palette,
                                     bool setDefaults) {
    SetChoicebook(EffectsPanel1->EffectChoicebook, effectName);
    if (setDefaults) {
        if (modelName == "") {
            EffectsPanel1->SetDefaultEffectValues(nullptr, effectName);
            timingPanel->SetDefaultControls(nullptr);
            bufferPanel->SetDefaultControls(nullptr);
            colorPanel->SetDefaultSettings();
        } else {
            Model *model = GetModel(modelName);
            EffectsPanel1->SetDefaultEffectValues(model, effectName);
            timingPanel->SetDefaultControls(model);
            bufferPanel->SetDefaultControls(model);
            colorPanel->SetDefaultSettings();
        }
    }
    SetEffectControls(settings);
    SetEffectControls(palette);
}

void xLightsFrame::SetEffectControls(const SettingsMap &settings) {
    long TempLong;
    wxColour color;
    wxWindow *CtrlWin, *ContextWin;
    wxString before,after,name,value;
    int cnt=0;

    for (std::map<std::string,std::string>::const_iterator it=settings.begin(); it!=settings.end(); ++it) {
        name = it->first;
        if (name.StartsWith("E_"))
        {
            ContextWin=EffectsPanel1;
        }
        else if (name.StartsWith("T_"))
        {
            if (name == "T_CHECKBOX_OverlayBkg") {
                //temporary until this key is remapped
                ContextWin=bufferPanel;
            } else {
                ContextWin=timingPanel;
            }
        }
        else if (name.StartsWith("B_"))
        {
            ContextWin=bufferPanel;
        }
        else if (name.StartsWith("C_"))
        {
            ContextWin=colorPanel;
        }
        else
        {
            continue;
            //efPanel = NULL;
            //ContextWin=SeqPanelLeft;
        }
        name="ID_"+name.Mid(2);
        value=it->second;

        CtrlWin=wxWindow::FindWindowByName(name,ContextWin);
        if (CtrlWin)
        {
            if (name.StartsWith("ID_SLIDER"))
            {
                wxSlider* ctrl=(wxSlider*)CtrlWin;
                if (value.ToLong(&TempLong)) {
                    ctrl->SetValue(TempLong);

                    wxScrollEvent event(wxEVT_SLIDER, ctrl->GetId());
                    event.SetEventObject(ctrl);
                    event.SetInt(TempLong);
                    ctrl->ProcessWindowEvent(event);
                }
            }
            else if (name.StartsWith("ID_TEXTCTRL"))
            {
                wxTextCtrl* ctrl=(wxTextCtrl*)CtrlWin;
                ctrl->SetValue(value);
            }
            else if (name.StartsWith("ID_CHOICE"))
            {
                wxString nn = "IDD_RADIOBUTTON" + name.SubString(9, name.size());
                wxRadioButton *b = (wxRadioButton*)wxWindow::FindWindowByName(nn,ContextWin);
                if (b != nullptr) {
                    b->SetValue(true);
                    wxCommandEvent evt(wxEVT_RADIOBUTTON, b->GetId());
                    evt.SetEventObject(b);
                    wxPostEvent(b->GetEventHandler(), evt);
                }


                wxChoice* ctrl=(wxChoice*)CtrlWin;
                ctrl->SetStringSelection(value);

                wxCommandEvent event(wxEVT_CHOICE, ctrl->GetId());
                event.SetEventObject(ctrl);
                event.SetString(value);
                ctrl->ProcessWindowEvent(event);
            }
            else if (name.StartsWith("ID_BUTTON"))
            {
                colorPanel->SetButtonColor((wxBitmapButton*)CtrlWin, value.ToStdString());
            }
            else if (name.StartsWith("ID_CHECKBOX"))
            {
                wxCheckBox* ctrl=(wxCheckBox*)CtrlWin;
                if (value.ToLong(&TempLong)) {
                    ctrl->SetValue(TempLong!=0);
                    wxCommandEvent evt(wxEVT_COMMAND_CHECKBOX_CLICKED, ctrl->GetId());
                    evt.SetEventObject(ctrl);
                    evt.SetInt(TempLong != 0);
                    ctrl->ProcessWindowEvent(evt);
                }
            }
            else if (name.StartsWith("ID_NOTEBOOK"))
            {
                wxNotebook* ctrl=(wxNotebook*)CtrlWin;
                for (int z = 0 ; z < ctrl->GetPageCount() ; z++)
                {
                    if (value == ctrl->GetPageText(z))
                    {
                        ctrl->SetSelection(z);
                    }
                }
            }
            else if (name.StartsWith("ID_FILEPICKER"))
            {
                wxFilePickerCtrl *picker = (wxFilePickerCtrl*)CtrlWin;
                picker->SetFileName(value);

                wxFileDirPickerEvent evt(wxEVT_FILEPICKER_CHANGED, picker, picker->GetId(), value);
                evt.SetEventObject(picker);
                picker->ProcessWindowEvent(evt);
            }
            else if (name.StartsWith("ID_FONTPICKER"))
            {
                wxFontPickerCtrl *picker = (wxFontPickerCtrl*)CtrlWin;
                wxFont oldfont;
                oldfont.SetNativeFontInfoUserDesc(value);
                picker->SetSelectedFont(oldfont);
            }
            else
            {
                wxMessageBox("Unknown type: "+name, "Internal Error");
            }
        }
        else
        {
            if (name.StartsWith("ID_")) {
                //check if the control has been renamed to be ignored
                wxString nn = "IDD_" + name.SubString(3, name.size());
                CtrlWin = wxWindow::FindWindowByName(nn,ContextWin);
            }
            if (CtrlWin == nullptr) {
                wxMessageBox("Unable to find: "+name, "Internal Error");
            }
        }
        cnt++;
    }

    MixTypeChanged=true;
    FadesChanged=true;
}

std::string xLightsFrame::GetEffectTextFromWindows(std::string &palette)
{
    RenderableEffect *eff = effectManager[EffectsPanel1->EffectChoicebook->GetSelection()];
    std::string effectText = eff->GetEffectString();
    if (effectText.size() > 0 && effectText[effectText.size()-1] != ',') {
        effectText += ",";
    }
    effectText += timingPanel->GetTimingString();
    effectText += bufferPanel->GetBufferString();
    palette = colorPanel->GetColorString();
    return effectText;
}

void xLightsFrame::ForceSequencerRefresh(wxCommandEvent& event)
{
    mSequenceElements.PopulateRowInformation();
    mainSequencer->PanelRowHeadings->Refresh();
    mainSequencer->PanelEffectGrid->ForceRefresh();
    ResizeMainSequencer();
}

void xLightsFrame::LoadPerspective(wxXmlNode *perspective) {
    wxString name = perspective->GetAttribute("name");
    wxString settings = perspective->GetAttribute("settings");
    if (name != PerspectivesNode->GetAttribute("current")) {
        PerspectivesNode->DeleteAttribute("current");
        PerspectivesNode->AddAttribute("current", name);
        UnsavedRgbEffectsChanges=true;
    }
    if (settings.size() == 0)
    {
        settings = m_mgr->SavePerspective();
        mCurrentPerpective->DeleteAttribute("settings");
        mCurrentPerpective->AddAttribute("settings", settings);
        mCurrentPerpective->AddAttribute("version", "2.0");
    }

    m_mgr->LoadPerspective(settings,true);
    if (perspective->GetAttribute("version", "1.0") == "1.0") {
        //title on Layer Timing panel changed
        m_mgr->GetPane("LayerTiming").Caption("Layer Blending");

        //did not have the layer settings panel
        m_mgr->GetPane("LayerSettings").Caption("Layer Settings").Dock().Left().Show();

        sPreview1->Refresh(false);
        sPreview2->Refresh(false);
        m_mgr->Update();

        perspective->DeleteAttribute("settings");
        perspective->DeleteAttribute("version");
        perspective->AddAttribute("version", "2.0");
        perspective->AddAttribute("settings", m_mgr->SavePerspective());
    } else {
        sPreview1->Refresh(false);
        sPreview2->Refresh(false);
        m_mgr->Update();
    }

    if( mEffectAssistMode == EFFECT_ASSIST_ALWAYS_OFF )
    {
        SetEffectAssistWindowState(false);
    }
    else if( mEffectAssistMode == EFFECT_ASSIST_ALWAYS_ON )
    {
        bool visible = m_mgr->GetPane("EffectAssist").IsShown();
        if( !visible )
        {
            mEffectAssistMode = EFFECT_ASSIST_NOT_IN_PERSPECTIVE;
            MenuItemEffectAssistAlwaysOn->Check(false);
        }
    }
}

void xLightsFrame::LoadPerspective(wxCommandEvent& event)
{
    wxXmlNode* perspective = (wxXmlNode*)(event.GetClientData());
    mCurrentPerpective = perspective;
    LoadPerspective(mCurrentPerpective);
}

void xLightsFrame::OnMenuItemViewSavePerspectiveSelected(wxCommandEvent& event)
{
    if(mCurrentPerpective!=NULL)
    {
        if(mCurrentPerpective->HasAttribute("settings"))
        {
            mCurrentPerpective->DeleteAttribute("settings");
        }
        mCurrentPerpective->AddAttribute("settings",m_mgr->SavePerspective());
        mCurrentPerpective->DeleteAttribute("version");
        mCurrentPerpective->AddAttribute("version", "2.0");
        SaveEffectsFile();
    }
}

void xLightsFrame::PerspectivesChanged(wxCommandEvent& event)
{
    UnsavedRgbEffectsChanges = true;
}

void xLightsFrame::ShowDisplayElements(wxCommandEvent& event)
{
    displayElementsPanel->Initialize();
    wxAuiPaneInfo & info = m_mgr->GetPane("DisplayElements");
    info.Show();
    m_mgr->Update();
}



void xLightsFrame::OnMenuDockAllSelected(wxCommandEvent& event)
{
    ResetAllSequencerWindows();
}


void xLightsFrame::ShowHideBufferSettingsWindow(wxCommandEvent& event)
{
    bool visible = m_mgr->GetPane("LayerSettings").IsShown();
    if (visible) {
        m_mgr->GetPane("LayerSettings").Hide();
    } else {
        m_mgr->GetPane("LayerSettings").Show();
    }
    m_mgr->Update();
}

void xLightsFrame::ShowHideDisplayElementsWindow(wxCommandEvent& event)
{
    bool visible = m_mgr->GetPane("DisplayElements").IsShown();
    if (visible) {
        m_mgr->GetPane("DisplayElements").Hide();
    } else {
        m_mgr->GetPane("DisplayElements").Show();
    }
    m_mgr->Update();
}

void xLightsFrame::ShowHideEffectSettingsWindow(wxCommandEvent& event)
{
    bool visible = m_mgr->GetPane("Effect").IsShown();
    if (visible) {
        m_mgr->GetPane("Effect").Hide();
    } else {
        m_mgr->GetPane("Effect").Show();
    }
    m_mgr->Update();
}

void xLightsFrame::ShowHideColorWindow(wxCommandEvent& event)
{
    bool visible = m_mgr->GetPane("Color").IsShown();
    if (visible) {
        m_mgr->GetPane("Color").Hide();
    } else {
        m_mgr->GetPane("Color").Show();
    }
    m_mgr->Update();
}

void xLightsFrame::ShowHideLayerTimingWindow(wxCommandEvent& event)
{
    bool visible = m_mgr->GetPane("LayerTiming").IsShown();
    if (visible) {
        m_mgr->GetPane("LayerTiming").Hide();
    } else {
        m_mgr->GetPane("LayerTiming").Show();
    }
    m_mgr->Update();
}

void xLightsFrame::ShowHideModelPreview(wxCommandEvent& event)
{
    bool visible = m_mgr->GetPane("ModelPreview").IsShown();
    if (visible) {
        m_mgr->GetPane("ModelPreview").Hide();
    } else {
        m_mgr->GetPane("ModelPreview").Show();
    }
    m_mgr->Update();
}


void xLightsFrame::ShowHideHousePreview(wxCommandEvent& event)
{
    bool visible = m_mgr->GetPane("HousePreview").IsShown();
    if (visible) {
        m_mgr->GetPane("HousePreview").Hide();
    } else {
        m_mgr->GetPane("HousePreview").Show();
    }
    m_mgr->Update();
}

void xLightsFrame::ShowHideEffectDropper(wxCommandEvent& event)
{
    bool visible = m_mgr->GetPane("EffectDropper").IsShown();
    if (visible) {
        m_mgr->GetPane("EffectDropper").Hide();
    } else {
        m_mgr->GetPane("EffectDropper").Show();
    }
    m_mgr->Update();
}

void xLightsFrame::ShowHidePerspectivesWindow(wxCommandEvent& event)
{
    bool visible = m_mgr->GetPane("Perspectives").IsShown();
    if (visible) {
        m_mgr->GetPane("Perspectives").Hide();
    } else {
        m_mgr->GetPane("Perspectives").Show();
    }
    m_mgr->Update();
}

void xLightsFrame::ShowHideEffectAssistWindow(wxCommandEvent& event)
{
    bool visible = m_mgr->GetPane("EffectAssist").IsShown();
    if (visible) {
        m_mgr->GetPane("EffectAssist").Hide();
        mEffectAssistMode = EFFECT_ASSIST_ALWAYS_OFF;
        MenuItemEffectAssistAlwaysOn->Check(false);
        MenuItemEffectAssistAlwaysOff->Check(true);
        MenuItemEffectAssistToggleMode->Check(false);
    } else {
        m_mgr->GetPane("EffectAssist").Show();
        mEffectAssistMode = EFFECT_ASSIST_ALWAYS_ON;
        MenuItemEffectAssistAlwaysOn->Check(true);
        MenuItemEffectAssistAlwaysOff->Check(false);
        MenuItemEffectAssistToggleMode->Check(false);
    }
    m_mgr->Update();
}

Element* xLightsFrame::AddTimingElement(const std::string& name)
{
    // Deactivate active timing mark so new one is selected;
    mSequenceElements.DeactivateAllTimingElements();
    int timingCount = mSequenceElements.GetNumberOfTimingElements();
    std::string type = "timing";
    Element* e = mSequenceElements.AddElement(timingCount,name,type,true,false,true,false);
    e->AddEffectLayer();
    mSequenceElements.AddTimingToAllViews(name);
    wxCommandEvent eventRowHeaderChanged(EVT_ROW_HEADINGS_CHANGED);
    wxPostEvent(this, eventRowHeaderChanged);
    return e;
}

void xLightsFrame::DeleteTimingElement(const std::string& name)
{
    mSequenceElements.DeleteElement(name);
    wxCommandEvent eventRowHeaderChanged(EVT_ROW_HEADINGS_CHANGED);
    wxPostEvent(this, eventRowHeaderChanged);
}

void xLightsFrame::RenameTimingElement(const std::string& old_name, const std::string& new_name)
{
    Element* element = mSequenceElements.GetElement(old_name);
    if( element ) element->SetName(new_name);
    wxCommandEvent eventRowHeaderChanged(EVT_ROW_HEADINGS_CHANGED);
    wxPostEvent(this, eventRowHeaderChanged);
}

void xLightsFrame::ExecuteImportTimingElement(wxCommandEvent &command) {
    ImportTimingElement();
}

void xLightsFrame::ImportTimingElement()
{
    wxFileDialog* OpenDialog = new wxFileDialog( this, "Choose Timing file(s)", wxEmptyString, wxEmptyString, "Text files (*.txt)|*.txt|LOR (*.lms)|*.lms|LOR (*.las)|*.las", wxFD_OPEN | wxFD_MULTIPLE, wxDefaultPosition);
    wxString fDir;
    if (OpenDialog->ShowModal() == wxID_OK)
    {
        fDir =	OpenDialog->GetDirectory();
        wxArrayString filenames;
        OpenDialog->GetFilenames(filenames);
        if(filenames.size() > 0)
        {
            wxFileName file1(filenames[0]);
            if( file1.GetExt().Lower() == "lms"|| file1.GetExt().Lower() == "las" )
            {
                CurrentSeqXmlFile->ProcessLorTiming(fDir, filenames, this);
            }
            else
            {
                CurrentSeqXmlFile->ProcessAudacityTimingFiles(fDir, filenames, this);
            }
        }
    }

    OpenDialog->Destroy();
}

void xLightsFrame::OnMenuItemLoadEditPerspectiveSelected(wxCommandEvent& event)
{
    m_mgr->GetPane(wxT("Perspectives")).Show(true);
    m_mgr->Update();
}


bool isOnLine(int x1, int y1, int x2, int y2, int x3, int y3) {
    double diffx = x2 - x1;
    double diffy = y2 - y1;
    double b = y1 - diffy/diffx*x1;
    double ye1 = diffy/diffx*x3 + b;

    return (y3 + 1) >= ye1
        && (y3 - 1) <= ye1;
}

bool isOnLineColor(const xlColor &v1, const xlColor &v2, const xlColor &v3,
              int x, int x2, int x3) {
    return isOnLine(x, v1.Red(), x2, v2.Red(), x3, v3.Red())
    && isOnLine(x, v1.Green(), x2, v2.Green(), x3, v3.Green())
    && isOnLine(x, v1.Blue(), x2, v2.Blue(), x3, v3.Blue());
}
int RampLenColor(int start, std::vector<xlColor> &colors) {

    for (int s = start + 2; s < colors.size(); s++) {
        if (!isOnLineColor(colors[start], colors[s-1], colors[s],
                      start, s-1, s)) {
            return s - start;
        }
    }
    return 0;
}


void xLightsFrame::ConvertDataRowToEffects(EffectLayer *layer, xlColorVector &colors, int frameTime) {
    colors.push_back(xlBLACK);
    int startTime = 0;
    xlColor lastColor(xlBLACK);

    for (int x = 0; x < colors.size()-3; x++) {
        if (colors[x] != colors[x + 1]) {
            int len = RampLenColor(x, colors);
            if (len >= 3) {

                int stime = x * frameTime;
                int etime = (x+len)*frameTime;
                if (colors[x] == xlBLACK || colors[x + len - 1] == xlBLACK) {
                    HSVValue c = colors[x].asHSV();
                    if (colors[x] == xlBLACK) {
                        c = colors[x + len - 1].asHSV();
                    }
                    c.value = 1.0;
                    xlColor c2(c);

                    int i = colors[x].asHSV().value * 100.0;
                    int i2 = colors[x + len - 1].asHSV().value * 100.0;
                    std::string settings = wxString::Format("E_TEXTCTRL_Eff_On_Start=%d,E_TEXTCTRL_Eff_On_End=%d", i, i2).ToStdString();
                    std::string palette = "C_BUTTON_Palette1=" + (std::string)c2 + ",C_CHECKBOX_Palette1=1";
                    layer->AddEffect(0, "On", settings, palette, stime, etime, false, false);
                } else {
                    std::string palette = "C_BUTTON_Palette1=" + (std::string)colors[x] + ",C_CHECKBOX_Palette1=1,"
                        "C_BUTTON_Palette2=" + (std::string)colors[x + len - 1] + ",C_CHECKBOX_Palette2=1";
                    layer->AddEffect(0, "Color Wash", "", palette, stime, etime, false, false);
                }
                for (int z = 0; z < len; z++) {
                    //clear it
                    colors[x + z] = xlBLACK;
                }
            }
        }
    }

    for (int x = 0; x < colors.size(); x++) {
        if (lastColor != colors[x]) {
            int time = x * frameTime;
            if (lastColor != xlBLACK) {
                std::string palette = "C_BUTTON_Palette1=" + (std::string)lastColor + ",C_CHECKBOX_Palette1=1";

                if (time != startTime) {
                    layer->AddEffect(0, "On", "", palette, startTime, time, false, false);
                }
            }
            startTime = time;
            lastColor = colors[x];
        }
    }
}

void xLightsFrame::ConvertDataRowToEffects(wxCommandEvent &event) {
    Element *el = (Element*)event.GetClientData();
    int strand = event.GetInt() >> 16;
    int node = event.GetInt() & 0xFFFF;
    EffectLayer *layer = el->GetStrandLayer(strand)->GetNodeLayer(node);

    xlColorVector colors;
    PixelBufferClass ncls(true);
    Model *model = GetModel(el->GetName());
    for (int f = 0; f < SeqData.NumFrames(); f++) {
        model->SetNodeChannelValues(0, &SeqData[f][model->NodeStartChannel(0)]);
        xlColor c = model->GetNodeColor(0);
        colors.push_back(c);
    }
    ConvertDataRowToEffects(layer, colors, SeqData.FrameTime());
}

wxXmlNode* xLightsFrame::CreateEffectNode(wxString& name)
{
    wxXmlNode* NewXml=new wxXmlNode(wxXML_ELEMENT_NODE, "effect");
    NewXml->AddAttribute("name", name);
    wxString copy_data;
    mainSequencer->GetSelectedEffectsData(copy_data);
    NewXml->AddAttribute("settings", copy_data);
    NewXml->AddAttribute("version", XLIGHTS_RGBEFFECTS_VERSION);
    return NewXml;
}

void xLightsFrame::UpdateEffectNode(wxXmlNode* node)
{
    wxString copy_data;
    mainSequencer->GetSelectedEffectsData(copy_data);
    node->AddAttribute("settings", copy_data);
}

void xLightsFrame::ApplyEffectsPreset(wxString& data)
{
    mainSequencer->PanelEffectGrid->Paste(data);
}
void xLightsFrame::PromoteEffects(wxCommandEvent &command) {
    Element *el = (Element*)command.GetClientData();
    PromoteEffects(el);
}

bool equals(Effect *e, Effect *e2, const wxString &pal, const wxString &set) {
    if (e->GetEffectIndex() != e2->GetEffectIndex()
        || e->GetStartTimeMS() != e2->GetStartTimeMS()
        || e->GetEndTimeMS() != e2->GetEndTimeMS()) {
        return false;
    }
    if (pal != e2->GetPaletteAsString()
        || set != e2->GetSettingsAsString()) {
        return false;
    }
    return true;
}
void xLightsFrame::PromoteEffects(Element *element) {
    //first promote from nodes to strands
    for (int x = 0;  x < element->getStrandLayerCount(); x++) {
        StrandLayer *layer = element->GetStrandLayer(x);
        EffectLayer *target = layer;
        if (element->getStrandLayerCount() <= 1) {
            if (element->GetEffectLayer(0)->GetEffectCount() != 0) {
                element->InsertEffectLayer(0);
            }
            target = element->GetEffectLayer(0);
        }
        if (layer->GetNodeLayerCount() > 0) {
            NodeLayer *base = layer->GetNodeLayer(0);
            for (int e = base->GetEffectCount() - 1; e >= 0; e--) {
                Effect *eff = base->GetEffect(e);
                const std::string &name = eff->GetEffectName();

                if (layer->HasEffectsInTimeRange(eff->GetStartTimeMS(), eff->GetEndTimeMS())) {
                    //cannot promote, already an effect there
                    continue;
                }
                if (name == "On" || name == "Color Wash") {
                    const std::string pal = eff->GetPaletteAsString();
                    const std::string set = eff->GetSettingsAsString();
                    int mp = (eff->GetStartTimeMS() + eff->GetEndTimeMS()) / 2;
                    bool collapse = true;

                    for (int n = 1; n < layer->GetNodeLayerCount() && collapse; n++) {
                        NodeLayer *node = layer->GetNodeLayer(n);
                        int nodeIndex = 0;
                        if (node->HitTestEffectByTime(mp, nodeIndex)) {
                            Effect *nf = node->GetEffect(nodeIndex);
                            if (!equals(eff, nf, pal, set)) {
                                collapse = false;
                            }
                        } else {
                            collapse = false;
                        }
                    }
                    if (collapse) {
                        target->AddEffect(0, eff->GetEffectName(), set, pal, eff->GetStartTimeMS(), eff->GetEndTimeMS(), false, false);
                        for (int n = 0; n < layer->GetNodeLayerCount() && collapse; n++) {
                            NodeLayer *node = layer->GetNodeLayer(n);
                            int nodeIndex = 0;
                            if (node->HitTestEffectByTime(mp, nodeIndex)) {
                                node->DeleteEffectByIndex(nodeIndex);
                            }
                        }
                    }
                }
            }
        }
    }
    if (element->getStrandLayerCount() <= 1) {
        return;
    }
    //OK, we're now promoted to strand level effects, try and promote to Model level
    StrandLayer *base = element->GetStrandLayer(0);
    if (element->GetEffectLayer(0)->GetEffectCount() != 0) {
        element->InsertEffectLayer(0);
    }
    EffectLayer *target = element->GetEffectLayer(0);
    for (int e = base->GetEffectCount() - 1; e >= 0; e--) {
        Effect *eff = base->GetEffect(e);
        const std::string &name = eff->GetEffectName();

        if (name == "On" || name == "Color Wash") {
            const std::string pal = eff->GetPaletteAsString();
            const std::string set = eff->GetSettingsAsString();
            int mp = (eff->GetStartTimeMS() + eff->GetEndTimeMS()) / 2;
            bool collapse = true;

            for (int n = 1; n < element->getStrandLayerCount() && collapse; n++) {
                StrandLayer *node = element->GetStrandLayer(n);
                int nodeIndex = 0;
                if (node->HitTestEffectByTime(mp, nodeIndex)) {
                    Effect *nf = node->GetEffect(nodeIndex);
                    if (!equals(eff, nf, pal, set)) {
                        collapse = false;
                    }
                } else {
                    collapse = false;
                }
            }
            if (collapse) {
                target->AddEffect(0, eff->GetEffectName(), set, pal, eff->GetStartTimeMS(), eff->GetEndTimeMS(), false, false);
                for (int n = 0; n < element->getStrandLayerCount() && collapse; n++) {
                    StrandLayer *node = element->GetStrandLayer(n);
                    int nodeIndex = 0;
                    if (node->HitTestEffectByTime(mp, nodeIndex)) {
                        node->DeleteEffectByIndex(nodeIndex);
                    }
                }
            }
        }
    }
}

<|MERGE_RESOLUTION|>--- conflicted
+++ resolved
@@ -911,11 +911,7 @@
 			EnableToolbarButton(PlayToolBar, ID_AUITOOLBAR_FIRST_FRAME, true);
 			EnableToolbarButton(PlayToolBar, ID_AUITOOLBAR_LAST_FRAME, true);
 		}
-<<<<<<< HEAD
-		else if (CurrentSeqXmlFile->GetMedia()->GetPlayingState() == MEDIAPLAYINGSTATE::PLAYING && playType == PLAY_TYPE_MODEL)
-=======
 		else if (playType == PLAY_TYPE_EFFECT || playType == PLAY_TYPE_MODEL)
->>>>>>> 25059255
 		{
 			EnableToolbarButton(PlayToolBar, ID_AUITOOLBAR_STOP, true);
 			EnableToolbarButton(PlayToolBar, ID_AUITOOLBAR_PLAY_NOW, false);
@@ -924,11 +920,7 @@
 			EnableToolbarButton(PlayToolBar, ID_AUITOOLBAR_FIRST_FRAME, false);
 			EnableToolbarButton(PlayToolBar, ID_AUITOOLBAR_LAST_FRAME, false);
 		}
-<<<<<<< HEAD
-		else if (CurrentSeqXmlFile->GetMedia()->GetPlayingState() == MEDIAPLAYINGSTATE::PAUSED && playType == PLAY_TYPE_MODEL_PAUSED)
-=======
 		else if (playType == PLAY_TYPE_EFFECT_PAUSED || playType == PLAY_TYPE_MODEL_PAUSED)
->>>>>>> 25059255
 		{
 			EnableToolbarButton(PlayToolBar, ID_AUITOOLBAR_STOP, true);
 			EnableToolbarButton(PlayToolBar, ID_AUITOOLBAR_PLAY_NOW, true);
