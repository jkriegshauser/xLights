#ifndef ESPIXELSTICK_H
#define ESPIXELSTICK_H

#include <list>
#include <string>
#include "WebSocketClient.h"
#include "ControllerUploadData.h"

class ModelManager;
class Output;
class OutputManager;

class ESPixelStickControllerRules : public ControllerRules
{
public:
    ESPixelStickControllerRules() : ControllerRules() {}
    virtual ~ESPixelStickControllerRules() {}
    virtual const std::string GetControllerId() const override {
        return std::string("ESPixelStick");
    }
<<<<<<< HEAD
=======
    virtual bool SupportsLEDPanelMatrix() const override {
        return false;
    }
>>>>>>> 9346d039
    virtual int GetMaxPixelPortChannels() const override { return 1360 * 3; }
    virtual int GetMaxPixelPort() const override { return 1; }
    virtual int GetMaxSerialPortChannels() const override { return 0; } // not implemented yet
    virtual int GetMaxSerialPort() const override { return 0; } // not implemented yet
    virtual bool IsValidPixelProtocol(const std::string protocol) const override
    {
        wxString p(protocol);
        p = p.Lower();
        return (p == "ws2811" || p == "gece");
    }
    virtual bool IsValidSerialProtocol(const std::string protocol) const override
    {
        wxString p(protocol);
        p = p.Lower();
        return (p == "renard" || p == "dmx");
    }
    virtual bool SupportsMultipleProtocols() const override { return false; }
    virtual bool SupportsSmartRemotes() const override { return false; }
    virtual bool SupportsMultipleInputProtocols() const override { return false; }
    virtual bool AllUniversesSameSize() const override { return true; }
    virtual std::set<std::string> GetSupportedInputProtocols() const override {
        std::set<std::string> res = {"E131"};
        return res;
    };
    virtual bool UniversesMustBeSequential() const override { return true; }
};

class ESPixelStick
{
    WebSocketClient _wsClient;
	std::string _ip;
    std::string _version;
    bool _connected;
    std::string DecodeStringPortProtocol(std::string protocol);
    std::string DecodeSerialPortProtocol(std::string protocol);
    std::string DecodeSerialSpeed(std::string protocol);
    int GetMaxStringOutputs() const;
    int GetMaxSerialOutputs() const;
    std::string GetFromJSON(std::string section, std::string key, std::string json);

public:
    ESPixelStick(const std::string& ip);
    bool IsConnected() const { return _connected; };
    virtual ~ESPixelStick();
    bool SetOutputs(ModelManager* allmodels, OutputManager* outputManager, std::list<int>& selected, wxWindow* parent);
};

#endif<|MERGE_RESOLUTION|>--- conflicted
+++ resolved
@@ -18,12 +18,9 @@
     virtual const std::string GetControllerId() const override {
         return std::string("ESPixelStick");
     }
-<<<<<<< HEAD
-=======
     virtual bool SupportsLEDPanelMatrix() const override {
         return false;
     }
->>>>>>> 9346d039
     virtual int GetMaxPixelPortChannels() const override { return 1360 * 3; }
     virtual int GetMaxPixelPort() const override { return 1; }
     virtual int GetMaxSerialPortChannels() const override { return 0; } // not implemented yet
