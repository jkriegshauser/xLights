#include "Falcon.h"
#include <wx/msgdlg.h>
#include <wx/sstream.h>
#include <wx/regex.h>
#include <wx/xml/xml.h>
#include <wx/progdlg.h>

#include "../models/Model.h"
#include "../outputs/OutputManager.h"
#include "../outputs/Output.h"
#include "../models/ModelManager.h"
#include "ControllerUploadData.h"

#include <log4cpp/Category.hh>

<<<<<<< HEAD
=======
class FalconControllerRules : public ControllerRules
{
    int _type;
    int _version;
    int _expansions;

public:
    FalconControllerRules(int type, int version) : ControllerRules()
    {
        _type = type;
        _version = version;
    }
    virtual ~FalconControllerRules() {}
    virtual int GetMaxPixelPortChannels() const override
    {
        if (_version == 2)
        {
            return 680 * 3;
        }
        else
        {
            return 1024 * 3;
        }
    }
    virtual int GetMaxPixelPort() const override
    {
        if (_type == 4)
        {
            return 12;
        }
        else if (_type == 16)
        {
            return 48;
        }
        else if (_type == 48)
        {
            return 48;
        }

        return 48;
    }
    virtual int GetMaxSerialPortChannels() const override
    {
        return 512;
    }
    virtual int GetMaxSerialPort() const override
    {
        if (_type == 4)
        {
            return 1;
        }
        else
        {
            return 4;
        }
    }
    virtual bool IsValidPixelProtocol(const std::string protocol) const override
    {
        wxString p(protocol);
        p = p.Lower();
        if (p == "ws2811") return true;
        if (p == "tm18xx") return true;
        if (p == "lx1203") return true;
        if (p == "ws2801") return true;
        if (p == "tls3001") return true;
        if (p == "lpd6803") return true;
        if (p == "gece") return true;

        return false;
    }
    virtual bool IsValidSerialProtocol(const std::string protocol) const override
    {
        wxString p(protocol);
        p = p.Lower();
        if (p == "dmx") return true;
        if (p == "pixelnet") return true;
        if (p == "renard") return true;

        return false;
    }
    virtual bool SupportsMultipleProtocols() const override
    {
        return true;
    }
    virtual bool AllUniversesSameSize() const override
    {
        return false;
    }
    virtual std::list<std::string> GetSupportedInputProtocols() const override
    {
        std::list<std::string> res;
        res.push_back("E131");
        res.push_back("ARTNET");
        return res;
    }
    virtual bool UniversesMustBeSequential() const override
    {
        return false;
    }
};

>>>>>>> a0354f1b
void Falcon::DecodeModelVersion(int p, int& model, int& version)
{
    switch(p)
    {
    case 1:
    case 2:
    case 3:
        model = 16;
        version = 2;
        break;
    case 4:
        model = 4;
        version = 2;
        break;
    case 5:
        model = 16;
        version = 3;
        break;
    case 6:
        model = 4;
        version = 3;
        break;
    case 7:
        model = 48;
        version = 3;
        break;
    default:
        model = 16;
        version = 3;
        break;
    }
}

bool Falcon::IsEnhancedV2Firmware() const
{
    if (_firmwareVersion == "") return false;
    
    auto fwv = wxSplit(_firmwareVersion, '.');
    int majorfw = 0;
    int minorfw = 0;
    
    if (fwv.size() > 0)
    {
        majorfw = wxAtoi(fwv[0]);
        if (fwv.size() > 1)
        {
            minorfw = wxAtoi(fwv[1]);
        }
    }
    
    if (majorfw < 2 || (majorfw == 2 && minorfw < 1))
    {
        return false;
    }

    return true;
}

int Falcon::GetMaxPixels() const
{
    if (IsV2() && !IsEnhancedV2Firmware())
    {
        return 680;
    }
    else
    {
        return 1024;
    }
}

Falcon::Falcon(const std::string& ip)
{
    static log4cpp::Category &logger_base = log4cpp::Category::getInstance(std::string("log_base"));
    _ip = ip;
    _firmwareVersion = "";
    _modelString = "";
    _version = 0;
    _model = 0;

    logger_base.debug("Connecting to Falcon on %s.", (const char *)_ip.c_str());

    _http.SetMethod("GET");
    _connected = _http.Connect(_ip);

    if (_connected)
    {
        int p = 0;
        std::string versionxml = GetURL("/status.xml");
        if (versionxml == "")
        {
            logger_base.error("    Error retrieving status.xml from falcon controller.");
            _connected = false;
            return;
        }
        logger_base.debug("Status.xml retrieved.");

        if (versionxml != "")
        {
            logger_base.debug("status.xml:\n%s", (const char*)versionxml.c_str());

            static wxRegEx versionregex("(\\<v\\>)([0-9]+\\.[0-9]+)\\<\\/v\\>", wxRE_ADVANCED | wxRE_NEWLINE);
            if (versionregex.Matches(wxString(versionxml)))
            {
                _firmwareVersion = versionregex.GetMatch(wxString(versionxml), 2).ToStdString();
            }

            if (_firmwareVersion == "")
            {
                static wxRegEx version1regex("(\\<fv\\>)([0-9]+\\.[0-9]+)\\<\\/fv\\>", wxRE_ADVANCED | wxRE_NEWLINE);
                if (version1regex.Matches(wxString(versionxml)))
                {
                    _firmwareVersion = version1regex.GetMatch(wxString(versionxml), 2).ToStdString();
                }
            }

            static wxRegEx versionmodelregex("(\\<p\\>)([0-9]+)\\<\\/p\\>", wxRE_ADVANCED | wxRE_NEWLINE);
            if (versionmodelregex.Matches(wxString(versionxml)))
            {
                p = wxAtoi(versionmodelregex.GetMatch(wxString(versionxml), 2));
                DecodeModelVersion(p, _model, _version);
                _modelString = wxString::Format("F%dV%d", _model, _version).ToStdString();
            }
        }

        if (_version == 0 || _model == 0 || _firmwareVersion == "")
        {
            std::string version = GetURL("/index.htm");
            if (version == "")
            {
                logger_base.error("    Error retrieving index.htm from falcon controller.");
                _connected = false;
                return;
            }

            if (_firmwareVersion == "")
            {
                //<title>F4V2            - v1.10</title>
                static wxRegEx firmwareversionregex("(title.*?v)([0-9]+\\.[0-9]+)\\<\\/title\\>", wxRE_ADVANCED | wxRE_NEWLINE);
                if (firmwareversionregex.Matches(wxString(version)))
                {
                    _firmwareVersion = firmwareversionregex.GetMatch(wxString(version), 2).ToStdString();
                }
            }
        }

        logger_base.debug("Connected to falcon - p=%d Model: '%s' Firmware Version '%s'. F%d:V%d", p, (const char*)_modelString.c_str(), (const char*)_firmwareVersion.c_str(), _model, _version);
    }
    else
    {
        logger_base.error("Error connecting to falcon controller on %s.", (const char *)_ip.c_str());
    }

    if (_version == 0 || _model == 0)
    {
        _connected = false;
        logger_base.error("Error connecting to falcon controller on %s. Unable to determine model/version.", (const char *)_ip.c_str());
    }
}

int Falcon::GetMaxStringOutputs() const
{
    if (IsF4())
    {
        return 12;
    }
    else if (IsF16() && IsV2())
    {
        return 32;
    }
    else if (IsF16() && IsV3())
    {
        return 48;
    }
    else if (IsF48())
    {
        return 48;
    }
    return 100;
}

int Falcon::GetMaxSerialOutputs() const
{
    if (IsF4())
    {
        return 1;
    }
    else if (IsF16() || IsF48())
    {
        return 4;
    }
    return 100;
}

Falcon::~Falcon()
{
    _http.Close();
}

std::string Falcon::GetURL(const std::string& url, bool logresult)
{
    static log4cpp::Category &logger_base = log4cpp::Category::getInstance(std::string("log_base"));
    wxString res;
    _http.SetMethod("GET");
    wxInputStream *httpStream = _http.GetInputStream(wxString(url));
    logger_base.debug("Making request to falcon '%s'.", (const char *)url.c_str());

    if (_http.GetError() == wxPROTO_NOERR)
    {
        wxStringOutputStream out_stream(&res);
        httpStream->Read(out_stream);

        if (logresult)
        {
            logger_base.debug("Response from falcon '%s'.", (const char *)res.c_str());
        }
    }
    else
    {
        logger_base.error("Unable to connect to falcon '%s' : %d.", (const char *)url.c_str(), _http.GetError());
        wxMessageBox(_T("Unable to connect!"));
        res = "";
    }

    wxDELETE(httpStream);
    return res.ToStdString();
}

std::string Falcon::PutURL(const std::string& url, const std::string& request, bool logresult)
{
    static log4cpp::Category &logger_base = log4cpp::Category::getInstance(std::string("log_base"));
    wxString res;
    _http.SetMethod("POST");
    _http.SetPostText("application/x-www-form-urlencoded", request);
    wxInputStream *httpStream = _http.GetInputStream(wxString(url));
    logger_base.debug("Making request to falcon '%s'.", (const char *)url.c_str());
    logger_base.debug("    With data '%s'.", (const char *)request.c_str());

    if (_http.GetError() == wxPROTO_NOERR)
    {
        wxStringOutputStream out_stream(&res);
        httpStream->Read(out_stream);

        if (logresult)
        {
            logger_base.debug("Response from falcon '%s'.", (const char *)res.c_str());
        }
    }
    else
    {
        logger_base.error("Unable to connect to falcon '%s' : %d.", (const char *)url.c_str(), _http.GetError());
        wxMessageBox(_T("Unable to connect!"));
    }
    _http.SetPostText("", "");

    wxDELETE(httpStream);
    return res.ToStdString();
}

bool Falcon::SetInputUniverses(OutputManager* outputManager, std::list<int>& selected)
{
    static log4cpp::Category &logger_base = log4cpp::Category::getInstance(std::string("log_base"));
    wxString request;
    int output = 0;

    // Get universes based on IP
    std::list<Output*> outputs = outputManager->GetAllOutputs(_ip, selected);

    if (outputs.size() > 96)
    {
        logger_base.error("Attempt to upload %d universes to falcon controller but only 96 are supported.", outputs.size());
        wxMessageBox("Attempt to upload more than 96 universes to falcon controller. This is not supported.");
        return false;
    }

    for (auto it = outputs.begin(); it != outputs.end(); ++it)
    {
        int t = -1;
        if ((*it)->GetType() == "E131")
        {
            t = 0;
        }
        else if ((*it)->GetType() == "ArtNet")
        {
            t = 1;
        }
        request += wxString::Format("&u%d=%d&s%d=%d&c%d=%d&t%d=%d",
            output, (*it)->GetUniverse(),
            output, (*it)->GetChannels(),
            output, (*it)->GetStartChannel(),
            output, t);
        output++;
    }

    request = wxString::Format("z=%d&a=1", output) + request;
    std::string response = PutURL("/E131.htm", request.ToStdString());
    return (response != "");
}

bool compare_startchannel(const Model* first, const Model* second)
{
    int firstmodelstart = first->GetNumberFromChannelString(first->ModelStartChannel);
    int secondmodelstart = second->GetNumberFromChannelString(second->ModelStartChannel);

    return firstmodelstart < secondmodelstart;
}

std::string Falcon::SafeDescription(const std::string description) const
{
    wxString desc(description);
    int replaced = desc.Replace("  ", " ");
    while (replaced != 0)
    {
        replaced = desc.Replace("  ", " ");
    }
    return desc.Left(25).ToStdString();
}

int Falcon::GetVirtualStringPixels(const std::vector<FalconString*> &virtualStringData, int port)
{
    int count = 0;
    for (int i = 0; i < virtualStringData.size(); ++i)
    {
        if (virtualStringData[i]->port == port)
        {
            count += virtualStringData[i]->pixels;
        }
    }
    return count;
}

bool Falcon::SetOutputs(ModelManager* allmodels, OutputManager* outputManager, std::list<int>& selected, wxWindow* parent)
{
    //ResetStringOutputs(); // this shouldnt be used normally
    wxProgressDialog progress("Uploading ...", "", 100, parent, wxPD_APP_MODAL | wxPD_AUTO_HIDE);
    progress.Show();

    static log4cpp::Category &logger_base = log4cpp::Category::getInstance(std::string("log_base"));
    logger_base.debug("Falcon Outputs Upload: Uploading to %s", (const char *)_ip.c_str());

    progress.Update(0, "Scanning models");
    logger_base.info("Scanning models.");

    std::string check;
    UDController cud(_ip, allmodels, outputManager, &selected, check);

    FalconControllerRules rules(_model, _version);
    bool success = cud.Check(&rules, check);

    logger_base.debug(check);

    cud.Dump();

    progress.Update(10, "Retrieving string configuration from Falcon.");
    logger_base.info("Retrieving string configuration from Falcon.");

    // get the current config before I start
    std::string strings = GetURL("/strings.xml");
    if (strings == "")
    {
        progress.Update(100, "Aborting.");
        logger_base.error("Falcon Outputs Upload: Falcon would not return strings.xml.");
        wxMessageBox("Error occured trying to upload to Falcon.", "Error", wxOK, parent);
        return false;
    }

    std::vector<FalconString*> stringData;
    std::vector<FalconString*> virtualStringData;

    wxStringInputStream strm(wxString(strings.c_str()));
    wxXmlDocument stringsDoc(strm);

    if (!stringsDoc.IsOk())
    {
        progress.Update(100, "Aborting.");
        logger_base.error("Falcon Outputs Upload: Could not parse Falcon strings.xml.");
        wxMessageBox("Error occured trying to upload to Falcon.", "Error", wxOK, parent);
        return false;
    }

    progress.Update(40, "Processing current configuration data.");
    logger_base.info("Processing current configuration data.");

    int currentStrings = CountStrings(stringsDoc);
    int mainPixels = GetMaxPixels();
    int daughter1Pixels = 0;
    int daughter2Pixels = 0;
    if (SupportsVariableExpansions())
    {
        mainPixels = MaxPixels(stringsDoc, 0);
        daughter1Pixels = MaxPixels(stringsDoc, 1);
        daughter2Pixels = MaxPixels(stringsDoc, 2);
    }
    else
    {
        if (currentStrings > GetBank1Threshold())
        {
            mainPixels = mainPixels / 2;
            daughter1Pixels = mainPixels;
        }
    }

    logger_base.info("Current Falcon configuration split: Main = %d, Expansion1 = %d, Expansion2 = %d, Strings = %d", mainPixels, daughter1Pixels, daughter2Pixels, currentStrings);
    logger_base.info("Maximum string port configured in xLights: %d", cud.GetMaxPixelPort());

    int virtualStrings = ReadStringData(stringsDoc, stringData, virtualStringData);

    if (virtualStrings > 0)
    {
        if (wxMessageBox("At least one String Port has virtual strings defined. Proceeding will overwrite the first one only and will need to be manually corrected. Are you sure you want to do this?", "Are you sure?", wxYES_NO, parent) == wxYES)
        {
            // ok let it happen
            logger_base.warn("Falcon Outputs Upload: User chose to upload string port outputs even though it had %d virtual strings defined.", virtualStrings);
        }
        else
        {
            check += "\nAborted by user.\n";
            success = false;
        }
    }

    int maxPixels = GetMaxPixels();

    if (cud.GetMaxPixelPort() > GetDaughter2Threshold() && currentStrings < GetMaxStringOutputs())
    {
        logger_base.info("Adjusting string port count to %d.", GetMaxStringOutputs());
        progress.Update(45, "Adjusting string port count.");
        InitialiseStrings(stringData, GetMaxStringOutputs(), virtualStrings);
    }
    else if (cud.GetMaxPixelPort() > GetDaughter1Threshold() && currentStrings < GetDaughter2Threshold())
    {
        logger_base.info("Adjusting string port count to %d.", GetDaughter2Threshold());
        progress.Update(45, "Adjusting string port count.");
        InitialiseStrings(stringData, GetDaughter2Threshold(), virtualStrings);
    }

    logger_base.info("Falcon pixel split: Main = %d, Expansion1 = %d, Expansion2 = %d", mainPixels, daughter1Pixels, daughter2Pixels);

    progress.Update(50, "Configuring string ports.");
    logger_base.info("Configuring string ports.");

    bool portdone[100];
    memset(&portdone, 0x00, sizeof(portdone)); // all false

    for (int pp = 1; pp <= cud.GetMaxPixelPort(); pp++)
    {
        if (cud.HasPixelPort(pp))
        {
            UDControllerPort* port = cud.GetControllerPixelPort(pp);
            logger_base.info("Pixel Port %d Protocol %s.", pp, (const char *)port->GetProtocol().c_str());

            FalconString* string = FindPort(stringData, port->GetPort()-1);
            if (string != nullptr)
            {
                string->protocol = DecodeStringPortProtocol(port->GetProtocol());
                string->universe = port->GetUniverse();
                string->startChannel = port->GetUniverseStartChannel();
                string->pixels = port->Channels() / 3;
                string->description = SafeDescription(port->GetPortName());
            }
            else
            {
                wxASSERT(false);
                logger_base.warn("    Skipping non existent port.");
            }
        }
    }

    logger_base.info("Working out required pixel splits.");

    int maxMain = 0;
    int maxDaughter1 = 0;
    int maxDaughter2 = 0;

    for (auto i = 0; i < stringData.size(); ++i)
    {
        int pixels = stringData[i]->pixels + GetVirtualStringPixels(virtualStringData, stringData[i]->port);
        if (i < GetBank1Threshold())
        {
            if (pixels > maxMain) maxMain = pixels;
        }
        else if (i < GetDaughter2Threshold())
        {
            if (pixels > maxDaughter1) maxDaughter1 = pixels;
        }
        else
        {
            if (pixels > maxDaughter2) maxDaughter2 = pixels;
        }
    }

    if (!SupportsVariableExpansions())
    {
        // minimum of main is 1
        if (maxMain == 0)
        {
            maxMain = 1;
        }

        if (maxDaughter1 > 0)
        {
            if (maxMain > maxPixels / 2 || maxDaughter1 > maxPixels / 2)
            {
                logger_base.warn("Falcon Outputs Upload: %s V2 Controller only supports 340/340 pixel split with expansion board. (%d/%d)",
                    (const char *)_ip.c_str(), maxMain, maxDaughter1);
                wxMessageBox(wxString::Format("Falcon Outputs Upload: %s V2 Controller only supports 340/340 pixel split with expansion board. (%d/%d)",
                    _ip, maxMain, maxDaughter1));
                success = false;
            }

            maxMain = maxPixels / 2;
            maxDaughter1 = maxPixels / 2;

            if (maxDaughter2 > 0)
            {
                logger_base.warn("Falcon Outputs Upload: %s V2 Controller only supports one expansion board.",
                    (const char *)_ip.c_str());
                wxMessageBox(wxString::Format("Falcon Outputs Upload: %s V2 Controller only supports one expansion board.",
                    _ip));
                success = false;
                maxDaughter2 = 0;
            }
        }

        logger_base.info("Falcon pixel fixed split: Main = %d, Expansion1 = %d", maxMain, maxDaughter1);
    }
    else
    {
        if (maxMain == 0)
        {
            maxMain = 1;
        }

        if (stringData.size() > GetDaughter2Threshold() && maxDaughter2 == 0)
        {
            maxDaughter2 = 1;
        }

        if (stringData.size() > GetBank1Threshold() && maxDaughter1 == 0)
        {
            maxDaughter1 = 1;
        }

        if (IsF4() && IsV3())
        {
            // v3 supports 1024 on all outputs
            maxMain = maxPixels;
            maxDaughter1 = 0;
            maxDaughter2 = 0;
        }

        logger_base.info("Falcon pixel required split: Main = %d, Expansion1 = %d, Expansion2 = %d", maxMain, maxDaughter1, maxDaughter2);

        if (maxMain + maxDaughter1 + maxDaughter2 > maxPixels)
        {
            success = false;
            check += "ERROR: Total pixels exceeded maximum allowed on a pixel port: " + wxString::Format("%d", maxPixels).ToStdString() + "\n";

            logger_base.warn("ERROR: Total pixels exceeded maximum allowed on a pixel port: %d", maxPixels);

            if (_model == 48)
            {
                check += "Trying to disable unused banks on the F48.\n";
                logger_base.debug("Trying to disable unused banks on the F48.");
                // if it looks like we arent using the last 16 ports and everything is still set to the default
                if (cud.GetMaxPixelPort() <= 16 && maxDaughter1 == 50 && maxDaughter2 == 50)
                {
                    int left = maxPixels - maxMain;
                    maxDaughter1 = left / 2;
                    maxDaughter1 = std::max(1, maxDaughter1);
                    maxDaughter2 = left - maxDaughter1;
                    maxDaughter2 = std::max(1, maxDaughter2);
                    success = true;
                    if (maxMain + maxDaughter1 + maxDaughter2 > maxPixels)
                    {
                        success = false;
                        check += "ERROR: It looked like you were only using the first 16 outputs but even accounting for that there are too many pixels on this port.\n";
                        logger_base.error("It looked like you were only using the first 16 outputs but even accounting for that there are too many pixels on this port.");
                    }
                }
                else if (cud.GetMaxPixelPort() <= 32 && maxDaughter2 == 50)
                {
                    maxDaughter2 = maxPixels - maxMain - maxDaughter1;
                    maxDaughter2 = std::max(1, maxDaughter2);
                    success = true;
                    if (maxMain + maxDaughter1 + maxDaughter2 > maxPixels)
                    {
                        success = false;
                        check += "ERROR: It looked like you were only using the first 32 outputs but even accounting for that there are too many pixels on this port.\n";
                        logger_base.error("It looked like you were only using the first 32 outputs but even accounting for that there are too many pixels on this port.");
                    }
                }
                else
                {
                    check += "ERROR: Unable to adjust banks. Resetting your controller to its defaults may help.\n";
                    logger_base.error("    Unable to adjust banks. Resetting your controller to its defaults may help.");
                }
            }
        }

        if (maxMain + maxDaughter1 + maxDaughter2 < maxPixels)
        {
            if (maxDaughter2 != 0)
            {
                maxDaughter2 = maxPixels - maxMain - maxDaughter1;
            }
            else if (maxDaughter1 != 0)
            {
                maxDaughter1 = maxPixels - maxMain;
            }
            else
            {
                maxMain = maxPixels;
            }
            logger_base.info("Falcon pixel split adjusted to add up to %d: Main = %d, Expansion1 = %d, Expansion2 = %d", maxPixels, maxMain, maxDaughter1, maxDaughter2);
        }
    }

    if (success && cud.GetMaxPixelPort() > 0)
    {
        progress.Update(60, "Uploading string ports.");

        if (check != "")
        {
            wxMessageBox("Upload warnings:\n" + check);
            check = ""; // to suppress double display
        }

        logger_base.info("Uploading string ports.");
        UploadStringPorts(stringData, maxMain, maxDaughter1, maxDaughter2, virtualStringData);

        // delete all our string data
        while (stringData.size() > 0)
        {
            delete stringData[stringData.size() - 1];
            stringData.pop_back();
        }
        while (virtualStringData.size() > 0)
        {
            delete virtualStringData[virtualStringData.size() - 1];
            virtualStringData.pop_back();
        }
    }
    else
    {
        if (GetMaxStringOutputs() > 0)
        {
            wxMessageBox("Not uploaded due to errors.\n" + check);
            check = "";
        }
    }

    if (success && cud.GetMaxSerialPort() > 0)
    {
        progress.Update(90, "Uploading serial ports.");

        if (check != "")
        {
            wxMessageBox("Upload warnings:\n" + check);
        }

        for (int sp = 1; sp <= cud.GetMaxSerialPort(); sp++)
        {
            if (cud.HasSerialPort(sp))
            {
                UDControllerPort* port = cud.GetControllerSerialPort(sp);
                logger_base.info("Serial Port %d Protocol %s.", sp, (const char *)port->GetProtocol().c_str());

                UploadSerialOutput(port->GetPort(), outputManager, DecodeSerialOutputProtocol(port->GetProtocol()), port->GetStartChannel(), parent);
            }
        }
    }
    else
    {
        if (GetMaxSerialOutputs() > 0 && check != "")
        {
            wxMessageBox("Not uploaded due to errors.\n" + check);
        }
    }

    progress.Update(100, "Done.");
    logger_base.info("Falcon upload done.");

    return success;
}

int Falcon::ReadStringData(const wxXmlDocument& stringsDoc, std::vector<FalconString*>& stringData, std::vector<FalconString*>& virtualStringData)
{
    static log4cpp::Category &logger_base = log4cpp::Category::getInstance(std::string("log_base"));
    int virtualStrings = 0;

    if (stringsDoc.GetRoot() == nullptr) return 0;

    int count = wxAtoi(stringsDoc.GetRoot()->GetAttribute("c"));

    if (count == 0)
    {
        for (auto n = stringsDoc.GetRoot()->GetChildren(); n != nullptr; n = n->GetNext())
        {
            count++;
        }
    }

    logger_base.debug("Strings.xml had %d entries.", count);
    if (count == 0) return 0;

    int oldCount = stringData.size();
    stringData.resize(count);
    for (int i = oldCount; i < count; ++i)
    {
        stringData[i] = nullptr;
    }

    int i = 0;
    int lastString = -1;
    for (auto e = stringsDoc.GetRoot()->GetChildren(); e != nullptr; e = e->GetNext())
    {
        int index = wxAtoi(e->GetAttribute("p"));

        if (index == lastString + 1)
        {
            FalconString* string = new FalconString();
            string->startChannel = wxAtoi(e->GetAttribute("us")) + 1;
            if (string->startChannel < 1 || string->startChannel > 512) string->startChannel = 1;
            string->pixels = wxAtoi(e->GetAttribute("c"));
            if (string->pixels < 0 || string->pixels > GetMaxPixels()) string->pixels = 0;
            string->protocol = wxAtoi(e->GetAttribute("t"));
            string->universe = wxAtoi(e->GetAttribute("u"));
            if (string->universe <= 1 || string->universe > 64000) string->universe = 1;
            string->description = e->GetAttribute("y").ToStdString();
            string->port = wxAtoi(e->GetAttribute("p"));
            string->index = i;
            stringData[index] = string;
            logger_base.debug("   Port %d, Universe %d, Start Channel %d Pixels %d, Description '%s'",
                string->port + 1, string->universe, string->startChannel, string->pixels, (const char*)string->description.c_str());
        }
        else
        {
            FalconString* string = new FalconString();
            string->startChannel = wxAtoi(e->GetAttribute("us")) + 1;
            if (string->startChannel < 1 || string->startChannel > 512) string->startChannel = 1;
            string->pixels = wxAtoi(e->GetAttribute("c"));
            string->protocol = -1;
            string->universe = wxAtoi(e->GetAttribute("u"));
            if (string->universe <= 1 || string->universe > 64000) string->universe = 1;
            string->description = e->GetAttribute("y").ToStdString();
            string->port = wxAtoi(e->GetAttribute("p"));
            string->index = i;
            virtualStringData.push_back(string);

            logger_base.debug("         Virtual String: Port %d, Universe %d, Start Channel %d Pixels %d, Description '%s'",
                string->port + 1, string->universe, string->startChannel, string->pixels, (const char*)string->description.c_str());
            virtualStrings++;
        }
        lastString = index;
        i++;
    }

    if (virtualStrings > 0)
    {
        stringData.resize(count - virtualStrings);
    }

    return virtualStrings;
}

int Falcon::DecodeStringPortProtocol(std::string protocol)
{
    wxString p(protocol);
    p = p.Lower();
    if (p == "ws2811") return 0;
    if (p == "tm18xx") return 1;
    if (p == "lx1203") return 2;
    if (p == "ws2801") return 3;
    if (p == "tls3001") return 4;
    if (p == "lpd6803") return 5;
    if (p == "gece") return 6;

    return -1;
}

#define MINIMUMPIXELS 50

void Falcon::InitialiseStrings(std::vector<FalconString*>& stringsData, int max, int virtualStrings)
{
    static log4cpp::Category &logger_base = log4cpp::Category::getInstance(std::string("log_base"));
    logger_base.debug("Expanding strings from %d to %d.", stringsData.size(), max);

    int oldsize = stringsData.size();

    stringsData.resize(max);

    for (int i = oldsize; i < max; ++i)
    {
        FalconString* string = new FalconString();
        string->startChannel = 1;
        string->pixels = MINIMUMPIXELS;
        string->protocol = 0;
        string->universe = 1;
        string->description = "";
        string->port = i;
        string->index = i + virtualStrings;
        stringsData[i] = string;
    }

    // fill in any missing data
    for (int i = 0; i < max; ++i)
    {
        if (stringsData[i] == nullptr)
        {
            FalconString* string = new FalconString();
            string->startChannel = 1;
            string->pixels = MINIMUMPIXELS;
            string->protocol = 0;
            string->universe = 1;
            string->description = "";
            string->port = i;
            string->index = i + virtualStrings;
            stringsData[i] = string;
        }
    }
}

void Falcon::UploadStringPort(const std::string& request, bool final)
{
    std::string r = request;
    if (final)
    {
        r = "r=1&" + r;
    }
    else
    {
        r = "r=0&" + r;
    }

    PutURL("/StringPorts.htm", r);
}

FalconString* Falcon::FindPort(const std::vector<FalconString*>& stringData, int port) const 
{
    for (int i = 0; i < stringData.size(); ++i)
    {
        if (stringData[i]->port == port)
        {
            return stringData[i];
        }
    }

    wxASSERT(false);
    return nullptr;
}

void Falcon::UploadStringPorts(const std::vector<FalconString*>& stringData, int maxMain, int maxDaughter1, int maxDaughter2, const std::vector<FalconString*>& virtualStringData)
{
    int S = stringData.size() + virtualStringData.size();
    int m = 0;

    if (stringData.size() > GetDaughter2Threshold())
    {
        m = 2;
    }
    else if (stringData.size() > GetDaughter1Threshold())
    {
        m = 1;
    }

    std::string base = wxString::Format("m=%i&S=%i", m, S).ToStdString();

    if (SupportsVariableExpansions())
    {
        base += wxString::Format("&k0=%i&k1=%i&k2=%i", maxMain, maxDaughter1, maxDaughter2).ToStdString();
    }

    bool hasGreaterThan40 = false;

    std::string message = base + "&q=0";
    for (int i = 0; i < stringData.size(); ++i)
    {
        if (stringData[i]->port < 40)
        {
            message += BuildStringPort(stringData[i]);
        }
        else
        {
            hasGreaterThan40 = true;
        }
    }
 
    for (int i = 0; i < virtualStringData.size(); ++i)
    {
        if (virtualStringData[i]->port < 40)
        {
            message += BuildStringPort(virtualStringData[i]);
        }
    }

    UploadStringPort(message, stringData.size() <= 40);

    if (hasGreaterThan40)
    {
        message = base + "&q=1";
        for (int i = 0; i < stringData.size(); ++i)
        {
            if (stringData[i]->port >= 40)
            {
                message += BuildStringPort(stringData[i]);
            }
        }

        for (int i = 0; i < virtualStringData.size(); ++i)
        {
            if (virtualStringData[i]->port >= 40)
            {
                message += BuildStringPort(virtualStringData[i]);
            }
        }

        UploadStringPort(message, true);
    }
}

int Falcon::MaxPixels(const wxXmlDocument& stringsDoc, int board) const
{
    if (stringsDoc.GetRoot() == nullptr)
    {
        return 0;
    }

    switch(board)
    {
    case 0:
        return wxAtoi(stringsDoc.GetRoot()->GetAttribute("k0"));
    case 1:
        return wxAtoi(stringsDoc.GetRoot()->GetAttribute("k1"));
    case 2:
        return wxAtoi(stringsDoc.GetRoot()->GetAttribute("k2"));
    default:
        return 0;
    }
}

int Falcon::CountStrings(const wxXmlDocument& stringsDoc) const
{
    if (stringsDoc.GetRoot() == nullptr)
    {
        return 0;
    }

    int count = 0;
    int last = -1;
    
    for (auto e = stringsDoc.GetRoot()->GetChildren(); e != nullptr; e = e->GetNext())
    {
        int index = wxAtoi(e->GetAttribute("p"));
        if (index == last + 1)
        {
            count++;
        }
        last = index;
    }

    return count;
}

std::string Falcon::BuildStringPort(FalconString* string) const
{
    return wxString::Format("&p%i=%i&t%i=%i&u%i=%i&s%i=%i&c%i=%i&y%i=%s", 
        string->index, string->port, 
        string->index, string->protocol,
        string->index, string->universe,
        string->index, string->startChannel,
        string->index, string->pixels,
        string->index, string->description).ToStdString();
}

void Falcon::ResetStringOutputs()
{
    PutURL("/StringPorts.htm", "S=4&p0=0&p1=1&p2=2&p3=3");
}

int Falcon::DecodeSerialOutputProtocol(std::string protocol)
{
    wxString p(protocol);
    p = p.Lower();

    if (p == "dmx") return 0;
    if (p == "pixelnet") return 1;
    if (p == "renard") return 2;

    return -1;
}

void Falcon::UploadSerialOutput(int output, OutputManager* outputManager, int protocol, int portstart, wxWindow* parent)
{
    static log4cpp::Category &logger_base = log4cpp::Category::getInstance(std::string("log_base"));
    if (output > GetMaxSerialOutputs())
    {
        logger_base.warn("Falcon Outputs Upload: Falcon %s only supports %d serial outputs. Attempt to upload to serail output %d.", (const char *)_modelString.c_str(), GetMaxStringOutputs(), output);
        wxMessageBox("Falcon " + wxString(_modelString.c_str()) + " only supports " + wxString::Format("%d", GetMaxSerialOutputs()) + " outputs. Attempt to upload to output " + wxString::Format("%d", output) + ".", "Invalid Serial Output", wxOK, parent);
        return;
    }

    long sc;
    auto o = outputManager->GetOutput(portstart, sc);

    if (o != nullptr)
    {
        wxString request = wxString::Format("btnSave=Save&t%d=%d&u%d=%d&s%d=%d", 
            output-1, protocol, 
            output-1, o->GetUniverse(), 
            output-1, sc);
        PutURL("/SerialOutputs.htm", request.ToStdString());
    }
    else
    {
        logger_base.warn("Error uploading serial output to falcon. %d does not map to a universe.", portstart);
        wxMessageBox("Error uploading serial output to falcon. "+ wxString::Format("%i", portstart) +" does not map to a universe.");
    }
}<|MERGE_RESOLUTION|>--- conflicted
+++ resolved
@@ -13,110 +13,6 @@
 
 #include <log4cpp/Category.hh>
 
-<<<<<<< HEAD
-=======
-class FalconControllerRules : public ControllerRules
-{
-    int _type;
-    int _version;
-    int _expansions;
-
-public:
-    FalconControllerRules(int type, int version) : ControllerRules()
-    {
-        _type = type;
-        _version = version;
-    }
-    virtual ~FalconControllerRules() {}
-    virtual int GetMaxPixelPortChannels() const override
-    {
-        if (_version == 2)
-        {
-            return 680 * 3;
-        }
-        else
-        {
-            return 1024 * 3;
-        }
-    }
-    virtual int GetMaxPixelPort() const override
-    {
-        if (_type == 4)
-        {
-            return 12;
-        }
-        else if (_type == 16)
-        {
-            return 48;
-        }
-        else if (_type == 48)
-        {
-            return 48;
-        }
-
-        return 48;
-    }
-    virtual int GetMaxSerialPortChannels() const override
-    {
-        return 512;
-    }
-    virtual int GetMaxSerialPort() const override
-    {
-        if (_type == 4)
-        {
-            return 1;
-        }
-        else
-        {
-            return 4;
-        }
-    }
-    virtual bool IsValidPixelProtocol(const std::string protocol) const override
-    {
-        wxString p(protocol);
-        p = p.Lower();
-        if (p == "ws2811") return true;
-        if (p == "tm18xx") return true;
-        if (p == "lx1203") return true;
-        if (p == "ws2801") return true;
-        if (p == "tls3001") return true;
-        if (p == "lpd6803") return true;
-        if (p == "gece") return true;
-
-        return false;
-    }
-    virtual bool IsValidSerialProtocol(const std::string protocol) const override
-    {
-        wxString p(protocol);
-        p = p.Lower();
-        if (p == "dmx") return true;
-        if (p == "pixelnet") return true;
-        if (p == "renard") return true;
-
-        return false;
-    }
-    virtual bool SupportsMultipleProtocols() const override
-    {
-        return true;
-    }
-    virtual bool AllUniversesSameSize() const override
-    {
-        return false;
-    }
-    virtual std::list<std::string> GetSupportedInputProtocols() const override
-    {
-        std::list<std::string> res;
-        res.push_back("E131");
-        res.push_back("ARTNET");
-        return res;
-    }
-    virtual bool UniversesMustBeSequential() const override
-    {
-        return false;
-    }
-};
-
->>>>>>> a0354f1b
 void Falcon::DecodeModelVersion(int p, int& model, int& version)
 {
     switch(p)
