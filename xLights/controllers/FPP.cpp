#include <map>
#include <string.h>

#include <wx/msgdlg.h>
#include <wx/sstream.h>
#include <wx/regex.h>
#include <wx/file.h>
#include <wx/filename.h>
#include <wx/wfstream.h>
#include <wx/sckstrm.h>
#include <wx/zstream.h>
#include <wx/mstream.h>

#include "../xSchedule/wxJSON/jsonreader.h"
#include "../xSchedule/wxJSON/jsonwriter.h"

#include "FPP.h"
#include "xLightsXmlFile.h"
#include "models/Model.h"
#include "outputs/OutputManager.h"
#include "outputs/Output.h"
#include "outputs/DDPOutput.h"
#include "UtilFunctions.h"
#include "xLightsVersion.h"

#include <log4cpp/Category.hh>

FPP::FPP(OutputManager* outputManager, const std::string& defaultVersion, const std::string& ip, const std::string& user, const std::string& password)
{
    static log4cpp::Category &logger_base = log4cpp::Category::getInstance(std::string("log_base"));
    _outputManager = outputManager;
 	_user = user;
	_password = password;
	_ip = ip;
    _version = "";
    _forceFTP = false;
    std::string dv = "2.0";
    if (defaultVersion == "1.x") dv = "1.10";

	_connected = _http.Connect(_ip);

    if (_connected) {
        int oldTimeout = _http.GetTimeout();
        _http.SetTimeout(5);

        wxJSONValue val;
        if (GetURLAsJSON("/fppjson.php?command=getSysInfo", val)) {
            _version = val["Version"].AsString().ToStdString();
        }
        if (_version == "" || _version == "null")
        {
            std::string version = GetURL("//");
            if (version == "") {
                logger_base.error("FPP: Unable to retrieve FPP web page. Possible they have a password on the UI.");
                //we'll assume a version 2.x so most things work, but need to use FTP at this point since
                //the upload page will be password protected.  That said, a bunch of things are not supported with FTP
                //FIXME - add basic auth support
                _version = dv;
                _forceFTP = true;
            } else {
                //Version: <a href = 'about.php' class = 'nonULLink'>v1.6 - 25 - gd87f066
                static wxRegEx versionregex("(Version: .*?nonULLink..v)([0-9]+\\.[0-9x]+)", wxRE_ADVANCED | wxRE_NEWLINE);
                if (versionregex.Matches(wxString(version))) {
                    _version = versionregex.GetMatch(wxString(version), 2).ToStdString();
                }
                if (_version == "") {
                    logger_base.debug("FPP: Unable to determine version from HTML page: %s", version.c_str());

                    //I tested 1.8/1.9/1.10 and the regex above detects the 1.x version fine
                    //if we're getting here, figure out why the regex is not working don't change this default
                    _version = dv;
                    _forceFTP = true;
                }
            }
        }
        logger_base.debug("FPP: using version %s.", _version.c_str());
        if (!(_version[0] >= '2')) {
            //either old version or could not determine version
            DisplayWarning("Unsupported FPP version: FPP 1.x is no longer supported by the FPP developers.  Some things may not work.  We strongly recommend upgrading to FPP 2.x");
        }
        _http.SetTimeout(oldTimeout);
        if (!_ftp.Connect(ip, user, password)) {
            _connected = false;
        }
    }
}

FPP::FPP(OutputManager* outputManager)
{
    _forceFTP = false;
    _outputManager = outputManager;
    _connected = false;
}

FPP::~FPP()
{
    _http.Close();
}

bool FPP::GetURLAsJSON(const std::string& url, wxJSONValue& val) {
    _http.SetMethod("GET");
    wxInputStream *httpStream = _http.GetInputStream(wxString(url));
    int rc = _http.GetResponse();
    if (rc == 200) {
        wxJSONReader reader;
        reader.Parse(*httpStream, &val);
        delete httpStream;
        return true;
    } else {
        httpStream = _http.GetInputStream(wxString(url));
        int rc = _http.GetResponse();
        if (rc == 200) {
            wxJSONReader reader;
            reader.Parse(*httpStream, &val);
            delete httpStream;
            return true;
        }
    }
    return false;
}

std::string FPP::GetURL(const std::string& url, bool logresult)
{
    static log4cpp::Category &logger_base = log4cpp::Category::getInstance(std::string("log_base"));
    wxString res = "";
    _http.SetMethod("GET");
    wxInputStream *httpStream = _http.GetInputStream(wxString(url));
    logger_base.debug("Making request to fpp '%s'.", (const char *)url.c_str());

    if (_http.GetError() == wxPROTO_NOERR) {
        wxStringOutputStream out_stream(&res);
        httpStream->Read(out_stream);

        if (logresult) {
            logger_base.debug("Response from fpp '%s' : %d.", (const char *)res.c_str(), _http.GetError());
        }
    } else {
        DisplayError(wxString::Format("Unable to connect to fpp '%s'.", url).ToStdString());
    }

    wxDELETE(httpStream);
    return res.ToStdString();
}

bool FPP::Exists(const std::string& ip)
{
    if (ip == "") return false;

    wxHTTP http;
    bool connected = http.Connect(ip);

    if (connected) {
        http.SetMethod("GET");
        http.SetTimeout(2);
        wxInputStream *httpStream = http.GetInputStream("//");

        if (http.GetError() == wxPROTO_NOERR) {
            // ok
        } else {
            connected = false;
        }

        if (httpStream != nullptr) {
            delete httpStream;
        }
        http.Close();
    }

    return connected;
}

void FPP::RestartFFPD()
{
    GetURL("//fppxml.php?command=restartFPPD");
}

void FPP::E131Output(bool enable)
{
    if (enable) {
        GetURL("//fppjson.php?command=setSetting&plugin=&key=E131Enabled&value=1");
    } else {
        GetURL("//fppjson.php?command=setSetting&plugin=&key=E131Enabled&value=0");
    }
}

bool FPP::SetInputUniversesBridge(std::list<int>& selected, wxWindow* parent)
{
    if (_ftp.IsConnected()) {
        // now create a universes file
        std::string file = SaveFPPUniverses(_ip, selected, false, true);

        bool cancelled = false;
        if (_version[0] == '1') {
            cancelled = _ftp.UploadFile(file, "/home/fpp/media", "universes", true, false, parent);
            // deactive outputs to these inputs
            E131Output(false);
        } else {
            cancelled = _ftp.UploadFile(file, "/home/fpp/media/config", "ci-universes.json", true, false, parent);
        }

        // restart ffpd
        RestartFFPD();

        ::wxRemoveFile(wxString(file));

        return cancelled;
    }

    return true;
}

bool FPP::SetOutputUniversesPlayer(wxWindow* parent)
{
    if (_ftp.IsConnected()) {
        // now create a universes file
        std::string file = SaveFPPUniverses("", std::list<int>(), false, false);

        bool cancelled = false;
        if (_version[0] == '1') {
            cancelled = _ftp.UploadFile(file, "/home/fpp/media", "universes", true, false, parent);
        } else {
            cancelled = _ftp.UploadFile(file, "/home/fpp/media/config", "co-universes.json", true, false, parent);
        }
        // active outputs
        E131Output(true);

        // restart ffpd
        RestartFFPD();

        ::wxRemoveFile(wxString(file));

        return cancelled;
    }

    return true;
}

bool FPP::SetChannelMemoryMaps(ModelManager* allmodels, wxWindow* parent)
{
    if (_ftp.IsConnected()) {
        // now create a universes file
        std::string file = SaveFPPChannelMemoryMaps(allmodels);

        bool cancelled = _ftp.UploadFile(file, "/home/fpp/media", "channelmemorymaps", true, false, parent);

        // restart ffpd
        RestartFFPD();

        ::wxRemoveFile(wxString(file));

        return cancelled;
    }

    return true;
}

std::string FPP::SaveFPPChannelMemoryMaps(ModelManager* allmodels) const
{
    static log4cpp::Category &logger_base = log4cpp::Category::getInstance(std::string("log_base"));
    wxFileName fn;
    fn.AssignTempFileName("channelmemorymaps");
    std::string file = fn.GetFullPath().ToStdString();

    logger_base.debug("FPP models memory map file written to %s.", (const char *)file.c_str());

    wxFile channelmemorymaps;
    channelmemorymaps.Open(file, wxFile::write);

    if (channelmemorymaps.IsOpened()) {
        for (auto m = allmodels->begin(); m != allmodels->end(); ++m) {
            Model* model = m->second;
            wxString stch = model->GetModelXml()->GetAttribute("StartChannel", wxString::Format("%d?", model->NodeStartChannel(0) + 1)); //NOTE: value coming from model is probably not what is wanted, so show the base ch# instead
            int ch = model->GetNumberFromChannelString(model->ModelStartChannel);
            wxString name(model->name);
            name.Replace(" ", "_");
            if (model->GetNumStrands() > 0) {
                channelmemorymaps.Write(wxString::Format("%s,%i,%lu,horizontal,TL,%i,%i\n",
                    name.c_str(),
                    ch,
                    (unsigned long)model->GetActChanCount(),
                    (int)model->GetNumStrands(),
                    1));
            }
        }
        channelmemorymaps.Close();
    }

    return file;
}
std::string FPP::SaveFPPUniverses(const std::string& onlyip, const std::list<int>& selected, bool onebased, bool input) const
{
    if (_version[0] == '1') {
        return SaveFPPUniversesV1(onlyip, selected, onebased);
    }
    return SaveFPPUniversesV2(onlyip, selected, onebased, input);
}

std::string FPP::SaveFPPUniversesV2(const std::string& onlyip, const std::list<int>& selected, bool onebased, bool input) const
{
    wxJSONValue root;
    root["type"] = wxString("universes");
    root["enabled"] = 1;
    root["startChannel"] = 1;
    root["channelCount"] = -1;

    wxJSONValue universes;

    // Get universes based on IP
    std::list<Output*> outputs = _outputManager->GetAllOutputs(onlyip, selected);
    long onebasedcount = 1;
    for (auto it = outputs.begin(); it != outputs.end(); ++it) {
        int c = (*it)->GetStartChannel();
        if (onebased) {
            c = onebasedcount;
        }

        wxJSONValue universe;
        universe["active"] = (*it)->IsEnabled() ? 1 : 0;
        universe["description"] = wxString((*it)->GetDescription());
        universe["id"] = (*it)->GetUniverse();
        universe["startChannel"] = c;
        universe["channelCount"] = (*it)->GetChannels();
        universe["priority"] = 0;
        universe["address"] = wxString("");

        if ((*it)->GetType() == OUTPUT_E131) {
            universe["type"] = (int)((*it)->GetIP() != "MULTICAST" ? 1 : 0);
            if (!input && ((*it)->GetIP() != "MULTICAST")) {
                universe["address"] = wxString((*it)->GetIP());
            }
            universes.Append(universe);
        } else if ((*it)->GetType() == OUTPUT_DDP) {
            if (!input) {
                universe["address"] = wxString((*it)->GetIP());
                DDPOutput *ddp = (DDPOutput*)(*it);
                universe["type"] = ddp->IsKeepChannelNumbers() ? 4 : 5;
                universes.Append(universe);
            } else {
                //don't need to do anything to configure DDP input
            }
        } else if ((*it)->GetType() == OUTPUT_ARTNET) {
            universe["type"] = (int)(((*it)->GetIP() != "MULTICAST") + 2);
            if (!input && ((*it)->GetIP() != "MULTICAST")) {
                universe["address"] = wxString((*it)->GetIP());
            }
            universes.Append(universe);
        }
        onebasedcount += (*it)->GetChannels();
    }

    root["universes"] = universes;

    wxJSONValue json;
    wxJSONValue chan;
    chan.Append(root);
    if (input) {
        json["channelInputs"] = chan;
    } else {
        json["channelOutputs"] = chan;
    }

    wxFileName fn;
    fn.AssignTempFileName("universes");
    std::string file = fn.GetFullPath().ToStdString();

    wxFileOutputStream ufile(fn.GetFullPath());
    wxJSONWriter writer(wxJSONWRITER_STYLED, 0, 3);
    writer.Write(json, ufile);
    ufile.Close();

    return file;
}
std::string FPP::SaveFPPUniversesV1(const std::string& onlyip, const std::list<int>& selected, bool onebased) const
{
    static log4cpp::Category &logger_base = log4cpp::Category::getInstance(std::string("log_base"));
    wxFileName fn;
    fn.AssignTempFileName("universes");
    std::string file = fn.GetFullPath().ToStdString();

    logger_base.debug("FPP universes file written to %s.", (const char *)file.c_str());

    wxFile universes;
    universes.Open(file, wxFile::write);

    if (universes.IsOpened()) {
        // Get universes based on IP
        std::list<Output*> outputs = _outputManager->GetAllOutputs(onlyip, selected);

        long onebasedcount = 1;

        for (auto it = outputs.begin(); it != outputs.end(); ++it) {
            int c = (*it)->GetStartChannel();
            if (onebased) {
                c = onebasedcount;
            }

            if ((*it)->GetType() == OUTPUT_E131) {
                if ((*it)->GetIP() == "MULTICAST") {
                    universes.Write(((*it)->IsEnabled() ? "1," : "0,") + (*it)->GetUniverseString() + "," + wxString::Format(wxT("%i"), c).ToStdString() + "," + wxString::Format(wxT("%ld"), (*it)->GetChannels()).ToStdString() + ",0,,\r\n");
                } else {
                    universes.Write(((*it)->IsEnabled() ? "1," : "0,") + (*it)->GetUniverseString() + "," + wxString::Format(wxT("%i"), c).ToStdString() + "," + wxString::Format(wxT("%ld"), (*it)->GetChannels()).ToStdString() + ",1," + (*it)->GetIP() + ",\r\n");
                }
                onebasedcount += (*it)->GetChannels();
            } else if ((*it)->GetType() == OUTPUT_ARTNET) {
                universes.Write(((*it)->IsEnabled() ? "1," : "0,") + wxString::Format("%d", (*it)->GetUniverse()) + "," + wxString::Format(wxT("%i"), c).ToStdString() + "," + wxString::Format(wxT("%ld"), (*it)->GetChannels()).ToStdString() + ",3," + (*it)->GetIP() + ",\r\n");
                onebasedcount += (*it)->GetChannels();
            }
        }

        universes.Close();
    }

    return file;
}

static wxString URLEncode(const wxString &value)
{
    wxString ret = wxT("");
    unsigned int nPos = 0;

    while (value.length() > nPos) {
        wxChar cChar = value.GetChar(nPos);

        if( ( isalpha( cChar )) || ( isdigit( cChar )) || (cChar == wxT('-')) || (cChar == wxT('@'))
           || (cChar == wxT('*')) || (cChar == wxT('_')) ) {
            ret.Append( cChar );
        } else {
            switch( cChar ) {
                case wxT(' '):  ret.Append('+'); break;
                case wxT('\n'): ret.Append("%0D%0A"); break;
                case wxT('.'):  ret.Append('.'); break;
                case wxT('\"'):  ret.Append("%22"); break;
                default: {
                    ret.Append("%");
                    if (cChar < 16) {
                        ret.Append(wxString::Format("0%x", cChar));
                    } else {
                        ret.Append(wxString::Format("%x", cChar));
                    }
                }
            }
        }
        nPos++;
    }
    return ret;
}

static inline bool supportsGZIP(const std::string & version) {
    //printf("%s\n", version.c_str());
    if (version[0] <= '1') return false; //FPP 1.x does not
    if (version[0] > '2') return true;   //assume FPP 3.x will support gzip
    if (version[2] == 'x') return true;  //FPP 2.x-master, it does
    if (std::atoi(&version[2]) <= 3) return false; // FPP 2.0 - 2.3 does not
    return true;
}

static inline void addString(wxMemoryBuffer &buffer, const std::string &str) {
    buffer.AppendData(str.c_str(), str.length());
}

bool FPP::uploadFileViaHTTP(const std::string &filename, const std::string &file, wxWindow* parent, bool compress)  {
    static log4cpp::Category &logger_base = log4cpp::Category::getInstance(std::string("log_base"));
    static int bufLen = 1024*1024*4; //4MB buffer

   //we cannot use wxHTTP for a few reasons:
    //1) It doesn't support transfers larger than 2GB, including all headers and boundaries and such
    //2) It has no way to monitor the bytes transferred
    //3) Cannot use wxSOCKET_NOWAIT_WRITE (which is much faster) as it doesn't actually check
    //   if all the data was sent
    //4) Nothing is virtual so cannot even subclass to fix issues

    wxString fn;
    wxString ext;

    for (int a = 0; a < filename.length(); a++) {
        wxChar ch = filename[a];
        if (ch == '"') {
            fn.Append("\\\"");
        } else {
            fn.Append(ch);
        }
    }

    wxIPV4address address;
    std::string hostname = _ip;
    address.Hostname(hostname);
    address.Service(80);

    size_t fileLen = 0;
    wxMemoryOutputStream mout;

    bool cancelled = false;
    wxProgressDialog progress("FPP Upload", filename, 1000, parent, wxPD_CAN_ABORT | wxPD_APP_MODAL | wxPD_AUTO_HIDE);
    logger_base.debug("FPP upload via http of %s.", (const char*)filename.c_str());
    progress.Update(0, wxEmptyString, &cancelled);
    int lastDone = 0;

    std::string ct = "Content-Type: application/octet-stream\r\n\r\n";

    if (compress && supportsGZIP(_version)) {
        logger_base.debug("Uploading it compressed.");
        //determine size of gzipped data
        progress.Show();
        unsigned char *rbuf = new unsigned char[bufLen];
        wxFile f_in(file);
        wxZlibOutputStream zlib(mout, wxZ_DEFAULT_COMPRESSION, wxZLIB_GZIP);
        size_t total = f_in.Length();
        size_t read = 0;
        while (!f_in.Eof()) {
            size_t t = f_in.Read(rbuf, bufLen);
            zlib.WriteAll(rbuf, t);
            read += t;

            size_t f = read;
            f *= 1000;
            f /= total;
            f /= 3;
            if (f != lastDone) {
                lastDone = f;
                cancelled = !progress.Update(f, "Compressing " + filename, &cancelled);
                wxYield();
                if (cancelled) {
                    delete [] rbuf;
                    f_in.Close();
                    return cancelled;
                }
            }
        }
        zlib.Close();
        fileLen = mout.GetOutputStreamBuffer()->GetIntPosition();
        //printf("compressed: %zu to %zu    %zu\n", total, fileLen, fileLen*100/total);
        mout.GetOutputStreamBuffer()->SetIntPosition(0);
        fn += ".gz";
        ext = ".gz";
        ct = "Content-Type: application/z-gzip\r\n\r\n";

        delete [] rbuf;
    } else {
        logger_base.debug("Uploading it uncompressed.");
        compress = false;
        wxFile f_in(file);
        fileLen = f_in.Length();
    }

    wxSocketClient socket(wxSOCKET_NOWAIT_WRITE);
    if (socket.Connect(address)) {
        progress.Show();

        const std::string bound = "----WebKitFormBoundaryb29a7c2fe47b9481";

        wxMemoryBuffer memBuffPost;
        addString(memBuffPost, "\r\n--");
        addString(memBuffPost, bound);
        addString(memBuffPost,"\r\nContent-Disposition: form-data; name=\"\"\r\n\r\nundefined\r\n--");
        addString(memBuffPost, bound);
        addString(memBuffPost,"\r\nContent-Disposition: form-data; name=\"\"\r\n\r\nundefined\r\n--");
        addString(memBuffPost, bound);
        addString(memBuffPost, "--\r\n");

        wxMemoryBuffer memBuffHeader;
        addString(memBuffHeader, "POST /jqupload.php HTTP/1.1\r\n");
        addString(memBuffHeader, "Host: " + hostname + "\r\n");
        addString(memBuffHeader, "Connection: close\r\n");
        addString(memBuffHeader, "Accept: application/json, text/javascript, */*; q=0.01\r\n");
        addString(memBuffHeader, "Origin: http://" + hostname + "\r\n");
        addString(memBuffHeader, "X-Requested-With: XMLHttpRequest\r\n");
        addString(memBuffHeader, "Content-Type: multipart/form-data; boundary=" + bound + "\r\n");
        addString(memBuffHeader, "User-Agent: Mozilla/5.0 (Macintosh; Intel Mac OS X 10_14_1) AppleWebKit/537.36 (KHTML, like Gecko) Chrome/70.0.3538.77 Safari/537.36\r\n");
        addString(memBuffHeader, "DNT: 1\r\n");
        addString(memBuffHeader, "Referer: http://" + hostname + "/uploadfile.php\r\n");
        addString(memBuffHeader, "Accept-Language: en-US,en;q=0.9\r\n");


        unsigned char *rbuf = new unsigned char[bufLen];


        std::string cd = "Content-Disposition: form-data; name=\"myfile\"; filename=\"";
        cd += fn.ToStdString();
        cd += "\"\r\n";
        wxMemoryBuffer memBuffPre;
        addString(memBuffPre, "--");
        addString(memBuffPre, bound);
        addString(memBuffPre, "\r\n");
        addString(memBuffPre, cd);
        addString(memBuffPre, ct);

        size_t totalLen = fileLen + memBuffPre.GetDataLen() + memBuffPost.GetDataLen();
        size_t totalWritten = 0;
        addString(memBuffHeader, wxString::Format("Content-Length: %zu\r\n\r\n", totalLen));

        size_t len = memBuffHeader.GetDataLen();
        const char *data = (const char *) memBuffHeader.GetData();
        socket.Write(data, len);
        size_t written = socket.LastWriteCount();
        while (written < len) {
            socket.Write(&data[written], len - written);
            written += socket.LastWriteCount();
        }

        len = memBuffPre.GetDataLen();
        data = (const char *) memBuffPre.GetData();
        socket.Write(data, len);
        written = socket.LastWriteCount();
        while (written < len) {
            socket.Write(&data[written], len - written);
            written += socket.LastWriteCount();
        }
        totalWritten += written;

        int totalReadFromFile = 0;
        wxFile f_in(file);
        while (totalReadFromFile < fileLen) {
            size_t iRead = 0;
            if (compress) {
                iRead = mout.GetOutputStreamBuffer()->Read(rbuf, bufLen);
            } else {
                iRead = f_in.Read(rbuf, bufLen);
            }
            totalReadFromFile += iRead;
            if (iRead) {
                socket.Write(rbuf, iRead);
                written = socket.LastWriteCount();
                while (written < iRead) {
                    socket.Write(&rbuf[written], iRead - written);
                    written += socket.LastWriteCount();
                }
            }

            totalWritten += written;

            size_t donePct = totalWritten;
            donePct *= compress ? 600 : 1000;
            donePct /= totalLen;
            if (compress) {
                donePct += 333;
            }
            //printf("%ld / %ld    (%ld)\n", totalWritten, totalLen, donePct);
            if (donePct != lastDone) {
                lastDone = donePct;
                cancelled = !progress.Update(donePct, "Transferring " + filename, &cancelled);
                wxYield();
            }
            if (cancelled) {
                delete [] rbuf;
                f_in.Close();
                socket.Close();
                return cancelled;
            }
        }
        f_in.Close();

        len = memBuffPost.GetDataLen();
        data = (const char *) memBuffPost.GetData();
        socket.Write(data, len);
        written = socket.LastWriteCount();
        while (written < len) {
            socket.Write(&data[written], len - written);
            written += socket.LastWriteCount();
        }
        logger_base.debug("Uploaded.");
        if (compress) {
            progress.Update(999, "Decompressing " + filename, &cancelled);
            logger_base.debug("Decompressing.");
        }
        socket.Read(rbuf, bufLen-1);
        int i = socket.LastReadCount();
        rbuf[i] = 0;

        if (strstr((char *)rbuf, fn.c_str()) != nullptr) {
            //upload OK, now rename
            wxHTTP http;
            http.Connect(hostname);
            wxInputStream *inp = http.GetInputStream("/fppxml.php?command=moveFile&file=" + URLEncode(filename + ext));
            if (inp) {
                delete inp;
            }
            logger_base.debug("Renaming done.");
        }
        progress.Update(100, wxEmptyString, &cancelled);
        delete [] rbuf;

        socket.Close();
        return cancelled;
    }

    return true;
}

bool FPP::UploadSequence(const std::string& file, const std::string& fseqDir, wxWindow* parent, bool suppressZip, bool uploadMedia)
{
    bool cancelled = false;
    wxString media = "";
    wxString type = "";
    wxXmlDocument doc(file);
    if (doc.IsOk()) {
        wxXmlNode* root = doc.GetRoot();
        if (root->GetName() == "xsequence") {
            for (auto n = root->GetChildren(); n != nullptr; n = n->GetNext()) {
                if (n->GetName() == "head") {
                    for (auto n1 = n->GetChildren(); n1 != nullptr; n1 = n1->GetNext()) {
                        if (n1->GetName() == "mediaFile") {
                            media = n1->GetNodeContent();
                        } else if (n1->GetName() == "sequenceType") {
                            type = n1->GetNodeContent();
                        }
                    }
                    break;
                }
            }
        }
    }
    if (type == "Animation") {
        media = "";
    }
    //issue a ftp command so it doesn't timeout while we are uploading files
    _ftp.Pwd();
    wxFileName fn(file);
    wxString fseq = fseqDir + wxFileName::GetPathSeparator() + fn.GetName() + ".fseq";
    if (wxFile::Exists(fseq)) {
        if (_forceFTP) {
            cancelled = _ftp.UploadFile(fseq.ToStdString(), "/home/fpp/media/sequences", fn.GetName().ToStdString() + ".fseq", false, true, parent);
        } else {
            cancelled = uploadFileViaHTTP(fn.GetName().ToStdString() + ".fseq", fseq.ToStdString(), parent, true && !suppressZip);
        }
        sequences[fn.GetName().ToStdString() + ".fseq"] = "";
    } else {
        DisplayError("Unable to upload fseq file " + fseq + " as it does not exist.", parent);
    }

    if (!cancelled && media != "" && uploadMedia) {
        media = FixFile("", media);
        wxFileName fnmedia(media);

        if (fnmedia.Exists()) {
            if (_forceFTP) {
                cancelled = _ftp.UploadFile(media.ToStdString(), "/home/fpp/media/music", fnmedia.GetName().ToStdString() + "." + fnmedia.GetExt().ToStdString(), false, true, parent);
            } else {
                cancelled = uploadFileViaHTTP(fnmedia.GetName().ToStdString() + "." + fnmedia.GetExt().ToStdString(), media.ToStdString(), parent);
            }
            sequences[fn.GetName().ToStdString() + ".fseq"] = fnmedia.GetName().ToStdString() + "." + fnmedia.GetExt().ToStdString();
        } else {
            DisplayError("Unable to upload media file "+ fnmedia.GetName() + "." + fnmedia.GetExt() +" as it does not exist.", parent);
        }
    }

    return cancelled;
}

bool FPP::SetPlaylist(const std::string &name, wxWindow *parent) {
    wxJSONValue origJson;
    GetURLAsJSON("/fppjson.php?command=getPlayListEntries&pl=" + URLEncode(name) + "&reload=true", origJson);

    for (auto info : sequences) {
        wxJSONValue entry;
        if (info.second != "") {
            entry["type"] = wxString("both");
            entry["enabled"] = 1;
            entry["playOnce"] = 0;
            entry["sequenceName"] = info.first;
            entry["mediaName"] = info.second;
            entry["videoOut"] = wxString("--Default--");
        } else {
            entry["type"] = wxString("sequence");
            entry["enabled"] = 1;
            entry["playOnce"] = 0;
            entry["sequenceName"] = info.first;
        }
        origJson["mainPlaylist"].Append(entry);
    }
    origJson.Remove(wxString("playlistInfo"));
    wxFileName fn;
    fn.AssignTempFileName(name);
    std::string file = fn.GetFullPath().ToStdString();
    wxFileOutputStream ufile(fn.GetFullPath());
    wxJSONWriter writer(wxJSONWRITER_STYLED, 0, 3);
    writer.Write(origJson, ufile);
    ufile.Close();

    bool cancelled = _ftp.UploadFile(file, "/home/fpp/media/playlists", name + ".json", true, false, parent);
    ::wxRemoveFile(wxString(file));
    return cancelled;
}


bool FPP::IsDefaultPassword(const std::string& user, const std::string& password)
{
    if ((user == "pi" && password == "raspberry") ||
        (user == "fpp" && password == "falcon")) {
        return true;
    }

    return false;
}

bool FPP::SetOutputs(const std::string &controller, ModelManager* allmodels,
                     std::list<int>& selected, wxWindow* parent,
                     int maxstring, int maxdmx)
{
    static log4cpp::Category &logger_base = log4cpp::Category::getInstance(std::string("log_base"));
    logger_base.debug("FPP Outputs Upload: Uploading to %s", (const char *)_ip.c_str());

    std::string fppFileName = "co-bbbStrings.json";
    int minPorts = 1;
    if (controller == "PiHat") {
        fppFileName = "co-pixelStrings.json";
        minPorts = 2;
    }

    wxFileName fnOrig;
    fnOrig.AssignTempFileName("pixelOutputs");
    std::string file = fnOrig.GetFullPath().ToStdString();
    wxJSONValue origJson;
    if (!_ftp.GetFile(file, "/home/fpp/media/config", fppFileName, false, parent)) {
        wxFileInputStream ufile(fnOrig.GetFullPath());
        wxJSONReader reader;
        reader.Parse(ufile, &origJson);
    }
    ::wxRemoveFile(wxString(file));

    wxString pinout = "1.x";
    std::map<std::string, wxJSONValue> origStrings;
    if (origJson["channelOutputs"].IsArray()) {
        for (int x = 0; x < origJson["channelOutputs"].Size(); x++) {
            wxJSONValue &f = origJson["channelOutputs"][x];
            if (f["type"].AsString() == "BBB48String") {
                pinout = f["pinoutVersion"].AsString();
                if (pinout == "") {
                    pinout = "1.x";
                }
            }
            for (int o = 0; o < f["outputs"].Size(); o++) {
                for (int vs = 0; vs < f["outputs"][o]["virtualStrings"].Size(); vs++) {
                    wxJSONValue val = f["outputs"][o]["virtualStrings"][vs];
                    if (val["description"].AsString() != "") {
                        origStrings[val["description"].AsString()] = val;
                    }
                }
            }
        }
    }


    // build a list of models on this controller
    std::map<int, Model*> models;
    std::list<Model*> warnedmodels;
    int maxport = 0;

    std::vector<int> DMXMin = {INT_MAX, INT_MAX, INT_MAX, INT_MAX, INT_MAX, INT_MAX, INT_MAX, INT_MAX, INT_MAX};
    std::vector<int> DMXMax = {-1, -1, -1, -1, -1, -1, -1, -1, -1};
    int maxDMXPort = -1;


    wxJSONValue stringData;
    stringData["enabled"] = 1;
    stringData["startChannel"] = 1;
    stringData["channelCount"] = -1;

    wxJSONValue dmxData;
    dmxData["enabled"] = 1;
    dmxData["startChannel"] = 1;
    dmxData["type"] = wxString("BBBSerial");
    dmxData["subType"] = wxString("DMX");
    bool isDMX = true;

    // Get universes based on IP
    std::list<Output*> outputs = _outputManager->GetAllOutputs(_ip, selected);
    for (auto ito = outputs.begin(); ito != outputs.end(); ++ito) {
        // find all the models in this range
        for (auto it = allmodels->begin(); it != allmodels->end(); ++it) {
            if (it->second->GetDisplayAs() != "ModelGroup") {
                int modelstart = it->second->GetNumberFromChannelString(it->second->ModelStartChannel);
                int modelend = modelstart + it->second->GetChanCount() - 1;
                if ((modelstart >= (*ito)->GetStartChannel() && modelstart <= (*ito)->GetEndChannel()) ||
                    (modelend >= (*ito)->GetStartChannel() && modelend <= (*ito)->GetEndChannel()))
                {
                    if (!it->second->IsControllerConnectionValid()) {
                        // only warn if we have not already warned
                        if (std::find(warnedmodels.begin(), warnedmodels.end(), it->second) == warnedmodels.end()) {
                            warnedmodels.push_back(it->second);
                            logger_base.warn("FPP Outputs Upload: Model %s on controller %s does not have its Controller Connection details completed. Model ignored.", (const char *)it->first.c_str(), (const char *)_ip.c_str());
                        }
                    } else {
                        // model uses channels in this universe
                        logger_base.debug("FPP Outputs Upload: Uploading Model %s. %s ports %d", (const char *)it->first.c_str(), (const char *)it->second->GetControllerConnectionString().c_str(), it->second->GetNumPhysicalStrings());
                        if (it->second->GetControllerProtocol() == "dmx" || it->second->GetControllerProtocol() == "DMX"
                            || it->second->GetControllerProtocol() == "pixelnet" || it->second->GetControllerProtocol() == "PIXELNET") {
                            if (it->second->GetControllerProtocol() == "pixelnet" || it->second->GetControllerProtocol() == "PIXELNET") {
                                dmxData["subType"] = wxString("Pixelnet");
                                isDMX = false;
                            }

                            int firstC = it->second->GetFirstChannel() + 1; //DMX channels are 1 based
                            int lastC = it->second->GetLastChannel();
                            wxXmlNode *v = it->second->GetControllerConnection();
                            if (v->HasAttribute("channel")) {
                                //if the DMX device has a channel # assigned, we need to subtract out so the
                                //DMX channel is sent out correctly
                                int i = wxAtoi(v->GetAttribute("channel", "1"));
                                i = i - 1;
                                firstC -= i;
                            }
<<<<<<< HEAD
                            
                            if (firstC < DMXMin[it->second->GetControllerPort()]) {
                                DMXMin[it->second->GetControllerPort()] = firstC;
=======

                            if (firstC < DMXMin[it->second->GetPort()]) {
                                DMXMin[it->second->GetPort()] = firstC;
>>>>>>> a7873807
                            }
                            if (lastC > DMXMax[it->second->GetControllerPort()]) {
                                DMXMax[it->second->GetControllerPort()] = lastC;
                            }
                            maxDMXPort = std::max(maxDMXPort, it->second->GetControllerPort());
                        } else {
                            int st = it->second->GetFirstChannel();
                            while (models[st] != nullptr) {
                                st++;
                            }
                            models[st] = it->second;
                            int mp = it->second->GetControllerPort() + it->second->GetNumPhysicalStrings() - 1;
                            if (mp > maxport) {
                                maxport = mp;
                            }
                        }
                    }
                }
            }
        }
    }
    if (maxport < minPorts) {
        maxport = minPorts;
    }

    if (controller == "PiHat") {
        stringData["type"] = wxString("RPIWS281X");
        stringData["subType"] = wxString("");
    } else {
        stringData["type"] = wxString("BBB48String");
        stringData["subType"] = wxString(controller);
        stringData["pinoutVersion"] = pinout;
    }
    stringData["outputCount"] = maxport;
    dmxData["device"] = wxString(controller);


    for (int x = 0; x < maxport; x++) {
        wxJSONValue port;
        port["portNumber"] = x;

        stringData["outputs"].Append(port);
    }
    for (auto mm = models.begin(); mm != models.end(); ++mm) {
        Model *model = mm->second;
        for (int x = 0; x < model->GetNumPhysicalStrings(); x++) {
<<<<<<< HEAD
            int port = x + model->GetControllerPort() - 1;
            
=======
            int port = x + model->GetPort() - 1;

>>>>>>> a7873807
            wxJSONValue vs;
            if (model->GetNumPhysicalStrings() == 1) {
                vs["description"] = wxString(model->GetName());
            } else {
                vs["description"] = (model->GetName()) + wxString::Format(" String-%d", (x + 1));
            }
            vs["startChannel"] = model->GetStringStartChan(x);
            vs["pixelCount"] = model->NodesPerString();

            if (origStrings.find(vs["description"].AsString()) != origStrings.end()) {
                wxJSONValue &vo = origStrings[vs["description"].AsString()];
                vs["groupCount"] = vo["groupCount"];
                vs["reverse"] = vo["reverse"];
                vs["colorOrder"] = vo["colorOrder"];
                vs["nullNodes"] = vo["nullNodes"];
                vs["zigZag"] = vo["zigZag"];
                vs["brightness"] = vo["brightness"];
                vs["gamma"] =vo["gamma"];
            } else {
                vs["groupCount"] = 0;
                vs["reverse"] = 0;
                if (model->GetNodeChannelCount((model->GetStringType())) == 4) {
                    vs["colorOrder"] = wxString("RGBW");
                } else {
                    vs["colorOrder"] = wxString("RGB");
                }
                vs["nullNodes"] = 0;
                vs["zigZag"] = 0; // If we zigzag in xLights, we don't do it in the controller, if we need it in the controller, we don't know about it here
                vs["brightness"] = 100;
                vs["gamma"] = wxString("1.0");
            }
            wxXmlNode *node = model->GetControllerConnection();
            if (node->HasAttribute("reverse")) {
                vs["reverse"] = wxAtoi(node->GetAttribute("reverse"));
            }
            if (node->HasAttribute("gamma")) {
                vs["gamma"] = wxAtof(node->GetAttribute("gamma"));
            }
            if (node->HasAttribute("brightness")) {
                vs["brightness"] = wxAtoi(node->GetAttribute("brightness"));
            }
            if (node->HasAttribute("nullNodes")) {
                vs["nullNodes"] = wxAtoi(node->GetAttribute("nullNodes"));
            }
            if (node->HasAttribute("colorOrder")) {
                vs["colorOrder"] = node->GetAttribute("colorOrder");
            }
            if (node->HasAttribute("groupCount")) {
                vs["groupCount"] = wxAtoi(node->GetAttribute("groupCount"));
            }

            if (vs["groupCount"].AsInt() > 1) {
                //if the group count is >1, we need to adjust the number of pixels
                vs["pixelCount"] = model->NodesPerString() * vs["groupCount"].AsInt();
            }

            stringData["outputs"][port]["virtualStrings"].Append(vs);
        }
    }
    for (int x = 0; x < maxport; x++) {
        if (stringData["outputs"][x]["virtualStrings"].IsNull() || stringData["outputs"][x]["virtualStrings"].Size() == 0) {
            wxJSONValue vs;
            vs["description"] = wxString("");
            vs["startChannel"] = 0;
            vs["pixelCount"] = 0;
            vs["groupCount"] = 0;
            vs["reverse"] = 0;
            vs["colorOrder"] = wxString("RGB");
            vs["nullNodes"] = 0;
            vs["zigZag"] = 0;
            vs["brightness"] = 100;
            vs["gamma"] = wxString("1.0");
            stringData["outputs"][x]["virtualStrings"].Append(vs);
        }
    }

    int maxChan = 0;
    int maxDmxPort = -1;
    int chanPerOut = isDMX ? 512 : 4096;
    for (int x = 1; x <= 8; x++) {
        wxJSONValue port;
        port["outputNumber"] = (x - 1);
        port["outputType"] = isDMX ? wxString("DMX") : wxString("Pixelnet");
        if (DMXMin[x] == INT_MAX) {
            port["startChannel"] = 0;
        } else {
            port["startChannel"] = DMXMin[x];
            if ((DMXMin[x] + (chanPerOut+1) > maxChan)) {
                maxChan = DMXMin[x] + chanPerOut + 1;
            }
            maxDmxPort = std::max(maxDmxPort, x);
        }
        port["channelCount"] = chanPerOut;
        dmxData["outputs"].Append(port);
    }
    dmxData["channelCount"] = maxChan < chanPerOut ? chanPerOut : maxChan;
    if (maxChan == 0) {
        dmxData["enabled"] = 0;
        dmxData["subType"] = wxString("off");
    }


    wxJSONValue root;
    root["channelOutputs"].Append(stringData);
    if (controller != "PiHat") {
        root["channelOutputs"].Append(dmxData);
    } else {
        wxString dev = controller;
        dmxData["device"] = dev;
        stringData["subType"] = dev;
    }

    wxFileName fn;
    fn.AssignTempFileName("pixelOutputs");
    file = fn.GetFullPath().ToStdString();
    wxFileOutputStream ufile(fn.GetFullPath());
    wxJSONWriter writer(wxJSONWRITER_STYLED, 0, 3);
    writer.Write(root, ufile);
    ufile.Close();

    bool cancelled = _ftp.UploadFile(file, "/home/fpp/media/config", fppFileName, true, false, parent);
    ::wxRemoveFile(wxString(file));

    // restart ffpd
    RestartFFPD();

    return !cancelled;
}

#define FPP_CTRL_PORT 32320
void FPP::Discover(std::list<FPPInstance> &instances) {
    wxDatagramSocket *socket;
    wxIPV4address localaddr;
    localaddr.AnyAddress();
    localaddr.Service(FPP_CTRL_PORT);

    socket = new wxDatagramSocket(localaddr, wxSOCKET_BROADCAST);
    socket->SetTimeout(1);
    socket->Notify(false);

    uint8_t buffer[512] = { 'F', 'P', 'P', 'D', 0x04};
    buffer[5] = 207-7;
    buffer[7] = 2; //v2 ping
    buffer[8] = 1; //discovery
    buffer[9] = 0xC0;

    wxString ver = xlights_version_string;
    auto parts = wxSplit(ver, '.');
    int maj = wxAtoi(parts[0]);
    int min = wxAtoi(parts[1]);

    buffer[10] = (maj >> 8) & 0xFF;
    buffer[11] = maj & 0xFF;
    buffer[12] = 0;
    buffer[13] = min;

    buffer[14] = 0; // MODE?!?!?

    //Technically, the IP address but since we aren't actually an FPP instance,
    //we don't want anyone trying to contact us, so we'll set to 0
    buffer[15] = buffer[16] = buffer[17] = buffer[18] = 0;
    strcpy((char *)&buffer[84], ver.c_str());

    wxIPV4address bcAddress;
    bcAddress.BroadcastAddress();
    bcAddress.Service(FPP_CTRL_PORT);
    socket->SendTo(bcAddress, buffer, 207);

    uint64_t time = wxGetLocalTimeMillis().GetValue() + 1000l;
    while (wxGetLocalTimeMillis().GetValue() < time) {
        memset(buffer, 0x00, sizeof(buffer));
        socket->Read(&buffer[0], sizeof(buffer));
        if (socket->GetLastIOReadSize() == 0) {
            socket->WaitForRead(0, 50);
        } else if (buffer[0] == 'F' && buffer[1] == 'P' && buffer[2] == 'P' && buffer[3] == 'D' && buffer[4] == 0x04) {
            char ip[64];
            sprintf(ip, "%d.%d.%d.%d", (int)buffer[15], (int)buffer[16], (int)buffer[17], (int)buffer[18]);
            if (strcmp(ip, "0.0.0.0")) {
                //we found a system!!!
                FPPInstance inst;
                inst.hostName = (char *)&buffer[19];
                inst.model = (char *)&buffer[125];
                inst.ipAddress = ip;
                inst.fullVersion = (char *)&buffer[84];
                inst.minorVersion = buffer[13] + (buffer[12] << 8);
                inst.majorVersion = buffer[11] + (buffer[10] << 8);
                inst.ranges = (char*)&buffer[166];
                instances.push_back(inst);
            }
        }
    }
    socket->Close();
    delete socket;
    //discovered based on broadcast, now lets get the lists they know about... (may span other networks)
    for (auto a : instances) {
        wxHTTP http;
        http.Connect(a.ipAddress);
        http.SetMethod("GET");
        wxInputStream *inp = http.GetInputStream("/fppjson.php?command=getFPPSystems");
        if (inp) {
            wxJSONValue origJson;
            wxJSONReader reader;
            reader.Parse(*inp, &origJson);
            delete inp;

            for (int x = 0; x < origJson.Size(); x++) {
                wxJSONValue system = origJson[x];
                wxString address = system["IP"].AsString();
                FPPInstance *found = nullptr;
                for (auto &b : instances) {
                    if (b.ipAddress == address) {
                        found = &b;
                    }
                }
                FPPInstance inst;
                inst.hostName = system["HostName"].AsString();
                if (!system["Platform"].IsNull()) {
                    inst.platform = system["Platform"].AsString();
                }
                if (!system["model"].IsNull()) {
                    inst.model = system["model"].AsString();
                }
                inst.ipAddress = address;
                if (!system["version"].IsNull()) {
                    inst.fullVersion = system["version"].AsString();
                }
                if (system["minorVersion"].IsInt()) {
                    inst.minorVersion = system["minorVersion"].AsInt();
                }
                if (system["majorVersion"].IsInt()) {
                    inst.majorVersion = system["majorVersion"].AsInt();
                }
                if (!system["channelRanges"].IsNull()) {
                    inst.ranges = system["channelRanges"].AsString();
                }
                if (found) {
                    if (found->majorVersion == 0) {
                        *found = inst;
                    } else if (found->platform == "") {
                        found->platform = inst.platform;
                    }
                } else {
                    instances.push_back(inst);
                }
            }
        }
    }
    /*
    for (auto a : instances) {
        printf("%s/%s:\n", a.hostName.c_str(), a.ipAddress.c_str());
        printf("    version: %s    %d.%d\n", a.fullVersion.c_str(), a.majorVersion, a.minorVersion);
        printf("    platform: %s\n", a.platform.c_str());
        printf("    model: %s\n", a.model.c_str());
        printf("    ranges: %s\n", a.ranges.c_str());
    }
    */
}

<|MERGE_RESOLUTION|>--- conflicted
+++ resolved
@@ -899,15 +899,9 @@
                                 i = i - 1;
                                 firstC -= i;
                             }
-<<<<<<< HEAD
                             
                             if (firstC < DMXMin[it->second->GetControllerPort()]) {
                                 DMXMin[it->second->GetControllerPort()] = firstC;
-=======
-
-                            if (firstC < DMXMin[it->second->GetPort()]) {
-                                DMXMin[it->second->GetPort()] = firstC;
->>>>>>> a7873807
                             }
                             if (lastC > DMXMax[it->second->GetControllerPort()]) {
                                 DMXMax[it->second->GetControllerPort()] = lastC;
@@ -954,13 +948,8 @@
     for (auto mm = models.begin(); mm != models.end(); ++mm) {
         Model *model = mm->second;
         for (int x = 0; x < model->GetNumPhysicalStrings(); x++) {
-<<<<<<< HEAD
             int port = x + model->GetControllerPort() - 1;
             
-=======
-            int port = x + model->GetPort() - 1;
-
->>>>>>> a7873807
             wxJSONValue vs;
             if (model->GetNumPhysicalStrings() == 1) {
                 vs["description"] = wxString(model->GetName());
