#define NOMINMAX

#include <map>
#include <string.h>

#include <curl/curl.h>

#include <wx/msgdlg.h>
#include <wx/sstream.h>
#include <wx/regex.h>
#include <wx/file.h>
#include <wx/filename.h>
#include <wx/wfstream.h>
#include <wx/sckstrm.h>
#include <wx/zstream.h>
#include <wx/mstream.h>
#include <wx/protocol/http.h>

#include "../xSchedule/wxJSON/jsonreader.h"
#include "../xSchedule/wxJSON/jsonwriter.h"

#include "FPP.h"
#include "../xLightsXmlFile.h"
#include "../models/Model.h"
#include "../outputs/OutputManager.h"
#include "../outputs/Output.h"
#include "../outputs/DDPOutput.h"
#include "../UtilFunctions.h"
#include "../xLightsVersion.h"
#include "../Parallel.h"

#include <log4cpp/Category.hh>
#include "ControllerRegistry.h"
#include "ControllerUploadData.h"
#include "../FSEQFile.h"



static std::map<std::string, PixelCapeInfo> CONTROLLER_TYPE_MAP = {
    {"PiHat", PixelCapeInfo("PiHat", 2, 0)},
    {"F8-B", PixelCapeInfo("F8-B", "F8-B (8 serial)", 12, 8)},
    {"F8-B-16", PixelCapeInfo("F8-B-16", "F8-B (4 serial)", 16, 4)},
    {"F8-B-20", PixelCapeInfo("F8-B-20", "F8-B (No serial)", 20, 0)},
    {"F8-B-EXP", PixelCapeInfo("F8-B-EXP", "F8-B w/ Expansion (8 serial)", 28, 8)},
    {"F8-B-EXP-32", PixelCapeInfo("F8-B-EXP-32", "F8-B w/ Expansion (4 serial)", 32, 4)},
    {"F8-B-EXP-36", PixelCapeInfo("F8-B-EXP-36", "F8-B w/ Expansion (No serial)", 36, 0)},
    {"F16-B", PixelCapeInfo("F16-B", "F16-B", 16, 8)},
    {"F16-B-32", PixelCapeInfo("F16-B-32", "F16-B w/ 32 outputs", 32, 8)},
    {"F16-B-48", PixelCapeInfo("F16-B-48", "F16-B w/ 48 outputs (No Serial)", 48, 0)},
    {"F4-B", PixelCapeInfo("F4-B", "F4-B", 4, 1)},
    {"F32-B", PixelCapeInfo("F32-B", "F32-B (8 Serial)", 40, 8)},
    {"F32-B-44", PixelCapeInfo("F32-B-44", "F32-B (4 Serial)", 44, 4)},
    {"F32-B-48", PixelCapeInfo("F32-B-48", "F32-B (No Serial)", 48, 0)},
    {"F40D-PB", PixelCapeInfo("F40D-PB", "F40D-PB (8 Serial)", 32, 8)},
    {"F40D-PB-36", PixelCapeInfo("F40D-PB-36", "F40D-PB (4 Serial)", 36, 4)},
    {"F40D-PB-40", PixelCapeInfo("F40D-PB-40", "F40D-PB (No Serial)", 40, 0)},
    {"RGBCape24", PixelCapeInfo("RGBCape24", 48, 0)},
    {"RGBCape48C", PixelCapeInfo("RGBCape48C", 48, 0)},
    {"RGBCape48F", PixelCapeInfo("RGBCape48F", 48, 0)},
    {"LED Panels", PixelCapeInfo("LED Panels", 0, 0)}
};

const std::string &FPP::PixelContollerDescription() const {
    if (CONTROLLER_TYPE_MAP.find(pixelControllerType) == CONTROLLER_TYPE_MAP.end()) {
        return pixelControllerType;
    }
    return CONTROLLER_TYPE_MAP[pixelControllerType].description;
}
void FPP::RegisterCapes() {
    for (auto &a : CONTROLLER_TYPE_MAP) {
        ControllerRegistry::AddController(&a.second);
    }
}


PixelCapeInfo& FPP::GetCapeRules(const std::string& type)
{
    return CONTROLLER_TYPE_MAP.find(type) != CONTROLLER_TYPE_MAP.end() ? CONTROLLER_TYPE_MAP[type] : CONTROLLER_TYPE_MAP["PiHat"];
}

FPP::FPP(const std::string &ad) : majorVersion(0), minorVersion(0), outputFile(nullptr), parent(nullptr), ipAddress(ad), curl(nullptr), isFPP(true) {
    wxIPV4address address;
    if (address.Hostname(ad)) {
        hostName = ad;
        ipAddress = address.IPAddress();
    }
}


FPP::FPP(const FPP &c)
    : majorVersion(c.majorVersion), minorVersion(c.minorVersion), outputFile(nullptr), parent(nullptr), curl(nullptr),
    hostName(c.hostName), description(c.description), ipAddress(c.ipAddress), fullVersion(c.fullVersion), platform(c.platform),
    model(c.model), ranges(c.ranges), mode(c.mode), pixelControllerType(c.pixelControllerType), username(c.username), password(c.password), isFPP(c.isFPP)
{
    
}

FPP::~FPP() {
    if (outputFile) {
        delete outputFile;
        outputFile = nullptr;
    }
    if (tempFileName != "") {
        ::wxRemoveFile(tempFileName);
        tempFileName = "";
    }
    if (curl) {
        curl_easy_cleanup(curl);
        curl = nullptr;
    }
}

static int buffer_writer(char *data, size_t size, size_t nmemb,
                         std::string *writerData) {
    if (writerData == NULL) {
        return 0;
    }
    writerData->append(data, size * nmemb);
    return size * nmemb;
}

void FPP::setupCurl() {
    if (curl == nullptr) {
        curl = curl_easy_init();
        curl_easy_setopt(curl, CURLOPT_WRITEFUNCTION, buffer_writer);
        curl_easy_setopt(curl, CURLOPT_WRITEDATA, &curlInputBuffer);
        curl_easy_setopt(curl, CURLOPT_FOLLOWLOCATION, 1L);
        curl_easy_setopt(curl, CURLOPT_CONNECTTIMEOUT_MS, 100);
        curl_easy_setopt(curl, CURLOPT_TIMEOUT_MS, 10000);
    }
}
bool FPP::GetURLAsString(const std::string& url, std::string& val)  {
    setupCurl();
    curlInputBuffer.clear();
    char error[1024];
    std::string fullUrl = "http://" + ipAddress + url;
    curl_easy_setopt(curl, CURLOPT_URL, fullUrl.c_str());
    curl_easy_setopt(curl, CURLOPT_ERRORBUFFER, &error);
    bool retValue = false;
    int i = curl_easy_perform(curl);
    if (i == CURLE_OK) {
        val = curlInputBuffer;
        retValue = true;
    }
    curl_easy_setopt(curl, CURLOPT_ERRORBUFFER, nullptr);
    return retValue;

}

bool FPP::GetURLAsJSON(const std::string& url, wxJSONValue& val) {
    setupCurl();
    curlInputBuffer.clear();
    char error[1024];
    std::string fullUrl = "http://" + ipAddress + url;
    curl_easy_setopt(curl, CURLOPT_URL, fullUrl.c_str());
    curl_easy_setopt(curl, CURLOPT_ERRORBUFFER, &error);
    bool retValue = false;
    int i = curl_easy_perform(curl);
    if (i == CURLE_OK) {
        wxJSONReader reader;
        reader.Parse(curlInputBuffer, &val);
        retValue = true;
    }
    curl_easy_setopt(curl, CURLOPT_ERRORBUFFER, nullptr);
    return retValue;
}


bool FPP::AuthenticateAndUpdateVersions() {
    std::string conf;
    GetURLAsString("/config.php", conf);
    parseConfig(conf);
    wxJSONValue val;
    if (GetURLAsJSON("/fppjson.php?command=getSysInfo&simple", val)) {
        return isFPP && parseSysInfo(val);
    }
    return false;
}
bool FPP::parseSysInfo(wxJSONValue& val) {
    platform = val["Platform"].AsString();
    model = val["Variant"].AsString();
    fullVersion = val["Version"].AsString();
    hostName = val["HostName"].AsString();
    description = val["HostDescription"].AsString();
    mode = val["Mode"].AsString();

    if (fullVersion != "") {
        majorVersion = wxAtoi(fullVersion);
        if (fullVersion[2] == 'x') {
            minorVersion = wxAtoi(fullVersion.substr(4)) + 1000;
        } else {
            minorVersion = wxAtoi(fullVersion.substr(2));
        }
    }
    return true;
}


void FPP::LoadPlaylists(std::list<std::string> &playlists) {
    if (IsVersionAtLeast(2, 6) && !IsDrive()) {
        //ip address, load playlists
        wxJSONValue val;
        if (GetURLAsJSON("/api/playlists", val)) {
            for (int x = 0; x < val.Size(); x++) {
                if (val[x].IsString()) {
                    playlists.push_back(val[x].AsString());
                }
            }
        }
    }
}
void FPP::probePixelControllerType() {
    std::string file = "co-pixelStrings";
    if (platform.find("Beagle") != std::string::npos) {
        file = "co-bbbStrings";
    }
    wxJSONValue val;
    if (GetURLAsJSON("/fppjson.php?command=getChannelOutputs&file=" + file, val)) {
        parseControllerType(val);
    }
}
void FPP::parseControllerType(wxJSONValue& val) {
    for (int x = 0; x < val["channelOutputs"].Size(); x++) {
        if (val["channelOutputs"][x]["type"].AsString() == "RPIWS281X") {
            if (val["channelOutputs"][x]["enabled"].AsInt()) {
                pixelControllerType = "PiHat";
            }
        } else if (val["channelOutputs"][x]["type"].AsString() == "BBB48String") {
            if (val["channelOutputs"][x]["enabled"].AsInt()) {
                pixelControllerType = val["channelOutputs"][x]["subType"].AsString();
            }
        } else if (val["channelOutputs"][x]["type"].AsString() == "LEDPanelMatrix") {
            pixelControllerType = "LED Panels";
            int pw = val["channelOutputs"][x]["panelWidth"].AsInt();
            int ph = val["channelOutputs"][x]["panelHeight"].AsInt();
            int nw = 0; int nh = 0;
            bool tall = false;
            for (int p = 0; p < val["channelOutputs"][x]["panels"].Size(); ++p) {
                int r = val["channelOutputs"][x]["panels"][p]["row"].AsInt();
                int c = val["channelOutputs"][x]["panels"][p]["col"].AsInt();
                nw = std::max(c, nw);
                nh = std::max(r, nh);
                std::string orientation = val["channelOutputs"][x]["panels"][p]["orientation"].AsString();
                if (orientation == "E" || orientation == "W") {
                    tall = true;
                }
            }
            nw++; nh++;
            if (tall) {
                std::swap(pw, ph);
            }
            panelSize = std::to_string(pw * nw);
            panelSize.append("x");
            panelSize.append(std::to_string(ph * nh));
        }
    }
}

static std::string trimfront(const std::string &s) {
    int x = 0;
    while (x < s.length() && std::isspace(s[x])) {
        x++;
    }
    return s.substr(x);
}
void FPP::parseConfig(const std::string& v) {
    std::stringstream ss(v);
    std::string to;
    
    std::map<std::string, std::string> settings;
    while(std::getline(ss, to, '\n')){
        to = trimfront(to);
        if (to.substr(0, 8) == "settings") {
            to = to.substr(10);
            int i = to.find("'");
            std::string key = to.substr(0, i);
            to = to.substr(to.find("\"") + 1);
            to = to.substr(0, to.find(";") - 1);
            settings[key] = to;
        }
    }
    isFPP = settings["Title"].find("Falcon Player") != std::string::npos;
}


bool FPP::IsDrive() {
    return ipAddress.find("/") != std::string::npos || ipAddress.find("\\") != std::string::npos;
}
bool FPP::IsVersionAtLeast(uint32_t maj, uint32_t min) {
    if (majorVersion < maj) {
        return false;
    }
    if (majorVersion > maj) {
        return true;
    }
    return minorVersion >= min;
}

static wxString URLEncode(const wxString &value)
{
    wxString ret = wxT("");
    unsigned int nPos = 0;
    
    while (value.length() > nPos) {
        wxChar cChar = value.GetChar(nPos);
        
        if( ( isalpha( cChar )) || ( isdigit( cChar )) || (cChar == wxT('-')) || (cChar == wxT('@'))
           || (cChar == wxT('*')) || (cChar == wxT('_')) ) {
            ret.Append( cChar );
        } else {
            switch( cChar ) {
                case wxT(' '):  ret.Append('+'); break;
                case wxT('\n'): ret.Append("%0D%0A"); break;
                case wxT('.'):  ret.Append('.'); break;
                case wxT('\"'):  ret.Append("%22"); break;
                default: {
                    ret.Append("%");
                    if (cChar < 16) {
                        ret.Append(wxString::Format("0%x", cChar));
                    } else {
                        ret.Append(wxString::Format("%x", cChar));
                    }
                }
            }
        }
        nPos++;
    }
    return ret;
}
static inline void addString(wxMemoryBuffer &buffer, const std::string &str) {
    buffer.AppendData(str.c_str(), str.length());
}
bool FPP::GetPathAsJSON(const std::string &path, wxJSONValue &val) {
    wxFileName fn;
    fn = path;
    if (fn.Exists()) {
        wxJSONReader reader;
        wxFile tf(fn.GetFullPath());
        wxString json;
        tf.ReadAll(&json);
        reader.Parse(json, &val);
        tf.Close();
        return true;
    }
    return false;
}
bool FPP::WriteJSONToPath(const std::string& path, const wxJSONValue& val) {
    wxFileName fn;
    fn = path;
    wxFileOutputStream ufile(fn.GetFullPath());
    wxJSONWriter writer(wxJSONWRITER_STYLED, 0, 3);
    writer.Write(val, ufile);
    ufile.Close();
    return true;
}

int FPP::PostJSONToURL(const std::string& url, const wxJSONValue& val) {
    wxString str;
    wxJSONWriter writer(wxJSONWRITER_STYLED, 0, 3);
    writer.Write(val, str);
    wxMemoryBuffer memBuffPost;
    addString(memBuffPost, str);
    return PostToURL(url, memBuffPost, "application/json");
}
int FPP::PostJSONToURLAsFormData(const std::string& url, const std::string &extra, const wxJSONValue& val) {
    wxMemoryBuffer memBuffPost;
    addString(memBuffPost, extra);
    addString(memBuffPost, "&data={");
    wxString str;
    wxJSONWriter writer(wxJSONWRITER_STYLED, 0, 3);
    writer.Write(val, str);
    addString(memBuffPost, str);
    addString(memBuffPost, "}");
    return PostToURL(url, memBuffPost, "application/x-www-form-urlencoded; charset=UTF-8");
}

int FPP::PostToURL(const std::string& url, const std::string &val, const std::string &contentType) {
    wxMemoryBuffer memBuffPost;
    addString(memBuffPost, val);
    return PostToURL(url, memBuffPost, contentType);
}
int FPP::PostToURL(const std::string& url, const wxMemoryBuffer &val, const std::string &contentType) {
    wxHTTP http;
    http.Connect(ipAddress);
    http.SetMethod("POST");
    http.SetPostBuffer(contentType, val);
    std::unique_ptr<wxInputStream> httpStream(http.GetInputStream(wxString(url)));
    return http.GetResponse();
}


bool FPP::uploadFile(const std::string &filename, const std::string &file, bool compress)  {
    static log4cpp::Category &logger_base = log4cpp::Category::getInstance(std::string("log_base"));
    static int bufLen = 1024*1024*4; //4MB buffer
    
    //we cannot use wxHTTP for a few reasons:
    //1) It doesn't support transfers larger than 2GB, including all headers and boundaries and such
    //2) It has no way to monitor the bytes transferred
    //3) Cannot use wxSOCKET_NOWAIT_WRITE (which is much faster) as it doesn't actually check
    //   if all the data was sent
    //4) Nothing is virtual so cannot even subclass to fix issues
    
    wxString fn;
    wxString ext;
    
    for (int a = 0; a < filename.length(); a++) {
        wxChar ch = filename[a];
        if (ch == '"') {
            fn.Append("\\\"");
        } else {
            fn.Append(ch);
        }
    }
    
    wxIPV4address address;
    address.Hostname(ipAddress);
    address.Service(80);
    
    size_t fileLen = 0;
    wxMemoryOutputStream mout;
    
    bool cancelled = false;
    wxProgressDialog progress("FPP Upload", "Transferring " + filename + " to " + ipAddress, 1000, parent, wxPD_CAN_ABORT | wxPD_APP_MODAL | wxPD_AUTO_HIDE);
    logger_base.debug("FPP upload via http of %s.", (const char*)filename.c_str());
    progress.Update(0, "Transferring " + filename + " to " + ipAddress, &cancelled);
    int lastDone = 0;
    
    std::string ct = "Content-Type: application/octet-stream\r\n\r\n";
    
    if (compress) {
        logger_base.debug("Uploading it compressed.");
        //determine size of gzipped data
        progress.Show();
        unsigned char *rbuf = new unsigned char[bufLen];
        wxFile f_in(file);
        wxZlibOutputStream zlib(mout, wxZ_DEFAULT_COMPRESSION, wxZLIB_GZIP);
        size_t total = f_in.Length();
        size_t read = 0;
        while (!f_in.Eof()) {
            size_t t = f_in.Read(rbuf, bufLen);
            zlib.WriteAll(rbuf, t);
            read += t;
            
            size_t f = read;
            f *= 1000;
            f /= total;
            f /= 3;
            if (f != lastDone) {
                lastDone = f;
                cancelled = !progress.Update(f, "Compressing " + filename, &cancelled);
                wxYield();
                if (cancelled) {
                    delete [] rbuf;
                    f_in.Close();
                    return cancelled;
                }
            }
        }
        zlib.Close();
        fileLen = mout.GetOutputStreamBuffer()->GetIntPosition();
        //printf("compressed: %zu to %zu    %zu\n", total, fileLen, fileLen*100/total);
        mout.GetOutputStreamBuffer()->SetIntPosition(0);
        fn += ".gz";
        ext = ".gz";
        ct = "Content-Type: application/z-gzip\r\n\r\n";
        
        delete [] rbuf;
    } else {
        logger_base.debug("Uploading it uncompressed.");
        compress = false;
        wxFile f_in(file);
        fileLen = f_in.Length();
    }
    
    wxSocketClient socket(wxSOCKET_NOWAIT_WRITE);
    if (socket.Connect(address)) {
        progress.Show();
        
        const std::string bound = "----WebKitFormBoundaryb29a7c2fe47b9481";
        
        wxMemoryBuffer memBuffPost;
        addString(memBuffPost, "\r\n--");
        addString(memBuffPost, bound);
        addString(memBuffPost,"\r\nContent-Disposition: form-data; name=\"\"\r\n\r\nundefined\r\n--");
        addString(memBuffPost, bound);
        addString(memBuffPost,"\r\nContent-Disposition: form-data; name=\"\"\r\n\r\nundefined\r\n--");
        addString(memBuffPost, bound);
        addString(memBuffPost, "--\r\n");
        
        wxMemoryBuffer memBuffHeader;
        addString(memBuffHeader, "POST /jqupload.php HTTP/1.1\r\n");
        addString(memBuffHeader, "Host: " + ipAddress + "\r\n");
        addString(memBuffHeader, "Connection: close\r\n");
        addString(memBuffHeader, "Accept: application/json, text/javascript, */*; q=0.01\r\n");
        addString(memBuffHeader, "Origin: http://" + ipAddress + "\r\n");
        addString(memBuffHeader, "X-Requested-With: XMLHttpRequest\r\n");
        addString(memBuffHeader, "Content-Type: multipart/form-data; boundary=" + bound + "\r\n");
        addString(memBuffHeader, "User-Agent: Mozilla/5.0 (Macintosh; Intel Mac OS X 10_14_1) AppleWebKit/537.36 (KHTML, like Gecko) Chrome/70.0.3538.77 Safari/537.36\r\n");
        addString(memBuffHeader, "DNT: 1\r\n");
        addString(memBuffHeader, "Referer: http://" + ipAddress + "/uploadfile.php\r\n");
        addString(memBuffHeader, "Accept-Language: en-US,en;q=0.9\r\n");
        
        
        unsigned char *rbuf = new unsigned char[bufLen];
        
        
        std::string cd = "Content-Disposition: form-data; name=\"myfile\"; filename=\"";
        cd += fn.ToStdString();
        cd += "\"\r\n";
        wxMemoryBuffer memBuffPre;
        addString(memBuffPre, "--");
        addString(memBuffPre, bound);
        addString(memBuffPre, "\r\n");
        addString(memBuffPre, cd);
        addString(memBuffPre, ct);
        
        size_t totalLen = fileLen + memBuffPre.GetDataLen() + memBuffPost.GetDataLen();
        size_t totalWritten = 0;
        addString(memBuffHeader, wxString::Format("Content-Length: %zu\r\n\r\n", totalLen));
        
        size_t len = memBuffHeader.GetDataLen();
        const char *data = (const char *) memBuffHeader.GetData();
        socket.Write(data, len);
        size_t written = socket.LastWriteCount();
        while (written < len) {
            socket.Write(&data[written], len - written);
            written += socket.LastWriteCount();
        }
        
        len = memBuffPre.GetDataLen();
        data = (const char *) memBuffPre.GetData();
        socket.Write(data, len);
        written = socket.LastWriteCount();
        while (written < len) {
            socket.Write(&data[written], len - written);
            written += socket.LastWriteCount();
        }
        totalWritten += written;
        
        int totalReadFromFile = 0;
        wxFile f_in(file);
        while (totalReadFromFile < fileLen) {
            size_t iRead = 0;
            if (compress) {
                iRead = mout.GetOutputStreamBuffer()->Read(rbuf, bufLen);
            } else {
                iRead = f_in.Read(rbuf, bufLen);
            }
            totalReadFromFile += iRead;
            if (iRead) {
                socket.Write(rbuf, iRead);
                written = socket.LastWriteCount();
                while (written < iRead) {
                    socket.Write(&rbuf[written], iRead - written);
                    written += socket.LastWriteCount();
                }
            }
            
            totalWritten += written;
            
            size_t donePct = totalWritten;
            donePct *= compress ? 600 : 1000;
            donePct /= totalLen;
            if (compress) {
                donePct += 333;
            }
            //printf("%ld / %ld    (%ld)\n", totalWritten, totalLen, donePct);
            if (donePct != lastDone) {
                lastDone = donePct;
                cancelled = !progress.Update(donePct, "Transferring " + filename + " to " + ipAddress, &cancelled);
                wxYield();
            }
            if (cancelled) {
                delete [] rbuf;
                f_in.Close();
                socket.Close();
                return cancelled;
            }
        }
        f_in.Close();
        
        len = memBuffPost.GetDataLen();
        data = (const char *) memBuffPost.GetData();
        socket.Write(data, len);
        written = socket.LastWriteCount();
        while (written < len) {
            socket.Write(&data[written], len - written);
            written += socket.LastWriteCount();
        }
        logger_base.debug("Uploaded.");
        if (compress) {
            progress.Update(999, "Decompressing " + filename, &cancelled);
            logger_base.debug("Decompressing.");
        }
        socket.Read(rbuf, bufLen-1);
        int i = socket.LastReadCount();
        rbuf[i] = 0;
        
        if (strstr((char *)rbuf, fn.c_str()) != nullptr) {
            //upload OK, now rename
            std::string val;
            GetURLAsString("/fppxml.php?command=moveFile&file=" + URLEncode(filename + ext), val);
            logger_base.debug("Renaming done.");
        }
        progress.Update(1000, wxEmptyString, &cancelled);
        delete [] rbuf;
        
        socket.Close();
        return cancelled;
    }
    
    return true;
}


bool FPP::copyFile(const std::string &filename,
                           const std::string &file,
                           const std::string &dir) {
    static log4cpp::Category &logger_base = log4cpp::Category::getInstance(std::string("log_base"));
    bool cancelled = false;
    
    wxProgressDialog progress("FPP Upload", "Transferring " + filename + " to " + ipAddress, 100, parent, wxPD_CAN_ABORT | wxPD_APP_MODAL | wxPD_AUTO_HIDE);
    logger_base.debug("FPP upload via file copy of %s.", (const char*)filename.c_str());
    progress.Update(0, "Transferring " + filename + " to " + ipAddress, &cancelled);
    progress.Show();
    wxFile in;
    in.Open(file);
    
    if (in.IsOpened()) {
        wxFile out;
        wxString target = ipAddress +  wxFileName::GetPathSeparator() + dir +  wxFileName::GetPathSeparator() + filename;
        out.Open(target, wxFile::write);
        
        if (out.IsOpened()) {
            wxFileOffset length = in.Length();
            wxFileOffset done = 0;
            
            uint8_t buffer[8192]; // 8KB at a time
            while (!in.Eof() && !cancelled) {
                size_t read = in.Read(&buffer[0], sizeof(buffer));
                size_t written = out.Write(&buffer[0], read);
                while (written < read) {
                    written += out.Write(&buffer[written], read - written);
                }
                done += read;
                
                int prgs = done * 100 / length;
                progress.Update(prgs, wxEmptyString, &cancelled);
                if (!cancelled) {
                    cancelled = progress.WasCancelled();
                }
            }
            progress.Update(100, wxEmptyString);
            in.Close();
            out.Close();
        } else {
            progress.Update(100, wxEmptyString);
            logger_base.warn("   Copy of file %s failed ... target file %s could not be opened.", (const char *)file.c_str(), (const char *)target.c_str());
        }
    } else {
        progress.Update(100, wxEmptyString);
        logger_base.warn("   Copy of file %s failed ... file could not be opened.", (const char *)file.c_str());
    }
    return cancelled;
}
bool FPP::uploadOrCopyFile(const std::string &filename,
                                   const std::string &file,
                                   bool compress,
                                   const std::string &dir) {
    if (IsDrive()) {
        return copyFile(filename, file, dir);
    }
    return uploadFile(filename, file, compress);
}


bool FPP::PrepareUploadSequence(const FSEQFile &file,
                                const std::string &seq, const std::string &media,
                                int type) {
    if (outputFile) {
        delete outputFile;
        outputFile = nullptr;
    }
    if (tempFileName != "") {
        ::wxRemoveFile(tempFileName);
        tempFileName = "";
    }

    wxFileName fn(seq);
    std::string baseName = fn.GetFullName();
    std::string mediaBaseName = "";
    bool cancelled = false;
    if (media != "") {
        wxFileName mfn(media);
        mediaBaseName = mfn.GetFullName();
        
        cancelled |= uploadOrCopyFile(mediaBaseName, media, false, "music");
        if (cancelled) {
            return cancelled;
        }
    }
    sequences[baseName] = mediaBaseName;
    
    std::string fileName;
    if (IsDrive()) {
        fileName = ipAddress + wxFileName::GetPathSeparator() + "sequences" + wxFileName::GetPathSeparator() + baseName;
    } else {
        tempFileName = wxFileName::CreateTempFileName(baseName);
        fileName = tempFileName;
    }
    uploadCompressed = type == 0 && IsVersionAtLeast(2, 5);  // no sense compressing V2 as they are already compressed, just wastes time
    if ((type == 0 && file.getVersionMajor() == 1)
        || fn.GetExt() == "eseq") {
        
        //these just get uploaded directly
        return uploadOrCopyFile(baseName, seq, uploadCompressed, fn.GetExt() == "eseq" ? "effects" : "sequences");
    }
    
    if (type == 1 && file.getVersionMajor() == 2) {
        // Full v2 file, upload directly
        return uploadOrCopyFile(baseName, seq, false, fn.GetExt() == "eseq" ? "effects" : "sequences");
    }
    baseSeqName = baseName;
    outputFile = FSEQFile::createFSEQFile(fileName, type == 0 ? 1 : 2);
    outputFile->initializeFromFSEQ(file);
    if (type == 2 && ranges != "") {
        wxArrayString r1 = wxSplit(wxString(ranges), ',');
        for (auto a : r1) {
            wxArrayString r = wxSplit(a, '-');
            int start = wxAtoi(r[0]);
            int len = 4; //at least 4
            if (r.size() == 2) {
                len = wxAtoi(r[1]) - start + 1;
            }
            ((V2FSEQFile*)outputFile)->m_sparseRanges.push_back(std::pair<uint32_t, uint32_t>(start, len));
        }
    }
    outputFile->writeHeader();
    return false;
}
bool FPP::AddFrameToUpload(uint32_t frame, uint8_t *data) {
    if (outputFile) {
        outputFile->addFrame(frame, data);
    }
    return false;
}
bool FPP::FinalizeUploadSequence() {
    bool cancelled = false;
    if (outputFile) {
        outputFile->finalize();
        
        delete outputFile;
        outputFile = nullptr;
        if (tempFileName != "") {
            cancelled = uploadOrCopyFile(baseSeqName, tempFileName, uploadCompressed, "sequences");
            ::wxRemoveFile(tempFileName);
            tempFileName = "";
        }
    }
    return cancelled;
}
bool FPP::UploadPlaylist(const std::string &name) {
    wxJSONValue origJson;
    std::string fn;
    if (IsDrive() && IsVersionAtLeast(2, 0)) {
        fn = (ipAddress + wxFileName::GetPathSeparator() + "playlists" + wxFileName::GetPathSeparator() + name + ".json");
        GetPathAsJSON(fn, origJson);
    } else if (IsVersionAtLeast(2, 6)) {
        GetURLAsJSON("/api/playlist/" + URLEncode(name), origJson);
    }
    
    for (auto info : sequences) {
        wxJSONValue entry;
        if (info.second != "") {
            entry["type"] = wxString("both");
            entry["enabled"] = 1;
            entry["playOnce"] = 0;
            entry["sequenceName"] = info.first;
            entry["mediaName"] = info.second;
            entry["videoOut"] = wxString("--Default--");
        } else {
            entry["type"] = wxString("sequence");
            entry["enabled"] = 1;
            entry["playOnce"] = 0;
            entry["sequenceName"] = info.first;
        }
        origJson["mainPlaylist"].Append(entry);
    }
    origJson.Remove(wxString("playlistInfo"));

    
    if (IsDrive()) {
        WriteJSONToPath(fn, origJson);
    } else {
        PostJSONToURL("/api/playlist/" + URLEncode(name), origJson);
    }
    return false;
}

bool FPP::UploadModels(const std::string &models) {
    if (IsDrive()) {
        wxFileName fn = (ipAddress + wxFileName::GetPathSeparator() + "channelmemorymaps");
        wxFile tf(fn.GetFullPath());
        tf.Write(models);
        tf.Close();
    } else if (IsVersionAtLeast(2, 6)) {
        PostToURL("/api/models/raw", models);
    }
    return false;
}
bool FPP::UploadUDPOut(const wxJSONValue &udp) {
    if (IsDrive()) {
        std::string fn = (ipAddress + wxFileName::GetPathSeparator() + "config" + wxFileName::GetPathSeparator() + "co-universes.json");
        WriteJSONToPath(fn, udp);
    } else if (IsVersionAtLeast(2, 4)) {
        PostJSONToURLAsFormData("/fppjson.php", "command=setChannelOutputs&file=universeOutputs", udp);
    }
    return false;
}

std::string FPP::CreateModelMemoryMap(ModelManager* allmodels) {
    std::string ret;
    for (auto m = allmodels->begin(); m != allmodels->end(); ++m) {
        Model* model = m->second;
        wxString stch = model->GetModelXml()->GetAttribute("StartChannel", wxString::Format("%d?", model->NodeStartChannel(0) + 1)); //NOTE: value coming from model is probably not what is wanted, so show the base ch# instead
        int ch = model->GetNumberFromChannelString(model->ModelStartChannel);
        wxString name(model->name);
        name.Replace(" ", "_");
        if (model->GetNumStrands() > 0) {
            ret += wxString::Format("%s,%i,%lu,horizontal,TL,%i,%i\n",
                                                     name.c_str(),
                                                     ch,
                                                     (unsigned long)model->GetActChanCount(),
                                                     (int)model->GetNumStrands(),
                                                     1).ToStdString();
        }
    }
    return ret;
}

inline wxString stripInvalidChars(const std::string &str) {
    wxString s = str;
    s.Replace("&", "_");
    s.Replace("<", "_");
    s.Replace(">", "_");
    return s;
}
    

wxJSONValue FPP::CreateOutputUniverseFile(OutputManager* outputManager) {
    std::list<int> selected;
    return CreateUniverseFile(outputManager, "", selected, false);
}
wxJSONValue FPP::CreateUniverseFile(OutputManager* outputManager, const std::string &onlyip, const std::list<int>& selected, bool input) {
    wxJSONValue root;
    root["type"] = wxString("universes");
    root["enabled"] = 1;
    root["startChannel"] = 1;
    root["channelCount"] = -1;
    
    wxJSONValue universes;
    // Get universes based on IP
    std::list<Output*> outputs = outputManager->GetAllOutputs(onlyip, selected);
    for (auto it = outputs.begin(); it != outputs.end(); ++it) {
        int c = (*it)->GetStartChannel();
        
        wxJSONValue universe;
        universe["active"] = (*it)->IsEnabled() ? 1 : 0;
        universe["description"] = stripInvalidChars((*it)->GetDescription());
        universe["id"] = (*it)->GetUniverse();
        universe["startChannel"] = c;
        universe["channelCount"] = (*it)->GetChannels();
        universe["priority"] = 0;
        universe["address"] = wxString("");
        
        if ((*it)->GetType() == OUTPUT_E131) {
            universe["type"] = (int)((*it)->GetIP() != "MULTICAST" ? 1 : 0);
            if (!input && ((*it)->GetIP() != "MULTICAST")) {
                universe["address"] = wxString((*it)->GetIP());
            }
            universes.Append(universe);
        } else if ((*it)->GetType() == OUTPUT_DDP) {
            if (!input) {
                universe["address"] = wxString((*it)->GetIP());
                DDPOutput *ddp = (DDPOutput*)(*it);
                universe["type"] = ddp->IsKeepChannelNumbers() ? 4 : 5;
                universes.Append(universe);
            } else {
                //don't need to do anything to configure DDP input
            }
        } else if ((*it)->GetType() == OUTPUT_ARTNET) {
            universe["type"] = (int)(((*it)->GetIP() != "MULTICAST") + 2);
            if (!input && ((*it)->GetIP() != "MULTICAST")) {
                universe["address"] = wxString((*it)->GetIP());
            }
            universes.Append(universe);
        }
    }
    
    root["universes"] = universes;
    
    wxJSONValue json;
    wxJSONValue chan;
    chan.Append(root);
    if (input) {
        json["channelInputs"] = chan;
    } else {
        json["channelOutputs"] = chan;
    }
    return json;
}

bool FPP::SetRestartFlag() {
    std::string val;
    return GetURLAsString("/fppjson.php?command=setSetting&key=restartFlag&value=1", val);
}

void FPP::SetDescription(const std::string &st) {
    std::string val;
    GetURLAsString("/fppjson.php?command=setSetting&key=HostDescription&value=" + URLEncode(st), val);
}


bool FPP::SetInputUniversesBridge(std::list<int>& selected, OutputManager* outputManager) {
    wxJSONValue udp = CreateUniverseFile(outputManager, ipAddress, selected, true);
    if (IsDrive()) {
        std::string fn = (ipAddress + wxFileName::GetPathSeparator() + "config" + wxFileName::GetPathSeparator() + "ci-universes.json");
        WriteJSONToPath(fn, udp);
    } else if (IsVersionAtLeast(2, 4)) {
        PostJSONToURLAsFormData("/fppjson.php", "command=setChannelOutputs&file=universeInputs", udp);
    }
    return false;
}

bool FPP::UploadPixelOutputs(ModelManager* allmodels,
                             OutputManager* outputManager,
                             const std::list<int>& selected) {
    
    int maxString = 1;
    int maxdmx = 0;
    PixelCapeInfo &rules = GetCapeRules(pixelControllerType);
    maxdmx = rules.maxDMX;
    maxString = rules.maxStrings;
    
    static log4cpp::Category &logger_base = log4cpp::Category::getInstance(std::string("log_base"));
    logger_base.debug("FPP Outputs Upload: Uploading to %s", (const char *)ipAddress.c_str());

    std::string check;
    UDController cud(ipAddress, hostName, allmodels, outputManager, &selected, check);
    if (rules.SupportsLEDPanelMatrix()) {
        //LED panel cape, nothing we can really do except update the start channel
        int startChannel = -1;
        if (cud.GetMaxPixelPort()) {
            //The matrix actually has the controller connection defined, we'll use it
            startChannel = cud.GetControllerPixelPort(0)->GetStartChannel();
        } else if (!cud.GetNoConnectionModels().empty()) {
            startChannel = cud.GetNoConnectionModels().front()->GetStringStartChan(0);
        }
        if (startChannel >= 0) {
            startChannel++;  //one based
            wxJSONValue origJson;
            if (IsDrive()) {
                GetPathAsJSON(ipAddress + wxFileName::GetPathSeparator() + "config" + wxFileName::GetPathSeparator() + "channeloutputs.json", origJson);
            } else {
                GetURLAsJSON("/fppjson.php?command=getChannelOutputs&file=channelOutputsJSON", origJson);
            }
            for (int x = 0; x < origJson["channelOutputs"].Size(); x++) {
                if (origJson["channelOutputs"][x]["type"].AsString() == "LEDPanelMatrix") {
                    origJson["channelOutputs"][x]["startChannel"] = startChannel;
                }
            }
            
            if (IsDrive()) {
                WriteJSONToPath(ipAddress + wxFileName::GetPathSeparator() + "config" + wxFileName::GetPathSeparator() + "channeloutputs.json", origJson);
            } else {
                PostJSONToURLAsFormData("/fppjson.php", "command=setChannelOutputs&file=channelOutputsJSON", origJson);
            }
        }
        return false;
    }
    
    std::string fppFileName = "co-bbbStrings";
    int minPorts = 1;
    if (pixelControllerType == "PiHat") {
        fppFileName = "co-pixelStrings";
        minPorts = 2;
    }
    cud.Check(&rules, check);
    cud.Dump();

    wxFileName fnOrig;
    fnOrig.AssignTempFileName("pixelOutputs");
    std::string file = fnOrig.GetFullPath().ToStdString();
    wxJSONValue origJson;
    bool doVirtualString = true;
    if (IsDrive()) {
        GetPathAsJSON(ipAddress + wxFileName::GetPathSeparator() + "config" + wxFileName::GetPathSeparator() + fppFileName +".json", origJson);
    } else {
        GetURLAsJSON("/fppjson.php?command=getChannelOutputs&file=" + fppFileName, origJson);
        if (IsVersionAtLeast(2, 7)) {
            wxJSONValue capeInfo;
            if (GetURLAsJSON("/api/cape", capeInfo)) {
                doVirtualString = capeInfo["id"].AsString() != "Unsupported";
            }
        }
    }
    wxString pinout = "1.x";
    std::map<std::string, wxJSONValue> origStrings;
    if (origJson["channelOutputs"].IsArray()) {
        for (int x = 0; x < origJson["channelOutputs"].Size(); x++) {
            wxJSONValue &f = origJson["channelOutputs"][x];
            if (f["type"].AsString() == "BBB48String") {
                pinout = f["pinoutVersion"].AsString();
                if (pinout == "") {
                    pinout = "1.x";
                }
            }
            for (int o = 0; o < f["outputs"].Size(); o++) {
                for (int vs = 0; vs < f["outputs"][o]["virtualStrings"].Size(); vs++) {
                    wxJSONValue val = f["outputs"][o]["virtualStrings"][vs];
                    if (val["description"].AsString() != "") {
                        origStrings[val["description"].AsString()] = val;
                    }
                }
            }
        }
    }
    int maxport = 0;

    wxJSONValue stringData;
    stringData["enabled"] = 1;
    stringData["startChannel"] = 1;
    stringData["channelCount"] = -1;

    wxJSONValue dmxData;
    dmxData["enabled"] = 1;
    dmxData["startChannel"] = 1;
    dmxData["type"] = wxString("BBBSerial");
    dmxData["subType"] = wxString("DMX");

    maxport = cud.GetMaxPixelPort();
    if (maxport < minPorts) {
        maxport = minPorts;
    }

    if (pixelControllerType == "PiHat") {
        stringData["type"] = wxString("RPIWS281X");
        stringData["subType"] = wxString("");
    } else {
        stringData["type"] = wxString("BBB48String");
        stringData["subType"] = wxString(pixelControllerType);
        stringData["pinoutVersion"] = pinout;
    }
    stringData["outputCount"] = maxport;
    dmxData["device"] = wxString(pixelControllerType);

    for (int x = 0; x < maxport; x++) {
        wxJSONValue port;
        port["portNumber"] = x;

        stringData["outputs"].Append(port);
    }
    
    for (int pp = 1; pp <= rules.GetMaxPixelPort(); pp++) {
        if (cud.HasPixelPort(pp)) {
            UDControllerPort* port = cud.GetControllerPixelPort(pp);
            if (doVirtualString) {
                port->CreateVirtualStrings(false);
                for (auto pvs : port->GetVirtualStrings()) {
                    wxJSONValue vs;
                    vs["description"] = pvs->_description;
                    vs["startChannel"] = pvs->_startChannel - 1; // we need 0 based
                    vs["pixelCount"] = pvs->Channels() / pvs->_channelsPerPixel;
                    
                    if (origStrings.find(vs["description"].AsString()) != origStrings.end()) {
                        wxJSONValue &vo = origStrings[vs["description"].AsString()];
                        vs["groupCount"] = vo["groupCount"];
                        vs["reverse"] = vo["reverse"];
                        vs["colorOrder"] = vo["colorOrder"];
                        vs["nullNodes"] = vo["nullNodes"];
                        vs["zigZag"] = vo["zigZag"];
                        vs["brightness"] = vo["brightness"];
                        vs["gamma"] = vo["gamma"];
                    } else {
                        vs["groupCount"] = 0;
                        vs["reverse"] = 0;
                        if (pvs->_channelsPerPixel == 4) {
                            vs["colorOrder"] = wxString("RGBW");
                        } else {
                            vs["colorOrder"] = wxString("RGB");
                        }
                        vs["nullNodes"] = 0;
                        vs["zigZag"] = 0; // If we zigzag in xLights, we don't do it in the controller, if we need it in the controller, we don't know about it here
                        vs["brightness"] = 100;
                        vs["gamma"] = wxString("1.0");
                    }
                    if (pvs->_reverseSet) {
                        vs["reverse"] = pvs->_reverse;
                    }
                    if (pvs->_gammaSet) {
                        char buf[16];
                        sprintf(buf, "%g", pvs->_gamma);
                        std::string gam = buf;
                        vs["gamma"] = gam;
                    }
                    if (pvs->_brightnessSet) {
                        vs["brightness"] = pvs->_brightness;
                    }
                    if (pvs->_nullPixelsSet) {
                        vs["nullNodes"] = pvs->_nullPixels;
                    }
                    if (pvs->_colourOrderSet) {
                        vs["colorOrder"] = pvs->_colourOrder;
                    }
                    if (pvs->_groupCountSet) {
                        vs["groupCount"] = pvs->_groupCount;
                    }
                    if (vs["groupCount"].AsInt() > 1) {
                        //if the group count is >1, we need to adjust the number of pixels
                        vs["pixelCount"] = vs["pixelCount"].AsInt() * vs["groupCount"].AsInt();
                    }
                    stringData["outputs"][port->GetPort() - 1]["virtualStrings"].Append(vs);
                }
            } else {
                wxJSONValue vs;
                vs["startChannel"] = port->GetStartChannel() - 1; // we need 0 based
                vs["pixelCount"] = port->Pixels();
                auto s = port->GetModels().front();
                std::string description;
                if (s) {
                    description = s->GetName();
                    vs["description"] = description;
                }
                if (description != "" && origStrings.find(description) != origStrings.end()) {
                    wxJSONValue &vo = origStrings[vs["description"].AsString()];
                    vs["groupCount"] = vo["groupCount"];
                    vs["reverse"] = vo["reverse"];
                    vs["colorOrder"] = vo["colorOrder"];
                    vs["nullNodes"] = vo["nullNodes"];
                    vs["zigZag"] = vo["zigZag"];
                    vs["brightness"] = vo["brightness"];
                    vs["gamma"] = vo["gamma"];
                } else {
                    vs["groupCount"] = 0;
                    vs["reverse"] = 0;
                    vs["colorOrder"] = wxString("RGB");
                    vs["nullNodes"] = 0;
                    vs["zigZag"] = 0;
                    vs["brightness"] = 100;
                    vs["gamma"] = wxString("1.0");
                }
                if (s) {
                    std::string colourOrder = s->GetColourOrder("unknown");
                    float gamma = s->GetGamma(-9999);
                    if (gamma > 0) {
                        char buf[16];
                        sprintf(buf, "%g", gamma);
                        std::string gam = buf;
                        vs["gamma"] = gam;
                    }
                    if (s->GetGroupCount(-9999) > 0) {
                        vs["groupCount"] = s->GetGroupCount(-9999);
                    }
                    if (colourOrder != "unknown") {
                        vs["colorOrder"] = colourOrder;
                    }
                    if (s->GetBrightness(-9999) > 0) {
                        vs["brightness"] = s->GetBrightness(-9999);
                    }
                    if (s->GetNullPixels(-9999) > 0) {
                        vs["nullNodes"] = s->GetNullPixels(-9999);
                    }
                    if (s->GetDirection("unknown") != "unknown") {
                        vs["reverse"] = s->GetDirection("unknown") == "Reverse" ? 1 : 0;
                    }
                }
                stringData["outputs"][port->GetPort() - 1]["virtualStrings"].Append(vs);
            }
        }
    }

    for (int x = 0; x < maxport; x++) {
        if (stringData["outputs"][x]["virtualStrings"].IsNull() || stringData["outputs"][x]["virtualStrings"].Size() == 0) {
            wxJSONValue vs;
            vs["description"] = wxString("");
            vs["startChannel"] = 0;
            vs["pixelCount"] = 0;
            vs["groupCount"] = 0;
            vs["reverse"] = 0;
            vs["colorOrder"] = wxString("RGB");
            vs["nullNodes"] = 0;
            vs["zigZag"] = 0;
            vs["brightness"] = 100;
            vs["gamma"] = wxString("1.0");
            stringData["outputs"][x]["virtualStrings"].Append(vs);
        }
    }

    bool isDMX = true;
    int maxChan = 0;
    bool hasSerial = false;
    for (int sp = 1; sp <= cud.GetMaxSerialPort(); sp++) {
        if (cud.HasSerialPort(sp)) {
            UDControllerPort* port = cud.GetControllerSerialPort(sp);
            isDMX &= ((port->GetProtocol() == "DMX") || (port->GetProtocol() == "dmx"));
            
            int dmxOffset = 1;
            UDControllerPortModel* m = port->GetFirstModel();
            if (m != nullptr) {
                dmxOffset = m->GetDMXChannelOffset();
                if (dmxOffset < 1) dmxOffset = 1; // a value less than 1 makes no sense
            }
            int sc = port->GetStartChannel() - dmxOffset + 1;
            int mx = port->GetEndChannel() - sc + 1;
            maxChan = std::max(mx, maxChan);
        }
    }
    for (int sp = 1; sp <= rules.GetMaxSerialPort(); sp++) {
        wxJSONValue port;
        port["outputNumber"] = (sp - 1);
        port["outputType"] = isDMX ? wxString("DMX") : wxString("Pixelnet");
        if (cud.HasSerialPort(sp)) {
            UDControllerPort* vport = cud.GetControllerSerialPort(sp);
            int dmxOffset = 1;
            UDControllerPortModel* m = vport->GetFirstModel();
            if (m != nullptr) {
                dmxOffset = m->GetDMXChannelOffset();
                if (dmxOffset < 1) dmxOffset = 1; // a value less than 1 makes no sense
            }
            int sc = vport->GetStartChannel() - dmxOffset + 1;
            port["startChannel"] = sc;
            port["channelCount"] = isDMX ? maxChan : 4096;
            hasSerial = true;
        } else {
            port["startChannel"] = 0;
            port["channelCount"] = 0;
        }
        dmxData["outputs"].Append(port);
    }
    if (!doVirtualString) {
        maxChan = 0;
        isDMX = true;
        hasSerial = false;
    }
    dmxData["channelCount"] = isDMX ? maxChan : 4096;
    if (maxChan == 0) {
        dmxData["enabled"] = 0;
        dmxData["subType"] = wxString("off");
    }
    // let the string handling know if it's safe to use the other PRU
    // or if the serial out will need it
    stringData["serialInUse"] = hasSerial;

    wxJSONValue root;
    root["channelOutputs"].Append(stringData);
    if (pixelControllerType != "PiHat") {
        root["channelOutputs"].Append(dmxData);
    } else {
        wxString dev = pixelControllerType;
        dmxData["device"] = dev;
        stringData["subType"] = dev;
    }

    wxFileName fn;
    fn.AssignTempFileName("pixelOutputs");
    file = fn.GetFullPath().ToStdString();
    wxFileOutputStream ufile(fn.GetFullPath());
    wxJSONWriter writer(wxJSONWRITER_STYLED, 0, 3);
    writer.Write(root, ufile);
    ufile.Close();

    if (IsDrive()) {
        WriteJSONToPath(ipAddress + wxFileName::GetPathSeparator() + "config" + wxFileName::GetPathSeparator() + fppFileName +".json", root);
    } else {
        PostJSONToURLAsFormData("/fppjson.php", "command=setChannelOutputs&file=" + fppFileName, root);
    }
    return false;
}



class CurlData {
public:
    CurlData(const std::string &a) : url(a), type(0), fpp(nullptr) {
        errorBuffer[0] = 0;
        curl = curl_easy_init();
        curl_easy_setopt(curl, CURLOPT_WRITEFUNCTION, buffer_writer);
        curl_easy_setopt(curl, CURLOPT_WRITEDATA, &buffer);
        curl_easy_setopt(curl, CURLOPT_URL, url.c_str());
        curl_easy_setopt(curl, CURLOPT_FOLLOWLOCATION, 1L);
        curl_easy_setopt(curl, CURLOPT_CONNECTTIMEOUT_MS, 500);
        curl_easy_setopt(curl, CURLOPT_TIMEOUT_MS, 8000);
        curl_easy_setopt(curl, CURLOPT_ERRORBUFFER, &errorBuffer);
    }
    ~CurlData() {
        curl_easy_cleanup(curl);
    }
    std::string url;
    CURL *curl;
    std::string buffer;
    char errorBuffer[CURL_ERROR_SIZE];
    int type;
    FPP *fpp;
};

#define FPP_CTRL_PORT 32320
void FPP::Discover(const std::list<std::string> &addresses, std::list<FPP*> &instances, bool doBroadcast, bool allPlatforms) {

    // scan all ip networks
    auto localIPs = GetLocalIPs();
    for (auto ip : localIPs)
    {
        std::vector<CurlData*> curls;
        CURLM* curlMulti = curl_multi_init();
        for (auto& a : addresses) {
            std::string fullAddress = "http://" + a + "/fppjson.php?command=getFPPSystems";
            CurlData* data = new CurlData(fullAddress);
            curls.push_back(data);
            curl_multi_add_handle(curlMulti, data->curl);
        }
        wxDatagramSocket* socket;
        wxIPV4address localaddr;
        localaddr.Hostname(ip);
        localaddr.Service(FPP_CTRL_PORT);

        socket = new wxDatagramSocket(localaddr, wxSOCKET_BROADCAST | wxSOCKET_NOWAIT);
        socket->SetTimeout(1);
        socket->Notify(false);

        uint8_t buffer[512] = { 'F', 'P', 'P', 'D', 0x04 };
        buffer[5] = 207 - 7;
        buffer[7] = 2; //v2 ping
        buffer[8] = 1; //discovery
        buffer[9] = 0xC0;

        wxString ver = xlights_version_string;
        auto parts = wxSplit(ver, '.');
        int maj = wxAtoi(parts[0]);
        int min = wxAtoi(parts[1]);

        buffer[10] = (maj >> 8) & 0xFF;
        buffer[11] = maj & 0xFF;
        buffer[12] = 0;
        buffer[13] = min;

        buffer[14] = 0; // MODE?!?!?

        //Technically, the IP address but since we aren't actually an FPP instance,
        //we don't want anyone trying to contact us, so we'll set to 0
        buffer[15] = buffer[16] = buffer[17] = buffer[18] = 0;
        strcpy((char*)& buffer[84], ver.c_str());

        if (socket->IsOk()) {
            wxIPV4address bcAddress;
            bcAddress.BroadcastAddress();
            bcAddress.Service(FPP_CTRL_PORT);
            socket->SendTo(bcAddress, buffer, 207);
        }
        uint64_t endBroadcastTime = wxGetLocalTimeMillis().GetValue() + 1200l;
        int running = curls.size();
        while (running || (wxGetLocalTimeMillis().GetValue() < endBroadcastTime)) {
            memset(buffer, 0x00, sizeof(buffer));
            int readSize = 0;
            if (socket->IsOk()) {
                socket->Read(&buffer[0], sizeof(buffer));
                readSize = socket->GetLastIOReadSize();
            }
            if (readSize != 0
                && buffer[0] == 'F' && buffer[1] == 'P' && buffer[2] == 'P' && buffer[3] == 'D' && buffer[4] == 0x04) {
                char ip[64];
                sprintf(ip, "%d.%d.%d.%d", (int)buffer[15], (int)buffer[16], (int)buffer[17], (int)buffer[18]);
                if (strcmp(ip, "0.0.0.0")) {
                    //we found a system!!!
                    std::string hostname = (char*)& buffer[19];
                    std::string ipStr = ip;
                    FPP* found = nullptr;
                    for (auto a : instances) {
                        if (a->hostName == hostname || a->ipAddress == hostname || a->ipAddress == ipStr) {
                            found = a;
                        }
                    }
                    int platform = buffer[9];
                    if (!found && (allPlatforms || (platform > 0 && platform < 0x80))) {
                        //platform > 0x80 is Falcon controllers or xLights
                        FPP* inst = new FPP();
                        inst->hostName = (char*)& buffer[19];
                        inst->model = (char*)& buffer[125];
                        inst->ipAddress = ip;
                        inst->fullVersion = (char*)& buffer[84];
                        inst->minorVersion = buffer[13] + (buffer[12] << 8);
                        inst->majorVersion = buffer[11] + (buffer[10] << 8);
                        inst->ranges = (char*)& buffer[166];
                        instances.push_back(inst);

                        std::string fullAddress = "http://" + inst->ipAddress + "/fppjson.php?command=getFPPSystems";
                        CurlData * data = new CurlData(fullAddress);
                        data->type = 0;
                        data->fpp = inst;
                        curls.push_back(data);
                        curl_multi_add_handle(curlMulti, data->curl);
                        running++;

                        fullAddress = "http://" + inst->ipAddress + "/fppjson.php?command=getSysInfo&simple";
                        data = new CurlData(fullAddress);
                        data->type = 1;
                        data->fpp = inst;
                        curls.push_back(data);
                        curl_multi_add_handle(curlMulti, data->curl);
                        running++;
                    }
<<<<<<< HEAD
=======
                }
                int platform = buffer[9];
                //printf("%d: %s  %s     %d\n", found ? 1 : 0, hostname.c_str(), ipStr.c_str(), platform);
                if (!found && (allPlatforms || (platform > 0 && platform < 0x80))) {
                    //platform > 0x80 is Falcon controllers or xLights
                    FPP *inst = new FPP();
                    inst->hostName = (char *)&buffer[19];
                    inst->model = (char *)&buffer[125];
                    inst->ipAddress = ip;
                    inst->fullVersion = (char *)&buffer[84];
                    inst->minorVersion = buffer[13] + (buffer[12] << 8);
                    inst->majorVersion = buffer[11] + (buffer[10] << 8);
                    inst->ranges = (char*)&buffer[166];
                    instances.push_back(inst);
                    
                    std::string fullAddress = "http://" + inst->ipAddress + "/fppjson.php?command=getFPPSystems";
                    CurlData *data = new CurlData(fullAddress);
                    data->type = 0;
                    data->fpp = inst;
                    curls.push_back(data);
                    curl_multi_add_handle(curlMulti, data->curl);
                    running++;

                    fullAddress = "http://" + inst->ipAddress + "/fppjson.php?command=getSysInfo&simple";
                    data = new CurlData(fullAddress);
                    data->type = 1;
                    data->fpp = inst;
                    curls.push_back(data);
                    curl_multi_add_handle(curlMulti, data->curl);
                    running++;
>>>>>>> b18a035c
                }
            }
            else {
                int start = running;
                curl_multi_perform(curlMulti, &running);
                if (start != running) {
                    struct CURLMsg* m;
                    int msgq = 0;
                    while ((m = curl_multi_info_read(curlMulti, &msgq))) {
                        if (m->msg == CURLMSG_DONE) {
                            CURL* e = m->easy_handle;
                            curl_multi_remove_handle(curlMulti, e);
                            for (int x = 0; x < curls.size(); x++) {
                                if (curls[x] && curls[x]->curl == e) {
                                    /*
                                    if (curls[x]->errorBuffer[0]) {
                                        printf("error:  %s    %d\n      %s\n", curls[x]->url.c_str(), curls[x]->type, curls[x]->errorBuffer);
                                    } else {
                                        printf("OK:  %s     %d\n      %s\n", curls[x]->url.c_str(), curls[x]->type, curls[x]->buffer.c_str());
                                    }
                                    */
                                    wxJSONValue origJson;
                                    wxJSONReader reader;
                                    bool parsed = true;
                                    if (curls[x]->type != 3) {
                                        parsed = reader.Parse(curls[x]->buffer, &origJson) == 0;
                                    }
                                    switch (curls[x]->type) {
                                    case 1: {
                                        if (parsed) {
                                            curls[x]->fpp->parseSysInfo(origJson);
                                            std::string file = "co-pixelStrings";
                                            if (curls[x]->fpp->platform.find("Beagle") != std::string::npos) {
                                                file = "co-bbbStrings";
                                            }
                                            std::string fullAddress = "http://" + curls[x]->fpp->ipAddress + "/fppjson.php?command=getChannelOutputs&file=" + file;
                                            CurlData* data = new CurlData(fullAddress);
                                            data->type = 2;
                                            data->fpp = curls[x]->fpp;
                                            curls.push_back(data);
                                            curl_multi_add_handle(curlMulti, data->curl);
                                            running++;

                                            fullAddress = "http://" + curls[x]->fpp->ipAddress + "/fppjson.php?command=getChannelOutputs&file=channelOutputsJSON";
                                            data = new CurlData(fullAddress);
                                            data->type = 2;
                                            data->fpp = curls[x]->fpp;
                                            curls.push_back(data);
                                            curl_multi_add_handle(curlMulti, data->curl);
                                            running++;

                                            fullAddress = "http://" + curls[x]->fpp->ipAddress + "/config.php";
                                            data = new CurlData(fullAddress);
                                            data->type = 3;
                                            data->fpp = curls[x]->fpp;
                                            curls.push_back(data);
                                            curl_multi_add_handle(curlMulti, data->curl);
                                            running++;
                                        }
                                        break;
                                    }
                                    case 2:
                                        if (parsed) curls[x]->fpp->parseControllerType(origJson);
                                        break;
                                    case 3:
                                        curls[x]->fpp->parseConfig(curls[x]->buffer);
                                        break;
                                    default:
                                        for (int x = 0; x < origJson.Size(); x++) {
                                            wxJSONValue system = origJson[x];
                                            wxString address = system["IP"].AsString();
                                            wxString hostName = system["HostName"].IsNull() ? "" : system["HostName"].AsString();
                                            if (address == "null" || hostName == "null") {
                                                continue;
                                            }
                                            if (address.length() > 16) {
                                                //ignore for some reason, FPP is occassionally returning an IPV6 address
                                                continue;
                                            }
<<<<<<< HEAD
                                            FPP* found = nullptr;
                                            for (auto& b : instances) {
                                                if (b->ipAddress == address || b->ipAddress == hostName || b->hostName == hostName) {
=======
                                            FPP *found = nullptr;
                                            for (auto &b : instances) {
                                                if (b->ipAddress == address) {
                                                    found = b;
                                                } else if (b->ipAddress == hostName || (b->hostName == hostName && b->ipAddress == "")) {
>>>>>>> b18a035c
                                                    found = b;
                                                }
                                            }
                                            FPP inst;
                                            inst.hostName = hostName;
                                            if (!system["Platform"].IsNull()) {
                                                inst.platform = system["Platform"].AsString();
                                            }
                                            if (inst.platform.find("xLights") != std::string::npos) {
                                                continue;
                                            }
                                            if (inst.platform.find("Unknown") != std::string::npos) {
                                                continue;
                                            }
                                            if (inst.platform.find("unknown") != std::string::npos) {
                                                continue;
                                            }
                                            if (inst.platform.find("Falcon ") != std::string::npos) {
                                                continue;
                                            }
                                            if (!system["model"].IsNull()) {
                                                inst.model = system["model"].AsString();
                                            }
                                            inst.ipAddress = address;
                                            if (!system["version"].IsNull()) {
                                                inst.fullVersion = system["version"].AsString();
                                            }
                                            if (system["minorVersion"].IsInt()) {
                                                inst.minorVersion = system["minorVersion"].AsInt();
                                            }
                                            if (system["majorVersion"].IsInt()) {
                                                inst.majorVersion = system["majorVersion"].AsInt();
                                            }
                                            if (!system["channelRanges"].IsNull()) {
                                                inst.ranges = system["channelRanges"].AsString();
                                            }
                                            if (!system["HostDescription"].IsNull()) {
                                                inst.description = system["HostDescription"].AsString();
                                            }
                                            if (!system["fppMode"].IsNull()) {
                                                inst.mode = system["fppMode"].AsString();
                                            }
                                            if (found) {
                                                if (found->majorVersion == 0) {
                                                    *found = inst;
                                                }
                                                else {
                                                    if (found->platform == "") {
                                                        found->platform = inst.platform;
                                                    }
                                                    if (found->mode == "") {
                                                        found->mode = inst.mode;
                                                    }
                                                    if (found->model == "") {
                                                        found->model = inst.model;
                                                    }
                                                    if (found->ranges == "") {
                                                        found->ranges = inst.ranges;
                                                    }
                                                }
<<<<<<< HEAD
                                            }
                                            else {
                                                FPP* fpp = new FPP(inst);
                                                std::string fullAddress = "http://" + fpp->ipAddress + "/fppjson.php?command=getSysInfo&simple";
=======
                                            } else {
                                                FPP *fpp = new FPP(inst);
                                                instances.push_back(fpp);

                                                std::string fullAddress = "http://" + fpp->ipAddress + "/fppjson.php?command=getFPPSystems";
>>>>>>> b18a035c
                                                if (fpp->ipAddress == "") {
                                                    fullAddress = "http://" + fpp->hostName + "/fppjson.php?command=getFPPSystems";
                                                }
<<<<<<< HEAD
                                                CurlData* data = new CurlData(fullAddress);
=======
                                                CurlData *data = new CurlData(fullAddress);
                                                data->type = 0;
                                                data->fpp = fpp;
                                                curls.push_back(data);
                                                curl_multi_add_handle(curlMulti, data->curl);
                                                running++;

                                                fullAddress = "http://" + fpp->ipAddress + "/fppjson.php?command=getSysInfo&simple";
                                                if (fpp->ipAddress == "") {
                                                    fullAddress = "http://" + fpp->hostName + "/fppjson.php?command=getSysInfo&simple";
                                                }
                                                data = new CurlData(fullAddress);
>>>>>>> b18a035c
                                                data->type = 1;
                                                data->fpp = fpp;
                                                curls.push_back(data);
                                                curl_multi_add_handle(curlMulti, data->curl);
<<<<<<< HEAD

                                                instances.push_back(fpp);
=======
                                                running++;
                                                
>>>>>>> b18a035c
                                            }
                                        }
                                    }
                                    delete curls[x];
                                    curls[x] = nullptr;
                                }
                            }
                        }
                    }
                }
            }
        }
        for (auto data : curls) {
            if (data) {
                curl_multi_remove_handle(curlMulti, data->curl);
                delete data;
            }
        }
        curl_multi_cleanup(curlMulti);
        socket->Close();
        delete socket;
    }

    std::list<FPP*> toRemove;
    for (auto a : instances) {
        if (!a->isFPP) {
            FPP *f = a;
            toRemove.push_back(f);
        } else if (!allPlatforms && a->platform == "ESPixelStick") {
            FPP *f = a;
            toRemove.push_back(f);
        }
    }
    for (auto a : toRemove) {
        instances.remove(a);
        delete a;
    }
    /*
    for (auto a : instances) {
        printf("%s/%s:\n", a.hostName.c_str(), a.ipAddress.c_str());
        printf("    version: %s    %d.%d\n", a.fullVersion.c_str(), a.majorVersion, a.minorVersion);
        printf("    platform: %s\n", a.platform.c_str());
        printf("    model: %s\n", a.model.c_str());
        printf("    ranges: %s\n", a.ranges.c_str());
    }
    */
}



void FPP::Probe(const std::list<std::string> &addresses, std::list<FPP*> &instances) {
    Discover(addresses, instances, false);
}<|MERGE_RESOLUTION|>--- conflicted
+++ resolved
@@ -1408,8 +1408,6 @@
                         curl_multi_add_handle(curlMulti, data->curl);
                         running++;
                     }
-<<<<<<< HEAD
-=======
                 }
                 int platform = buffer[9];
                 //printf("%d: %s  %s     %d\n", found ? 1 : 0, hostname.c_str(), ipStr.c_str(), platform);
@@ -1440,7 +1438,6 @@
                     curls.push_back(data);
                     curl_multi_add_handle(curlMulti, data->curl);
                     running++;
->>>>>>> b18a035c
                 }
             }
             else {
@@ -1520,17 +1517,11 @@
                                                 //ignore for some reason, FPP is occassionally returning an IPV6 address
                                                 continue;
                                             }
-<<<<<<< HEAD
-                                            FPP* found = nullptr;
-                                            for (auto& b : instances) {
-                                                if (b->ipAddress == address || b->ipAddress == hostName || b->hostName == hostName) {
-=======
                                             FPP *found = nullptr;
                                             for (auto &b : instances) {
                                                 if (b->ipAddress == address) {
                                                     found = b;
                                                 } else if (b->ipAddress == hostName || (b->hostName == hostName && b->ipAddress == "")) {
->>>>>>> b18a035c
                                                     found = b;
                                                 }
                                             }
@@ -1591,24 +1582,14 @@
                                                         found->ranges = inst.ranges;
                                                     }
                                                 }
-<<<<<<< HEAD
-                                            }
-                                            else {
-                                                FPP* fpp = new FPP(inst);
-                                                std::string fullAddress = "http://" + fpp->ipAddress + "/fppjson.php?command=getSysInfo&simple";
-=======
                                             } else {
                                                 FPP *fpp = new FPP(inst);
                                                 instances.push_back(fpp);
 
                                                 std::string fullAddress = "http://" + fpp->ipAddress + "/fppjson.php?command=getFPPSystems";
->>>>>>> b18a035c
                                                 if (fpp->ipAddress == "") {
                                                     fullAddress = "http://" + fpp->hostName + "/fppjson.php?command=getFPPSystems";
                                                 }
-<<<<<<< HEAD
-                                                CurlData* data = new CurlData(fullAddress);
-=======
                                                 CurlData *data = new CurlData(fullAddress);
                                                 data->type = 0;
                                                 data->fpp = fpp;
@@ -1621,18 +1602,12 @@
                                                     fullAddress = "http://" + fpp->hostName + "/fppjson.php?command=getSysInfo&simple";
                                                 }
                                                 data = new CurlData(fullAddress);
->>>>>>> b18a035c
                                                 data->type = 1;
                                                 data->fpp = fpp;
                                                 curls.push_back(data);
                                                 curl_multi_add_handle(curlMulti, data->curl);
-<<<<<<< HEAD
-
-                                                instances.push_back(fpp);
-=======
                                                 running++;
                                                 
->>>>>>> b18a035c
                                             }
                                         }
                                     }
