#ifndef FPP_H
#define FPP_H

#include <list>
#include <map>

#include "models/ModelManager.h"
#include "ControllerUploadData.h"

class OutputManager;
class wxJSONValue;
class FSEQFile;
class wxMemoryBuffer;
typedef void CURL;
class wxWindow;

class PixelCapeInfo : public ControllerRules {
public:
    PixelCapeInfo(const std::string &d, int s, int dmx) : ControllerRules(), description(d), maxStrings(s), maxDMX(dmx) {}
    PixelCapeInfo() : ControllerRules(), maxStrings(0), maxDMX(0) {}
    PixelCapeInfo(const PixelCapeInfo&pci) : ControllerRules(), description(pci.description), maxStrings(pci.maxStrings), maxDMX(pci.maxDMX) {}
    std::string description;
    int maxStrings;
    int maxDMX;


    virtual int GetMaxPixelPortChannels() const override {
        return 1400 * 3;
    }
    virtual int GetMaxPixelPort() const override {
        return maxStrings;
    }
    virtual int GetMaxSerialPortChannels() const override {
        return 4096;
    }
    virtual int GetMaxSerialPort() const override {
        return maxDMX;
    }
    virtual bool IsValidPixelProtocol(const std::string protocol) const override {
        wxString p(protocol);
        p = p.Lower();
        if (p == "ws2811") return true;
        return false;
    }
    virtual bool IsValidSerialProtocol(const std::string protocol) const override {
        wxString p(protocol);
        p = p.Lower();
        if (p == "dmx") return true;
        if (p == "pixelnet") return true;
        if (p == "renard") return false;
        return false;
    }
    virtual bool SupportsMultipleProtocols() const override {
        return false;
    }
    virtual bool SupportsSmartRemotes() const override { return false; }
    virtual bool SupportsMultipleInputProtocols() const override {
        return true;

    }
    virtual bool AllUniversesSameSize() const override {
        return false;
    }
    virtual std::list<std::string> GetSupportedInputProtocols() const override {
        std::list<std::string> res;
        res.push_back("E131");
        res.push_back("ARTNET");
        res.push_back("DDP");
        return res;
    }
    virtual bool UniversesMustBeSequential() const override {
        return false;
    }
};

class FPP {
    public:
    FPP() : majorVersion(0), minorVersion(0), outputFile(nullptr), parent(nullptr), curl(nullptr) {}
    FPP(const std::string &address);
    FPP(const FPP &c);
    virtual ~FPP();
<<<<<<< HEAD
    static PixelCapeInfo& GetCapeRules(const std::string& type);
    
=======

>>>>>>> 45e9b248
    std::string hostName;
    std::string description;
    std::string ipAddress;
    std::string fullVersion;
    std::string platform;
    std::string model;
    uint32_t majorVersion;
    uint32_t minorVersion;
    std::string ranges;
    std::string mode;
    std::string pixelControllerType;

    std::string username;
    std::string password;

    wxWindow *parent;

    bool AuthenticateAndUpdateVersions();
    void LoadPlaylists(std::list<std::string> &playlists);
    void probePixelControllerType();

    bool IsVersionAtLeast(uint32_t maj, uint32_t min);
    bool IsDrive();

    const std::string &PixelContollerDescription() const;

    bool PrepareUploadSequence(const FSEQFile &file,
                               const std::string &seq,
                               const std::string &media,
                               int type);
    bool AddFrameToUpload(uint32_t frame, uint8_t *data);
    bool FinalizeUploadSequence();

    bool UploadPlaylist(const std::string &playlist);
    bool UploadModels(const std::string &models);
    bool UploadUDPOut(const wxJSONValue &udp);

    bool UploadPixelOutputs(ModelManager* allmodels,
                            OutputManager* outputManager,
                            const std::list<int>& selected = std::list<int>());
    bool SetInputUniversesBridge(std::list<int>& selected, OutputManager* outputManager);

    bool SetRestartFlag();

    static void Discover(const std::list<std::string> &forcedAddresses, std::list<FPP*> &instances, bool doBroadcast = true);
    static void Probe(const std::list<std::string> &addresses, std::list<FPP*> &instances);

    static std::string CreateModelMemoryMap(ModelManager* allmodels);
    static wxJSONValue CreateOutputUniverseFile(OutputManager* outputManager);
private:
    static wxJSONValue CreateUniverseFile(OutputManager* outputManager, const std::string &onlyip, const std::list<int>& selected, bool input);

    bool GetPathAsJSON(const std::string &path, wxJSONValue &val);
    bool GetURLAsJSON(const std::string& url, wxJSONValue& val);
    bool GetURLAsString(const std::string& url, std::string& val);

    bool WriteJSONToPath(const std::string& path, const wxJSONValue& val);
    int PostJSONToURL(const std::string& url, const wxJSONValue& val);
    int PostJSONToURLAsFormData(const std::string& url, const std::string &extra, const wxJSONValue& val);
    int PostToURL(const std::string& url, const std::string &val, const std::string &contentType = "application/octet-stream");
    int PostToURL(const std::string& url, const wxMemoryBuffer &val, const std::string &contentType = "application/octet-stream");
    bool uploadOrCopyFile(const std::string &filename,
                          const std::string &file,
                          bool compress,
                          const std::string &dir);
    bool uploadFile(const std::string &filename,
                    const std::string &file,
                    bool compress);
    bool copyFile(const std::string &filename,
                  const std::string &file,
                  const std::string &dir);

    bool parseSysInfo(wxJSONValue& v);
    void parseControllerType(wxJSONValue& v);


    std::map<std::string, std::string> sequences;
    std::string tempFileName;
    std::string baseSeqName;
    bool uploadCompressed;
    FSEQFile *outputFile;

    void setupCurl();
    CURL *curl;
    std::string curlInputBuffer;
};

#endif<|MERGE_RESOLUTION|>--- conflicted
+++ resolved
@@ -79,12 +79,9 @@
     FPP(const std::string &address);
     FPP(const FPP &c);
     virtual ~FPP();
-<<<<<<< HEAD
+
     static PixelCapeInfo& GetCapeRules(const std::string& type);
     
-=======
-
->>>>>>> 45e9b248
     std::string hostName;
     std::string description;
     std::string ipAddress;
