#ifndef MODELPREVIEW_H
#define MODELPREVIEW_H

#include <memory>

#include <wx/wx.h>

#include "Image.h"
#include "XlightsDrawable.h"
#include "Color.h"
#include "xlGLCanvas.h"
#include "ViewpointMgr.h"

#include <glm/mat4x4.hpp>
#include <glm/glm.hpp>
#include <glm/gtc/matrix_transform.hpp>

class Model;
class PreviewPane;
class LayoutGroup;
class xLightsFrame;
class xlVertex3Accumulator;

class ModelPreview : public xlGLCanvas
{

public:
    ModelPreview(wxPanel* parent);
	ModelPreview(wxPanel* parent,
                 xLightsFrame* xlights_,
                 std::vector<Model*> &models,
                 std::vector<LayoutGroup *> &groups,
                 bool allowSelected,
                 int style = 0,
                 bool allowPreviewChange = false);
	virtual ~ModelPreview();

    // Public Methods
<<<<<<< HEAD
	void InitializePreview(wxString img,int brightness,int alpha);
    bool StartDrawing(wxDouble pointSize);
=======
	void InitializePreview(wxString img,int brightness);
    bool StartDrawing(wxDouble pointSize, bool fromPaint = false);
>>>>>>> d2235a63
    void SetPointSize(wxDouble pointSize);
    void EndDrawing(bool swapBuffers=true);
	void SetCanvasSize(int width,int height);
    void SetVirtualCanvasSize(int width, int height);
    void GetVirtualCanvasSize(int &w, int& h) const
    {
        w = virtualWidth; h = virtualHeight;
    }
    int GetVirtualCanvasHeight() const
    {
        return virtualHeight;
    }
    int GetVirtualCanvasWidth() const
    {
        return virtualWidth;
    }
	void SetbackgroundImage(wxString image);
    const wxString &GetBackgroundImage() const { return mBackgroundImage;}
	void SetBackgroundBrightness(int brightness, int alpha);
/*
    int GetBackgroundBrightness() const { return mBackgroundBrightness;}
     */
    void SetScaleBackgroundImage(bool b);
    bool GetScaleBackgroundImage() const { return scaleImage; }

	void SetCameraView(int camerax, int cameray, bool latch, bool reset = false);
	void SetCameraPos(int camerax, int cameray, bool latch, bool reset = false);
    void SetZoomDelta(float delta);

    void Render();
    void Render(const unsigned char *data, bool swapBuffers=true);

    double calcPixelSize(double i);
    void SetModels(std::vector<Model*> &models) {
        previewModels.clear();
        previewModels = models;
        PreviewModels = &previewModels;
    }
    void SetModel(Model* model) { _model = model; }
    std::vector<Model*> &GetModels() {
        if (PreviewModels == nullptr) {
            return previewModels;
        }
        return *PreviewModels;
    }

    void SetPreviewPane(PreviewPane* pane) {mPreviewPane = pane;}
    void SetActive(bool show);
    bool GetActive();
    float GetZoom() { return (is_3d ? camera3d->GetZoom() : camera2d->GetZoom()); }
    float GetCameraRotation() { return (is_3d ? camera3d->GetAngleY() : camera2d->GetAngleY()); }
    void SetPan(float deltax, float deltay);
    void Set3D(bool value) { is_3d = value; }
    bool Is3D() { return is_3d; }
    glm::mat4& GetProjViewMatrix() { return ProjViewMatrix; }
    glm::mat4& GetProjMatrix() { return ProjMatrix; }

	virtual void render(const wxSize& size=wxSize(0,0)) override;

    DrawGLUtils::xlAccumulator &GetAccumulator() { return accumulator; }
    DrawGLUtils::xl3Accumulator &GetAccumulator3d() { return accumulator3d; }
    void SaveCurrentCameraPosition();
    void SetCamera2D(int i);
    void SetCamera3D(int i);

protected:
    virtual void InitializeGLCanvas() override;
    virtual bool UsesVertexTextureAccumulator() override {return true;}
    virtual bool UsesVertexColorAccumulator() override {return false;}
    virtual bool UsesVertexAccumulator() override {return false;}
    virtual bool UsesAddVertex() override {return true;}
    virtual bool UsesVertex3Accumulator() override {return true;}
    virtual bool UsesVertex3TextureAccumulator() override { return true; }
    virtual bool UsesVertex3ColorAccumulator() override {return true;}

private:
    void setupCameras();
	void render(wxPaintEvent& event);
	void SetOrigin();
	void mouseMoved(wxMouseEvent& event);
	void mouseLeftDown(wxMouseEvent& event);
	void mouseLeftUp(wxMouseEvent& event);
	void mouseWheelMoved(wxMouseEvent& event);
    void mouseMiddleDown(wxMouseEvent& event);
    void mouseMiddleUp(wxMouseEvent& event);
    //void mouseReleased(wxMouseEvent& event);
	void rightClick(wxMouseEvent& event);
	void mouseLeftWindow(wxMouseEvent& event);
	void keyPressed(wxKeyEvent& event);
	void keyReleased(wxKeyEvent& event);
    void OnPopup(wxCommandEvent& event);
<<<<<<< HEAD
	void drawGrid(float size, float step);

=======
    void OnSysColourChanged(wxSysColourChangedEvent& event);
    
>>>>>>> d2235a63
    bool mIsDrawing = false;
    bool mBackgroundImageExists = false;
    wxString mBackgroundImage;
    int mBackgroundBrightness=100;
    int mBackgroundAlpha=100;
    wxDouble mPointSize = 2.0;
    int virtualWidth, virtualHeight;

    Image* image;
    bool scaleImage = false;
    xLightsDrawable* sprite;
    std::vector<Model*> previewModels;
    std::vector<Model*> *PreviewModels;
    std::vector<Model*> *HouseModels;
    std::vector<LayoutGroup *> *LayoutGroups;
    bool allowSelected;
    bool allowPreviewChange;
    PreviewPane* mPreviewPane;
    DrawGLUtils::xlAccumulator accumulator;
    Model* _model;
    xLightsFrame* xlights;
	DrawGLUtils::xl3Accumulator view_object_accumulator;
    DrawGLUtils::xl3Accumulator accumulator3d;
    bool is_3d;
    bool m_mouse_down;
    bool m_wheel_down;
    int m_last_mouse_x, m_last_mouse_y;
    glm::mat4 ViewMatrix;
    glm::mat4 ProjMatrix;
    glm::mat4 ProjViewMatrix;

    PreviewCamera* camera3d;
    PreviewCamera* camera2d;
    static const long ID_VIEWPOINT2D;
    static const long ID_VIEWPOINT3D;

    double currentPixelScaleFactor = 1.0;

    int maxVertexCount;

	DECLARE_EVENT_TABLE()
};


#endif // MODELPREVIEW_H<|MERGE_RESOLUTION|>--- conflicted
+++ resolved
@@ -36,13 +36,8 @@
 	virtual ~ModelPreview();
 
     // Public Methods
-<<<<<<< HEAD
 	void InitializePreview(wxString img,int brightness,int alpha);
-    bool StartDrawing(wxDouble pointSize);
-=======
-	void InitializePreview(wxString img,int brightness);
     bool StartDrawing(wxDouble pointSize, bool fromPaint = false);
->>>>>>> d2235a63
     void SetPointSize(wxDouble pointSize);
     void EndDrawing(bool swapBuffers=true);
 	void SetCanvasSize(int width,int height);
@@ -134,13 +129,8 @@
 	void keyPressed(wxKeyEvent& event);
 	void keyReleased(wxKeyEvent& event);
     void OnPopup(wxCommandEvent& event);
-<<<<<<< HEAD
 	void drawGrid(float size, float step);
-
-=======
     void OnSysColourChanged(wxSysColourChangedEvent& event);
-    
->>>>>>> d2235a63
     bool mIsDrawing = false;
     bool mBackgroundImageExists = false;
     wxString mBackgroundImage;
