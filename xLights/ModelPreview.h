#ifndef MODELPREVIEW_H
#define MODELPREVIEW_H

#include <memory>

#include <wx/wx.h>

#include "Image.h"
#include "XlightsDrawable.h"
#include "Color.h"
#include "xlGLCanvas.h"
#include "ViewpointMgr.h"

#include <glm/mat4x4.hpp>
#include <glm/glm.hpp>
#include <glm/gtc/matrix_transform.hpp>

class Model;
class PreviewPane;
class LayoutGroup;
class xLightsFrame;
class xlVertex3Accumulator;

class ModelPreview : public xlGLCanvas
{

public:
    ModelPreview(wxPanel* parent, xLightsFrame* xlights = nullptr);
	ModelPreview(wxPanel* parent,
                 xLightsFrame* xlights,
                 bool allowSelected,
                 int style = 0,
                 bool allowPreviewChange = false);
	virtual ~ModelPreview();

    // Public Methods
	void InitializePreview(wxString img,int brightness,int alpha);
    bool StartDrawing(wxDouble pointSize, bool fromPaint = false);
    void SetPointSize(wxDouble pointSize);
    void EndDrawing(bool swapBuffers=true);
	void SetCanvasSize(int width,int height);
    void SetVirtualCanvasSize(int width, int height);
    void GetVirtualCanvasSize(int &w, int& h) const
    {
        w = virtualWidth; h = virtualHeight;
    }
    int GetVirtualCanvasHeight() const
    {
        return virtualHeight;
    }
    int GetVirtualCanvasWidth() const
    {
        return virtualWidth;
    }
	void SetbackgroundImage(wxString image);
    const wxString &GetBackgroundImage() const { return mBackgroundImage;}
	void SetBackgroundBrightness(int brightness, int alpha);
/*
    int GetBackgroundBrightness() const { return mBackgroundBrightness;}
     */
    void SetScaleBackgroundImage(bool b);
    bool GetScaleBackgroundImage() const { return scaleImage; }

	void SetCameraView(int camerax, int cameray, bool latch, bool reset = false);
	void SetCameraPos(int camerax, int cameray, bool latch, bool reset = false);
    void SetZoomDelta(float delta);

    void Render();
    void Render(const unsigned char *data, bool swapBuffers=true);

    double calcPixelSize(double i);

    void SetModel(const Model* model);
    void SetActiveLayoutGroup(const std::string &grp = "Default") {
        currentLayoutGroup = grp;
        Refresh();
    }
    const std::vector<Model*> &GetModels();
    void SetAdditionalModel(Model *m) {
        additionalModel = m;
        Refresh();
    }
    
    
    void SetPreviewPane(PreviewPane* pane) {mPreviewPane = pane;}
    void SetActive(bool show);
    bool GetActive();
    float GetZoom() { return (is_3d ? camera3d->GetZoom() : camera2d->GetZoom()); }
    float GetCameraRotation() { return (is_3d ? camera3d->GetAngleY() : camera2d->GetAngleY()); }
    void SetPan(float deltax, float deltay);
    void Set3D(bool value) { is_3d = value; }
    bool Is3D() { return is_3d; }
    glm::mat4& GetProjViewMatrix() { return ProjViewMatrix; }
    glm::mat4& GetProjMatrix() { return ProjMatrix; }

	virtual void render(const wxSize& size=wxSize(0,0)) override;

    DrawGLUtils::xlAccumulator &GetAccumulator() { return accumulator; }
    DrawGLUtils::xl3Accumulator &GetAccumulator3d() { return accumulator3d; }
    void SaveCurrentCameraPosition();
    void SetCamera2D(int i);
    void SetCamera3D(int i);

protected:
    virtual void InitializeGLCanvas() override;
    virtual bool UsesVertexTextureAccumulator() override {return true;}
    virtual bool UsesVertexColorAccumulator() override {return false;}
    virtual bool UsesVertexAccumulator() override {return false;}
    virtual bool UsesAddVertex() override {return true;}
    virtual bool UsesVertex3Accumulator() override {return true;}
    virtual bool UsesVertex3TextureAccumulator() override { return true; }
    virtual bool UsesVertex3ColorAccumulator() override {return true;}

private:
    void setupCameras();
	void render(wxPaintEvent& event);
	void SetOrigin();
	void mouseMoved(wxMouseEvent& event);
	void mouseLeftDown(wxMouseEvent& event);
	void mouseLeftUp(wxMouseEvent& event);
	void mouseWheelMoved(wxMouseEvent& event);
    void mouseMiddleDown(wxMouseEvent& event);
    void mouseMiddleUp(wxMouseEvent& event);
    //void mouseReleased(wxMouseEvent& event);
	void rightClick(wxMouseEvent& event);
	void mouseLeftWindow(wxMouseEvent& event);
	void keyPressed(wxKeyEvent& event);
	void keyReleased(wxKeyEvent& event);
    void OnPopup(wxCommandEvent& event);
	void drawGrid(float size, float step);
    void OnSysColourChanged(wxSysColourChangedEvent& event);
    bool mIsDrawing = false;
    bool mBackgroundImageExists = false;
    wxString mBackgroundImage;
    int mBackgroundBrightness=100;
    int mBackgroundAlpha=100;
    wxDouble mPointSize = 2.0;
    int virtualWidth, virtualHeight;

    Image* image;
    bool scaleImage = false;
    xLightsDrawable* sprite;
    bool allowSelected;
    bool allowPreviewChange;
    PreviewPane* mPreviewPane;
    DrawGLUtils::xlAccumulator accumulator;
    
    xLightsFrame* xlights;
<<<<<<< HEAD
    std::string currentModel;
    std::string currentLayoutGroup;
    std::vector<Model*> tmpModelList;
    Model *additionalModel;
    
=======
	DrawGLUtils::xl3Accumulator view_object_accumulator;
    DrawGLUtils::xl3Accumulator accumulator3d;
    bool is_3d;
    bool m_mouse_down;
    bool m_wheel_down;
    int m_last_mouse_x, m_last_mouse_y;
    glm::mat4 ViewMatrix;
    glm::mat4 ProjMatrix;
    glm::mat4 ProjViewMatrix;

    PreviewCamera* camera3d;
    PreviewCamera* camera2d;
    static const long ID_VIEWPOINT2D;
    static const long ID_VIEWPOINT3D;

>>>>>>> 51e74252
    double currentPixelScaleFactor = 1.0;

    int maxVertexCount;

	DECLARE_EVENT_TABLE()
};


#endif // MODELPREVIEW_H<|MERGE_RESOLUTION|>--- conflicted
+++ resolved
@@ -146,13 +146,11 @@
     DrawGLUtils::xlAccumulator accumulator;
     
     xLightsFrame* xlights;
-<<<<<<< HEAD
     std::string currentModel;
     std::string currentLayoutGroup;
     std::vector<Model*> tmpModelList;
     Model *additionalModel;
     
-=======
 	DrawGLUtils::xl3Accumulator view_object_accumulator;
     DrawGLUtils::xl3Accumulator accumulator3d;
     bool is_3d;
@@ -168,7 +166,6 @@
     static const long ID_VIEWPOINT2D;
     static const long ID_VIEWPOINT3D;
 
->>>>>>> 51e74252
     double currentPixelScaleFactor = 1.0;
 
     int maxVertexCount;
