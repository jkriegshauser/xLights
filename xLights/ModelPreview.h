--- conflicted
+++ resolved
@@ -15,40 +15,11 @@
 #include <glm/glm.hpp>
 #include <glm/gtc/matrix_transform.hpp>
 
-#include <glm/mat4x4.hpp>
-#include <glm/glm.hpp>
-#include <glm/gtc/matrix_transform.hpp>
-
 class Model;
 class PreviewPane;
 class LayoutGroup;
 class xLightsFrame;
 class xlVertex3Accumulator;
-<<<<<<< HEAD
-
-class PreviewCamera
-{
-public:
-    PreviewCamera(bool is_3d_);
-    virtual ~PreviewCamera();
-    PreviewCamera(const PreviewCamera &cam);
-
-    float posX;
-    float posY;
-    float angleX;
-    float angleY;
-    float distance;
-    float zoom;
-    float panx;
-    float pany;
-    float zoom_corrx;
-    float zoom_corry;
-    bool is_3d;
-    std::string name;
-    const long menu_id;
-};
-=======
->>>>>>> f03c7788
 
 class ModelPreview : public xlGLCanvas
 {
@@ -90,13 +61,8 @@
     void SetScaleBackgroundImage(bool b);
     bool GetScaleBackgroundImage() const { return scaleImage; }
 
-<<<<<<< HEAD
-	void SetCameraView(int camerax, int cameray, bool latch);
-	void SetCameraPos(int camerax, int cameray, bool latch);
-=======
 	void SetCameraView(int camerax, int cameray, bool latch, bool reset = false);
 	void SetCameraPos(int camerax, int cameray, bool latch, bool reset = false);
->>>>>>> f03c7788
     void SetZoomDelta(float delta);
 
     void Render();
@@ -120,29 +86,13 @@
     void SetActive(bool show);
     bool GetActive();
     float GetZoom() { return (is_3d ? camera3d->zoom : camera2d->zoom); }
-<<<<<<< HEAD
-=======
     float GetCameraRotation() { return (is_3d ? camera3d->angleY : camera2d->angleY); }
->>>>>>> f03c7788
     void SetPan(float deltax, float deltay);
     void Set3D(bool value) { is_3d = value; }
     bool Is3D() { return is_3d; }
     glm::mat4& GetProjViewMatrix() { return ProjViewMatrix; }
 
 	virtual void render(const wxSize& size=wxSize(0,0)) override;
-<<<<<<< HEAD
-
-    DrawGLUtils::xlAccumulator &GetAccumulator() { return accumulator; }
-    DrawGLUtils::xl3Accumulator &GetAccumulator3d() { return accumulator3d; }
-    int GetNum2DCameras() { return previewCameras2d.size(); }
-    int GetNum3DCameras() { return previewCameras3d.size(); }
-    PreviewCamera* GetCamera2D(int i) { return previewCameras2d[i]; }
-    PreviewCamera* GetCamera3D(int i) { return previewCameras3d[i]; }
-    void SaveCurrentCameraPosition();
-    void SetCamera2D(int i);
-    void SetCamera3D(int i);
-
-=======
 
     DrawGLUtils::xlAccumulator &GetAccumulator() { return accumulator; }
     DrawGLUtils::xl3Accumulator &GetAccumulator3d() { return accumulator3d; }
@@ -150,7 +100,6 @@
     void SetCamera2D(int i);
     void SetCamera3D(int i);
 
->>>>>>> f03c7788
 protected:
     virtual void InitializeGLCanvas() override;
     virtual bool UsesVertexTextureAccumulator() override {return true;}
@@ -209,11 +158,6 @@
     glm::mat4 ProjMatrix;
     glm::mat4 ProjViewMatrix;
 
-<<<<<<< HEAD
-    std::vector<PreviewCamera*> previewCameras3d;
-    std::vector<PreviewCamera*> previewCameras2d;
-=======
->>>>>>> f03c7788
     PreviewCamera* camera3d;
     PreviewCamera* camera2d;
     static const long ID_VIEWPOINT2D;
