<?xml version="1.0" encoding="UTF-8" standalone="yes" ?>
<CodeBlocks_project_file>
	<FileVersion major="1" minor="6" />
	<Project>
		<Option title="xLights 4.0" />
		<Option pch_mode="0" />
		<Option compiler="gcc" />
		<Build>
			<Target title="MinGW_Debug">
				<Option platforms="Windows;" />
				<Option output="../bin/xLights" prefix_auto="1" extension_auto="1" />
				<Option object_output=".objs_wd52" />
				<Option type="0" />
				<Option compiler="gcc" />
				<Option projectLinkerOptionsRelation="2" />
				<Compiler>
					<Add option="-march=i586" />
					<Add option="-pedantic" />
					<Add option="-std=c++1z" />
					<Add option="-m32" />
					<Add option="-g" />
					<Add option="-pipe" />
					<Add option="-mthreads" />
					<Add option="-std=gnu++17" />
					<Add option="-fno-keep-inline-dllexport" />
					<Add option='[[if ((GetCompilerFactory().GetCompilerVersionString(_T(&quot;gcc&quot;)) &gt;= _T(&quot;4.0.0&quot;))) print(_T(&quot;-Wno-attributes&quot;));]]' />
					<Add option="-D__GNUWIN32__" />
					<Add option="-D__WXMSW__" />
					<Add option="-DWXUSINGDLL" />
					<Add option="-D__WXDEBUG__" />
					<Add option="-D_USE_MATH_DEFINES" />
					<Add directory="$(#wx)/lib/gcc_dll/mswud" />
					<Add directory="include" />
					<Add directory="sequencer" />
					<Add directory="../xLights" />
					<Add directory="effects" />
					<Add directory="effects/" />
					<Add directory="models" />
					<Add directory="effects/assist" />
					<Add directory="ffmpeg-dev/include" />
					<Add directory="../include" />
					<Add directory="models/" />
					<Add directory="support" />
					<Add directory="outputs" />
					<Add directory="xLights" />
					<Add directory="xLights/models" />
				</Compiler>
				<ResourceCompiler>
					<Add directory="$(#wx)/include" />
					<Add directory="$(#wx)/lib/gcc_dll/mswud" />
				</ResourceCompiler>
				<Linker>
					<Add option="-m32" />
					<Add option="-mthreads" />
					<Add option="-lopengl32" />
					<Add option="-Wl,-Map=../bin/xLights.map" />
					<Add option="-lz" />
					<Add option="-Wl,--large-address-aware" />
					<Add library="libwxmsw31ud.a" />
					<Add library="libwxmsw31ud_gl.a" />
					<Add library="../lib/windows/DbgHelp.Lib" />
					<Add library="../lib/windows/ImageHlp.Lib" />
					<Add library="../lib/windows/avcodec.lib" />
					<Add library="../lib/windows/avformat.lib" />
					<Add library="../lib/windows/avutil.lib" />
					<Add library="../lib/windows/swresample.lib" />
					<Add library="../lib/windows/libSDL2.dll.a" />
					<Add library="../lib/windows/swscale.lib" />
					<Add library="../lib/windows/liblog4cpp.lib" />
					<Add library="../lib/windows/libliquidfund.a" />
					<Add library="../lib/windows/iphlpapi.lib" />
					<Add library="../lib/windows/WS2_32.Lib" />
					<Add library="../lib/windows/libzstd_static.lib" />
					<Add directory="$(#wx)/lib/gcc_dll" />
				</Linker>
			</Target>
			<Target title="MinGW_Release">
				<Option platforms="Windows;" />
				<Option output="../bin/xLights" prefix_auto="1" extension_auto="1" />
				<Option object_output=".objs_wr32" />
				<Option type="0" />
				<Option compiler="gcc" />
				<Option projectLinkerOptionsRelation="2" />
				<Compiler>
					<Add option="-O2" />
					<Add option="-pedantic" />
					<Add option="-std=c++1z" />
					<Add option="-m32" />
					<Add option="-pipe" />
					<Add option="-mthreads" />
					<Add option="-static-libgcc" />
					<Add option="-fno-keep-inline-dllexport" />
					<Add option="-Wno-attributes" />
					<Add option="-D__GNUWIN32__" />
					<Add option="-D__WXMSW__" />
					<Add option="-DWXUSINGDLL" />
					<Add option="-DNDEBUG" />
					<Add option="-D_USE_MATH_DEFINES" />
					<Add directory="$(#wx)/lib/gcc_dll/mswu" />
					<Add directory="include" />
					<Add directory="sequencer" />
					<Add directory="../xLights" />
					<Add directory="effects" />
					<Add directory="effects/" />
					<Add directory="models" />
					<Add directory="effects/assist" />
					<Add directory="ffmpeg-dev/include" />
					<Add directory="../include" />
					<Add directory="models/" />
					<Add directory="support" />
					<Add directory="outputs" />
					<Add directory="xLights" />
					<Add directory="xLights/models" />
				</Compiler>
				<ResourceCompiler>
					<Add directory="$(#wx)/include" />
					<Add directory="$(#wx)/lib/gcc_dll/mswu" />
				</ResourceCompiler>
				<Linker>
					<Add option="-s" />
					<Add option="-m32" />
					<Add option="-lopengl32" />
					<Add option="-Wl,-Map=../bin/xLights.map" />
					<Add option="-lz" />
					<Add option="-Wl,--large-address-aware" />
					<Add option="-lpthread" />
					<Add library="../lib/windows/libwxmsw31u.a" />
					<Add library="../lib/windows/libwxmsw31u_gl.a" />
					<Add library="../lib/windows/DbgHelp.Lib" />
					<Add library="../lib/windows/ImageHlp.Lib" />
					<Add library="../lib/windows/avcodec.lib" />
					<Add library="../lib/windows/avformat.lib" />
					<Add library="../lib/windows/avutil.lib" />
					<Add library="../lib/windows/swresample.lib" />
					<Add library="../lib/windows/libSDL2.dll.a" />
					<Add library="../lib/windows/swscale.lib" />
					<Add library="../lib/windows/liblog4cpp.lib" />
					<Add library="../lib/windows/libliquidfun.a" />
					<Add library="../lib/windows/iphlpapi.lib" />
					<Add library="../lib/windows/WS2_32.Lib" />
					<Add library="../lib/windows/libzstd_static.lib" />
					<Add library="../lib/windows/LIBCURL.LIB" />
					<Add library="Psapi" />
					<Add directory="lib/windows" />
					<Add directory="../lib/windows" />
				</Linker>
			</Target>
			<Target title="Linux_Debug">
				<Option platforms="Unix;" />
				<Option output="../bin/xLights" prefix_auto="1" extension_auto="1" />
				<Option object_output=".objs_ld" />
				<Option type="0" />
				<Option compiler="gcc" />
				<Option projectCompilerOptionsRelation="1" />
				<Option projectLinkerOptionsRelation="2" />
				<Compiler>
					<Add option="-Wall" />
					<Add option="-g" />
					<Add option="-std=c++1z" />
					<Add option="-std=gnu++17" />
					<Add option="`wx-config --version=3.1 --cflags`" />
					<Add option="`pkg-config --cflags libavformat libavcodec libavutil  libswresample libswscale`" />
					<Add option="`pkg-config --cflags gstreamer-1.0 gstreamer-video-1.0`" />
					<Add option="-Winvalid-pch" />
					<Add option="-DWX_PRECOMP" />
					<Add option="-DLINUX" />
					<Add option="-D__WXDEBUG__" />
					<Add option='-D__cdecl=&quot;&quot;' />
					<Add directory="include" />
					<Add directory="sequencer" />
					<Add directory="../xLights" />
					<Add directory="effects" />
					<Add directory="effects/" />
					<Add directory="models" />
					<Add directory="effects/assist" />
					<Add directory="../include" />
					<Add directory="models/" />
					<Add directory="support" />
					<Add directory="outputs" />
					<Add directory="xLights" />
					<Add directory="xLights/models" />
				</Compiler>
				<Linker>
					<Add option="-lGL -lGLU -lglut -ldl -lX11 -lcurl" />
					<Add option="`pkg-config --libs libavformat libavcodec libavutil  libswresample libswscale`" />
					<Add option="`pkg-config --libs log4cpp`" />
					<Add option="`sdl2-config --libs`" />
					<Add option="`wx-config --version=3.1 --libs std,media,gl,aui,propgrid`" />
					<Add option="`pkg-config --libs gstreamer-1.0 gstreamer-video-1.0`" />
					<Add option="-lexpat" />
					<Add option="-rdynamic" />
					<Add option="-lz" />
					<Add option="-lzstd" />
					<Add library="../lib/linux/libliquidfun.a" />
				</Linker>
			</Target>
			<Target title="Linux_Release">
				<Option platforms="Unix;" />
				<Option output="../bin/xLights" prefix_auto="1" extension_auto="1" />
				<Option object_output=".objs_lr" />
				<Option type="0" />
				<Option compiler="gcc" />
				<Option projectLinkerOptionsRelation="2" />
				<Compiler>
					<Add option="-O2" />
					<Add option="-Wall" />
					<Add option="-std=gnu++17" />
					<Add option="`wx-config --version=3.1 --cflags`" />
					<Add option="`pkg-config --cflags gstreamer-1.0 gstreamer-video-1.0`" />
					<Add option="`pkg-config --cflags libavformat libavcodec libavutil  libswresample libswscale`" />
					<Add option="-Winvalid-pch" />
					<Add option="-DWX_PRECOMP" />
					<Add option="-DLINUX" />
					<Add option="-DNDEBUG" />
					<Add option="-D__cdecl=&apos;&apos;" />
					<Add directory="include" />
					<Add directory="sequencer" />
					<Add directory="../xLights" />
					<Add directory="effects" />
					<Add directory="effects/" />
					<Add directory="models" />
					<Add directory="effects/assist" />
					<Add directory="../include" />
					<Add directory="models/" />
					<Add directory="support" />
					<Add directory="outputs" />
					<Add directory="xLights" />
					<Add directory="xLights/models" />
				</Compiler>
				<Linker>
					<Add option="-lGL -lGLU -lglut -ldl -lX11 -lcurl" />
					<Add option="`pkg-config --libs libavformat libavcodec libavutil  libswresample libswscale`" />
					<Add option="`pkg-config --libs log4cpp`" />
					<Add option="`sdl2-config --libs`" />
					<Add option="`wx-config --version=3.1 --libs std,media,gl,aui,propgrid`" />
					<Add option="`pkg-config --libs gstreamer-1.0 gstreamer-video-1.0`" />
					<Add option="-lexpat" />
					<Add option="-rdynamic" />
					<Add option="-lz" />
					<Add option="-lzstd" />
					<Add library="../lib/linux/libliquidfun.a" />
				</Linker>
			</Target>
			<Target title="64bit MinGW_Release">
				<Option platforms="Windows;" />
				<Option output="../bin64/xLights" prefix_auto="1" extension_auto="1" />
				<Option object_output=".objs_wr64" />
				<Option type="0" />
				<Option compiler="gnu_gcc_64bit_compiler" />
				<Option projectLinkerOptionsRelation="2" />
				<Compiler>
					<Add option="-O2" />
					<Add option="-pedantic" />
					<Add option="-std=c++1z" />
					<Add option="-m64" />
					<Add option="-pipe" />
					<Add option="-mthreads" />
					<Add option="-std=gnu++17" />
					<Add option="-fno-keep-inline-dllexport" />
					<Add option="-Wno-attributes" />
					<Add option="-D__GNUWIN32__" />
					<Add option="-D__WXMSW__" />
					<Add option="-DWXUSINGDLL" />
					<Add option="-DNDEBUG" />
					<Add option="-D_USE_MATH_DEFINES" />
					<Add directory="$(#wx)/lib/gcc_dll/mswu" />
					<Add directory="include" />
					<Add directory="sequencer" />
					<Add directory="../xLights" />
					<Add directory="effects" />
					<Add directory="effects/" />
					<Add directory="models" />
					<Add directory="effects/assist" />
					<Add directory="ffmpeg-dev/include" />
					<Add directory="../include" />
					<Add directory="models/" />
					<Add directory="support" />
					<Add directory="outputs" />
					<Add directory="xLights" />
					<Add directory="xLights/models" />
				</Compiler>
				<ResourceCompiler>
					<Add directory="$(#wx)/include" />
					<Add directory="$(#wx)/lib/gcc_dll/mswud" />
				</ResourceCompiler>
				<Linker>
					<Add option="-s" />
					<Add option="-m64" />
					<Add option="-mthreads" />
					<Add option="-lopengl32" />
					<Add option="-Wl,-Map=../bin64/xLights.map" />
					<Add option="-lz" />
					<Add library="../lib/windows64/libwxmsw31u.a" />
					<Add library="../lib/windows64/libwxmsw31u_gl.a" />
					<Add library="../lib/windows64/libDbgHelp.a" />
					<Add library="../lib/windows64/libImageHlp.a" />
					<Add library="../lib/windows64/avcodec.lib" />
					<Add library="../lib/windows64/avformat.lib" />
					<Add library="../lib/windows64/avutil.lib" />
					<Add library="../lib/windows64/swresample.lib" />
					<Add library="../lib/windows64/libSDL2.dll.a" />
					<Add library="../lib/windows64/swscale.lib" />
					<Add library="../lib/windows64/liblog4cpp.a" />
					<Add library="../lib/windows64/libliquidfun.a" />
					<Add library="../lib/windows64/iphlpapi.lib" />
					<Add library="../lib/windows64/WS2_32.Lib" />
					<Add library="../lib/windows64/libzstd_static.lib" />
					<Add library="../lib/windows64/LIBCURL.LIB" />
					<Add library="Psapi" />
				</Linker>
			</Target>
			<Target title="64bit MinGW_Debug">
				<Option platforms="Windows;" />
				<Option output="../bin64/xLights" prefix_auto="1" extension_auto="1" />
				<Option object_output=".objs_wd64" />
				<Option type="0" />
				<Option compiler="gnu_gcc_64bit_compiler" />
				<Option projectLinkerOptionsRelation="2" />
				<Compiler>
					<Add option="-pedantic" />
					<Add option="-std=c++1z" />
					<Add option="-m64" />
					<Add option="-g" />
					<Add option="-pipe" />
					<Add option="-mthreads" />
					<Add option="-std=gnu++17" />
					<Add option="-fno-keep-inline-dllexport" />
					<Add option='[[if ((GetCompilerFactory().GetCompilerVersionString(_T(&quot;gcc&quot;)) &gt;= _T(&quot;4.0.0&quot;))) print(_T(&quot;-Wno-attributes&quot;));]]' />
					<Add option="-D__GNUWIN32__" />
					<Add option="-D__WXMSW__" />
					<Add option="-DWXUSINGDLL" />
					<Add option="-D__WXDEBUG__" />
					<Add option="-D_USE_MATH_DEFINES" />
					<Add directory="$(#wx)/lib/gcc_dll/mswud" />
					<Add directory="include" />
					<Add directory="sequencer" />
					<Add directory="../xLights" />
					<Add directory="effects" />
					<Add directory="effects/" />
					<Add directory="models" />
					<Add directory="effects/assist" />
					<Add directory="models/" />
					<Add directory="ffmpeg-dev/include" />
					<Add directory="../include" />
					<Add directory="support" />
					<Add directory="outputs" />
					<Add directory="xLights" />
					<Add directory="xLights/models" />
				</Compiler>
				<ResourceCompiler>
					<Add directory="$(#wx)/include" />
					<Add directory="$(#wx)/lib/gcc_dll/mswud" />
				</ResourceCompiler>
				<Linker>
					<Add option="-m64" />
					<Add option="-mthreads" />
					<Add option="-lopengl32" />
					<Add option="-Wl,-Map=../bin64/xLights.map" />
					<Add option="-lz" />
					<Add library="libwxmsw31ud.a" />
					<Add library="libwxmsw31ud_gl.a" />
					<Add library="../lib/windows64/libdbghelp.a" />
					<Add library="../lib/windows64/libimagehlp.a" />
					<Add library="../lib/windows64/avcodec.lib" />
					<Add library="../lib/windows64/avformat.lib" />
					<Add library="../lib/windows64/avutil.lib" />
					<Add library="../lib/windows64/libSDL2.dll.a" />
					<Add library="../lib/windows64/swresample.lib" />
					<Add library="../lib/windows64/swscale.lib" />
					<Add library="../lib/windows64/liblog4cppd.a" />
					<Add library="../lib/windows64/libliquidfun.a" />
					<Add library="../lib/windows64/iphlpapi.lib" />
					<Add library="../lib/windows64/WS2_32.Lib" />
					<Add library="../lib/windows64/libzstd_static.lib" />
					<Add library="../lib/windows64/LIBCURL.LIB" />
					<Add directory="$(#wx)/lib/gcc_dll" />
				</Linker>
			</Target>
		</Build>
		<Compiler>
			<Add option="-fno-strict-aliasing" />
			<Add option="-Wno-unused-local-typedefs" />
			<Add option="-DwxUSE_UNICODE" />
		</Compiler>
		<Unit filename="../xSchedule/md5.cpp" />
		<Unit filename="../xSchedule/md5.h" />
		<Unit filename="../xSchedule/wxJSON/json_defs.h" />
		<Unit filename="../xSchedule/wxJSON/jsonreader.cpp" />
		<Unit filename="../xSchedule/wxJSON/jsonreader.h" />
		<Unit filename="../xSchedule/wxJSON/jsonval.cpp" />
		<Unit filename="../xSchedule/wxJSON/jsonval.h" />
		<Unit filename="../xSchedule/wxJSON/jsonwriter.cpp" />
		<Unit filename="../xSchedule/wxJSON/jsonwriter.h" />
		<Unit filename="AudioManager.cpp" />
		<Unit filename="AudioManager.h" />
		<Unit filename="BatchRenderDialog.cpp" />
		<Unit filename="BatchRenderDialog.h" />
		<Unit filename="BitmapCache.cpp" />
		<Unit filename="BufferPanel.cpp" />
		<Unit filename="BufferPanel.h" />
		<Unit filename="BufferSizeDialog.cpp" />
		<Unit filename="BufferSizeDialog.h" />
		<Unit filename="BulkEditControls.cpp" />
		<Unit filename="BulkEditControls.h" />
		<Unit filename="BulkEditSliderDialog.cpp" />
		<Unit filename="BulkEditSliderDialog.h" />
		<Unit filename="CachedFileDownloader.cpp" />
		<Unit filename="CachedFileDownloader.h" />
		<Unit filename="ChannelLayoutDialog.cpp" />
		<Unit filename="ChannelLayoutDialog.h" />
		<Unit filename="Color.cpp" />
		<Unit filename="ColorCurve.cpp" />
		<Unit filename="ColorCurveDialog.cpp" />
		<Unit filename="ColorCurveDialog.h" />
		<Unit filename="ColorManager.cpp" />
		<Unit filename="ColorManager.h" />
		<Unit filename="ColorManagerDialog.cpp" />
		<Unit filename="ColorManagerDialog.h" />
		<Unit filename="ColorPanel.cpp" />
		<Unit filename="ColorPanel.h" />
		<Unit filename="ControllerConnectionDialog.cpp" />
		<Unit filename="ControllerConnectionDialog.h" />
<<<<<<< HEAD
		<Unit filename="ControllerVisualiseDialog.cpp" />
		<Unit filename="ControllerVisualiseDialog.h" />
=======
        <Unit filename="ControllerVisualiseDialog.cpp" />
        <Unit filename="ControllerVisualiseDialog.h" />
>>>>>>> 8701c852
		<Unit filename="ConvertDialog.cpp" />
		<Unit filename="ConvertDialog.h" />
		<Unit filename="ConvertLogDialog.cpp" />
		<Unit filename="ConvertLogDialog.h" />
		<Unit filename="CurrentPreviewModels.cpp" />
		<Unit filename="CurrentPreviewModels.h" />
		<Unit filename="CustomModelDialog.cpp" />
		<Unit filename="CustomModelDialog.h" />
		<Unit filename="CustomTimingDialog.cpp" />
		<Unit filename="CustomTimingDialog.h" />
		<Unit filename="DataLayer.cpp" />
		<Unit filename="DataLayer.h" />
		<Unit filename="DimmingCurve.cpp" />
		<Unit filename="DimmingCurve.h" />
		<Unit filename="DimmingCurvePanel.cpp" />
		<Unit filename="DimmingCurvePanel.h" />
		<Unit filename="DissolveTransitionPattern.cpp" />
		<Unit filename="DrawGLUtils.cpp" />
		<Unit filename="DrawGLUtils.h" />
		<Unit filename="DrawGLUtils31.cpp" />
		<Unit filename="EffectAssist.cpp" />
		<Unit filename="EffectAssist.h" />
		<Unit filename="EffectIconPanel.cpp" />
		<Unit filename="EffectIconPanel.h" />
		<Unit filename="EffectListDialog.cpp" />
		<Unit filename="EffectListDialog.h" />
		<Unit filename="EffectTimingDialog.cpp" />
		<Unit filename="EffectTimingDialog.h" />
		<Unit filename="EffectTreeDialog.cpp" />
		<Unit filename="EffectTreeDialog.h" />
		<Unit filename="Effects.h" />
		<Unit filename="EffectsPanel.cpp" />
		<Unit filename="EffectsPanel.h" />
		<Unit filename="ExportModelSelect.cpp" />
		<Unit filename="ExportModelSelect.h" />
		<Unit filename="FSEQFile.cpp" />
		<Unit filename="FSEQFile.h" />
		<Unit filename="FileConverter.cpp" />
		<Unit filename="FileConverter.h" />
		<Unit filename="FlickerFreeBitmapButton.cpp" />
		<Unit filename="FlickerFreeBitmapButton.h" />
		<Unit filename="FolderSelection.cpp" />
		<Unit filename="FolderSelection.h" />
		<Unit filename="FontManager.cpp" />
		<Unit filename="FontManager.h" />
		<Unit filename="GenerateCustomModelDialog.cpp" />
		<Unit filename="GenerateCustomModelDialog.h" />
		<Unit filename="GenerateLyricsDialog.cpp" />
		<Unit filename="GenerateLyricsDialog.h" />
		<Unit filename="HousePreviewPanel.cpp" />
		<Unit filename="HousePreviewPanel.h" />
		<Unit filename="IPEntryDialog.cpp" />
		<Unit filename="IPEntryDialog.h" />
		<Unit filename="Image.cpp" />
		<Unit filename="Image.h" />
		<Unit filename="Image_Loader.cpp" />
		<Unit filename="Image_Loader.h" />
		<Unit filename="Images_png.h" />
		<Unit filename="JobPool.cpp" />
		<Unit filename="JobPool.h" />
		<Unit filename="JukeboxPanel.cpp" />
		<Unit filename="JukeboxPanel.h" />
		<Unit filename="KeyBindings.cpp" />
		<Unit filename="KeyBindings.h" />
		<Unit filename="LMSImportChannelMapDialog.cpp" />
		<Unit filename="LMSImportChannelMapDialog.h" />
		<Unit filename="LayerSelectDialog.cpp" />
		<Unit filename="LayerSelectDialog.h" />
		<Unit filename="LayoutGroup.cpp" />
		<Unit filename="LayoutGroup.h" />
		<Unit filename="LayoutPanel.cpp" />
		<Unit filename="LayoutPanel.h" />
		<Unit filename="LinkJukeboxButtonDialog.cpp" />
		<Unit filename="LinkJukeboxButtonDialog.h" />
		<Unit filename="LorConvertDialog.cpp" />
		<Unit filename="LorConvertDialog.h" />
		<Unit filename="LyricUserDictDialog.cpp" />
		<Unit filename="LyricUserDictDialog.h" />
		<Unit filename="LyricsDialog.cpp" />
		<Unit filename="LyricsDialog.h" />
		<Unit filename="MIDI/Binasc.cpp" />
		<Unit filename="MIDI/MidiEvent.cpp" />
		<Unit filename="MIDI/MidiEventList.cpp" />
		<Unit filename="MIDI/MidiFile.cpp" />
		<Unit filename="MIDI/MidiMessage.cpp" />
		<Unit filename="MSWStackWalk.h" />
		<Unit filename="MatrixFaceDownloadDialog.cpp" />
		<Unit filename="MatrixFaceDownloadDialog.h" />
		<Unit filename="ModelChainDialog.cpp" />
		<Unit filename="ModelChainDialog.h" />
		<Unit filename="ModelDimmingCurveDialog.cpp" />
		<Unit filename="ModelDimmingCurveDialog.h" />
		<Unit filename="ModelFaceDialog.cpp" />
		<Unit filename="ModelFaceDialog.h" />
		<Unit filename="ModelGroupPanel.cpp" />
		<Unit filename="ModelGroupPanel.h" />
		<Unit filename="ModelPreview.cpp" />
		<Unit filename="ModelPreview.h" />
		<Unit filename="ModelStateDialog.cpp" />
		<Unit filename="ModelStateDialog.h" />
		<Unit filename="MultiControllerUploadDialog.cpp" />
		<Unit filename="MultiControllerUploadDialog.h" />
		<Unit filename="MusicXML.cpp" />
		<Unit filename="MusicXML.h" />
		<Unit filename="NetInfo.h" />
		<Unit filename="NewTimingDialog.cpp" />
		<Unit filename="NewTimingDialog.h" />
		<Unit filename="NodeSelectGrid.cpp" />
		<Unit filename="NodeSelectGrid.h" />
		<Unit filename="NodesGridCellEditor.cpp" />
		<Unit filename="NodesGridCellEditor.h" />
		<Unit filename="NoteImportDialog.cpp" />
		<Unit filename="NoteImportDialog.h" />
		<Unit filename="OpenGLShaders.cpp" />
		<Unit filename="OptionChooser.cpp" />
		<Unit filename="OptionChooser.h" />
		<Unit filename="PaletteMgmtDialog.cpp" />
		<Unit filename="PaletteMgmtDialog.h" />
		<Unit filename="Parallel.cpp" />
		<Unit filename="Parallel.h" />
		<Unit filename="PathGenerationDialog.cpp" />
		<Unit filename="PathGenerationDialog.h" />
		<Unit filename="PerspectivesPanel.cpp" />
		<Unit filename="PerspectivesPanel.h" />
		<Unit filename="PhonemeDictionary.cpp" />
		<Unit filename="PhonemeDictionary.h" />
		<Unit filename="PixelBuffer.cpp" />
		<Unit filename="PixelBuffer.h" />
		<Unit filename="PixelTestDialog.cpp" />
		<Unit filename="PixelTestDialog.h" />
		<Unit filename="PlayerFrame.h" />
		<Unit filename="PreviewModels.cpp" />
		<Unit filename="PreviewModels.h" />
		<Unit filename="PreviewPane.cpp" />
		<Unit filename="PreviewPane.h" />
		<Unit filename="RemapDMXChannelsDialog.cpp" />
		<Unit filename="RemapDMXChannelsDialog.h" />
		<Unit filename="RenameTextDialog.cpp" />
		<Unit filename="RenameTextDialog.h" />
		<Unit filename="Render.cpp" />
		<Unit filename="RenderBuffer.cpp" />
		<Unit filename="RenderBuffer.h" />
		<Unit filename="RenderCache.cpp" />
		<Unit filename="RenderCache.h" />
		<Unit filename="RenderCommandEvent.h" />
		<Unit filename="RenderProgressDialog.cpp" />
		<Unit filename="RenderProgressDialog.h" />
		<Unit filename="ResizeImageDialog.cpp" />
		<Unit filename="ResizeImageDialog.h" />
		<Unit filename="RgbEffects.h" />
		<Unit filename="SOIL.h" />
		<Unit filename="SaveChangesDialog.cpp" />
		<Unit filename="SaveChangesDialog.h" />
		<Unit filename="SelectPanel.cpp" />
		<Unit filename="SelectPanel.h" />
		<Unit filename="SelectTimingsDialog.cpp" />
		<Unit filename="SelectTimingsDialog.h" />
		<Unit filename="SeqElementMismatchDialog.cpp" />
		<Unit filename="SeqElementMismatchDialog.h" />
		<Unit filename="SeqExportDialog.cpp" />
		<Unit filename="SeqExportDialog.h" />
		<Unit filename="SeqFileUtilities.cpp" />
		<Unit filename="SeqSettingsDialog.cpp" />
		<Unit filename="SeqSettingsDialog.h" />
		<Unit filename="SequenceCheck.h" />
		<Unit filename="SequenceData.cpp" />
		<Unit filename="SequenceData.h" />
		<Unit filename="SequenceVideoPanel.cpp" />
		<Unit filename="SequenceVideoPanel.h" />
		<Unit filename="SequenceVideoPreview.cpp" />
		<Unit filename="SequenceVideoPreview.h" />
		<Unit filename="SequenceViewManager.cpp" />
		<Unit filename="SequenceViewManager.h" />
		<Unit filename="SevenSegmentDialog.cpp" />
		<Unit filename="SevenSegmentDialog.h" />
		<Unit filename="SplashDialog.cpp" />
		<Unit filename="SplashDialog.h" />
		<Unit filename="StartChannelDialog.cpp" />
		<Unit filename="StartChannelDialog.h" />
		<Unit filename="StrandNodeNamesDialog.cpp" />
		<Unit filename="StrandNodeNamesDialog.h" />
		<Unit filename="SubBufferPanel.cpp" />
		<Unit filename="SubBufferPanel.h" />
		<Unit filename="SubModelGenerateDialog.cpp" />
		<Unit filename="SubModelGenerateDialog.h" />
		<Unit filename="SubModelsDialog.cpp" />
		<Unit filename="SubModelsDialog.h" />
		<Unit filename="SuperStarImportDialog.cpp" />
		<Unit filename="SuperStarImportDialog.h" />
		<Unit filename="TabConvert.cpp" />
		<Unit filename="TabPreview.cpp" />
		<Unit filename="TabSequence.cpp" />
		<Unit filename="TabSetup.cpp" />
		<Unit filename="TimingPanel.cpp" />
		<Unit filename="TimingPanel.h" />
		<Unit filename="TopEffectsPanel.cpp" />
		<Unit filename="TopEffectsPanel.h" />
		<Unit filename="UpdaterDialog.cpp" />
		<Unit filename="UpdaterDialog.h" />
		<Unit filename="UtilFunctions.cpp" />
		<Unit filename="UtilFunctions.h" />
		<Unit filename="VAMPPluginDialog.cpp" />
		<Unit filename="VAMPPluginDialog.h" />
		<Unit filename="VSAFile.cpp" />
		<Unit filename="VSAFile.h" />
		<Unit filename="ValueCurve.cpp" />
		<Unit filename="ValueCurve.h" />
		<Unit filename="ValueCurveButton.cpp" />
		<Unit filename="ValueCurveButton.h" />
		<Unit filename="ValueCurveDialog.cpp" />
		<Unit filename="ValueCurveDialog.h" />
		<Unit filename="VendorModelDialog.cpp" />
		<Unit filename="VendorModelDialog.h" />
		<Unit filename="VendorMusicDialog.cpp" />
		<Unit filename="VendorMusicDialog.h" />
		<Unit filename="VendorMusicHelpers.cpp" />
		<Unit filename="VendorMusicHelpers.h" />
		<Unit filename="VideoExporter.cpp" />
		<Unit filename="VideoExporter.h" />
		<Unit filename="VideoReader.cpp" />
		<Unit filename="VideoReader.h" />
		<Unit filename="ViewObjectPanel.cpp" />
		<Unit filename="ViewObjectPanel.h" />
		<Unit filename="ViewpointDialog.cpp" />
		<Unit filename="ViewpointDialog.h" />
		<Unit filename="ViewpointMgr.cpp" />
		<Unit filename="ViewpointMgr.h" />
		<Unit filename="ViewsModelsPanel.cpp" />
		<Unit filename="ViewsModelsPanel.h" />
		<Unit filename="VsaImportDialog.cpp" />
		<Unit filename="VsaImportDialog.h" />
		<Unit filename="WiringDialog.cpp" />
		<Unit filename="WiringDialog.h" />
		<Unit filename="XlightsDrawable.cpp" />
		<Unit filename="XlightsDrawable.h" />
		<Unit filename="controllers/ControllerUploadData.cpp" />
		<Unit filename="controllers/ControllerUploadData.h" />
		<Unit filename="controllers/ESPixelStick.cpp" />
		<Unit filename="controllers/ESPixelStick.h" />
		<Unit filename="controllers/EasyLights.cpp" />
		<Unit filename="controllers/EasyLights.h" />
		<Unit filename="controllers/FPP.cpp" />
		<Unit filename="controllers/FPP.h" />
		<Unit filename="controllers/FPPConnectDialog.cpp" />
		<Unit filename="controllers/FPPConnectDialog.h" />
		<Unit filename="controllers/Falcon.cpp" />
		<Unit filename="controllers/Falcon.h" />
		<Unit filename="controllers/J1Sys.cpp" />
		<Unit filename="controllers/J1Sys.h" />
		<Unit filename="controllers/Pixlite16.cpp" />
		<Unit filename="controllers/Pixlite16.h" />
		<Unit filename="controllers/SanDevices.cpp" />
		<Unit filename="controllers/SanDevices.h" />
		<Unit filename="controllers/WebSocketClient.cpp" />
		<Unit filename="controllers/WebSocketClient.h" />
		<Unit filename="djdebug.cpp" />
		<Unit filename="effects/BarsEffect.cpp" />
		<Unit filename="effects/BarsEffect.h" />
		<Unit filename="effects/BarsPanel.cpp" />
		<Unit filename="effects/BarsPanel.h" />
		<Unit filename="effects/BaseEffectPanel.h" />
		<Unit filename="effects/ButterflyEffect.cpp" />
		<Unit filename="effects/ButterflyEffect.h" />
		<Unit filename="effects/ButterflyPanel.cpp" />
		<Unit filename="effects/ButterflyPanel.h" />
		<Unit filename="effects/CandleEffect.cpp" />
		<Unit filename="effects/CandleEffect.h" />
		<Unit filename="effects/CandlePanel.cpp" />
		<Unit filename="effects/CandlePanel.h" />
		<Unit filename="effects/CirclesEffect.cpp" />
		<Unit filename="effects/CirclesEffect.h" />
		<Unit filename="effects/CirclesPanel.cpp" />
		<Unit filename="effects/CirclesPanel.h" />
		<Unit filename="effects/ColorWashEffect.cpp" />
		<Unit filename="effects/ColorWashEffect.h" />
		<Unit filename="effects/ColorWashPanel.cpp" />
		<Unit filename="effects/ColorWashPanel.h" />
		<Unit filename="effects/CurtainEffect.cpp" />
		<Unit filename="effects/CurtainEffect.h" />
		<Unit filename="effects/CurtainPanel.cpp" />
		<Unit filename="effects/CurtainPanel.h" />
		<Unit filename="effects/DMXEffect.cpp" />
		<Unit filename="effects/DMXEffect.h" />
		<Unit filename="effects/DMXPanel.cpp" />
		<Unit filename="effects/DMXPanel.h" />
		<Unit filename="effects/EffectManager.cpp" />
		<Unit filename="effects/EffectManager.h" />
		<Unit filename="effects/EffectPanelUtils.cpp" />
		<Unit filename="effects/EffectPanelUtils.h" />
		<Unit filename="effects/FacesEffect.cpp" />
		<Unit filename="effects/FacesEffect.h" />
		<Unit filename="effects/FacesPanel.cpp" />
		<Unit filename="effects/FacesPanel.h" />
		<Unit filename="effects/FanEffect.cpp" />
		<Unit filename="effects/FanEffect.h" />
		<Unit filename="effects/FanPanel.cpp" />
		<Unit filename="effects/FanPanel.h" />
		<Unit filename="effects/FillEffect.cpp" />
		<Unit filename="effects/FillEffect.h" />
		<Unit filename="effects/FillPanel.cpp" />
		<Unit filename="effects/FillPanel.h" />
		<Unit filename="effects/FireEffect.cpp" />
		<Unit filename="effects/FireEffect.h" />
		<Unit filename="effects/FirePanel.cpp" />
		<Unit filename="effects/FirePanel.h" />
		<Unit filename="effects/FireworksEffect.cpp" />
		<Unit filename="effects/FireworksEffect.h" />
		<Unit filename="effects/FireworksPanel.cpp" />
		<Unit filename="effects/FireworksPanel.h" />
		<Unit filename="effects/GIFImage.cpp" />
		<Unit filename="effects/GIFImage.h" />
		<Unit filename="effects/GalaxyEffect.cpp" />
		<Unit filename="effects/GalaxyEffect.h" />
		<Unit filename="effects/GalaxyPanel.cpp" />
		<Unit filename="effects/GalaxyPanel.h" />
		<Unit filename="effects/GarlandsEffect.cpp" />
		<Unit filename="effects/GarlandsEffect.h" />
		<Unit filename="effects/GarlandsPanel.cpp" />
		<Unit filename="effects/GarlandsPanel.h" />
		<Unit filename="effects/GlediatorEffect.cpp" />
		<Unit filename="effects/GlediatorEffect.h" />
		<Unit filename="effects/GlediatorPanel.cpp" />
		<Unit filename="effects/GlediatorPanel.h" />
		<Unit filename="effects/KaleidoscopeEffect.cpp" />
		<Unit filename="effects/KaleidoscopeEffect.h" />
		<Unit filename="effects/KaleidoscopePanel.cpp" />
		<Unit filename="effects/KaleidoscopePanel.h" />
		<Unit filename="effects/LifeEffect.cpp" />
		<Unit filename="effects/LifeEffect.h" />
		<Unit filename="effects/LifePanel.cpp" />
		<Unit filename="effects/LifePanel.h" />
		<Unit filename="effects/LightningEffect.cpp" />
		<Unit filename="effects/LightningEffect.h" />
		<Unit filename="effects/LightningPanel.cpp" />
		<Unit filename="effects/LightningPanel.h" />
		<Unit filename="effects/LinesEffect.cpp" />
		<Unit filename="effects/LinesEffect.h" />
		<Unit filename="effects/LinesPanel.cpp" />
		<Unit filename="effects/LinesPanel.h" />
		<Unit filename="effects/LiquidEffect.cpp" />
		<Unit filename="effects/LiquidEffect.h" />
		<Unit filename="effects/LiquidPanel.cpp" />
		<Unit filename="effects/LiquidPanel.h" />
		<Unit filename="effects/MarqueeEffect.cpp" />
		<Unit filename="effects/MarqueeEffect.h" />
		<Unit filename="effects/MarqueePanel.cpp" />
		<Unit filename="effects/MarqueePanel.h" />
		<Unit filename="effects/MeteorsEffect.cpp" />
		<Unit filename="effects/MeteorsEffect.h" />
		<Unit filename="effects/MeteorsPanel.cpp" />
		<Unit filename="effects/MeteorsPanel.h" />
		<Unit filename="effects/MorphEffect.cpp" />
		<Unit filename="effects/MorphEffect.h" />
		<Unit filename="effects/MorphPanel.cpp" />
		<Unit filename="effects/MorphPanel.h" />
		<Unit filename="effects/MusicEffect.cpp" />
		<Unit filename="effects/MusicEffect.h" />
		<Unit filename="effects/MusicPanel.cpp" />
		<Unit filename="effects/MusicPanel.h" />
		<Unit filename="effects/OffEffect.cpp" />
		<Unit filename="effects/OffEffect.h" />
		<Unit filename="effects/OffPanel.cpp" />
		<Unit filename="effects/OffPanel.h" />
		<Unit filename="effects/OnEffect.cpp" />
		<Unit filename="effects/OnEffect.h" />
		<Unit filename="effects/OnPanel.cpp" />
		<Unit filename="effects/OnPanel.h" />
		<Unit filename="effects/PianoEffect.cpp" />
		<Unit filename="effects/PianoEffect.h" />
		<Unit filename="effects/PianoPanel.cpp" />
		<Unit filename="effects/PianoPanel.h" />
		<Unit filename="effects/PicturesEffect.cpp" />
		<Unit filename="effects/PicturesEffect.h" />
		<Unit filename="effects/PicturesPanel.cpp" />
		<Unit filename="effects/PicturesPanel.h" />
		<Unit filename="effects/PinwheelEffect.cpp" />
		<Unit filename="effects/PinwheelEffect.h" />
		<Unit filename="effects/PinwheelPanel.cpp" />
		<Unit filename="effects/PinwheelPanel.h" />
		<Unit filename="effects/PlasmaEffect.cpp" />
		<Unit filename="effects/PlasmaEffect.h" />
		<Unit filename="effects/PlasmaPanel.cpp" />
		<Unit filename="effects/PlasmaPanel.h" />
		<Unit filename="effects/RenderableEffect.cpp" />
		<Unit filename="effects/RenderableEffect.h" />
		<Unit filename="effects/RippleEffect.cpp" />
		<Unit filename="effects/RippleEffect.h" />
		<Unit filename="effects/RipplePanel.cpp" />
		<Unit filename="effects/RipplePanel.h" />
		<Unit filename="effects/ServoEffect.cpp" />
		<Unit filename="effects/ServoEffect.h" />
		<Unit filename="effects/ServoPanel.cpp" />
		<Unit filename="effects/ServoPanel.h" />
		<Unit filename="effects/ShapeEffect.cpp" />
		<Unit filename="effects/ShapeEffect.h" />
		<Unit filename="effects/ShapePanel.cpp" />
		<Unit filename="effects/ShapePanel.h" />
		<Unit filename="effects/ShimmerEffect.cpp" />
		<Unit filename="effects/ShimmerEffect.h" />
		<Unit filename="effects/ShimmerPanel.cpp" />
		<Unit filename="effects/ShimmerPanel.h" />
		<Unit filename="effects/ShockwaveEffect.cpp" />
		<Unit filename="effects/ShockwaveEffect.h" />
		<Unit filename="effects/ShockwavePanel.cpp" />
		<Unit filename="effects/ShockwavePanel.h" />
		<Unit filename="effects/SingleStrandEffect.cpp" />
		<Unit filename="effects/SingleStrandEffect.h" />
		<Unit filename="effects/SingleStrandPanel.cpp" />
		<Unit filename="effects/SingleStrandPanel.h" />
		<Unit filename="effects/SnowflakesEffect.cpp" />
		<Unit filename="effects/SnowflakesEffect.h" />
		<Unit filename="effects/SnowflakesPanel.cpp" />
		<Unit filename="effects/SnowflakesPanel.h" />
		<Unit filename="effects/SnowstormEffect.cpp" />
		<Unit filename="effects/SnowstormEffect.h" />
		<Unit filename="effects/SnowstormPanel.cpp" />
		<Unit filename="effects/SnowstormPanel.h" />
		<Unit filename="effects/SpiralsEffect.cpp" />
		<Unit filename="effects/SpiralsEffect.h" />
		<Unit filename="effects/SpiralsPanel.cpp" />
		<Unit filename="effects/SpiralsPanel.h" />
		<Unit filename="effects/SpirographEffect.cpp" />
		<Unit filename="effects/SpirographEffect.h" />
		<Unit filename="effects/SpirographPanel.cpp" />
		<Unit filename="effects/SpirographPanel.h" />
		<Unit filename="effects/StateEffect.cpp" />
		<Unit filename="effects/StateEffect.h" />
		<Unit filename="effects/StatePanel.cpp" />
		<Unit filename="effects/StatePanel.h" />
		<Unit filename="effects/StrobeEffect.cpp" />
		<Unit filename="effects/StrobeEffect.h" />
		<Unit filename="effects/StrobePanel.cpp" />
		<Unit filename="effects/StrobePanel.h" />
		<Unit filename="effects/TendrilEffect.cpp" />
		<Unit filename="effects/TendrilEffect.h" />
		<Unit filename="effects/TendrilPanel.cpp" />
		<Unit filename="effects/TendrilPanel.h" />
		<Unit filename="effects/TextEffect.cpp" />
		<Unit filename="effects/TextEffect.h" />
		<Unit filename="effects/TextPanel.cpp" />
		<Unit filename="effects/TextPanel.h" />
		<Unit filename="effects/TreeEffect.cpp" />
		<Unit filename="effects/TreeEffect.h" />
		<Unit filename="effects/TreePanel.cpp" />
		<Unit filename="effects/TreePanel.h" />
		<Unit filename="effects/TwinkleEffect.cpp" />
		<Unit filename="effects/TwinkleEffect.h" />
		<Unit filename="effects/TwinklePanel.cpp" />
		<Unit filename="effects/TwinklePanel.h" />
		<Unit filename="effects/VUMeterEffect.cpp" />
		<Unit filename="effects/VUMeterEffect.h" />
		<Unit filename="effects/VUMeterPanel.cpp" />
		<Unit filename="effects/VUMeterPanel.h" />
		<Unit filename="effects/VideoEffect.cpp" />
		<Unit filename="effects/VideoEffect.h" />
		<Unit filename="effects/VideoPanel.cpp" />
		<Unit filename="effects/VideoPanel.h" />
		<Unit filename="effects/WarpEffect.cpp" />
		<Unit filename="effects/WarpEffect.h" />
		<Unit filename="effects/WarpPanel.cpp" />
		<Unit filename="effects/WarpPanel.h" />
		<Unit filename="effects/WaveEffect.cpp" />
		<Unit filename="effects/WaveEffect.h" />
		<Unit filename="effects/WavePanel.cpp" />
		<Unit filename="effects/WavePanel.h" />
		<Unit filename="effects/assist/AssistPanel.cpp" />
		<Unit filename="effects/assist/AssistPanel.h" />
		<Unit filename="effects/assist/PicturesAssistPanel.cpp" />
		<Unit filename="effects/assist/PicturesAssistPanel.h" />
		<Unit filename="effects/assist/xlGridCanvasEmpty.cpp" />
		<Unit filename="effects/assist/xlGridCanvasEmpty.h" />
		<Unit filename="effects/assist/xlGridCanvasMorph.cpp" />
		<Unit filename="effects/assist/xlGridCanvasMorph.h" />
		<Unit filename="effects/assist/xlGridCanvasPictures.cpp" />
		<Unit filename="effects/assist/xlGridCanvasPictures.h" />
		<Unit filename="heartbeat.cpp" />
		<Unit filename="heartbeat.h" />
		<Unit filename="kiss_fft/kiss_fft.c">
			<Option compilerVar="CC" />
		</Unit>
		<Unit filename="kiss_fft/tools/kiss_fftr.c">
			<Option compilerVar="CC" />
		</Unit>
		<Unit filename="models/ArchesModel.cpp" />
		<Unit filename="models/ArchesModel.h" />
		<Unit filename="models/BaseObject.cpp" />
		<Unit filename="models/BaseObject.h" />
		<Unit filename="models/CandyCaneModel.cpp" />
		<Unit filename="models/CandyCaneModel.h" />
		<Unit filename="models/ChannelBlockModel.cpp" />
		<Unit filename="models/ChannelBlockModel.h" />
		<Unit filename="models/CircleModel.cpp" />
		<Unit filename="models/CircleModel.h" />
		<Unit filename="models/CubeModel.cpp" />
		<Unit filename="models/CustomModel.cpp" />
		<Unit filename="models/CustomModel.h" />
		<Unit filename="models/DmxModel.cpp" />
		<Unit filename="models/DmxModel.h" />
		<Unit filename="models/GridlinesObject.cpp" />
		<Unit filename="models/GridlinesObject.h" />
		<Unit filename="models/IciclesModel.cpp" />
		<Unit filename="models/IciclesModel.h" />
		<Unit filename="models/ImageModel.cpp" />
		<Unit filename="models/ImageModel.h" />
		<Unit filename="models/ImageObject.cpp" />
		<Unit filename="models/ImageObject.h" />
		<Unit filename="models/MatrixModel.cpp" />
		<Unit filename="models/MatrixModel.h" />
		<Unit filename="models/MeshObject.cpp" />
		<Unit filename="models/MeshObject.h" />
		<Unit filename="models/Model.cpp" />
		<Unit filename="models/Model.h" />
		<Unit filename="models/ModelGroup.cpp" />
		<Unit filename="models/ModelGroup.h" />
		<Unit filename="models/ModelManager.cpp" />
		<Unit filename="models/ModelManager.h" />
		<Unit filename="models/ModelScreenLocation.cpp" />
		<Unit filename="models/ModelScreenLocation.h" />
		<Unit filename="models/Node.cpp" />
		<Unit filename="models/Node.h" />
		<Unit filename="models/ObjectManager.cpp" />
		<Unit filename="models/ObjectManager.h" />
		<Unit filename="models/PolyLineModel.cpp" />
		<Unit filename="models/PolyLineModel.h" />
		<Unit filename="models/Shapes.cpp" />
		<Unit filename="models/Shapes.h" />
		<Unit filename="models/SingleLineModel.cpp" />
		<Unit filename="models/SingleLineModel.h" />
		<Unit filename="models/SphereModel.cpp" />
		<Unit filename="models/SphereModel.h" />
		<Unit filename="models/SpinnerModel.cpp" />
		<Unit filename="models/SpinnerModel.h" />
		<Unit filename="models/StarModel.cpp" />
		<Unit filename="models/StarModel.h" />
		<Unit filename="models/SubModel.cpp" />
		<Unit filename="models/SubModel.h" />
		<Unit filename="models/TreeModel.cpp" />
		<Unit filename="models/TreeModel.h" />
		<Unit filename="models/ViewObject.cpp" />
		<Unit filename="models/ViewObject.h" />
		<Unit filename="models/ViewObjectManager.cpp" />
		<Unit filename="models/ViewObjectManager.h" />
		<Unit filename="models/WholeHouseModel.cpp" />
		<Unit filename="models/WholeHouseModel.h" />
		<Unit filename="models/WindowFrameModel.cpp" />
		<Unit filename="models/WindowFrameModel.h" />
		<Unit filename="models/WreathModel.cpp" />
		<Unit filename="models/WreathModel.h" />
		<Unit filename="osx_utils/TouchBars.cpp" />
		<Unit filename="osx_utils/TouchBars.h" />
		<Unit filename="outputs/ArtNetDialog.cpp" />
		<Unit filename="outputs/ArtNetDialog.h" />
		<Unit filename="outputs/ArtNetOutput.cpp" />
		<Unit filename="outputs/ArtNetOutput.h" />
		<Unit filename="outputs/Controller.cpp" />
		<Unit filename="outputs/Controller.h" />
		<Unit filename="outputs/DDPDialog.cpp" />
		<Unit filename="outputs/DDPDialog.h" />
		<Unit filename="outputs/DDPOutput.cpp" />
		<Unit filename="outputs/DDPOutput.h" />
		<Unit filename="outputs/DLightOutput.h" />
		<Unit filename="outputs/DMXOutput.cpp" />
		<Unit filename="outputs/DMXOutput.h" />
		<Unit filename="outputs/E131Dialog.cpp" />
		<Unit filename="outputs/E131Dialog.h" />
		<Unit filename="outputs/E131Output.cpp" />
		<Unit filename="outputs/E131Output.h" />
		<Unit filename="outputs/IPOutput.cpp" />
		<Unit filename="outputs/IPOutput.h" />
		<Unit filename="outputs/LOROptimisedOutput.cpp" />
		<Unit filename="outputs/LOROptimisedOutput.h" />
		<Unit filename="outputs/LOROutput.cpp" />
		<Unit filename="outputs/LOROutput.h" />
		<Unit filename="outputs/LorController.cpp" />
		<Unit filename="outputs/LorController.h" />
		<Unit filename="outputs/LorControllerDialog.cpp" />
		<Unit filename="outputs/LorControllerDialog.h" />
		<Unit filename="outputs/LorControllers.cpp" />
		<Unit filename="outputs/LorControllers.h" />
		<Unit filename="outputs/LorOptimisedDialog.cpp" />
		<Unit filename="outputs/LorOptimisedDialog.h" />
		<Unit filename="outputs/NullOutput.cpp" />
		<Unit filename="outputs/NullOutput.h" />
		<Unit filename="outputs/NullOutputDialog.cpp" />
		<Unit filename="outputs/NullOutputDialog.h" />
		<Unit filename="outputs/OpenDMXOutput.cpp" />
		<Unit filename="outputs/OpenDMXOutput.h" />
		<Unit filename="outputs/OpenPixelNetOutput.cpp" />
		<Unit filename="outputs/OpenPixelNetOutput.h" />
		<Unit filename="outputs/Output.cpp" />
		<Unit filename="outputs/Output.h" />
		<Unit filename="outputs/OutputManager.cpp" />
		<Unit filename="outputs/OutputManager.h" />
		<Unit filename="outputs/PixelNetOutput.cpp" />
		<Unit filename="outputs/PixelNetOutput.h" />
		<Unit filename="outputs/RenardOutput.cpp" />
		<Unit filename="outputs/RenardOutput.h" />
		<Unit filename="outputs/SerialOutput.cpp" />
		<Unit filename="outputs/SerialOutput.h" />
		<Unit filename="outputs/SerialPortWithRate.cpp" />
		<Unit filename="outputs/SerialPortWithRate.h" />
		<Unit filename="outputs/TestPreset.cpp" />
		<Unit filename="outputs/TestPreset.h" />
		<Unit filename="outputs/ZCPP.h" />
		<Unit filename="outputs/ZCPPDialog.cpp" />
		<Unit filename="outputs/ZCPPDialog.h" />
		<Unit filename="outputs/ZCPPOutput.cpp" />
		<Unit filename="outputs/ZCPPOutput.h" />
		<Unit filename="outputs/serial.cpp" />
		<Unit filename="outputs/serial.h" />
		<Unit filename="resource.rc">
			<Option compilerVar="WINDRES" />
			<Option target="MinGW_Debug" />
			<Option target="MinGW_Release" />
			<Option target="64bit MinGW_Release" />
			<Option target="64bit MinGW_Debug" />
		</Unit>
		<Unit filename="sequencer/DragEffectBitmapButton.cpp" />
		<Unit filename="sequencer/DragEffectBitmapButton.h" />
		<Unit filename="sequencer/Effect.cpp" />
		<Unit filename="sequencer/Effect.h" />
		<Unit filename="sequencer/EffectDropTarget.cpp" />
		<Unit filename="sequencer/EffectDropTarget.h" />
		<Unit filename="sequencer/EffectLayer.cpp" />
		<Unit filename="sequencer/EffectLayer.h" />
		<Unit filename="sequencer/EffectsGrid.cpp" />
		<Unit filename="sequencer/EffectsGrid.h" />
		<Unit filename="sequencer/Element.cpp" />
		<Unit filename="sequencer/Element.h" />
		<Unit filename="sequencer/MainSequencer.cpp" />
		<Unit filename="sequencer/MainSequencer.h" />
		<Unit filename="sequencer/RowHeading.cpp" />
		<Unit filename="sequencer/RowHeading.h" />
		<Unit filename="sequencer/SequenceElements.cpp" />
		<Unit filename="sequencer/SequenceElements.h" />
		<Unit filename="sequencer/TimeLine.cpp" />
		<Unit filename="sequencer/TimeLine.h" />
		<Unit filename="sequencer/UndoManager.cpp" />
		<Unit filename="sequencer/UndoManager.h" />
		<Unit filename="sequencer/Waveform.cpp" />
		<Unit filename="sequencer/Waveform.h" />
		<Unit filename="sequencer/tabSequencer.cpp" />
		<Unit filename="serial.h" />
		<Unit filename="support/EzGrid.cpp" />
		<Unit filename="support/EzGrid.h" />
		<Unit filename="support/FastComboEditor.cpp" />
		<Unit filename="support/FastComboEditor.h" />
		<Unit filename="support/GridCellChoiceRenderer.cpp" />
		<Unit filename="support/GridCellChoiceRenderer.h" />
		<Unit filename="support/VectorMath.cpp" />
		<Unit filename="support/VectorMath.h" />
		<Unit filename="tmGridCell.cpp" />
		<Unit filename="tmGridCell.h" />
		<Unit filename="vamp-hostsdk/Files.cpp" />
		<Unit filename="vamp-hostsdk/Files.h" />
		<Unit filename="vamp-hostsdk/Plugin.h" />
		<Unit filename="vamp-hostsdk/Plugin2.h" />
		<Unit filename="vamp-hostsdk/PluginBase.h" />
		<Unit filename="vamp-hostsdk/PluginBase2.h" />
		<Unit filename="vamp-hostsdk/PluginBufferingAdapter.cpp" />
		<Unit filename="vamp-hostsdk/PluginBufferingAdapter.h" />
		<Unit filename="vamp-hostsdk/PluginChannelAdapter.cpp" />
		<Unit filename="vamp-hostsdk/PluginChannelAdapter.h" />
		<Unit filename="vamp-hostsdk/PluginHostAdapter.cpp" />
		<Unit filename="vamp-hostsdk/PluginHostAdapter.h" />
		<Unit filename="vamp-hostsdk/PluginInputDomainAdapter.cpp" />
		<Unit filename="vamp-hostsdk/PluginInputDomainAdapter.h" />
		<Unit filename="vamp-hostsdk/PluginLoader.cpp" />
		<Unit filename="vamp-hostsdk/PluginLoader.h" />
		<Unit filename="vamp-hostsdk/PluginSummarisingAdapter.cpp" />
		<Unit filename="vamp-hostsdk/PluginSummarisingAdapter.h" />
		<Unit filename="vamp-hostsdk/PluginWrapper.cpp" />
		<Unit filename="vamp-hostsdk/PluginWrapper.h" />
		<Unit filename="vamp-hostsdk/RealTime.cpp" />
		<Unit filename="vamp-hostsdk/RealTime.h" />
		<Unit filename="vamp-hostsdk/RealTime2.h" />
		<Unit filename="vamp-hostsdk/Window.h" />
		<Unit filename="vamp-hostsdk/acsymbols.c">
			<Option compilerVar="CC" />
		</Unit>
		<Unit filename="vamp-hostsdk/host-c.cpp" />
		<Unit filename="vamp-hostsdk/host-c.h" />
		<Unit filename="vamp-hostsdk/hostguard.h" />
		<Unit filename="vamp-hostsdk/plugguard.h" />
		<Unit filename="vamp-hostsdk/vamp-hostsdk.h" />
		<Unit filename="vamp-hostsdk/vamp.h" />
		<Unit filename="wxCheckedListCtrl.cpp" />
		<Unit filename="wxCheckedListCtrl.h" />
		<Unit filename="wxModelGridCellRenderer.cpp" />
		<Unit filename="wxModelGridCellRenderer.h" />
		<Unit filename="wx_pch.h" />
		<Unit filename="wxsmith/ArtNetDialog.wxs" />
		<Unit filename="wxsmith/AssistPanel.wxs" />
		<Unit filename="wxsmith/BarsPanel.wxs" />
		<Unit filename="wxsmith/BatchRenderDialog.wxs" />
		<Unit filename="wxsmith/BufferPanel.wxs" />
		<Unit filename="wxsmith/BufferSizeDialog.wxs" />
		<Unit filename="wxsmith/BulkEditSliderDialog.wxs" />
		<Unit filename="wxsmith/ButterflyPanel.wxs" />
		<Unit filename="wxsmith/CandlePanel.wxs" />
		<Unit filename="wxsmith/CirclesPanel.wxs" />
		<Unit filename="wxsmith/ColorCurveDialog.wxs" />
		<Unit filename="wxsmith/ColorManagerDialog.wxs" />
		<Unit filename="wxsmith/ColorPanel.wxs" />
		<Unit filename="wxsmith/ColorWashPanel.wxs" />
		<Unit filename="wxsmith/ControllerConnectionDialog.wxs" />
<<<<<<< HEAD
		<Unit filename="wxsmith/ControllerVisualiseDialog.wxs" />
=======
        <Unit filename="wxsmith/ControllerVisualiseDialog.wxs" />
>>>>>>> 8701c852
		<Unit filename="wxsmith/ConvertDialog.wxs" />
		<Unit filename="wxsmith/ConvertLogDialog.wxs" />
		<Unit filename="wxsmith/CurrentPreviewModels.wxs" />
		<Unit filename="wxsmith/CurtainPanel.wxs" />
		<Unit filename="wxsmith/CustomModelDialog.wxs" />
		<Unit filename="wxsmith/CustomTimingDialog.wxs" />
		<Unit filename="wxsmith/DDPDialog.wxs" />
		<Unit filename="wxsmith/DMXPanel.wxs" />
		<Unit filename="wxsmith/EffectAssist.wxs" />
		<Unit filename="wxsmith/EffectIconPanel.wxs" />
		<Unit filename="wxsmith/EffectTimingDialog.wxs" />
		<Unit filename="wxsmith/EffectTreeDialog.wxs" />
		<Unit filename="wxsmith/EffectsPanel.wxs" />
		<Unit filename="wxsmith/ExportModelSelect.wxs" />
		<Unit filename="wxsmith/FPPConnectDialog.wxs" />
		<Unit filename="wxsmith/FacesPanel.wxs" />
		<Unit filename="wxsmith/FanPanel.wxs" />
		<Unit filename="wxsmith/FillPanel.wxs" />
		<Unit filename="wxsmith/FirePanel.wxs" />
		<Unit filename="wxsmith/FireworksPanel.wxs" />
		<Unit filename="wxsmith/FolderSelection.wxs" />
		<Unit filename="wxsmith/GalaxyPanel.wxs" />
		<Unit filename="wxsmith/GarlandsPanel.wxs" />
		<Unit filename="wxsmith/GenerateCustomModelDialog.wxs" />
		<Unit filename="wxsmith/GenerateLyricsDialog.wxs" />
		<Unit filename="wxsmith/GlediatorPanel.wxs" />
		<Unit filename="wxsmith/HousePreviewPanel.wxs" />
		<Unit filename="wxsmith/IPEntryDialog.wxs" />
		<Unit filename="wxsmith/JukeboxPanel.wxs" />
		<Unit filename="wxsmith/KaleidoscopePanel.wxs" />
		<Unit filename="wxsmith/LMSImportChannelMapDialog.wxs" />
		<Unit filename="wxsmith/LayerSelectDialog.wxs" />
		<Unit filename="wxsmith/LayoutPanel.wxs" />
		<Unit filename="wxsmith/LifePanel.wxs" />
		<Unit filename="wxsmith/LightningPanel.wxs" />
		<Unit filename="wxsmith/LinesPanel.wxs" />
		<Unit filename="wxsmith/LinkJukeboxButtonDialog.wxs" />
		<Unit filename="wxsmith/LiquidPanel.wxs" />
		<Unit filename="wxsmith/LorControllerDialog.wxs" />
		<Unit filename="wxsmith/LorConvertDialog.wxs" />
		<Unit filename="wxsmith/LorOptimisedDialog.wxs" />
		<Unit filename="wxsmith/LyricUserDictDialog.wxs" />
		<Unit filename="wxsmith/LyricsDialog.wxs" />
		<Unit filename="wxsmith/MainSequencer.wxs" />
		<Unit filename="wxsmith/MarqueePanel.wxs" />
		<Unit filename="wxsmith/MatrixFaceDownloadDialog.wxs" />
		<Unit filename="wxsmith/MeteorsPanel.wxs" />
		<Unit filename="wxsmith/ModelChainDialog.wxs" />
		<Unit filename="wxsmith/ModelDimmingCurveDialog.wxs" />
		<Unit filename="wxsmith/ModelFaceDialog.wxs" />
		<Unit filename="wxsmith/ModelGroupPanel.wxs" />
		<Unit filename="wxsmith/ModelStateDialog.wxs" />
		<Unit filename="wxsmith/MorphPanel.wxs" />
		<Unit filename="wxsmith/MultiControllerUploadDialog.wxs" />
		<Unit filename="wxsmith/MusicPanel.wxs" />
		<Unit filename="wxsmith/NewTimingDialog.wxs" />
		<Unit filename="wxsmith/NodeSelectGrid.wxs" />
		<Unit filename="wxsmith/NoteImportDialog.wxs" />
		<Unit filename="wxsmith/OffPanel.wxs" />
		<Unit filename="wxsmith/OnPanel.wxs" />
		<Unit filename="wxsmith/OptionChooser.wxs" />
		<Unit filename="wxsmith/PaletteMgmtDialog.wxs" />
		<Unit filename="wxsmith/PathGenerationDialog.wxs" />
		<Unit filename="wxsmith/PerspectivesPanel.wxs" />
		<Unit filename="wxsmith/PianoPanel.wxs" />
		<Unit filename="wxsmith/PicturesAssistPanel.wxs" />
		<Unit filename="wxsmith/PicturesPanel.wxs" />
		<Unit filename="wxsmith/PinwheelPanel.wxs" />
		<Unit filename="wxsmith/PixelTestDialog.wxs" />
		<Unit filename="wxsmith/PlasmaPanel.wxs" />
		<Unit filename="wxsmith/PreviewModels.wxs" />
		<Unit filename="wxsmith/PreviewPane.wxs" />
		<Unit filename="wxsmith/RemapDMXChannelsDialog.wxs" />
		<Unit filename="wxsmith/RenameTextDialog.wxs" />
		<Unit filename="wxsmith/RenderProgressDialog.wxs" />
		<Unit filename="wxsmith/ResizeImageDialog.wxs" />
		<Unit filename="wxsmith/RipplePanel.wxs" />
		<Unit filename="wxsmith/SaveChangesDialog.wxs" />
		<Unit filename="wxsmith/SelectPanel.wxs" />
		<Unit filename="wxsmith/SelectTimingsDialog.wxs" />
		<Unit filename="wxsmith/SeqElementMismatchDialog.wxs" />
		<Unit filename="wxsmith/SeqExportDialog.wxs" />
		<Unit filename="wxsmith/SeqSettingsDialog.wxs" />
		<Unit filename="wxsmith/SequenceVideoPanel.wxs" />
		<Unit filename="wxsmith/ServoPanel.wxs" />
		<Unit filename="wxsmith/SevenSegmentDialog.wxs" />
		<Unit filename="wxsmith/ShapePanel.wxs" />
		<Unit filename="wxsmith/ShimmerPanel.wxs" />
		<Unit filename="wxsmith/ShockwavePanel.wxs" />
		<Unit filename="wxsmith/SingleStrandPanel.wxs" />
		<Unit filename="wxsmith/SnowflakesPanel.wxs" />
		<Unit filename="wxsmith/SnowstormPanel.wxs" />
		<Unit filename="wxsmith/SpiralsPanel.wxs" />
		<Unit filename="wxsmith/SpirographPanel.wxs" />
		<Unit filename="wxsmith/SplashDialog.wxs" />
		<Unit filename="wxsmith/StartChannelDialog.wxs" />
		<Unit filename="wxsmith/StatePanel.wxs" />
		<Unit filename="wxsmith/StrobePanel.wxs" />
		<Unit filename="wxsmith/SubModelGenerateDialog.wxs" />
		<Unit filename="wxsmith/SubModelsDialog.wxs" />
		<Unit filename="wxsmith/SuperStarImportDialog.wxs" />
		<Unit filename="wxsmith/TendrilPanel.wxs" />
		<Unit filename="wxsmith/TextPanel.wxs" />
		<Unit filename="wxsmith/TimingPanel.wxs" />
		<Unit filename="wxsmith/TopEffectsPanel.wxs" />
		<Unit filename="wxsmith/TreePanel.wxs" />
		<Unit filename="wxsmith/TwinklePanel.wxs" />
		<Unit filename="wxsmith/UpdaterDialog.wxs" />
		<Unit filename="wxsmith/VAMPPluginDialog.wxs" />
		<Unit filename="wxsmith/VUMeterPanel.wxs" />
		<Unit filename="wxsmith/ValueCurveDialog.wxs" />
		<Unit filename="wxsmith/VendorModelDialog.wxs" />
		<Unit filename="wxsmith/VendorMusicDialog.wxs" />
		<Unit filename="wxsmith/VideoPanel.wxs" />
		<Unit filename="wxsmith/ViewObjectPanel.wxs" />
		<Unit filename="wxsmith/ViewpointDialog.wxs" />
		<Unit filename="wxsmith/ViewsDialog.wxs" />
		<Unit filename="wxsmith/ViewsModelsPanel.wxs" />
		<Unit filename="wxsmith/VsaImportDialog.wxs" />
		<Unit filename="wxsmith/WarpPanel.wxs" />
		<Unit filename="wxsmith/WavePanel.wxs" />
		<Unit filename="wxsmith/WiringDialog.wxs" />
		<Unit filename="wxsmith/xLightsImportChannelMapDialog.wxs" />
		<Unit filename="wxsmith/xLightsframe.wxs" />
		<Unit filename="wxsmith/xlColorPickerFields.wxs" />
		<Unit filename="xLightsApp.cpp" />
		<Unit filename="xLightsApp.h" />
		<Unit filename="xLightsImportChannelMapDialog.cpp" />
		<Unit filename="xLightsImportChannelMapDialog.h" />
		<Unit filename="xLightsMain.cpp" />
		<Unit filename="xLightsMain.h" />
		<Unit filename="xLightsTimer.cpp" />
		<Unit filename="xLightsVersion.cpp" />
		<Unit filename="xLightsVersion.h" />
		<Unit filename="xLightsXmlFile.cpp" />
		<Unit filename="xLightsXmlFile.h" />
		<Unit filename="xlColorCanvas.cpp" />
		<Unit filename="xlColorCanvas.h" />
		<Unit filename="xlColorPicker.cpp" />
		<Unit filename="xlColorPicker.h" />
		<Unit filename="xlColorPickerFields.cpp" />
		<Unit filename="xlColorPickerFields.h" />
		<Unit filename="xlGLCanvas.cpp" />
		<Unit filename="xlGLCanvas.h" />
		<Unit filename="xlGridCanvas.cpp" />
		<Unit filename="xlGridCanvas.h" />
		<Unit filename="xlLockButton.cpp" />
		<Unit filename="xlLockButton.h" />
		<Unit filename="xlSlider.cpp" />
		<Unit filename="xlSlider.h" />
		<Unit filename="xlights_out.h" />
		<Extensions>
			<code_completion />
			<debugger />
			<wxsmith version="1">
				<gui name="wxWidgets" src="xLightsApp.cpp" main="xLightsFrame" init_handlers="necessary" language="CPP" />
				<resources>
					<wxFrame wxs="wxsmith/xLightsframe.wxs" src="xLightsMain.cpp" hdr="xLightsMain.h" fwddecl="0" i18n="1" name="xLightsFrame" language="CPP" />
					<wxDialog wxs="wxsmith/SerialPortWithRate.wxs" src="outputs/SerialPortWithRate.cpp" hdr="outputs/SerialPortWithRate.h" fwddecl="0" i18n="1" name="SerialPortWithRate" language="CPP" />
					<wxDialog wxs="wxsmith/E131Dialog.wxs" src="outputs/E131Dialog.cpp" hdr="outputs/E131Dialog.h" fwddecl="0" i18n="1" name="E131Dialog" language="CPP" />
					<wxDialog wxs="wxsmith/ZCPPDialog.wxs" src="outputs/ZCPPDialog.cpp" hdr="outputs/ZCPPDialog.h" fwddecl="0" i18n="1" name="ZCPPDialog" language="CPP" />
					<wxDialog wxs="wxsmith/EffectListDialog.wxs" src="EffectListDialog.cpp" hdr="EffectListDialog.h" fwddecl="0" i18n="1" name="EffectListDialog" language="CPP" />
					<wxDialog wxs="wxsmith/ChannelLayoutDialog.wxs" src="ChannelLayoutDialog.cpp" hdr="ChannelLayoutDialog.h" fwddecl="0" i18n="1" name="ChannelLayoutDialog" language="CPP" />
					<wxDialog wxs="wxsmith/PaletteMgmtDialog.wxs" src="PaletteMgmtDialog.cpp" hdr="PaletteMgmtDialog.h" fwddecl="0" i18n="1" name="PaletteMgmtDialog" language="CPP" />
					<wxDialog wxs="wxsmith/SeqElementMismatchDialog.wxs" src="SeqElementMismatchDialog.cpp" hdr="SeqElementMismatchDialog.h" fwddecl="0" i18n="1" name="SeqElementMismatchDialog" language="CPP" />
					<wxDialog wxs="wxsmith/SeqExportDialog.wxs" src="SeqExportDialog.cpp" hdr="SeqExportDialog.h" fwddecl="0" i18n="1" name="SeqExportDialog" language="CPP" />
					<wxPanel wxs="wxsmith/EffectsPanel.wxs" src="EffectsPanel.cpp" hdr="EffectsPanel.h" fwddecl="0" i18n="1" name="EffectsPanel" language="CPP" />
					<wxDialog wxs="wxsmith/EffectTreeDialog.wxs" src="EffectTreeDialog.cpp" hdr="EffectTreeDialog.h" fwddecl="0" i18n="1" name="EffectTreeDialog" language="CPP" />
					<wxDialog wxs="wxsmith/ViewsDialog.wxs" src="ViewsDialog.cpp" hdr="ViewsDialog.h" fwddecl="0" i18n="1" name="ViewsDialog" language="CPP" />
					<wxDialog wxs="wxsmith/PreviewModels.wxs" src="PreviewModels.cpp" hdr="PreviewModels.h" fwddecl="0" i18n="1" name="PreviewModels" language="CPP" />
					<wxDialog wxs="wxsmith/CurrentPreviewModels.wxs" src="CurrentPreviewModels.cpp" hdr="CurrentPreviewModels.h" fwddecl="0" i18n="1" name="CurrentPreviewModels" language="CPP" />
					<wxPanel wxs="wxsmith/MainSequencer.wxs" src="sequencer/MainSequencer.cpp" hdr="sequencer/MainSequencer.h" fwddecl="0" i18n="1" name="MainSequencer" language="CPP" />
					<wxPanel wxs="wxsmith/ColorPanel.wxs" src="ColorPanel.cpp" hdr="ColorPanel.h" fwddecl="0" i18n="1" name="ColorPanel" language="CPP" />
					<wxDialog wxs="wxsmith/ColorManagerDialog.wxs" src="ColorManagerDialog.cpp" hdr="ColorManagerDialog.h" fwddecl="0" i18n="1" name="ColorManagerDialog" language="CPP" />
					<wxPanel wxs="wxsmith/TimingPanel.wxs" src="TimingPanel.cpp" hdr="TimingPanel.h" fwddecl="0" i18n="1" name="TimingPanel" language="CPP" />
					<wxPanel wxs="wxsmith/TopEffectsPanel.wxs" src="TopEffectsPanel.cpp" hdr="TopEffectsPanel.h" fwddecl="0" i18n="1" name="TopEffectsPanel" language="CPP" />
					<wxDialog wxs="wxsmith/RenameTextDialog.wxs" src="RenameTextDialog.cpp" hdr="RenameTextDialog.h" fwddecl="0" i18n="1" name="RenameTextDialog" language="CPP" />
					<wxDialog wxs="wxsmith/NewTimingDialog.wxs" src="NewTimingDialog.cpp" hdr="NewTimingDialog.h" fwddecl="0" i18n="1" name="NewTimingDialog" language="CPP" />
					<wxPanel wxs="wxsmith/EffectIconPanel.wxs" src="EffectIconPanel.cpp" hdr="EffectIconPanel.h" fwddecl="0" i18n="1" name="EffectIconPanel" language="CPP" />
					<wxPanel wxs="wxsmith/PerspectivesPanel.wxs" src="PerspectivesPanel.cpp" hdr="PerspectivesPanel.h" fwddecl="0" i18n="1" name="PerspectivesPanel" language="CPP" />
					<wxDialog wxs="wxsmith/SeqSettingsDialog.wxs" src="SeqSettingsDialog.cpp" hdr="SeqSettingsDialog.h" fwddecl="0" i18n="1" name="SeqSettingsDialog" language="CPP" />
					<wxDialog wxs="wxsmith/LyricsDialog.wxs" src="LyricsDialog.cpp" hdr="LyricsDialog.h" fwddecl="0" i18n="1" name="LyricsDialog" language="CPP" />
					<wxDialog wxs="wxsmith/LorConvertDialog.wxs" src="LorConvertDialog.cpp" hdr="LorConvertDialog.h" fwddecl="0" i18n="1" name="LorConvertDialog" language="CPP" />
					<wxDialog wxs="wxsmith/LMSImportChannelMapDialog.wxs" src="LMSImportChannelMapDialog.cpp" hdr="LMSImportChannelMapDialog.h" fwddecl="0" i18n="1" name="LMSImportChannelMapDialog" language="CPP" />
					<wxDialog wxs="wxsmith/xLightsImportChannelMapDialog.wxs" src="xLightsImportChannelMapDialog.cpp" hdr="xLightsImportChannelMapDialog.h" fwddecl="0" i18n="1" name="xLightsImportChannelMapDialog" language="CPP" />
					<wxDialog wxs="wxsmith/SuperStarImportDialog.wxs" src="SuperStarImportDialog.cpp" hdr="SuperStarImportDialog.h" fwddecl="0" i18n="1" name="SuperStarImportDialog" language="CPP" />
					<wxDialog wxs="wxsmith/OptionChooser.wxs" src="OptionChooser.cpp" hdr="OptionChooser.h" fwddecl="0" i18n="1" name="OptionChooser" language="CPP" />
					<wxPanel wxs="wxsmith/xlColorPickerFields.wxs" src="xlColorPickerFields.cpp" hdr="xlColorPickerFields.h" fwddecl="0" i18n="1" name="xlColorPickerFields" language="CPP" />
					<wxPanel wxs="wxsmith/EffectAssist.wxs" src="EffectAssist.cpp" hdr="EffectAssist.h" fwddecl="0" i18n="1" name="EffectAssist" language="CPP" />
					<wxDialog wxs="wxsmith/VAMPPluginDialog.wxs" src="VAMPPluginDialog.cpp" hdr="VAMPPluginDialog.h" fwddecl="0" i18n="1" name="VAMPPluginDialog" language="CPP" />
					<wxDialog wxs="wxsmith/StrandNodeNamesDialog.wxs" src="StrandNodeNamesDialog.cpp" hdr="StrandNodeNamesDialog.h" fwddecl="0" i18n="1" name="StrandNodeNamesDialog" language="CPP" />
					<wxDialog wxs="wxsmith/ModelFaceDialog.wxs" src="ModelFaceDialog.cpp" hdr="ModelFaceDialog.h" fwddecl="0" i18n="1" name="ModelFaceDialog" language="CPP" />
					<wxDialog wxs="wxsmith/ModelStateDialog.wxs" src="ModelStateDialog.cpp" hdr="ModelStateDialog.h" fwddecl="0" i18n="1" name="ModelStateDialog" language="CPP" />
					<wxDialog wxs="wxsmith/SaveChangesDialog.wxs" src="SaveChangesDialog.cpp" hdr="SaveChangesDialog.h" fwddecl="0" i18n="1" name="SaveChangesDialog" language="CPP" />
					<wxDialog wxs="wxsmith/ResizeImageDialog.wxs" src="ResizeImageDialog.cpp" hdr="ResizeImageDialog.h" fwddecl="0" i18n="1" name="ResizeImageDialog" language="CPP" />
					<wxDialog wxs="wxsmith/ModelChainDialog.wxs" src="ModelChainDialog.cpp" hdr="ModelChainDialog.h" fwddecl="0" i18n="1" name="ModelChainDialog" language="CPP" />
					<wxDialog wxs="wxsmith/ModelDimmingCurveDialog.wxs" src="ModelDimmingCurveDialog.cpp" hdr="ModelDimmingCurveDialog.h" fwddecl="0" i18n="1" name="ModelDimmingCurveDialog" language="CPP" />
					<wxDialog wxs="wxsmith/NullOutputDialog.wxs" src="outputs/NullOutputDialog.cpp" hdr="outputs/NullOutputDialog.h" fwddecl="0" i18n="1" name="NullOutputDialog" language="CPP" />
					<wxPanel wxs="wxsmith/OnPanel.wxs" src="effects/OnPanel.cpp" hdr="effects/OnPanel.h" fwddecl="1" i18n="1" name="OnPanel" language="CPP" />
					<wxPanel wxs="wxsmith/BarsPanel.wxs" src="effects/BarsPanel.cpp" hdr="effects/BarsPanel.h" fwddecl="1" i18n="1" name="BarsPanel" language="CPP" />
					<wxPanel wxs="wxsmith/OffPanel.wxs" src="effects/OffPanel.cpp" hdr="effects/OffPanel.h" fwddecl="1" i18n="1" name="OffPanel" language="CPP" />
					<wxPanel wxs="wxsmith/ButterflyPanel.wxs" src="effects/ButterflyPanel.cpp" hdr="effects/ButterflyPanel.h" fwddecl="1" i18n="1" name="ButterflyPanel" language="CPP" />
					<wxPanel wxs="wxsmith/CandlePanel.wxs" src="effects/CandlePanel.cpp" hdr="effects/CandlePanel.h" fwddecl="1" i18n="1" name="CandlePanel" language="CPP" />
					<wxPanel wxs="wxsmith/CirclesPanel.wxs" src="effects/CirclesPanel.cpp" hdr="effects/CirclesPanel.h" fwddecl="1" i18n="1" name="CirclesPanel" language="CPP" />
					<wxPanel wxs="wxsmith/ColorWashPanel.wxs" src="effects/ColorWashPanel.cpp" hdr="effects/ColorWashPanel.h" fwddecl="1" i18n="1" name="ColorWashPanel" language="CPP" />
					<wxPanel wxs="wxsmith/CurtainPanel.wxs" src="effects/CurtainPanel.cpp" hdr="effects/CurtainPanel.h" fwddecl="1" i18n="1" name="CurtainPanel" language="CPP" />
					<wxPanel wxs="wxsmith/DMXPanel.wxs" src="effects/DMXPanel.cpp" hdr="effects/DMXPanel.h" fwddecl="1" i18n="1" name="DMXPanel" language="CPP" />
					<wxPanel wxs="wxsmith/FacesPanel.wxs" src="effects/FacesPanel.cpp" hdr="effects/FacesPanel.h" fwddecl="1" i18n="1" name="FacesPanel" language="CPP" />
					<wxPanel wxs="wxsmith/FanPanel.wxs" src="effects/FanPanel.cpp" hdr="effects/FanPanel.h" fwddecl="1" i18n="1" name="FanPanel" language="CPP" />
					<wxPanel wxs="wxsmith/FillPanel.wxs" src="effects/FillPanel.cpp" hdr="effects/FillPanel.h" fwddecl="1" i18n="1" name="FillPanel" language="CPP" />
					<wxPanel wxs="wxsmith/FirePanel.wxs" src="effects/FirePanel.cpp" hdr="effects/FirePanel.h" fwddecl="1" i18n="1" name="FirePanel" language="CPP" />
					<wxPanel wxs="wxsmith/FireworksPanel.wxs" src="effects/FireworksPanel.cpp" hdr="effects/FireworksPanel.h" fwddecl="1" i18n="1" name="FireworksPanel" language="CPP" />
					<wxPanel wxs="wxsmith/GalaxyPanel.wxs" src="effects/GalaxyPanel.cpp" hdr="effects/GalaxyPanel.h" fwddecl="1" i18n="1" name="GalaxyPanel" language="CPP" />
					<wxPanel wxs="wxsmith/GarlandsPanel.wxs" src="effects/GarlandsPanel.cpp" hdr="effects/GarlandsPanel.h" fwddecl="1" i18n="1" name="GarlandsPanel" language="CPP" />
					<wxPanel wxs="wxsmith/GlediatorPanel.wxs" src="effects/GlediatorPanel.cpp" hdr="effects/GlediatorPanel.h" fwddecl="1" i18n="1" name="GlediatorPanel" language="CPP" />
					<wxPanel wxs="wxsmith/KaleidoscopePanel.wxs" src="effects/KaleidoscopePanel.cpp" hdr="effects/KaleidoscopePanel.h" fwddecl="1" i18n="1" name="KaleidoscopePanel" language="CPP" />
					<wxPanel wxs="wxsmith/LifePanel.wxs" src="effects/LifePanel.cpp" hdr="effects/LifePanel.h" fwddecl="1" i18n="1" name="LifePanel" language="CPP" />
					<wxPanel wxs="wxsmith/LightningPanel.wxs" src="effects/LightningPanel.cpp" hdr="effects/LightningPanel.h" fwddecl="1" i18n="1" name="LightningPanel" language="CPP" />
					<wxPanel wxs="wxsmith/LinesPanel.wxs" src="effects/LinesPanel.cpp" hdr="effects/LinesPanel.h" fwddecl="1" i18n="1" name="LinesPanel" language="CPP" />
					<wxPanel wxs="wxsmith/MarqueePanel.wxs" src="effects/MarqueePanel.cpp" hdr="effects/MarqueePanel.h" fwddecl="1" i18n="1" name="MarqueePanel" language="CPP" />
					<wxPanel wxs="wxsmith/MeteorsPanel.wxs" src="effects/MeteorsPanel.cpp" hdr="effects/MeteorsPanel.h" fwddecl="1" i18n="1" name="MeteorsPanel" language="CPP" />
					<wxPanel wxs="wxsmith/MorphPanel.wxs" src="effects/MorphPanel.cpp" hdr="effects/MorphPanel.h" fwddecl="1" i18n="1" name="MorphPanel" language="CPP" />
					<wxPanel wxs="wxsmith/MusicPanel.wxs" src="effects/MusicPanel.cpp" hdr="effects/MusicPanel.h" fwddecl="1" i18n="1" name="MusicPanel" language="CPP" />
					<wxPanel wxs="wxsmith/PianoPanel.wxs" src="effects/PianoPanel.cpp" hdr="effects/PianoPanel.h" fwddecl="1" i18n="1" name="PianoPanel" language="CPP" />
					<wxPanel wxs="wxsmith/PicturesPanel.wxs" src="effects/PicturesPanel.cpp" hdr="effects/PicturesPanel.h" fwddecl="1" i18n="1" name="PicturesPanel" language="CPP" />
					<wxPanel wxs="wxsmith/PinwheelPanel.wxs" src="effects/PinwheelPanel.cpp" hdr="effects/PinwheelPanel.h" fwddecl="1" i18n="1" name="PinwheelPanel" language="CPP" />
					<wxPanel wxs="wxsmith/PlasmaPanel.wxs" src="effects/PlasmaPanel.cpp" hdr="effects/PlasmaPanel.h" fwddecl="1" i18n="1" name="PlasmaPanel" language="CPP" />
					<wxPanel wxs="wxsmith/RipplePanel.wxs" src="effects/RipplePanel.cpp" hdr="effects/RipplePanel.h" fwddecl="1" i18n="1" name="RipplePanel" language="CPP" />
					<wxPanel wxs="wxsmith/ShapePanel.wxs" src="effects/ShapePanel.cpp" hdr="effects/ShapePanel.h" fwddecl="1" i18n="1" name="ShapePanel" language="CPP" />
					<wxPanel wxs="wxsmith/ShimmerPanel.wxs" src="effects/ShimmerPanel.cpp" hdr="effects/ShimmerPanel.h" fwddecl="1" i18n="1" name="ShimmerPanel" language="CPP" />
					<wxPanel wxs="wxsmith/ShockwavePanel.wxs" src="effects/ShockwavePanel.cpp" hdr="effects/ShockwavePanel.h" fwddecl="1" i18n="1" name="ShockwavePanel" language="CPP" />
					<wxPanel wxs="wxsmith/SingleStrandPanel.wxs" src="effects/SingleStrandPanel.cpp" hdr="effects/SingleStrandPanel.h" fwddecl="1" i18n="1" name="SingleStrandPanel" language="CPP" />
					<wxPanel wxs="wxsmith/SnowflakesPanel.wxs" src="effects/SnowflakesPanel.cpp" hdr="effects/SnowflakesPanel.h" fwddecl="1" i18n="1" name="SnowflakesPanel" language="CPP" />
					<wxPanel wxs="wxsmith/SnowstormPanel.wxs" src="effects/SnowstormPanel.cpp" hdr="effects/SnowstormPanel.h" fwddecl="1" i18n="1" name="SnowstormPanel" language="CPP" />
					<wxPanel wxs="wxsmith/SpiralsPanel.wxs" src="effects/SpiralsPanel.cpp" hdr="effects/SpiralsPanel.h" fwddecl="1" i18n="1" name="SpiralsPanel" language="CPP" />
					<wxPanel wxs="wxsmith/SpirographPanel.wxs" src="effects/SpirographPanel.cpp" hdr="effects/SpirographPanel.h" fwddecl="1" i18n="1" name="SpirographPanel" language="CPP" />
					<wxPanel wxs="wxsmith/StatePanel.wxs" src="effects/StatePanel.cpp" hdr="effects/StatePanel.h" fwddecl="1" i18n="1" name="StatePanel" language="CPP" />
					<wxPanel wxs="wxsmith/StrobePanel.wxs" src="effects/StrobePanel.cpp" hdr="effects/StrobePanel.h" fwddecl="1" i18n="1" name="StrobePanel" language="CPP" />
					<wxPanel wxs="wxsmith/TendrilPanel.wxs" src="effects/TendrilPanel.cpp" hdr="effects/TendrilPanel.h" fwddecl="1" i18n="1" name="TendrilPanel" language="CPP" />
					<wxPanel wxs="wxsmith/LiquidPanel.wxs" src="effects/LiquidPanel.cpp" hdr="effects/LiquidPanel.h" fwddecl="1" i18n="1" name="LiquidPanel" language="CPP" />
					<wxPanel wxs="wxsmith/TextPanel.wxs" src="effects/TextPanel.cpp" hdr="effects/TextPanel.h" fwddecl="1" i18n="1" name="TextPanel" language="CPP" />
					<wxPanel wxs="wxsmith/TreePanel.wxs" src="effects/TreePanel.cpp" hdr="effects/TreePanel.h" fwddecl="1" i18n="1" name="TreePanel" language="CPP" />
					<wxPanel wxs="wxsmith/TwinklePanel.wxs" src="effects/TwinklePanel.cpp" hdr="effects/TwinklePanel.h" fwddecl="1" i18n="1" name="TwinklePanel" language="CPP" />
					<wxPanel wxs="wxsmith/VideoPanel.wxs" src="effects/VideoPanel.cpp" hdr="effects/VideoPanel.h" fwddecl="1" i18n="1" name="VideoPanel" language="CPP" />
					<wxPanel wxs="wxsmith/VUMeterPanel.wxs" src="effects/VUMeterPanel.cpp" hdr="effects/VUMeterPanel.h" fwddecl="1" i18n="1" name="VUMeterPanel" language="CPP" />
					<wxPanel wxs="wxsmith/WavePanel.wxs" src="effects/WavePanel.cpp" hdr="effects/WavePanel.h" fwddecl="1" i18n="1" name="WavePanel" language="CPP" />
					<wxPanel wxs="wxsmith/PicturesAssistPanel.wxs" src="effects/assist/PicturesAssistPanel.cpp" hdr="effects/assist/PicturesAssistPanel.h" fwddecl="0" i18n="1" name="PicturesAssistPanel" language="CPP" />
					<wxPanel wxs="wxsmith/AssistPanel.wxs" src="effects/assist/AssistPanel.cpp" hdr="effects/assist/AssistPanel.h" fwddecl="0" i18n="1" name="AssistPanel" language="CPP" />
					<wxPanel wxs="wxsmith/BufferPanel.wxs" src="BufferPanel.cpp" hdr="BufferPanel.h" fwddecl="0" i18n="1" name="BufferPanel" language="CPP" />
					<wxDialog wxs="wxsmith/PixelTestDialog.wxs" src="PixelTestDialog.cpp" hdr="PixelTestDialog.h" fwddecl="0" i18n="1" name="PixelTestDialog" language="CPP" />
					<wxPanel wxs="wxsmith/LayoutPanel.wxs" src="LayoutPanel.cpp" hdr="LayoutPanel.h" fwddecl="1" i18n="1" name="LayoutPanel" language="CPP" />
					<wxDialog wxs="wxsmith/StartChannelDialog.wxs" src="StartChannelDialog.cpp" hdr="StartChannelDialog.h" fwddecl="0" i18n="1" name="StartChannelDialog" language="CPP" />
					<wxDialog wxs="wxsmith/CustomModelDialog.wxs" src="CustomModelDialog.cpp" hdr="CustomModelDialog.h" fwddecl="1" i18n="1" name="CustomModelDialog" language="CPP" />
					<wxDialog wxs="wxsmith/ConvertDialog.wxs" src="ConvertDialog.cpp" hdr="ConvertDialog.h" fwddecl="0" i18n="1" name="ConvertDialog" language="CPP" />
					<wxDialog wxs="wxsmith/ConvertLogDialog.wxs" src="ConvertLogDialog.cpp" hdr="ConvertLogDialog.h" fwddecl="0" i18n="1" name="ConvertLogDialog" language="CPP" />
					<wxDialog wxs="wxsmith/GenerateCustomModelDialog.wxs" src="GenerateCustomModelDialog.cpp" hdr="GenerateCustomModelDialog.h" fwddecl="0" i18n="1" name="GenerateCustomModelDialog" language="CPP" />
					<wxDialog wxs="wxsmith/RenderProgressDialog.wxs" src="RenderProgressDialog.cpp" hdr="RenderProgressDialog.h" fwddecl="1" i18n="1" name="RenderProgressDialog" language="CPP" />
					<wxDialog wxs="wxsmith/ColorCurveDialog.wxs" src="ColorCurveDialog.cpp" hdr="ColorCurveDialog.h" fwddecl="0" i18n="1" name="ColorCurveDialog" language="CPP" />
					<wxDialog wxs="wxsmith/ValueCurveDialog.wxs" src="ValueCurveDialog.cpp" hdr="ValueCurveDialog.h" fwddecl="0" i18n="1" name="ValueCurveDialog" language="CPP" />
					<wxPanel wxs="wxsmith/ModelGroupPanel.wxs" src="ModelGroupPanel.cpp" hdr="ModelGroupPanel.h" fwddecl="0" i18n="1" name="ModelGroupPanel" language="CPP" />
					<wxDialog wxs="wxsmith/PreviewPane.wxs" src="PreviewPane.cpp" hdr="PreviewPane.h" fwddecl="0" i18n="1" name="PreviewPane" language="CPP" />
					<wxDialog wxs="wxsmith/NoteImportDialog.wxs" src="NoteImportDialog.cpp" hdr="NoteImportDialog.h" fwddecl="0" i18n="1" name="NoteImportDialog" language="CPP" />
					<wxDialog wxs="wxsmith/SubModelsDialog.wxs" src="SubModelsDialog.cpp" hdr="SubModelsDialog.h" fwddecl="1" i18n="1" name="SubModelsDialog" language="CPP" />
					<wxDialog wxs="wxsmith/SevenSegmentDialog.wxs" src="SevenSegmentDialog.cpp" hdr="SevenSegmentDialog.h" fwddecl="0" i18n="1" name="SevenSegmentDialog" language="CPP" />
					<wxDialog wxs="wxsmith/WiringDialog.wxs" src="WiringDialog.cpp" hdr="WiringDialog.h" fwddecl="0" i18n="1" name="WiringDialog" language="CPP" />
					<wxDialog wxs="wxsmith/ArtNetDialog.wxs" src="outputs/ArtNetDialog.cpp" hdr="outputs/ArtNetDialog.h" fwddecl="0" i18n="1" name="ArtNetDialog" language="CPP" />
					<wxDialog wxs="wxsmith/DDPDialog.wxs" src="outputs/DDPDialog.cpp" hdr="outputs/DDPDialog.h" fwddecl="0" i18n="1" name="DDPDialog" language="CPP" />
					<wxDialog wxs="wxsmith/FPPConnectDialog.wxs" src="controllers/FPPConnectDialog.cpp" hdr="controllers/FPPConnectDialog.h" fwddecl="0" i18n="1" name="FPPConnectDialog" language="CPP" />
					<wxDialog wxs="wxsmith/ControllerConnectionDialog.wxs" src="ControllerConnectionDialog.cpp" hdr="ControllerConnectionDialog.h" fwddecl="0" i18n="1" name="ControllerConnectionDialog" language="CPP" />
					<wxDialog wxs="wxsmith/BufferSizeDialog.wxs" src="BufferSizeDialog.cpp" hdr="BufferSizeDialog.h" fwddecl="0" i18n="1" name="BufferSizeDialog" language="CPP" />
					<wxPanel wxs="wxsmith/ServoPanel.wxs" src="effects/ServoPanel.cpp" hdr="effects/ServoPanel.h" fwddecl="1" i18n="1" name="ServoPanel" language="CPP" />
					<wxDialog wxs="wxsmith/VsaImportDialog.wxs" src="VsaImportDialog.cpp" hdr="VsaImportDialog.h" fwddecl="0" i18n="1" name="VsaImportDialog" language="CPP" />
					<wxDialog wxs="wxsmith/IPEntryDialog.wxs" src="IPEntryDialog.cpp" hdr="IPEntryDialog.h" fwddecl="0" i18n="1" name="IPEntryDialog" language="CPP" />
					<wxDialog wxs="wxsmith/CustomTimingDialog.wxs" src="CustomTimingDialog.cpp" hdr="CustomTimingDialog.h" fwddecl="0" i18n="1" name="CustomTimingDialog" language="CPP" />
					<wxDialog wxs="wxsmith/SubModelGenerateDialog.wxs" src="SubModelGenerateDialog.cpp" hdr="SubModelGenerateDialog.h" fwddecl="0" i18n="1" name="SubModelGenerateDialog" language="CPP" />
					<wxPanel wxs="wxsmith/ViewsModelsPanel.wxs" src="ViewsModelsPanel.cpp" hdr="ViewsModelsPanel.h" fwddecl="0" i18n="1" name="ViewsModelsPanel" language="CPP" />
					<wxDialog wxs="wxsmith/EffectTimingDialog.wxs" src="EffectTimingDialog.cpp" hdr="EffectTimingDialog.h" fwddecl="0" i18n="1" name="EffectTimingDialog" language="CPP" />
					<wxPanel wxs="wxsmith/HousePreviewPanel.wxs" src="HousePreviewPanel.cpp" hdr="HousePreviewPanel.h" fwddecl="0" i18n="1" name="HousePreviewPanel" language="CPP" />
					<wxDialog wxs="wxsmith/GenerateLyricsDialog.wxs" src="GenerateLyricsDialog.cpp" hdr="GenerateLyricsDialog.h" fwddecl="0" i18n="1" name="GenerateLyricsDialog" language="CPP" />
					<wxDialog wxs="wxsmith/SplashDialog.wxs" src="SplashDialog.cpp" hdr="SplashDialog.h" fwddecl="0" i18n="1" name="SplashDialog" language="CPP" />
					<wxDialog wxs="wxsmith/BatchRenderDialog.wxs" src="BatchRenderDialog.cpp" hdr="BatchRenderDialog.h" fwddecl="1" i18n="1" name="BatchRenderDialog" language="CPP" />
					<wxDialog wxs="wxsmith/UpdaterDialog.wxs" src="UpdaterDialog.cpp" hdr="UpdaterDialog.h" fwddecl="0" i18n="1" name="UpdaterDialog" language="CPP" />
					<wxDialog wxs="wxsmith/BulkEditSliderDialog.wxs" src="BulkEditSliderDialog.cpp" hdr="BulkEditSliderDialog.h" fwddecl="0" i18n="1" name="BulkEditSliderDialog" language="CPP" />
					<wxDialog wxs="wxsmith/VendorModelDialog.wxs" src="VendorModelDialog.cpp" hdr="VendorModelDialog.h" fwddecl="0" i18n="1" name="VendorModelDialog" language="CPP" />
					<wxDialog wxs="wxsmith/VendorMusicDialog.wxs" src="VendorMusicDialog.cpp" hdr="VendorMusicDialog.h" fwddecl="0" i18n="1" name="VendorMusicDialog" language="CPP" />
					<wxDialog wxs="wxsmith/MatrixFaceDownloadDialog.wxs" src="MatrixFaceDownloadDialog.cpp" hdr="MatrixFaceDownloadDialog.h" fwddecl="0" i18n="1" name="MatrixFaceDownloadDialog" language="CPP" />
					<wxDialog wxs="wxsmith/SelectTimingsDialog.wxs" src="SelectTimingsDialog.cpp" hdr="SelectTimingsDialog.h" fwddecl="0" i18n="1" name="SelectTimingsDialog" language="CPP" />
					<wxDialog wxs="wxsmith/LorOptimisedDialog.wxs" src="outputs/LorOptimisedDialog.cpp" hdr="outputs/LorOptimisedDialog.h" fwddecl="0" i18n="1" name="LorOptimisedDialog" language="CPP" />
					<wxDialog wxs="wxsmith/LorControllerDialog.wxs" src="outputs/LorControllerDialog.cpp" hdr="outputs/LorControllerDialog.h" fwddecl="0" i18n="1" name="LorControllerDialog" language="CPP" />
					<wxPanel wxs="wxsmith/SelectPanel.wxs" src="SelectPanel.cpp" hdr="SelectPanel.h" fwddecl="0" i18n="1" name="SelectPanel" language="CPP" />
					<wxPanel wxs="wxsmith/SequenceVideoPanel.wxs" src="SequenceVideoPanel.cpp" hdr="SequenceVideoPanel.h" fwddecl="0" i18n="1" name="SequenceVideoPanel" language="CPP" />
					<wxDialog wxs="wxsmith/LayerSelectDialog.wxs" src="LayerSelectDialog.cpp" hdr="LayerSelectDialog.h" fwddecl="0" i18n="1" name="LayerSelectDialog" language="CPP" />
					<wxDialog wxs="wxsmith/FolderSelection.wxs" src="FolderSelection.cpp" hdr="FolderSelection.h" fwddecl="0" i18n="1" name="FolderSelection" language="CPP" />
					<wxPanel wxs="wxsmith/JukeboxPanel.wxs" src="JukeboxPanel.cpp" hdr="JukeboxPanel.h" fwddecl="0" i18n="1" name="JukeboxPanel" language="CPP" />
					<wxDialog wxs="wxsmith/LinkJukeboxButtonDialog.wxs" src="LinkJukeboxButtonDialog.cpp" hdr="LinkJukeboxButtonDialog.h" fwddecl="0" i18n="1" name="LinkJukeboxButtonDialog" language="CPP" />
					<wxPanel wxs="wxsmith/WarpPanel.wxs" src="effects/WarpPanel.cpp" hdr="effects/WarpPanel.h" fwddecl="0" i18n="1" name="WarpPanel" language="CPP" />
					<wxDialog wxs="wxsmith/LyricUserDictDialog.wxs" src="LyricUserDictDialog.cpp" hdr="LyricUserDictDialog.h" fwddecl="0" i18n="1" name="LyricUserDictDialog" language="CPP" />
					<wxPanel wxs="wxsmith/ViewObjectPanel.wxs" src="ViewObjectPanel.cpp" hdr="ViewObjectPanel.h" fwddecl="0" i18n="1" name="ViewObjectPanel" language="CPP" />
					<wxDialog wxs="wxsmith/SubModelDrawGrid.wxs" src="SubModelDrawGrid.cpp" hdr="SubModelDrawGrid.h" fwddecl="0" i18n="1" name="SubModelDrawGrid" language="CPP" />
					<wxDialog wxs="wxsmith/NodeSelectGrid.wxs" src="NodeSelectGrid.cpp" hdr="NodeSelectGrid.h" fwddecl="0" i18n="1" name="NodeSelectGrid" language="CPP" />
					<wxDialog wxs="wxsmith/MultiControllerUploadDialog.wxs" src="MultiControllerUploadDialog.cpp" hdr="MultiControllerUploadDialog.h" fwddecl="0" i18n="1" name="MultiControllerUploadDialog" language="CPP" />
					<wxDialog wxs="wxsmith/PathGenerationDialog.wxs" src="PathGenerationDialog.cpp" hdr="PathGenerationDialog.h" fwddecl="0" i18n="1" name="PathGenerationDialog" language="CPP" />
					<wxDialog wxs="wxsmith/RemapDMXChannelsDialog.wxs" src="RemapDMXChannelsDialog.cpp" hdr="RemapDMXChannelsDialog.h" fwddecl="0" i18n="1" name="RemapDMXChannelsDialog" language="CPP" />
<<<<<<< HEAD
					<wxDialog wxs="wxsmith/ControllerVisualiseDialog.wxs" src="ControllerVisualiseDialog.cpp" hdr="ControllerVisualiseDialog.h" fwddecl="0" i18n="1" name="ControllerVisualiseDialog" language="CPP" />
=======
                    <wxDialog wxs="wxsmith/ControllerVisualiseDialog.wxs" src="ControllerVisualiseDialog.cpp" hdr="ControllerVisualiseDialog.h" fwddecl="0" i18n="1" name="ControllerVisualiseDialog" language="CPP" />
>>>>>>> 8701c852
				</resources>
			</wxsmith>
			<DoxyBlocks>
				<comment_style block="0" line="0" />
				<doxyfile_project />
				<doxyfile_build />
				<doxyfile_warnings />
				<doxyfile_output />
				<doxyfile_dot />
				<general />
			</DoxyBlocks>
			<envvars />
		</Extensions>
	</Project>
</CodeBlocks_project_file><|MERGE_RESOLUTION|>--- conflicted
+++ resolved
@@ -420,13 +420,8 @@
 		<Unit filename="ColorPanel.h" />
 		<Unit filename="ControllerConnectionDialog.cpp" />
 		<Unit filename="ControllerConnectionDialog.h" />
-<<<<<<< HEAD
-		<Unit filename="ControllerVisualiseDialog.cpp" />
-		<Unit filename="ControllerVisualiseDialog.h" />
-=======
         <Unit filename="ControllerVisualiseDialog.cpp" />
         <Unit filename="ControllerVisualiseDialog.h" />
->>>>>>> 8701c852
 		<Unit filename="ConvertDialog.cpp" />
 		<Unit filename="ConvertDialog.h" />
 		<Unit filename="ConvertLogDialog.cpp" />
@@ -1133,11 +1128,7 @@
 		<Unit filename="wxsmith/ColorPanel.wxs" />
 		<Unit filename="wxsmith/ColorWashPanel.wxs" />
 		<Unit filename="wxsmith/ControllerConnectionDialog.wxs" />
-<<<<<<< HEAD
-		<Unit filename="wxsmith/ControllerVisualiseDialog.wxs" />
-=======
         <Unit filename="wxsmith/ControllerVisualiseDialog.wxs" />
->>>>>>> 8701c852
 		<Unit filename="wxsmith/ConvertDialog.wxs" />
 		<Unit filename="wxsmith/ConvertLogDialog.wxs" />
 		<Unit filename="wxsmith/CurrentPreviewModels.wxs" />
@@ -1441,11 +1432,7 @@
 					<wxDialog wxs="wxsmith/MultiControllerUploadDialog.wxs" src="MultiControllerUploadDialog.cpp" hdr="MultiControllerUploadDialog.h" fwddecl="0" i18n="1" name="MultiControllerUploadDialog" language="CPP" />
 					<wxDialog wxs="wxsmith/PathGenerationDialog.wxs" src="PathGenerationDialog.cpp" hdr="PathGenerationDialog.h" fwddecl="0" i18n="1" name="PathGenerationDialog" language="CPP" />
 					<wxDialog wxs="wxsmith/RemapDMXChannelsDialog.wxs" src="RemapDMXChannelsDialog.cpp" hdr="RemapDMXChannelsDialog.h" fwddecl="0" i18n="1" name="RemapDMXChannelsDialog" language="CPP" />
-<<<<<<< HEAD
-					<wxDialog wxs="wxsmith/ControllerVisualiseDialog.wxs" src="ControllerVisualiseDialog.cpp" hdr="ControllerVisualiseDialog.h" fwddecl="0" i18n="1" name="ControllerVisualiseDialog" language="CPP" />
-=======
                     <wxDialog wxs="wxsmith/ControllerVisualiseDialog.wxs" src="ControllerVisualiseDialog.cpp" hdr="ControllerVisualiseDialog.h" fwddecl="0" i18n="1" name="ControllerVisualiseDialog" language="CPP" />
->>>>>>> 8701c852
 				</resources>
 			</wxsmith>
 			<DoxyBlocks>
