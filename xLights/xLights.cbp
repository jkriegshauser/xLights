<?xml version="1.0" encoding="UTF-8" standalone="yes" ?>
<CodeBlocks_project_file>
	<FileVersion major="1" minor="6" />
	<Project>
		<Option title="xLights 4.0" />
		<Option pch_mode="0" />
		<Option compiler="gcc" />
		<Build>
			<Target title="MinGW_Debug">
				<Option platforms="Windows;" />
				<Option output="../bin/xLights" prefix_auto="1" extension_auto="1" />
				<Option object_output=".objs_wd52" />
				<Option type="0" />
				<Option compiler="gcc" />
				<Option projectLinkerOptionsRelation="2" />
				<Compiler>
					<Add option="-march=i586" />
					<Add option="-pedantic" />
					<Add option="-m32" />
					<Add option="-g" />
					<Add option="-pipe" />
					<Add option="-mthreads" />
					<Add option="-std=gnu++14" />
					<Add option="-fno-keep-inline-dllexport" />
					<Add option='[[if ((GetCompilerFactory().GetCompilerVersionString(_T(&quot;gcc&quot;)) &gt;= _T(&quot;4.0.0&quot;))) print(_T(&quot;-Wno-attributes&quot;));]]' />
					<Add option="-D__GNUWIN32__" />
					<Add option="-D__WXMSW__" />
					<Add option="-DWXUSINGDLL" />
					<Add option="-D__WXDEBUG__" />
					<Add option="-D_USE_MATH_DEFINES" />
					<Add directory="$(#wx)/lib/gcc_dll/mswud" />
					<Add directory="include" />
					<Add directory="sequencer" />
					<Add directory="../xLights" />
					<Add directory="effects" />
					<Add directory="effects/" />
					<Add directory="models" />
					<Add directory="effects/assist" />
					<Add directory="ffmpeg-dev/include" />
					<Add directory="../include" />
					<Add directory="models/" />
					<Add directory="support" />
					<Add directory="outputs" />
					<Add directory="xLights/support" />
				</Compiler>
				<ResourceCompiler>
					<Add directory="$(#wx)/include" />
					<Add directory="$(#wx)/lib/gcc_dll/mswud" />
				</ResourceCompiler>
				<Linker>
					<Add option="-m32" />
					<Add option="-mthreads" />
					<Add option="-lopengl32" />
					<Add option="-Wl,-Map=../bin/xLights.map" />
					<Add option="-Wl,--large-address-aware" />
					<Add library="libwxmsw31ud.a" />
					<Add library="libwxmsw31ud_gl.a" />
					<Add library="../lib/windows/DbgHelp.Lib" />
					<Add library="../lib/windows/ImageHlp.Lib" />
					<Add library="../lib/windows/avcodec.lib" />
					<Add library="../lib/windows/avformat.lib" />
					<Add library="../lib/windows/avutil.lib" />
					<Add library="../lib/windows/swresample.lib" />
					<Add library="../lib/windows/SDL2.lib" />
					<Add library="../lib/windows/swscale.lib" />
					<Add library="../lib/windows/liblog4cpp.lib" />
					<Add library="../lib/windows/libliquidfund.a" />
					<Add library="../lib/windows/iphlpapi.lib" />
					<Add library="../lib/windows/WS2_32.Lib" />
					<Add directory="$(#wx)/lib/gcc_dll" />
				</Linker>
			</Target>
			<Target title="MinGW_Release">
				<Option platforms="Windows;" />
				<Option output="../bin/xLights" prefix_auto="1" extension_auto="1" />
				<Option object_output=".objs_wr32" />
				<Option type="0" />
				<Option compiler="gcc" />
				<Option projectLinkerOptionsRelation="2" />
				<Compiler>
					<Add option="-O2" />
					<Add option="-pedantic" />
					<Add option="-std=c++14" />
					<Add option="-m32" />
					<Add option="-pipe" />
					<Add option="-mthreads" />
					<Add option="-static-libgcc" />
					<Add option="-std=gnu++14" />
					<Add option="-fno-keep-inline-dllexport" />
					<Add option="-Wno-attributes" />
					<Add option="-D__GNUWIN32__" />
					<Add option="-D__WXMSW__" />
					<Add option="-DWXUSINGDLL" />
					<Add option="-DNDEBUG" />
					<Add option="-D_USE_MATH_DEFINES" />
					<Add directory="$(#wx)/lib/gcc_dll/mswu" />
					<Add directory="include" />
					<Add directory="sequencer" />
					<Add directory="../xLights" />
					<Add directory="effects" />
					<Add directory="effects/" />
					<Add directory="models" />
					<Add directory="effects/assist" />
					<Add directory="ffmpeg-dev/include" />
					<Add directory="../include" />
					<Add directory="models/" />
					<Add directory="support" />
					<Add directory="outputs" />
					<Add directory="xLights/support" />
				</Compiler>
				<ResourceCompiler>
					<Add directory="$(#wx)/include" />
					<Add directory="$(#wx)/lib/gcc_dll/mswu" />
				</ResourceCompiler>
				<Linker>
					<Add option="-s" />
					<Add option="-m32" />
					<Add option="-lopengl32" />
					<Add option="-Wl,-Map=../bin/xLights.map" />
					<Add option="-Wl,--large-address-aware" />
					<Add option="-lpthread" />
					<Add library="../lib/windows/libwxmsw31u.a" />
					<Add library="../lib/windows/libwxmsw31u_gl.a" />
					<Add library="../lib/windows/DbgHelp.Lib" />
					<Add library="../lib/windows/ImageHlp.Lib" />
					<Add library="../lib/windows/avcodec.lib" />
					<Add library="../lib/windows/avformat.lib" />
					<Add library="../lib/windows/avutil.lib" />
					<Add library="../lib/windows/swresample.lib" />
					<Add library="../lib/windows/SDL2.lib" />
					<Add library="../lib/windows/swscale.lib" />
					<Add library="../lib/windows/liblog4cpp.lib" />
					<Add library="../lib/windows/libliquidfun.a" />
					<Add library="../lib/windows/iphlpapi.lib" />
					<Add library="../lib/windows/WS2_32.Lib" />
					<Add directory="lib/windows" />
					<Add directory="../lib/windows" />
				</Linker>
			</Target>
			<Target title="Linux_Debug">
				<Option platforms="Unix;" />
				<Option output="../bin/xLights" prefix_auto="1" extension_auto="1" />
				<Option object_output=".objs_ld" />
				<Option type="0" />
				<Option compiler="gcc" />
				<Option projectCompilerOptionsRelation="1" />
				<Option projectLinkerOptionsRelation="2" />
				<Compiler>
					<Add option="-Wall" />
					<Add option="-std=c++14" />
					<Add option="-g" />
					<Add option="-std=gnu++14" />
					<Add option="`wx-config --version=3.1 --cflags`" />
					<Add option="`pkg-config --cflags libavformat libavcodec libavutil  libswresample libswscale`" />
					<Add option="`pkg-config --cflags gstreamer-1.0 gstreamer-video-1.0`" />
					<Add option="-Winvalid-pch" />
					<Add option="-DWX_PRECOMP" />
					<Add option="-DLINUX" />
					<Add option="-D__WXDEBUG__" />
					<Add option='-D__cdecl=&quot;&quot;' />
					<Add directory="include" />
					<Add directory="sequencer" />
					<Add directory="../xLights" />
					<Add directory="effects" />
					<Add directory="effects/" />
					<Add directory="models" />
					<Add directory="effects/assist" />
					<Add directory="../include" />
					<Add directory="models/" />
					<Add directory="support" />
					<Add directory="outputs" />
					<Add directory="xLights/support" />
				</Compiler>
				<Linker>
					<Add option="-lGL -lGLU -lglut -ldl -lX11" />
					<Add option="`pkg-config --libs libavformat libavcodec libavutil  libswresample libswscale`" />
					<Add option="`pkg-config --libs log4cpp`" />
					<Add option="`sdl-config --libs`" />
					<Add option="`wx-config --version=3.1 --libs std,media,gl,aui,propgrid`" />
					<Add option="`pkg-config --libs gstreamer-1.0 gstreamer-video-1.0`" />
					<Add option="-lexpat" />
					<Add option="-rdynamic" />
					<Add library="../lib/linux/libliquidfun.a" />
				</Linker>
			</Target>
			<Target title="Linux_Release">
				<Option platforms="Unix;" />
				<Option output="../bin/xLights" prefix_auto="1" extension_auto="1" />
				<Option object_output=".objs_lr" />
				<Option type="0" />
				<Option compiler="gcc" />
				<Option projectLinkerOptionsRelation="2" />
				<Compiler>
					<Add option="-O2" />
					<Add option="-std=gnu++14" />
					<Add option="-Wall" />
					<Add option="`wx-config --version=3.1 --cflags`" />
					<Add option="`pkg-config --cflags gstreamer-1.0 gstreamer-video-1.0`" />
					<Add option="`pkg-config --cflags libavformat libavcodec libavutil  libswresample libswscale`" />
					<Add option="-Winvalid-pch" />
					<Add option="-DWX_PRECOMP" />
					<Add option="-DLINUX" />
					<Add option="-DNDEBUG" />
					<Add option="-D__cdecl=&apos;&apos;" />
					<Add directory="include" />
					<Add directory="sequencer" />
					<Add directory="../xLights" />
					<Add directory="effects" />
					<Add directory="effects/" />
					<Add directory="models" />
					<Add directory="effects/assist" />
					<Add directory="../include" />
					<Add directory="models/" />
					<Add directory="support" />
					<Add directory="outputs" />
					<Add directory="xLights/support" />
				</Compiler>
				<Linker>
					<Add option="-lGL -lGLU -lglut -ldl -lX11" />
					<Add option="`pkg-config --libs libavformat libavcodec libavutil  libswresample libswscale`" />
					<Add option="`pkg-config --libs log4cpp`" />
					<Add option="`sdl-config --libs`" />
					<Add option="`wx-config --version=3.1 --libs std,media,gl,aui,propgrid`" />
					<Add option="`pkg-config --libs gstreamer-1.0 gstreamer-video-1.0`" />
					<Add option="-lexpat" />
					<Add option="-rdynamic" />
					<Add library="../lib/linux/libliquidfun.a" />
				</Linker>
			</Target>
			<Target title="64bit MinGW_Release">
				<Option platforms="Windows;" />
				<Option output="../bin64/xLights" prefix_auto="1" extension_auto="1" />
				<Option object_output=".objs_wr64" />
				<Option type="0" />
				<Option compiler="gnu_gcc_64bit_compiler" />
				<Option projectLinkerOptionsRelation="2" />
				<Compiler>
					<Add option="-O2" />
					<Add option="-pedantic" />
					<Add option="-m64" />
					<Add option="-pipe" />
					<Add option="-mthreads" />
					<Add option="-std=gnu++14" />
					<Add option="-fno-keep-inline-dllexport" />
					<Add option="-Wno-attributes" />
					<Add option="-D__GNUWIN32__" />
					<Add option="-D__WXMSW__" />
					<Add option="-DWXUSINGDLL" />
					<Add option="-DNDEBUG" />
					<Add option="-D_USE_MATH_DEFINES" />
					<Add directory="$(#wx)/lib/gcc_dll/mswu" />
					<Add directory="include" />
					<Add directory="sequencer" />
					<Add directory="../xLights" />
					<Add directory="effects" />
					<Add directory="effects/" />
					<Add directory="models" />
					<Add directory="effects/assist" />
					<Add directory="ffmpeg-dev/include" />
					<Add directory="../include" />
					<Add directory="models/" />
					<Add directory="support" />
					<Add directory="outputs" />
					<Add directory="xLights/support" />
				</Compiler>
				<ResourceCompiler>
					<Add directory="$(#wx)/include" />
					<Add directory="$(#wx)/lib/gcc_dll/mswud" />
				</ResourceCompiler>
				<Linker>
					<Add option="-s" />
					<Add option="-m64" />
					<Add option="-mthreads" />
					<Add option="-lopengl32" />
					<Add option="-Wl,-Map=../bin64/xLights.map" />
					<Add library="../lib/windows64/libwxmsw31u.a" />
					<Add library="../lib/windows64/libwxmsw31u_gl.a" />
					<Add library="../lib/windows64/libDbgHelp.a" />
					<Add library="../lib/windows64/libImageHlp.a" />
					<Add library="../lib/windows64/avcodec.lib" />
					<Add library="../lib/windows64/avformat.lib" />
					<Add library="../lib/windows64/avutil.lib" />
					<Add library="../lib/windows64/swresample.lib" />
					<Add library="../lib/windows64/SDL2.lib" />
					<Add library="../lib/windows64/swscale.lib" />
					<Add library="../lib/windows64/liblog4cpp.a" />
					<Add library="../lib/windows64/libliquidfun.a" />
					<Add library="../lib/windows64/iphlpapi.lib" />
					<Add library="../lib/windows64/WS2_32.Lib" />
				</Linker>
			</Target>
			<Target title="64bit MinGW_Debug">
				<Option platforms="Windows;" />
				<Option output="../bin64/xLights" prefix_auto="1" extension_auto="1" />
				<Option object_output=".objs_wd64" />
				<Option type="0" />
				<Option compiler="gnu_gcc_64bit_compiler" />
				<Option projectLinkerOptionsRelation="2" />
				<Compiler>
					<Add option="-pedantic" />
					<Add option="-std=c++14" />
					<Add option="-m64" />
					<Add option="-g" />
					<Add option="-pipe" />
					<Add option="-mthreads" />
					<Add option="-std=gnu++14" />
					<Add option="-fno-keep-inline-dllexport" />
					<Add option='[[if ((GetCompilerFactory().GetCompilerVersionString(_T(&quot;gcc&quot;)) &gt;= _T(&quot;4.0.0&quot;))) print(_T(&quot;-Wno-attributes&quot;));]]' />
					<Add option="-D__GNUWIN32__" />
					<Add option="-D__WXMSW__" />
					<Add option="-DWXUSINGDLL" />
					<Add option="-D__WXDEBUG__" />
					<Add option="-D_USE_MATH_DEFINES" />
					<Add directory="$(#wx)/lib/gcc_dll/mswud" />
					<Add directory="include" />
					<Add directory="sequencer" />
					<Add directory="../xLights" />
					<Add directory="effects" />
					<Add directory="effects/" />
					<Add directory="models" />
					<Add directory="effects/assist" />
					<Add directory="models/" />
					<Add directory="ffmpeg-dev/include" />
					<Add directory="../include" />
					<Add directory="support" />
					<Add directory="outputs" />
					<Add directory="xLights/support" />
				</Compiler>
				<ResourceCompiler>
					<Add directory="$(#wx)/include" />
					<Add directory="$(#wx)/lib/gcc_dll/mswud" />
				</ResourceCompiler>
				<Linker>
					<Add option="-m64" />
					<Add option="-mthreads" />
					<Add option="-lopengl32" />
					<Add option="-Wl,-Map=../bin64/xLights.map" />
					<Add library="libwxmsw31ud.a" />
					<Add library="libwxmsw31ud_gl.a" />
					<Add library="../lib/windows64/libdbghelp.a" />
					<Add library="../lib/windows64/libimagehlp.a" />
					<Add library="../lib/windows64/avcodec.lib" />
					<Add library="../lib/windows64/avformat.lib" />
					<Add library="../lib/windows64/avutil.lib" />
					<Add library="../lib/windows64/SDL2.lib" />
					<Add library="../lib/windows64/swresample.lib" />
					<Add library="../lib/windows64/swscale.lib" />
					<Add library="../lib/windows64/liblog4cppd.a" />
					<Add library="../lib/windows64/libliquidfun.a" />
					<Add library="../lib/windows64/iphlpapi.lib" />
					<Add library="../lib/windows64/WS2_32.Lib" />
					<Add directory="$(#wx)/lib/gcc_dll" />
				</Linker>
			</Target>
		</Build>
		<Compiler>
			<Add option="-fno-strict-aliasing" />
			<Add option="-Wno-unused-local-typedefs" />
			<Add option="-DwxUSE_UNICODE" />
		</Compiler>
		<Unit filename="../xSchedule/md5.cpp" />
		<Unit filename="../xSchedule/md5.h" />
		<Unit filename="../xSchedule/wxJSON/json_defs.h" />
		<Unit filename="../xSchedule/wxJSON/jsonreader.cpp" />
		<Unit filename="../xSchedule/wxJSON/jsonreader.h" />
		<Unit filename="../xSchedule/wxJSON/jsonval.cpp" />
		<Unit filename="../xSchedule/wxJSON/jsonval.h" />
		<Unit filename="../xSchedule/wxJSON/jsonwriter.cpp" />
		<Unit filename="../xSchedule/wxJSON/jsonwriter.h" />
		<Unit filename="AudioManager.cpp" />
		<Unit filename="AudioManager.h" />
		<Unit filename="BatchRenderDialog.cpp" />
		<Unit filename="BatchRenderDialog.h" />
		<Unit filename="BitmapCache.cpp" />
		<Unit filename="BufferPanel.cpp" />
		<Unit filename="BufferPanel.h" />
		<Unit filename="BufferSizeDialog.cpp" />
		<Unit filename="BufferSizeDialog.h" />
		<Unit filename="BulkEditControls.cpp" />
		<Unit filename="BulkEditControls.h" />
		<Unit filename="BulkEditSliderDialog.cpp" />
		<Unit filename="BulkEditSliderDialog.h" />
		<Unit filename="CachedFileDownloader.cpp" />
		<Unit filename="CachedFileDownloader.h" />
		<Unit filename="ChannelLayoutDialog.cpp" />
		<Unit filename="ChannelLayoutDialog.h" />
		<Unit filename="Color.cpp" />
		<Unit filename="ColorCurve.cpp" />
		<Unit filename="ColorCurveDialog.cpp" />
		<Unit filename="ColorCurveDialog.h" />
		<Unit filename="ColorManager.cpp" />
		<Unit filename="ColorManager.h" />
		<Unit filename="ColorManagerDialog.cpp" />
		<Unit filename="ColorManagerDialog.h" />
		<Unit filename="ColorPanel.cpp" />
		<Unit filename="ColorPanel.h" />
		<Unit filename="ControllerConnectionDialog.cpp" />
		<Unit filename="ControllerConnectionDialog.h" />
		<Unit filename="ConvertDialog.cpp" />
		<Unit filename="ConvertDialog.h" />
		<Unit filename="ConvertLogDialog.cpp" />
		<Unit filename="ConvertLogDialog.h" />
		<Unit filename="CurrentPreviewModels.cpp" />
		<Unit filename="CurrentPreviewModels.h" />
		<Unit filename="CustomModelDialog.cpp" />
		<Unit filename="CustomModelDialog.h" />
		<Unit filename="CustomTimingDialog.cpp" />
		<Unit filename="CustomTimingDialog.h" />
		<Unit filename="DataLayer.cpp" />
		<Unit filename="DataLayer.h" />
		<Unit filename="DimmingCurve.cpp" />
		<Unit filename="DimmingCurve.h" />
		<Unit filename="DimmingCurvePanel.cpp" />
		<Unit filename="DimmingCurvePanel.h" />
		<Unit filename="DrawGLUtils.cpp" />
		<Unit filename="DrawGLUtils.h" />
		<Unit filename="DrawGLUtils21.cpp" />
		<Unit filename="DrawGLUtils31.cpp" />
		<Unit filename="EffectAssist.cpp" />
		<Unit filename="EffectAssist.h" />
		<Unit filename="EffectIconPanel.cpp" />
		<Unit filename="EffectIconPanel.h" />
		<Unit filename="EffectListDialog.cpp" />
		<Unit filename="EffectListDialog.h" />
		<Unit filename="EffectTimingDialog.cpp" />
		<Unit filename="EffectTimingDialog.h" />
		<Unit filename="EffectTreeDialog.cpp" />
		<Unit filename="EffectTreeDialog.h" />
		<Unit filename="Effects.h" />
		<Unit filename="EffectsPanel.cpp" />
		<Unit filename="EffectsPanel.h" />
		<Unit filename="ExportModelSelect.cpp" />
		<Unit filename="ExportModelSelect.h" />
		<Unit filename="FileConverter.cpp" />
		<Unit filename="FileConverter.h" />
		<Unit filename="FlickerFreeBitmapButton.cpp" />
		<Unit filename="FlickerFreeBitmapButton.h" />
		<Unit filename="FolderSelection.cpp" />
		<Unit filename="FolderSelection.h" />
		<Unit filename="FontManager.cpp" />
		<Unit filename="FontManager.h" />
		<Unit filename="GenerateCustomModelDialog.cpp" />
		<Unit filename="GenerateCustomModelDialog.h" />
		<Unit filename="GenerateLyricsDialog.cpp" />
		<Unit filename="GenerateLyricsDialog.h" />
		<Unit filename="HousePreviewPanel.cpp" />
		<Unit filename="HousePreviewPanel.h" />
		<Unit filename="IPEntryDialog.cpp" />
		<Unit filename="IPEntryDialog.h" />
		<Unit filename="Image.cpp" />
		<Unit filename="Image.h" />
		<Unit filename="Image_Loader.cpp" />
		<Unit filename="Image_Loader.h" />
		<Unit filename="Images_png.h" />
		<Unit filename="JobPool.cpp" />
		<Unit filename="JobPool.h" />
		<Unit filename="JukeboxPanel.cpp" />
		<Unit filename="JukeboxPanel.h" />
		<Unit filename="KeyBindings.cpp" />
		<Unit filename="KeyBindings.h" />
		<Unit filename="LMSImportChannelMapDialog.cpp" />
		<Unit filename="LMSImportChannelMapDialog.h" />
		<Unit filename="LayerSelectDialog.cpp" />
		<Unit filename="LayerSelectDialog.h" />
		<Unit filename="LayoutGroup.cpp" />
		<Unit filename="LayoutGroup.h" />
		<Unit filename="LayoutPanel.cpp" />
		<Unit filename="LayoutPanel.h" />
		<Unit filename="LinkJukeboxButtonDialog.cpp" />
		<Unit filename="LinkJukeboxButtonDialog.h" />
		<Unit filename="LorConvertDialog.cpp" />
		<Unit filename="LorConvertDialog.h" />
		<Unit filename="LyricsDialog.cpp" />
		<Unit filename="LyricsDialog.h" />
		<Unit filename="MIDI/Binasc.cpp" />
		<Unit filename="MIDI/MidiEvent.cpp" />
		<Unit filename="MIDI/MidiEventList.cpp" />
		<Unit filename="MIDI/MidiFile.cpp" />
		<Unit filename="MIDI/MidiMessage.cpp" />
		<Unit filename="MSWStackWalk.h" />
		<Unit filename="MatrixFaceDownloadDialog.cpp" />
		<Unit filename="MatrixFaceDownloadDialog.h" />
		<Unit filename="ModelDimmingCurveDialog.cpp" />
		<Unit filename="ModelDimmingCurveDialog.h" />
		<Unit filename="ModelFaceDialog.cpp" />
		<Unit filename="ModelFaceDialog.h" />
		<Unit filename="ModelGroupPanel.cpp" />
		<Unit filename="ModelGroupPanel.h" />
		<Unit filename="ModelPreview.cpp" />
		<Unit filename="ModelPreview.h" />
		<Unit filename="ModelStateDialog.cpp" />
		<Unit filename="ModelStateDialog.h" />
		<Unit filename="MusicXML.cpp" />
		<Unit filename="MusicXML.h" />
		<Unit filename="NetInfo.h" />
		<Unit filename="NewTimingDialog.cpp" />
		<Unit filename="NewTimingDialog.h" />
		<Unit filename="NodesGridCellEditor.cpp" />
		<Unit filename="NodesGridCellEditor.h" />
		<Unit filename="NoteImportDialog.cpp" />
		<Unit filename="NoteImportDialog.h" />
		<Unit filename="OptionChooser.cpp" />
		<Unit filename="OptionChooser.h" />
		<Unit filename="PaletteMgmtDialog.cpp" />
		<Unit filename="PaletteMgmtDialog.h" />
		<Unit filename="PerspectivesPanel.cpp" />
		<Unit filename="PerspectivesPanel.h" />
		<Unit filename="PhonemeDictionary.cpp" />
		<Unit filename="PhonemeDictionary.h" />
		<Unit filename="PixelAppearanceDlg.cpp" />
		<Unit filename="PixelAppearanceDlg.h" />
		<Unit filename="PixelBuffer.cpp" />
		<Unit filename="PixelBuffer.h" />
		<Unit filename="PixelTestDialog.cpp" />
		<Unit filename="PixelTestDialog.h" />
		<Unit filename="PlayerFrame.h" />
		<Unit filename="PreviewModels.cpp" />
		<Unit filename="PreviewModels.h" />
		<Unit filename="PreviewPane.cpp" />
		<Unit filename="PreviewPane.h" />
		<Unit filename="RenameTextDialog.cpp" />
		<Unit filename="RenameTextDialog.h" />
		<Unit filename="Render.cpp" />
		<Unit filename="RenderBuffer.cpp" />
		<Unit filename="RenderBuffer.h" />
		<Unit filename="RenderCommandEvent.h" />
		<Unit filename="RenderProgressDialog.cpp" />
		<Unit filename="RenderProgressDialog.h" />
		<Unit filename="ResizeImageDialog.cpp" />
		<Unit filename="ResizeImageDialog.h" />
		<Unit filename="RgbEffects.h" />
		<Unit filename="SOIL.h" />
		<Unit filename="SaveChangesDialog.cpp" />
		<Unit filename="SaveChangesDialog.h" />
		<Unit filename="SelectPanel.cpp" />
		<Unit filename="SelectPanel.h" />
		<Unit filename="SelectTimingsDialog.cpp" />
		<Unit filename="SelectTimingsDialog.h" />
		<Unit filename="SeqElementMismatchDialog.cpp" />
		<Unit filename="SeqElementMismatchDialog.h" />
		<Unit filename="SeqExportDialog.cpp" />
		<Unit filename="SeqExportDialog.h" />
		<Unit filename="SeqFileUtilities.cpp" />
		<Unit filename="SeqSettingsDialog.cpp" />
		<Unit filename="SeqSettingsDialog.h" />
		<Unit filename="SequenceCheck.h" />
		<Unit filename="SequenceData.cpp" />
		<Unit filename="SequenceData.h" />
		<Unit filename="SequenceVideoPanel.cpp" />
		<Unit filename="SequenceVideoPanel.h" />
		<Unit filename="SequenceVideoPreview.cpp" />
		<Unit filename="SequenceVideoPreview.h" />
		<Unit filename="SequenceViewManager.cpp" />
		<Unit filename="SequenceViewManager.h" />
		<Unit filename="SevenSegmentDialog.cpp" />
		<Unit filename="SevenSegmentDialog.h" />
		<Unit filename="SplashDialog.cpp" />
		<Unit filename="SplashDialog.h" />
		<Unit filename="StartChannelDialog.cpp" />
		<Unit filename="StartChannelDialog.h" />
		<Unit filename="StrandNodeNamesDialog.cpp" />
		<Unit filename="StrandNodeNamesDialog.h" />
		<Unit filename="SubBufferPanel.cpp" />
		<Unit filename="SubBufferPanel.h" />
		<Unit filename="SubModelGenerateDialog.cpp" />
		<Unit filename="SubModelGenerateDialog.h" />
		<Unit filename="SubModelsDialog.cpp" />
		<Unit filename="SubModelsDialog.h" />
		<Unit filename="SuperStarImportDialog.cpp" />
		<Unit filename="SuperStarImportDialog.h" />
		<Unit filename="TabConvert.cpp" />
		<Unit filename="TabPreview.cpp" />
		<Unit filename="TabSequence.cpp" />
		<Unit filename="TabSetup.cpp" />
		<Unit filename="TimingPanel.cpp" />
		<Unit filename="TimingPanel.h" />
		<Unit filename="TopEffectsPanel.cpp" />
		<Unit filename="TopEffectsPanel.h" />
		<Unit filename="UpdaterDialog.cpp" />
		<Unit filename="UpdaterDialog.h" />
		<Unit filename="UtilFunctions.cpp" />
		<Unit filename="UtilFunctions.h" />
		<Unit filename="VAMPPluginDialog.cpp" />
		<Unit filename="VAMPPluginDialog.h" />
		<Unit filename="VSAFile.cpp" />
		<Unit filename="VSAFile.h" />
		<Unit filename="ValueCurve.cpp" />
		<Unit filename="ValueCurve.h" />
		<Unit filename="ValueCurveButton.cpp" />
		<Unit filename="ValueCurveButton.h" />
		<Unit filename="ValueCurveDialog.cpp" />
		<Unit filename="ValueCurveDialog.h" />
		<Unit filename="VendorModelDialog.cpp" />
		<Unit filename="VendorModelDialog.h" />
		<Unit filename="VendorMusicDialog.cpp" />
		<Unit filename="VendorMusicDialog.h" />
		<Unit filename="VendorMusicHelpers.cpp" />
		<Unit filename="VendorMusicHelpers.h" />
		<Unit filename="VideoExporter.cpp" />
		<Unit filename="VideoExporter.h" />
		<Unit filename="VideoReader.cpp" />
		<Unit filename="VideoReader.h" />
		<Unit filename="VideoRenderCacher.cpp" />
		<Unit filename="VideoRenderCacher.h" />
		<Unit filename="ViewsModelsPanel.cpp" />
		<Unit filename="ViewsModelsPanel.h" />
		<Unit filename="VsaImportDialog.cpp" />
		<Unit filename="VsaImportDialog.h" />
		<Unit filename="WiringDialog.cpp" />
		<Unit filename="WiringDialog.h" />
		<Unit filename="XlightsDrawable.cpp" />
		<Unit filename="XlightsDrawable.h" />
		<Unit filename="controllers/ESPixelStick.cpp" />
		<Unit filename="controllers/ESPixelStick.h" />
		<Unit filename="controllers/FPP.cpp" />
		<Unit filename="controllers/FPP.h" />
		<Unit filename="controllers/FPPConnectDialog.cpp" />
		<Unit filename="controllers/FPPConnectDialog.h" />
		<Unit filename="controllers/Falcon.cpp" />
		<Unit filename="controllers/Falcon.h" />
		<Unit filename="controllers/J1Sys.cpp" />
		<Unit filename="controllers/J1Sys.h" />
		<Unit filename="controllers/Pixlite16.cpp" />
		<Unit filename="controllers/Pixlite16.h" />
		<Unit filename="controllers/SanDevices.cpp" />
		<Unit filename="controllers/SanDevices.h" />
		<Unit filename="controllers/SimpleFTP.cpp" />
		<Unit filename="controllers/SimpleFTP.h" />
		<Unit filename="controllers/WebSocketClient.cpp" />
		<Unit filename="controllers/WebSocketClient.h" />
		<Unit filename="djdebug.cpp" />
		<Unit filename="effects/BarsEffect.cpp" />
		<Unit filename="effects/BarsEffect.h" />
		<Unit filename="effects/BarsPanel.cpp" />
		<Unit filename="effects/BarsPanel.h" />
		<Unit filename="effects/BaseEffectPanel.h" />
		<Unit filename="effects/ButterflyEffect.cpp" />
		<Unit filename="effects/ButterflyEffect.h" />
		<Unit filename="effects/ButterflyPanel.cpp" />
		<Unit filename="effects/ButterflyPanel.h" />
		<Unit filename="effects/CandleEffect.cpp" />
		<Unit filename="effects/CandleEffect.h" />
		<Unit filename="effects/CandlePanel.cpp" />
		<Unit filename="effects/CandlePanel.h" />
		<Unit filename="effects/CirclesEffect.cpp" />
		<Unit filename="effects/CirclesEffect.h" />
		<Unit filename="effects/CirclesPanel.cpp" />
		<Unit filename="effects/CirclesPanel.h" />
		<Unit filename="effects/ColorWashEffect.cpp" />
		<Unit filename="effects/ColorWashEffect.h" />
		<Unit filename="effects/ColorWashPanel.cpp" />
		<Unit filename="effects/ColorWashPanel.h" />
		<Unit filename="effects/CurtainEffect.cpp" />
		<Unit filename="effects/CurtainEffect.h" />
		<Unit filename="effects/CurtainPanel.cpp" />
		<Unit filename="effects/CurtainPanel.h" />
		<Unit filename="effects/DMXEffect.cpp" />
		<Unit filename="effects/DMXEffect.h" />
		<Unit filename="effects/DMXPanel.cpp" />
		<Unit filename="effects/DMXPanel.h" />
		<Unit filename="effects/EffectManager.cpp" />
		<Unit filename="effects/EffectManager.h" />
		<Unit filename="effects/EffectPanelUtils.cpp" />
		<Unit filename="effects/EffectPanelUtils.h" />
		<Unit filename="effects/FacesEffect.cpp" />
		<Unit filename="effects/FacesEffect.h" />
		<Unit filename="effects/FacesPanel.cpp" />
		<Unit filename="effects/FacesPanel.h" />
		<Unit filename="effects/FanEffect.cpp" />
		<Unit filename="effects/FanEffect.h" />
		<Unit filename="effects/FanPanel.cpp" />
		<Unit filename="effects/FanPanel.h" />
		<Unit filename="effects/FillEffect.cpp" />
		<Unit filename="effects/FillEffect.h" />
		<Unit filename="effects/FillPanel.cpp" />
		<Unit filename="effects/FillPanel.h" />
		<Unit filename="effects/FireEffect.cpp" />
		<Unit filename="effects/FireEffect.h" />
		<Unit filename="effects/FirePanel.cpp" />
		<Unit filename="effects/FirePanel.h" />
		<Unit filename="effects/FireworksEffect.cpp" />
		<Unit filename="effects/FireworksEffect.h" />
		<Unit filename="effects/FireworksPanel.cpp" />
		<Unit filename="effects/FireworksPanel.h" />
		<Unit filename="effects/GIFImage.cpp" />
		<Unit filename="effects/GIFImage.h" />
		<Unit filename="effects/GalaxyEffect.cpp" />
		<Unit filename="effects/GalaxyEffect.h" />
		<Unit filename="effects/GalaxyPanel.cpp" />
		<Unit filename="effects/GalaxyPanel.h" />
		<Unit filename="effects/GarlandsEffect.cpp" />
		<Unit filename="effects/GarlandsEffect.h" />
		<Unit filename="effects/GarlandsPanel.cpp" />
		<Unit filename="effects/GarlandsPanel.h" />
		<Unit filename="effects/GlediatorEffect.cpp" />
		<Unit filename="effects/GlediatorEffect.h" />
		<Unit filename="effects/GlediatorPanel.cpp" />
		<Unit filename="effects/GlediatorPanel.h" />
		<Unit filename="effects/LifeEffect.cpp" />
		<Unit filename="effects/LifeEffect.h" />
		<Unit filename="effects/LifePanel.cpp" />
		<Unit filename="effects/LifePanel.h" />
		<Unit filename="effects/LightningEffect.cpp" />
		<Unit filename="effects/LightningEffect.h" />
		<Unit filename="effects/LightningPanel.cpp" />
		<Unit filename="effects/LightningPanel.h" />
		<Unit filename="effects/LiquidEffect.cpp" />
		<Unit filename="effects/LiquidEffect.h" />
		<Unit filename="effects/LiquidPanel.cpp" />
		<Unit filename="effects/LiquidPanel.h" />
		<Unit filename="effects/MarqueeEffect.cpp" />
		<Unit filename="effects/MarqueeEffect.h" />
		<Unit filename="effects/MarqueePanel.cpp" />
		<Unit filename="effects/MarqueePanel.h" />
		<Unit filename="effects/MeteorsEffect.cpp" />
		<Unit filename="effects/MeteorsEffect.h" />
		<Unit filename="effects/MeteorsPanel.cpp" />
		<Unit filename="effects/MeteorsPanel.h" />
		<Unit filename="effects/MorphEffect.cpp" />
		<Unit filename="effects/MorphEffect.h" />
		<Unit filename="effects/MorphPanel.cpp" />
		<Unit filename="effects/MorphPanel.h" />
		<Unit filename="effects/MusicEffect.cpp" />
		<Unit filename="effects/MusicEffect.h" />
		<Unit filename="effects/MusicPanel.cpp" />
		<Unit filename="effects/MusicPanel.h" />
		<Unit filename="effects/OffEffect.cpp" />
		<Unit filename="effects/OffEffect.h" />
		<Unit filename="effects/OffPanel.cpp" />
		<Unit filename="effects/OffPanel.h" />
		<Unit filename="effects/OnEffect.cpp" />
		<Unit filename="effects/OnEffect.h" />
		<Unit filename="effects/OnPanel.cpp" />
		<Unit filename="effects/OnPanel.h" />
		<Unit filename="effects/PianoEffect.cpp" />
		<Unit filename="effects/PianoEffect.h" />
		<Unit filename="effects/PianoPanel.cpp" />
		<Unit filename="effects/PianoPanel.h" />
		<Unit filename="effects/PicturesEffect.cpp" />
		<Unit filename="effects/PicturesEffect.h" />
		<Unit filename="effects/PicturesPanel.cpp" />
		<Unit filename="effects/PicturesPanel.h" />
		<Unit filename="effects/PinwheelEffect.cpp" />
		<Unit filename="effects/PinwheelEffect.h" />
		<Unit filename="effects/PinwheelPanel.cpp" />
		<Unit filename="effects/PinwheelPanel.h" />
		<Unit filename="effects/PlasmaEffect.cpp" />
		<Unit filename="effects/PlasmaEffect.h" />
		<Unit filename="effects/PlasmaPanel.cpp" />
		<Unit filename="effects/PlasmaPanel.h" />
		<Unit filename="effects/RenderableEffect.cpp" />
		<Unit filename="effects/RenderableEffect.h" />
		<Unit filename="effects/RippleEffect.cpp" />
		<Unit filename="effects/RippleEffect.h" />
		<Unit filename="effects/RipplePanel.cpp" />
		<Unit filename="effects/RipplePanel.h" />
		<Unit filename="effects/ServoEffect.cpp" />
		<Unit filename="effects/ServoEffect.h" />
		<Unit filename="effects/ServoPanel.cpp" />
		<Unit filename="effects/ServoPanel.h" />
		<Unit filename="effects/ShapeEffect.cpp" />
		<Unit filename="effects/ShapeEffect.h" />
		<Unit filename="effects/ShapePanel.cpp" />
		<Unit filename="effects/ShapePanel.h" />
		<Unit filename="effects/ShimmerEffect.cpp" />
		<Unit filename="effects/ShimmerEffect.h" />
		<Unit filename="effects/ShimmerPanel.cpp" />
		<Unit filename="effects/ShimmerPanel.h" />
		<Unit filename="effects/ShockwaveEffect.cpp" />
		<Unit filename="effects/ShockwaveEffect.h" />
		<Unit filename="effects/ShockwavePanel.cpp" />
		<Unit filename="effects/ShockwavePanel.h" />
		<Unit filename="effects/SingleStrandEffect.cpp" />
		<Unit filename="effects/SingleStrandEffect.h" />
		<Unit filename="effects/SingleStrandPanel.cpp" />
		<Unit filename="effects/SingleStrandPanel.h" />
		<Unit filename="effects/SnowflakesEffect.cpp" />
		<Unit filename="effects/SnowflakesEffect.h" />
		<Unit filename="effects/SnowflakesPanel.cpp" />
		<Unit filename="effects/SnowflakesPanel.h" />
		<Unit filename="effects/SnowstormEffect.cpp" />
		<Unit filename="effects/SnowstormEffect.h" />
		<Unit filename="effects/SnowstormPanel.cpp" />
		<Unit filename="effects/SnowstormPanel.h" />
		<Unit filename="effects/SpiralsEffect.cpp" />
		<Unit filename="effects/SpiralsEffect.h" />
		<Unit filename="effects/SpiralsPanel.cpp" />
		<Unit filename="effects/SpiralsPanel.h" />
		<Unit filename="effects/SpirographEffect.cpp" />
		<Unit filename="effects/SpirographEffect.h" />
		<Unit filename="effects/SpirographPanel.cpp" />
		<Unit filename="effects/SpirographPanel.h" />
		<Unit filename="effects/StateEffect.cpp" />
		<Unit filename="effects/StateEffect.h" />
		<Unit filename="effects/StatePanel.cpp" />
		<Unit filename="effects/StatePanel.h" />
		<Unit filename="effects/StrobeEffect.cpp" />
		<Unit filename="effects/StrobeEffect.h" />
		<Unit filename="effects/StrobePanel.cpp" />
		<Unit filename="effects/StrobePanel.h" />
		<Unit filename="effects/TendrilEffect.cpp" />
		<Unit filename="effects/TendrilEffect.h" />
		<Unit filename="effects/TendrilPanel.cpp" />
		<Unit filename="effects/TendrilPanel.h" />
		<Unit filename="effects/TextEffect.cpp" />
		<Unit filename="effects/TextEffect.h" />
		<Unit filename="effects/TextPanel.cpp" />
		<Unit filename="effects/TextPanel.h" />
		<Unit filename="effects/TreeEffect.cpp" />
		<Unit filename="effects/TreeEffect.h" />
		<Unit filename="effects/TreePanel.cpp" />
		<Unit filename="effects/TreePanel.h" />
		<Unit filename="effects/TwinkleEffect.cpp" />
		<Unit filename="effects/TwinkleEffect.h" />
		<Unit filename="effects/TwinklePanel.cpp" />
		<Unit filename="effects/TwinklePanel.h" />
		<Unit filename="effects/VUMeterEffect.cpp" />
		<Unit filename="effects/VUMeterEffect.h" />
		<Unit filename="effects/VUMeterPanel.cpp" />
		<Unit filename="effects/VUMeterPanel.h" />
		<Unit filename="effects/VideoEffect.cpp" />
		<Unit filename="effects/VideoEffect.h" />
		<Unit filename="effects/VideoPanel.cpp" />
		<Unit filename="effects/VideoPanel.h" />
		<Unit filename="effects/WaveEffect.cpp" />
		<Unit filename="effects/WaveEffect.h" />
		<Unit filename="effects/WavePanel.cpp" />
		<Unit filename="effects/WavePanel.h" />
		<Unit filename="effects/assist/AssistPanel.cpp" />
		<Unit filename="effects/assist/AssistPanel.h" />
		<Unit filename="effects/assist/PicturesAssistPanel.cpp" />
		<Unit filename="effects/assist/PicturesAssistPanel.h" />
		<Unit filename="effects/assist/xlGridCanvasEmpty.cpp" />
		<Unit filename="effects/assist/xlGridCanvasEmpty.h" />
		<Unit filename="effects/assist/xlGridCanvasMorph.cpp" />
		<Unit filename="effects/assist/xlGridCanvasMorph.h" />
		<Unit filename="effects/assist/xlGridCanvasPictures.cpp" />
		<Unit filename="effects/assist/xlGridCanvasPictures.h" />
		<Unit filename="heartbeat.cpp" />
		<Unit filename="heartbeat.h" />
		<Unit filename="kiss_fft/kiss_fft.c">
			<Option compilerVar="CC" />
		</Unit>
		<Unit filename="kiss_fft/tools/kiss_fftr.c">
			<Option compilerVar="CC" />
		</Unit>
		<Unit filename="models/ArchesModel.cpp" />
		<Unit filename="models/ArchesModel.h" />
		<Unit filename="models/CandyCaneModel.cpp" />
		<Unit filename="models/CandyCaneModel.h" />
		<Unit filename="models/ChannelBlockModel.cpp" />
		<Unit filename="models/ChannelBlockModel.h" />
		<Unit filename="models/CircleModel.cpp" />
		<Unit filename="models/CircleModel.h" />
		<Unit filename="models/CustomModel.cpp" />
		<Unit filename="models/CustomModel.h" />
		<Unit filename="models/DmxModel.cpp" />
		<Unit filename="models/DmxModel.h" />
		<Unit filename="models/IciclesModel.cpp" />
		<Unit filename="models/IciclesModel.h" />
		<Unit filename="models/ImageModel.cpp" />
		<Unit filename="models/ImageModel.h" />
		<Unit filename="models/MatrixModel.cpp" />
		<Unit filename="models/MatrixModel.h" />
		<Unit filename="models/Model.cpp" />
		<Unit filename="models/Model.h" />
		<Unit filename="models/ModelGroup.cpp" />
		<Unit filename="models/ModelGroup.h" />
		<Unit filename="models/ModelManager.cpp" />
		<Unit filename="models/ModelManager.h" />
		<Unit filename="models/ModelScreenLocation.cpp" />
		<Unit filename="models/ModelScreenLocation.h" />
		<Unit filename="models/Node.cpp" />
		<Unit filename="models/Node.h" />
		<Unit filename="models/PolyLineModel.cpp" />
		<Unit filename="models/PolyLineModel.h" />
		<Unit filename="models/Shapes.cpp" />
		<Unit filename="models/Shapes.h" />
		<Unit filename="models/SingleLineModel.cpp" />
		<Unit filename="models/SingleLineModel.h" />
		<Unit filename="models/SphereModel.cpp" />
		<Unit filename="models/SphereModel.h" />
		<Unit filename="models/SpinnerModel.cpp" />
		<Unit filename="models/SpinnerModel.h" />
		<Unit filename="models/StarModel.cpp" />
		<Unit filename="models/StarModel.h" />
		<Unit filename="models/SubModel.cpp" />
		<Unit filename="models/SubModel.h" />
		<Unit filename="models/TreeModel.cpp" />
		<Unit filename="models/TreeModel.h" />
		<Unit filename="models/WholeHouseModel.cpp" />
		<Unit filename="models/WholeHouseModel.h" />
		<Unit filename="models/WindowFrameModel.cpp" />
		<Unit filename="models/WindowFrameModel.h" />
		<Unit filename="models/WreathModel.cpp" />
		<Unit filename="models/WreathModel.h" />
		<Unit filename="osx_utils/TouchBars.cpp" />
		<Unit filename="osx_utils/TouchBars.h" />
		<Unit filename="outputs/ArtNetDialog.cpp" />
		<Unit filename="outputs/ArtNetDialog.h" />
		<Unit filename="outputs/ArtNetOutput.cpp" />
		<Unit filename="outputs/ArtNetOutput.h" />
		<Unit filename="outputs/Controller.cpp" />
		<Unit filename="outputs/Controller.h" />
		<Unit filename="outputs/DDPDialog.cpp" />
		<Unit filename="outputs/DDPDialog.h" />
		<Unit filename="outputs/DDPOutput.cpp" />
		<Unit filename="outputs/DDPOutput.h" />
		<Unit filename="outputs/DLightOutput.h" />
		<Unit filename="outputs/DMXOutput.cpp" />
		<Unit filename="outputs/DMXOutput.h" />
		<Unit filename="outputs/E131Dialog.cpp" />
		<Unit filename="outputs/E131Dialog.h" />
		<Unit filename="outputs/E131Output.cpp" />
		<Unit filename="outputs/E131Output.h" />
		<Unit filename="outputs/IPOutput.cpp" />
		<Unit filename="outputs/IPOutput.h" />
		<Unit filename="outputs/LOROptimisedOutput.cpp" />
		<Unit filename="outputs/LOROptimisedOutput.h" />
		<Unit filename="outputs/LOROutput.cpp" />
		<Unit filename="outputs/LOROutput.h" />
		<Unit filename="outputs/LorController.cpp" />
		<Unit filename="outputs/LorController.h" />
		<Unit filename="outputs/LorControllerDialog.cpp" />
		<Unit filename="outputs/LorControllerDialog.h" />
		<Unit filename="outputs/LorControllers.cpp" />
		<Unit filename="outputs/LorControllers.h" />
		<Unit filename="outputs/LorOptimisedDialog.cpp" />
		<Unit filename="outputs/LorOptimisedDialog.h" />
		<Unit filename="outputs/NullOutput.cpp" />
		<Unit filename="outputs/NullOutput.h" />
		<Unit filename="outputs/NullOutputDialog.cpp" />
		<Unit filename="outputs/NullOutputDialog.h" />
		<Unit filename="outputs/OpenDMXOutput.cpp" />
		<Unit filename="outputs/OpenDMXOutput.h" />
		<Unit filename="outputs/OpenPixelNetOutput.cpp" />
		<Unit filename="outputs/OpenPixelNetOutput.h" />
		<Unit filename="outputs/Output.cpp" />
		<Unit filename="outputs/Output.h" />
		<Unit filename="outputs/OutputManager.cpp" />
		<Unit filename="outputs/OutputManager.h" />
		<Unit filename="outputs/PixelNetOutput.cpp" />
		<Unit filename="outputs/PixelNetOutput.h" />
		<Unit filename="outputs/RenardOutput.cpp" />
		<Unit filename="outputs/RenardOutput.h" />
		<Unit filename="outputs/SerialOutput.cpp" />
		<Unit filename="outputs/SerialOutput.h" />
		<Unit filename="outputs/SerialPortWithRate.cpp" />
		<Unit filename="outputs/SerialPortWithRate.h" />
		<Unit filename="outputs/TestPreset.cpp" />
		<Unit filename="outputs/TestPreset.h" />
		<Unit filename="outputs/serial.cpp" />
		<Unit filename="outputs/serial.h" />
		<Unit filename="resource.rc">
			<Option compilerVar="WINDRES" />
<<<<<<< HEAD
=======
			<Option target="MinGW_Debug" />
			<Option target="MinGW_Release" />
			<Option target="64bit MinGW_Release" />
			<Option target="64bit MinGW_Debug" />
>>>>>>> da2be64a
		</Unit>
		<Unit filename="sequencer/DragEffectBitmapButton.cpp" />
		<Unit filename="sequencer/DragEffectBitmapButton.h" />
		<Unit filename="sequencer/Effect.cpp" />
		<Unit filename="sequencer/Effect.h" />
		<Unit filename="sequencer/EffectDropTarget.cpp" />
		<Unit filename="sequencer/EffectDropTarget.h" />
		<Unit filename="sequencer/EffectLayer.cpp" />
		<Unit filename="sequencer/EffectLayer.h" />
		<Unit filename="sequencer/EffectsGrid.cpp" />
		<Unit filename="sequencer/EffectsGrid.h" />
		<Unit filename="sequencer/Element.cpp" />
		<Unit filename="sequencer/Element.h" />
		<Unit filename="sequencer/MainSequencer.cpp" />
		<Unit filename="sequencer/MainSequencer.h" />
		<Unit filename="sequencer/RowHeading.cpp" />
		<Unit filename="sequencer/RowHeading.h" />
		<Unit filename="sequencer/SequenceElements.cpp" />
		<Unit filename="sequencer/SequenceElements.h" />
		<Unit filename="sequencer/TimeLine.cpp" />
		<Unit filename="sequencer/TimeLine.h" />
		<Unit filename="sequencer/UndoManager.cpp" />
		<Unit filename="sequencer/UndoManager.h" />
		<Unit filename="sequencer/Waveform.cpp" />
		<Unit filename="sequencer/Waveform.h" />
		<Unit filename="sequencer/tabSequencer.cpp" />
		<Unit filename="serial.h" />
		<Unit filename="support/EzGrid.cpp" />
		<Unit filename="support/EzGrid.h" />
		<Unit filename="support/FastComboEditor.cpp" />
		<Unit filename="support/FastComboEditor.h" />
		<Unit filename="support/GridCellChoiceRenderer.cpp" />
		<Unit filename="support/GridCellChoiceRenderer.h" />
		<Unit filename="support/VectorMath.cpp" />
		<Unit filename="support/VectorMath.h" />
		<Unit filename="tmGridCell.cpp" />
		<Unit filename="tmGridCell.h" />
		<Unit filename="vamp-hostsdk/Files.cpp" />
		<Unit filename="vamp-hostsdk/Files.h" />
		<Unit filename="vamp-hostsdk/Plugin.h" />
		<Unit filename="vamp-hostsdk/Plugin2.h" />
		<Unit filename="vamp-hostsdk/PluginBase.h" />
		<Unit filename="vamp-hostsdk/PluginBase2.h" />
		<Unit filename="vamp-hostsdk/PluginBufferingAdapter.cpp" />
		<Unit filename="vamp-hostsdk/PluginBufferingAdapter.h" />
		<Unit filename="vamp-hostsdk/PluginChannelAdapter.cpp" />
		<Unit filename="vamp-hostsdk/PluginChannelAdapter.h" />
		<Unit filename="vamp-hostsdk/PluginHostAdapter.cpp" />
		<Unit filename="vamp-hostsdk/PluginHostAdapter.h" />
		<Unit filename="vamp-hostsdk/PluginInputDomainAdapter.cpp" />
		<Unit filename="vamp-hostsdk/PluginInputDomainAdapter.h" />
		<Unit filename="vamp-hostsdk/PluginLoader.cpp" />
		<Unit filename="vamp-hostsdk/PluginLoader.h" />
		<Unit filename="vamp-hostsdk/PluginSummarisingAdapter.cpp" />
		<Unit filename="vamp-hostsdk/PluginSummarisingAdapter.h" />
		<Unit filename="vamp-hostsdk/PluginWrapper.cpp" />
		<Unit filename="vamp-hostsdk/PluginWrapper.h" />
		<Unit filename="vamp-hostsdk/RealTime.cpp" />
		<Unit filename="vamp-hostsdk/RealTime.h" />
		<Unit filename="vamp-hostsdk/RealTime2.h" />
		<Unit filename="vamp-hostsdk/Window.h" />
		<Unit filename="vamp-hostsdk/acsymbols.c">
			<Option compilerVar="CC" />
		</Unit>
		<Unit filename="vamp-hostsdk/host-c.cpp" />
		<Unit filename="vamp-hostsdk/host-c.h" />
		<Unit filename="vamp-hostsdk/hostguard.h" />
		<Unit filename="vamp-hostsdk/plugguard.h" />
		<Unit filename="vamp-hostsdk/vamp-hostsdk.h" />
		<Unit filename="vamp-hostsdk/vamp.h" />
		<Unit filename="wxCheckedListCtrl.cpp" />
		<Unit filename="wxCheckedListCtrl.h" />
		<Unit filename="wx_pch.h" />
		<Unit filename="wxsmith/ArtNetDialog.wxs" />
		<Unit filename="wxsmith/AssistPanel.wxs" />
		<Unit filename="wxsmith/BarsPanel.wxs" />
		<Unit filename="wxsmith/BatchRenderDialog.wxs" />
		<Unit filename="wxsmith/BufferPanel.wxs" />
		<Unit filename="wxsmith/BufferSizeDialog.wxs" />
		<Unit filename="wxsmith/BulkEditSliderDialog.wxs" />
		<Unit filename="wxsmith/ButterflyPanel.wxs" />
		<Unit filename="wxsmith/CandlePanel.wxs" />
		<Unit filename="wxsmith/CirclesPanel.wxs" />
		<Unit filename="wxsmith/ColorCurveDialog.wxs" />
		<Unit filename="wxsmith/ColorManagerDialog.wxs" />
		<Unit filename="wxsmith/ColorPanel.wxs" />
		<Unit filename="wxsmith/ColorWashPanel.wxs" />
		<Unit filename="wxsmith/ControllerConnectionDialog.wxs" />
		<Unit filename="wxsmith/ConvertDialog.wxs" />
		<Unit filename="wxsmith/ConvertLogDialog.wxs" />
		<Unit filename="wxsmith/CurrentPreviewModels.wxs" />
		<Unit filename="wxsmith/CurtainPanel.wxs" />
		<Unit filename="wxsmith/CustomModelDialog.wxs" />
		<Unit filename="wxsmith/CustomTimingDialog.wxs" />
		<Unit filename="wxsmith/DDPDialog.wxs" />
		<Unit filename="wxsmith/DMXPanel.wxs" />
		<Unit filename="wxsmith/EffectAssist.wxs" />
		<Unit filename="wxsmith/EffectIconPanel.wxs" />
		<Unit filename="wxsmith/EffectTimingDialog.wxs" />
		<Unit filename="wxsmith/EffectTreeDialog.wxs" />
		<Unit filename="wxsmith/EffectsPanel.wxs" />
		<Unit filename="wxsmith/ExportModelSelect.wxs" />
		<Unit filename="wxsmith/FPPConnectDialog.wxs" />
		<Unit filename="wxsmith/FacesPanel.wxs" />
		<Unit filename="wxsmith/FanPanel.wxs" />
		<Unit filename="wxsmith/FillPanel.wxs" />
		<Unit filename="wxsmith/FirePanel.wxs" />
		<Unit filename="wxsmith/FireworksPanel.wxs" />
		<Unit filename="wxsmith/FolderSelection.wxs" />
		<Unit filename="wxsmith/GalaxyPanel.wxs" />
		<Unit filename="wxsmith/GarlandsPanel.wxs" />
		<Unit filename="wxsmith/GenerateCustomModelDialog.wxs" />
		<Unit filename="wxsmith/GenerateLyricsDialog.wxs" />
		<Unit filename="wxsmith/GlediatorPanel.wxs" />
		<Unit filename="wxsmith/HousePreviewPanel.wxs" />
		<Unit filename="wxsmith/IPEntryDialog.wxs" />
		<Unit filename="wxsmith/JukeboxPanel.wxs" />
		<Unit filename="wxsmith/LMSImportChannelMapDialog.wxs" />
		<Unit filename="wxsmith/LayerSelectDialog.wxs" />
		<Unit filename="wxsmith/LayoutPanel.wxs" />
		<Unit filename="wxsmith/LifePanel.wxs" />
		<Unit filename="wxsmith/LightningPanel.wxs" />
		<Unit filename="wxsmith/LinkJukeboxButtonDialog.wxs" />
		<Unit filename="wxsmith/LiquidPanel.wxs" />
		<Unit filename="wxsmith/LorControllerDialog.wxs" />
		<Unit filename="wxsmith/LorConvertDialog.wxs" />
		<Unit filename="wxsmith/LorOptimisedDialog.wxs" />
		<Unit filename="wxsmith/LyricsDialog.wxs" />
		<Unit filename="wxsmith/MainSequencer.wxs" />
		<Unit filename="wxsmith/MarqueePanel.wxs" />
		<Unit filename="wxsmith/MatrixFaceDownloadDialog.wxs" />
		<Unit filename="wxsmith/MeteorsPanel.wxs" />
		<Unit filename="wxsmith/ModelDimmingCurveDialog.wxs" />
		<Unit filename="wxsmith/ModelFaceDialog.wxs" />
		<Unit filename="wxsmith/ModelGroupPanel.wxs" />
		<Unit filename="wxsmith/ModelStateDialog.wxs" />
		<Unit filename="wxsmith/MorphPanel.wxs" />
		<Unit filename="wxsmith/MusicPanel.wxs" />
		<Unit filename="wxsmith/NewTimingDialog.wxs" />
		<Unit filename="wxsmith/NoteImportDialog.wxs" />
		<Unit filename="wxsmith/OffPanel.wxs" />
		<Unit filename="wxsmith/OnPanel.wxs" />
		<Unit filename="wxsmith/OptionChooser.wxs" />
		<Unit filename="wxsmith/PaletteMgmtDialog.wxs" />
		<Unit filename="wxsmith/PerspectivesPanel.wxs" />
		<Unit filename="wxsmith/PianoPanel.wxs" />
		<Unit filename="wxsmith/PicturesAssistPanel.wxs" />
		<Unit filename="wxsmith/PicturesPanel.wxs" />
		<Unit filename="wxsmith/PinwheelPanel.wxs" />
		<Unit filename="wxsmith/PixelAppearanceDlg.wxs" />
		<Unit filename="wxsmith/PixelTestDialog.wxs" />
		<Unit filename="wxsmith/PlasmaPanel.wxs" />
		<Unit filename="wxsmith/PreviewModels.wxs" />
		<Unit filename="wxsmith/PreviewPane.wxs" />
		<Unit filename="wxsmith/RenameTextDialog.wxs" />
		<Unit filename="wxsmith/RenderProgressDialog.wxs" />
		<Unit filename="wxsmith/ResizeImageDialog.wxs" />
		<Unit filename="wxsmith/RipplePanel.wxs" />
		<Unit filename="wxsmith/SaveChangesDialog.wxs" />
		<Unit filename="wxsmith/SelectPanel.wxs" />
		<Unit filename="wxsmith/SelectTimingsDialog.wxs" />
		<Unit filename="wxsmith/SeqElementMismatchDialog.wxs" />
		<Unit filename="wxsmith/SeqExportDialog.wxs" />
		<Unit filename="wxsmith/SeqSettingsDialog.wxs" />
		<Unit filename="wxsmith/SequenceVideoPanel.wxs" />
		<Unit filename="wxsmith/ServoPanel.wxs" />
		<Unit filename="wxsmith/SevenSegmentDialog.wxs" />
		<Unit filename="wxsmith/ShapePanel.wxs" />
		<Unit filename="wxsmith/ShimmerPanel.wxs" />
		<Unit filename="wxsmith/ShockwavePanel.wxs" />
		<Unit filename="wxsmith/SingleStrandPanel.wxs" />
		<Unit filename="wxsmith/SnowflakesPanel.wxs" />
		<Unit filename="wxsmith/SnowstormPanel.wxs" />
		<Unit filename="wxsmith/SpiralsPanel.wxs" />
		<Unit filename="wxsmith/SpirographPanel.wxs" />
		<Unit filename="wxsmith/SplashDialog.wxs" />
		<Unit filename="wxsmith/StartChannelDialog.wxs" />
		<Unit filename="wxsmith/StatePanel.wxs" />
		<Unit filename="wxsmith/StrobePanel.wxs" />
		<Unit filename="wxsmith/SubModelGenerateDialog.wxs" />
		<Unit filename="wxsmith/SubModelsDialog.wxs" />
		<Unit filename="wxsmith/SuperStarImportDialog.wxs" />
		<Unit filename="wxsmith/TendrilPanel.wxs" />
		<Unit filename="wxsmith/TextPanel.wxs" />
		<Unit filename="wxsmith/TimingPanel.wxs" />
		<Unit filename="wxsmith/TopEffectsPanel.wxs" />
		<Unit filename="wxsmith/TreePanel.wxs" />
		<Unit filename="wxsmith/TwinklePanel.wxs" />
		<Unit filename="wxsmith/UpdaterDialog.wxs" />
		<Unit filename="wxsmith/VAMPPluginDialog.wxs" />
		<Unit filename="wxsmith/VUMeterPanel.wxs" />
		<Unit filename="wxsmith/ValueCurveDialog.wxs" />
		<Unit filename="wxsmith/VendorModelDialog.wxs" />
		<Unit filename="wxsmith/VendorMusicDialog.wxs" />
		<Unit filename="wxsmith/VideoPanel.wxs" />
		<Unit filename="wxsmith/ViewsDialog.wxs" />
		<Unit filename="wxsmith/ViewsModelsPanel.wxs" />
		<Unit filename="wxsmith/VsaImportDialog.wxs" />
		<Unit filename="wxsmith/WavePanel.wxs" />
		<Unit filename="wxsmith/WiringDialog.wxs" />
		<Unit filename="wxsmith/xLightsImportChannelMapDialog.wxs" />
		<Unit filename="wxsmith/xLightsframe.wxs" />
		<Unit filename="wxsmith/xlColorPickerFields.wxs" />
		<Unit filename="xLightsApp.cpp" />
		<Unit filename="xLightsApp.h" />
		<Unit filename="xLightsImportChannelMapDialog.cpp" />
		<Unit filename="xLightsImportChannelMapDialog.h" />
		<Unit filename="xLightsMain.cpp" />
		<Unit filename="xLightsMain.h" />
		<Unit filename="xLightsTimer.cpp" />
		<Unit filename="xLightsVersion.cpp" />
		<Unit filename="xLightsVersion.h" />
		<Unit filename="xLightsXmlFile.cpp" />
		<Unit filename="xLightsXmlFile.h" />
		<Unit filename="xlColorCanvas.cpp" />
		<Unit filename="xlColorCanvas.h" />
		<Unit filename="xlColorPicker.cpp" />
		<Unit filename="xlColorPicker.h" />
		<Unit filename="xlColorPickerFields.cpp" />
		<Unit filename="xlColorPickerFields.h" />
		<Unit filename="xlGLCanvas.cpp" />
		<Unit filename="xlGLCanvas.h" />
		<Unit filename="xlGridCanvas.cpp" />
		<Unit filename="xlGridCanvas.h" />
		<Unit filename="xlSlider.cpp" />
		<Unit filename="xlSlider.h" />
		<Unit filename="xlights_out.h" />
		<Extensions>
			<code_completion />
			<debugger />
			<wxsmith version="1">
				<gui name="wxWidgets" src="xLightsApp.cpp" main="xLightsFrame" init_handlers="necessary" language="CPP" />
				<resources>
					<wxFrame wxs="wxsmith/xLightsframe.wxs" src="xLightsMain.cpp" hdr="xLightsMain.h" fwddecl="0" i18n="1" name="xLightsFrame" language="CPP" />
					<wxDialog wxs="wxsmith/SerialPortWithRate.wxs" src="outputs/SerialPortWithRate.cpp" hdr="outputs/SerialPortWithRate.h" fwddecl="0" i18n="1" name="SerialPortWithRate" language="CPP" />
					<wxDialog wxs="wxsmith/E131Dialog.wxs" src="outputs/E131Dialog.cpp" hdr="outputs/E131Dialog.h" fwddecl="0" i18n="1" name="E131Dialog" language="CPP" />
					<wxDialog wxs="wxsmith/EffectListDialog.wxs" src="EffectListDialog.cpp" hdr="EffectListDialog.h" fwddecl="0" i18n="1" name="EffectListDialog" language="CPP" />
					<wxDialog wxs="wxsmith/ChannelLayoutDialog.wxs" src="ChannelLayoutDialog.cpp" hdr="ChannelLayoutDialog.h" fwddecl="0" i18n="1" name="ChannelLayoutDialog" language="CPP" />
					<wxDialog wxs="wxsmith/PaletteMgmtDialog.wxs" src="PaletteMgmtDialog.cpp" hdr="PaletteMgmtDialog.h" fwddecl="0" i18n="1" name="PaletteMgmtDialog" language="CPP" />
					<wxDialog wxs="wxsmith/SeqElementMismatchDialog.wxs" src="SeqElementMismatchDialog.cpp" hdr="SeqElementMismatchDialog.h" fwddecl="0" i18n="1" name="SeqElementMismatchDialog" language="CPP" />
					<wxDialog wxs="wxsmith/SeqExportDialog.wxs" src="SeqExportDialog.cpp" hdr="SeqExportDialog.h" fwddecl="0" i18n="1" name="SeqExportDialog" language="CPP" />
					<wxPanel wxs="wxsmith/EffectsPanel.wxs" src="EffectsPanel.cpp" hdr="EffectsPanel.h" fwddecl="0" i18n="1" name="EffectsPanel" language="CPP" />
					<wxDialog wxs="wxsmith/EffectTreeDialog.wxs" src="EffectTreeDialog.cpp" hdr="EffectTreeDialog.h" fwddecl="0" i18n="1" name="EffectTreeDialog" language="CPP" />
					<wxDialog wxs="wxsmith/ViewsDialog.wxs" src="ViewsDialog.cpp" hdr="ViewsDialog.h" fwddecl="0" i18n="1" name="ViewsDialog" language="CPP" />
					<wxDialog wxs="wxsmith/PreviewModels.wxs" src="PreviewModels.cpp" hdr="PreviewModels.h" fwddecl="0" i18n="1" name="PreviewModels" language="CPP" />
					<wxDialog wxs="wxsmith/CurrentPreviewModels.wxs" src="CurrentPreviewModels.cpp" hdr="CurrentPreviewModels.h" fwddecl="0" i18n="1" name="CurrentPreviewModels" language="CPP" />
					<wxPanel wxs="wxsmith/MainSequencer.wxs" src="sequencer/MainSequencer.cpp" hdr="sequencer/MainSequencer.h" fwddecl="0" i18n="1" name="MainSequencer" language="CPP" />
					<wxPanel wxs="wxsmith/ColorPanel.wxs" src="ColorPanel.cpp" hdr="ColorPanel.h" fwddecl="0" i18n="1" name="ColorPanel" language="CPP" />
					<wxDialog wxs="wxsmith/ColorManagerDialog.wxs" src="ColorManagerDialog.cpp" hdr="ColorManagerDialog.h" fwddecl="0" i18n="1" name="ColorManagerDialog" language="CPP" />
					<wxPanel wxs="wxsmith/TimingPanel.wxs" src="TimingPanel.cpp" hdr="TimingPanel.h" fwddecl="0" i18n="1" name="TimingPanel" language="CPP" />
					<wxPanel wxs="wxsmith/TopEffectsPanel.wxs" src="TopEffectsPanel.cpp" hdr="TopEffectsPanel.h" fwddecl="0" i18n="1" name="TopEffectsPanel" language="CPP" />
					<wxDialog wxs="wxsmith/RenameTextDialog.wxs" src="RenameTextDialog.cpp" hdr="RenameTextDialog.h" fwddecl="0" i18n="1" name="RenameTextDialog" language="CPP" />
					<wxDialog wxs="wxsmith/NewTimingDialog.wxs" src="NewTimingDialog.cpp" hdr="NewTimingDialog.h" fwddecl="0" i18n="1" name="NewTimingDialog" language="CPP" />
					<wxPanel wxs="wxsmith/EffectIconPanel.wxs" src="EffectIconPanel.cpp" hdr="EffectIconPanel.h" fwddecl="0" i18n="1" name="EffectIconPanel" language="CPP" />
					<wxPanel wxs="wxsmith/PerspectivesPanel.wxs" src="PerspectivesPanel.cpp" hdr="PerspectivesPanel.h" fwddecl="0" i18n="1" name="PerspectivesPanel" language="CPP" />
					<wxDialog wxs="wxsmith/SeqSettingsDialog.wxs" src="SeqSettingsDialog.cpp" hdr="SeqSettingsDialog.h" fwddecl="0" i18n="1" name="SeqSettingsDialog" language="CPP" />
					<wxDialog wxs="wxsmith/LyricsDialog.wxs" src="LyricsDialog.cpp" hdr="LyricsDialog.h" fwddecl="0" i18n="1" name="LyricsDialog" language="CPP" />
					<wxDialog wxs="wxsmith/LorConvertDialog.wxs" src="LorConvertDialog.cpp" hdr="LorConvertDialog.h" fwddecl="0" i18n="1" name="LorConvertDialog" language="CPP" />
					<wxDialog wxs="wxsmith/PixelAppearanceDlg.wxs" src="PixelAppearanceDlg.cpp" hdr="PixelAppearanceDlg.h" fwddecl="0" i18n="1" name="PixelAppearanceDlg" language="CPP" />
					<wxDialog wxs="wxsmith/LMSImportChannelMapDialog.wxs" src="LMSImportChannelMapDialog.cpp" hdr="LMSImportChannelMapDialog.h" fwddecl="0" i18n="1" name="LMSImportChannelMapDialog" language="CPP" />
					<wxDialog wxs="wxsmith/xLightsImportChannelMapDialog.wxs" src="xLightsImportChannelMapDialog.cpp" hdr="xLightsImportChannelMapDialog.h" fwddecl="0" i18n="1" name="xLightsImportChannelMapDialog" language="CPP" />
					<wxDialog wxs="wxsmith/SuperStarImportDialog.wxs" src="SuperStarImportDialog.cpp" hdr="SuperStarImportDialog.h" fwddecl="0" i18n="1" name="SuperStarImportDialog" language="CPP" />
					<wxDialog wxs="wxsmith/OptionChooser.wxs" src="OptionChooser.cpp" hdr="OptionChooser.h" fwddecl="0" i18n="1" name="OptionChooser" language="CPP" />
					<wxPanel wxs="wxsmith/xlColorPickerFields.wxs" src="xlColorPickerFields.cpp" hdr="xlColorPickerFields.h" fwddecl="0" i18n="1" name="xlColorPickerFields" language="CPP" />
					<wxPanel wxs="wxsmith/EffectAssist.wxs" src="EffectAssist.cpp" hdr="EffectAssist.h" fwddecl="0" i18n="1" name="EffectAssist" language="CPP" />
					<wxDialog wxs="wxsmith/VAMPPluginDialog.wxs" src="VAMPPluginDialog.cpp" hdr="VAMPPluginDialog.h" fwddecl="0" i18n="1" name="VAMPPluginDialog" language="CPP" />
					<wxDialog wxs="wxsmith/StrandNodeNamesDialog.wxs" src="StrandNodeNamesDialog.cpp" hdr="StrandNodeNamesDialog.h" fwddecl="0" i18n="1" name="StrandNodeNamesDialog" language="CPP" />
					<wxDialog wxs="wxsmith/ModelFaceDialog.wxs" src="ModelFaceDialog.cpp" hdr="ModelFaceDialog.h" fwddecl="0" i18n="1" name="ModelFaceDialog" language="CPP" />
					<wxDialog wxs="wxsmith/ModelStateDialog.wxs" src="ModelStateDialog.cpp" hdr="ModelStateDialog.h" fwddecl="0" i18n="1" name="ModelStateDialog" language="CPP" />
					<wxDialog wxs="wxsmith/SaveChangesDialog.wxs" src="SaveChangesDialog.cpp" hdr="SaveChangesDialog.h" fwddecl="0" i18n="1" name="SaveChangesDialog" language="CPP" />
					<wxDialog wxs="wxsmith/ResizeImageDialog.wxs" src="ResizeImageDialog.cpp" hdr="ResizeImageDialog.h" fwddecl="0" i18n="1" name="ResizeImageDialog" language="CPP" />
					<wxDialog wxs="wxsmith/ModelDimmingCurveDialog.wxs" src="ModelDimmingCurveDialog.cpp" hdr="ModelDimmingCurveDialog.h" fwddecl="0" i18n="1" name="ModelDimmingCurveDialog" language="CPP" />
					<wxDialog wxs="wxsmith/NullOutputDialog.wxs" src="outputs/NullOutputDialog.cpp" hdr="outputs/NullOutputDialog.h" fwddecl="0" i18n="1" name="NullOutputDialog" language="CPP" />
					<wxPanel wxs="wxsmith/OnPanel.wxs" src="effects/OnPanel.cpp" hdr="effects/OnPanel.h" fwddecl="1" i18n="1" name="OnPanel" language="CPP" />
					<wxPanel wxs="wxsmith/BarsPanel.wxs" src="effects/BarsPanel.cpp" hdr="effects/BarsPanel.h" fwddecl="1" i18n="1" name="BarsPanel" language="CPP" />
					<wxPanel wxs="wxsmith/OffPanel.wxs" src="effects/OffPanel.cpp" hdr="effects/OffPanel.h" fwddecl="1" i18n="1" name="OffPanel" language="CPP" />
					<wxPanel wxs="wxsmith/ButterflyPanel.wxs" src="effects/ButterflyPanel.cpp" hdr="effects/ButterflyPanel.h" fwddecl="1" i18n="1" name="ButterflyPanel" language="CPP" />
					<wxPanel wxs="wxsmith/CandlePanel.wxs" src="effects/CandlePanel.cpp" hdr="effects/CandlePanel.h" fwddecl="1" i18n="1" name="CandlePanel" language="CPP" />
					<wxPanel wxs="wxsmith/CirclesPanel.wxs" src="effects/CirclesPanel.cpp" hdr="effects/CirclesPanel.h" fwddecl="1" i18n="1" name="CirclesPanel" language="CPP" />
					<wxPanel wxs="wxsmith/ColorWashPanel.wxs" src="effects/ColorWashPanel.cpp" hdr="effects/ColorWashPanel.h" fwddecl="1" i18n="1" name="ColorWashPanel" language="CPP" />
					<wxPanel wxs="wxsmith/CurtainPanel.wxs" src="effects/CurtainPanel.cpp" hdr="effects/CurtainPanel.h" fwddecl="1" i18n="1" name="CurtainPanel" language="CPP" />
					<wxPanel wxs="wxsmith/DMXPanel.wxs" src="effects/DMXPanel.cpp" hdr="effects/DMXPanel.h" fwddecl="1" i18n="1" name="DMXPanel" language="CPP" />
					<wxPanel wxs="wxsmith/FacesPanel.wxs" src="effects/FacesPanel.cpp" hdr="effects/FacesPanel.h" fwddecl="1" i18n="1" name="FacesPanel" language="CPP" />
					<wxPanel wxs="wxsmith/FanPanel.wxs" src="effects/FanPanel.cpp" hdr="effects/FanPanel.h" fwddecl="1" i18n="1" name="FanPanel" language="CPP" />
					<wxPanel wxs="wxsmith/FillPanel.wxs" src="effects/FillPanel.cpp" hdr="effects/FillPanel.h" fwddecl="1" i18n="1" name="FillPanel" language="CPP" />
					<wxPanel wxs="wxsmith/FirePanel.wxs" src="effects/FirePanel.cpp" hdr="effects/FirePanel.h" fwddecl="1" i18n="1" name="FirePanel" language="CPP" />
					<wxPanel wxs="wxsmith/FireworksPanel.wxs" src="effects/FireworksPanel.cpp" hdr="effects/FireworksPanel.h" fwddecl="1" i18n="1" name="FireworksPanel" language="CPP" />
					<wxPanel wxs="wxsmith/GalaxyPanel.wxs" src="effects/GalaxyPanel.cpp" hdr="effects/GalaxyPanel.h" fwddecl="1" i18n="1" name="GalaxyPanel" language="CPP" />
					<wxPanel wxs="wxsmith/GarlandsPanel.wxs" src="effects/GarlandsPanel.cpp" hdr="effects/GarlandsPanel.h" fwddecl="1" i18n="1" name="GarlandsPanel" language="CPP" />
					<wxPanel wxs="wxsmith/GlediatorPanel.wxs" src="effects/GlediatorPanel.cpp" hdr="effects/GlediatorPanel.h" fwddecl="1" i18n="1" name="GlediatorPanel" language="CPP" />
					<wxPanel wxs="wxsmith/LifePanel.wxs" src="effects/LifePanel.cpp" hdr="effects/LifePanel.h" fwddecl="1" i18n="1" name="LifePanel" language="CPP" />
					<wxPanel wxs="wxsmith/LightningPanel.wxs" src="effects/LightningPanel.cpp" hdr="effects/LightningPanel.h" fwddecl="1" i18n="1" name="LightningPanel" language="CPP" />
					<wxPanel wxs="wxsmith/MarqueePanel.wxs" src="effects/MarqueePanel.cpp" hdr="effects/MarqueePanel.h" fwddecl="1" i18n="1" name="MarqueePanel" language="CPP" />
					<wxPanel wxs="wxsmith/MeteorsPanel.wxs" src="effects/MeteorsPanel.cpp" hdr="effects/MeteorsPanel.h" fwddecl="1" i18n="1" name="MeteorsPanel" language="CPP" />
					<wxPanel wxs="wxsmith/MorphPanel.wxs" src="effects/MorphPanel.cpp" hdr="effects/MorphPanel.h" fwddecl="1" i18n="1" name="MorphPanel" language="CPP" />
					<wxPanel wxs="wxsmith/MusicPanel.wxs" src="effects/MusicPanel.cpp" hdr="effects/MusicPanel.h" fwddecl="1" i18n="1" name="MusicPanel" language="CPP" />
					<wxPanel wxs="wxsmith/PianoPanel.wxs" src="effects/PianoPanel.cpp" hdr="effects/PianoPanel.h" fwddecl="1" i18n="1" name="PianoPanel" language="CPP" />
					<wxPanel wxs="wxsmith/PicturesPanel.wxs" src="effects/PicturesPanel.cpp" hdr="effects/PicturesPanel.h" fwddecl="1" i18n="1" name="PicturesPanel" language="CPP" />
					<wxPanel wxs="wxsmith/PinwheelPanel.wxs" src="effects/PinwheelPanel.cpp" hdr="effects/PinwheelPanel.h" fwddecl="1" i18n="1" name="PinwheelPanel" language="CPP" />
					<wxPanel wxs="wxsmith/PlasmaPanel.wxs" src="effects/PlasmaPanel.cpp" hdr="effects/PlasmaPanel.h" fwddecl="1" i18n="1" name="PlasmaPanel" language="CPP" />
					<wxPanel wxs="wxsmith/RipplePanel.wxs" src="effects/RipplePanel.cpp" hdr="effects/RipplePanel.h" fwddecl="1" i18n="1" name="RipplePanel" language="CPP" />
					<wxPanel wxs="wxsmith/ShapePanel.wxs" src="effects/ShapePanel.cpp" hdr="effects/ShapePanel.h" fwddecl="1" i18n="1" name="ShapePanel" language="CPP" />
					<wxPanel wxs="wxsmith/ShimmerPanel.wxs" src="effects/ShimmerPanel.cpp" hdr="effects/ShimmerPanel.h" fwddecl="1" i18n="1" name="ShimmerPanel" language="CPP" />
					<wxPanel wxs="wxsmith/ShockwavePanel.wxs" src="effects/ShockwavePanel.cpp" hdr="effects/ShockwavePanel.h" fwddecl="1" i18n="1" name="ShockwavePanel" language="CPP" />
					<wxPanel wxs="wxsmith/SingleStrandPanel.wxs" src="effects/SingleStrandPanel.cpp" hdr="effects/SingleStrandPanel.h" fwddecl="1" i18n="1" name="SingleStrandPanel" language="CPP" />
					<wxPanel wxs="wxsmith/SnowflakesPanel.wxs" src="effects/SnowflakesPanel.cpp" hdr="effects/SnowflakesPanel.h" fwddecl="1" i18n="1" name="SnowflakesPanel" language="CPP" />
					<wxPanel wxs="wxsmith/SnowstormPanel.wxs" src="effects/SnowstormPanel.cpp" hdr="effects/SnowstormPanel.h" fwddecl="1" i18n="1" name="SnowstormPanel" language="CPP" />
					<wxPanel wxs="wxsmith/SpiralsPanel.wxs" src="effects/SpiralsPanel.cpp" hdr="effects/SpiralsPanel.h" fwddecl="1" i18n="1" name="SpiralsPanel" language="CPP" />
					<wxPanel wxs="wxsmith/SpirographPanel.wxs" src="effects/SpirographPanel.cpp" hdr="effects/SpirographPanel.h" fwddecl="1" i18n="1" name="SpirographPanel" language="CPP" />
					<wxPanel wxs="wxsmith/StatePanel.wxs" src="effects/StatePanel.cpp" hdr="effects/StatePanel.h" fwddecl="1" i18n="1" name="StatePanel" language="CPP" />
					<wxPanel wxs="wxsmith/StrobePanel.wxs" src="effects/StrobePanel.cpp" hdr="effects/StrobePanel.h" fwddecl="1" i18n="1" name="StrobePanel" language="CPP" />
					<wxPanel wxs="wxsmith/TendrilPanel.wxs" src="effects/TendrilPanel.cpp" hdr="effects/TendrilPanel.h" fwddecl="1" i18n="1" name="TendrilPanel" language="CPP" />
					<wxPanel wxs="wxsmith/LiquidPanel.wxs" src="effects/LiquidPanel.cpp" hdr="effects/LiquidPanel.h" fwddecl="1" i18n="1" name="LiquidPanel" language="CPP" />
					<wxPanel wxs="wxsmith/TextPanel.wxs" src="effects/TextPanel.cpp" hdr="effects/TextPanel.h" fwddecl="1" i18n="1" name="TextPanel" language="CPP" />
					<wxPanel wxs="wxsmith/TreePanel.wxs" src="effects/TreePanel.cpp" hdr="effects/TreePanel.h" fwddecl="1" i18n="1" name="TreePanel" language="CPP" />
					<wxPanel wxs="wxsmith/TwinklePanel.wxs" src="effects/TwinklePanel.cpp" hdr="effects/TwinklePanel.h" fwddecl="1" i18n="1" name="TwinklePanel" language="CPP" />
					<wxPanel wxs="wxsmith/VideoPanel.wxs" src="effects/VideoPanel.cpp" hdr="effects/VideoPanel.h" fwddecl="1" i18n="1" name="VideoPanel" language="CPP" />
					<wxPanel wxs="wxsmith/VUMeterPanel.wxs" src="effects/VUMeterPanel.cpp" hdr="effects/VUMeterPanel.h" fwddecl="1" i18n="1" name="VUMeterPanel" language="CPP" />
					<wxPanel wxs="wxsmith/WavePanel.wxs" src="effects/WavePanel.cpp" hdr="effects/WavePanel.h" fwddecl="1" i18n="1" name="WavePanel" language="CPP" />
					<wxPanel wxs="wxsmith/PicturesAssistPanel.wxs" src="effects/assist/PicturesAssistPanel.cpp" hdr="effects/assist/PicturesAssistPanel.h" fwddecl="0" i18n="1" name="PicturesAssistPanel" language="CPP" />
					<wxPanel wxs="wxsmith/AssistPanel.wxs" src="effects/assist/AssistPanel.cpp" hdr="effects/assist/AssistPanel.h" fwddecl="0" i18n="1" name="AssistPanel" language="CPP" />
					<wxPanel wxs="wxsmith/BufferPanel.wxs" src="BufferPanel.cpp" hdr="BufferPanel.h" fwddecl="0" i18n="1" name="BufferPanel" language="CPP" />
					<wxDialog wxs="wxsmith/PixelTestDialog.wxs" src="PixelTestDialog.cpp" hdr="PixelTestDialog.h" fwddecl="0" i18n="1" name="PixelTestDialog" language="CPP" />
					<wxPanel wxs="wxsmith/LayoutPanel.wxs" src="LayoutPanel.cpp" hdr="LayoutPanel.h" fwddecl="1" i18n="1" name="LayoutPanel" language="CPP" />
					<wxDialog wxs="wxsmith/StartChannelDialog.wxs" src="StartChannelDialog.cpp" hdr="StartChannelDialog.h" fwddecl="0" i18n="1" name="StartChannelDialog" language="CPP" />
					<wxDialog wxs="wxsmith/CustomModelDialog.wxs" src="CustomModelDialog.cpp" hdr="CustomModelDialog.h" fwddecl="1" i18n="1" name="CustomModelDialog" language="CPP" />
					<wxDialog wxs="wxsmith/ConvertDialog.wxs" src="ConvertDialog.cpp" hdr="ConvertDialog.h" fwddecl="0" i18n="1" name="ConvertDialog" language="CPP" />
					<wxDialog wxs="wxsmith/ConvertLogDialog.wxs" src="ConvertLogDialog.cpp" hdr="ConvertLogDialog.h" fwddecl="0" i18n="1" name="ConvertLogDialog" language="CPP" />
					<wxDialog wxs="wxsmith/GenerateCustomModelDialog.wxs" src="GenerateCustomModelDialog.cpp" hdr="GenerateCustomModelDialog.h" fwddecl="0" i18n="1" name="GenerateCustomModelDialog" language="CPP" />
					<wxDialog wxs="wxsmith/RenderProgressDialog.wxs" src="RenderProgressDialog.cpp" hdr="RenderProgressDialog.h" fwddecl="1" i18n="1" name="RenderProgressDialog" language="CPP" />
					<wxDialog wxs="wxsmith/ColorCurveDialog.wxs" src="ColorCurveDialog.cpp" hdr="ColorCurveDialog.h" fwddecl="0" i18n="1" name="ColorCurveDialog" language="CPP" />
					<wxDialog wxs="wxsmith/ValueCurveDialog.wxs" src="ValueCurveDialog.cpp" hdr="ValueCurveDialog.h" fwddecl="0" i18n="1" name="ValueCurveDialog" language="CPP" />
					<wxPanel wxs="wxsmith/ModelGroupPanel.wxs" src="ModelGroupPanel.cpp" hdr="ModelGroupPanel.h" fwddecl="0" i18n="1" name="ModelGroupPanel" language="CPP" />
					<wxDialog wxs="wxsmith/PreviewPane.wxs" src="PreviewPane.cpp" hdr="PreviewPane.h" fwddecl="0" i18n="1" name="PreviewPane" language="CPP" />
					<wxDialog wxs="wxsmith/NoteImportDialog.wxs" src="NoteImportDialog.cpp" hdr="NoteImportDialog.h" fwddecl="0" i18n="1" name="NoteImportDialog" language="CPP" />
					<wxDialog wxs="wxsmith/SubModelsDialog.wxs" src="SubModelsDialog.cpp" hdr="SubModelsDialog.h" fwddecl="1" i18n="1" name="SubModelsDialog" language="CPP" />
					<wxDialog wxs="wxsmith/SevenSegmentDialog.wxs" src="SevenSegmentDialog.cpp" hdr="SevenSegmentDialog.h" fwddecl="0" i18n="1" name="SevenSegmentDialog" language="CPP" />
					<wxDialog wxs="wxsmith/WiringDialog.wxs" src="WiringDialog.cpp" hdr="WiringDialog.h" fwddecl="0" i18n="1" name="WiringDialog" language="CPP" />
					<wxDialog wxs="wxsmith/ArtNetDialog.wxs" src="outputs/ArtNetDialog.cpp" hdr="outputs/ArtNetDialog.h" fwddecl="0" i18n="1" name="ArtNetDialog" language="CPP" />
					<wxDialog wxs="wxsmith/DDPDialog.wxs" src="outputs/DDPDialog.cpp" hdr="outputs/DDPDialog.h" fwddecl="0" i18n="1" name="DDPDialog" language="CPP" />
					<wxDialog wxs="wxsmith/FPPConnectDialog.wxs" src="FPPConnectDialog.cpp" hdr="FPPConnectDialog.h" fwddecl="0" i18n="1" name="FPPConnectDialog" language="CPP" />
					<wxDialog wxs="wxsmith/ControllerConnectionDialog.wxs" src="ControllerConnectionDialog.cpp" hdr="ControllerConnectionDialog.h" fwddecl="0" i18n="1" name="ControllerConnectionDialog" language="CPP" />
					<wxDialog wxs="wxsmith/BufferSizeDialog.wxs" src="BufferSizeDialog.cpp" hdr="BufferSizeDialog.h" fwddecl="0" i18n="1" name="BufferSizeDialog" language="CPP" />
					<wxPanel wxs="wxsmith/ServoPanel.wxs" src="effects/ServoPanel.cpp" hdr="effects/ServoPanel.h" fwddecl="1" i18n="1" name="ServoPanel" language="CPP" />
					<wxDialog wxs="wxsmith/VsaImportDialog.wxs" src="VsaImportDialog.cpp" hdr="VsaImportDialog.h" fwddecl="0" i18n="1" name="VsaImportDialog" language="CPP" />
					<wxDialog wxs="wxsmith/IPEntryDialog.wxs" src="IPEntryDialog.cpp" hdr="IPEntryDialog.h" fwddecl="0" i18n="1" name="IPEntryDialog" language="CPP" />
					<wxDialog wxs="wxsmith/CustomTimingDialog.wxs" src="CustomTimingDialog.cpp" hdr="CustomTimingDialog.h" fwddecl="0" i18n="1" name="CustomTimingDialog" language="CPP" />
					<wxDialog wxs="wxsmith/SubModelGenerateDialog.wxs" src="SubModelGenerateDialog.cpp" hdr="SubModelGenerateDialog.h" fwddecl="0" i18n="1" name="SubModelGenerateDialog" language="CPP" />
					<wxPanel wxs="wxsmith/ViewsModelsPanel.wxs" src="ViewsModelsPanel.cpp" hdr="ViewsModelsPanel.h" fwddecl="0" i18n="1" name="ViewsModelsPanel" language="CPP" />
					<wxDialog wxs="wxsmith/EffectTimingDialog.wxs" src="EffectTimingDialog.cpp" hdr="EffectTimingDialog.h" fwddecl="0" i18n="1" name="EffectTimingDialog" language="CPP" />
					<wxPanel wxs="wxsmith/HousePreviewPanel.wxs" src="HousePreviewPanel.cpp" hdr="HousePreviewPanel.h" fwddecl="0" i18n="1" name="HousePreviewPanel" language="CPP" />
					<wxDialog wxs="wxsmith/GenerateLyricsDialog.wxs" src="GenerateLyricsDialog.cpp" hdr="GenerateLyricsDialog.h" fwddecl="0" i18n="1" name="GenerateLyricsDialog" language="CPP" />
					<wxDialog wxs="wxsmith/SplashDialog.wxs" src="SplashDialog.cpp" hdr="SplashDialog.h" fwddecl="0" i18n="1" name="SplashDialog" language="CPP" />
					<wxDialog wxs="wxsmith/BatchRenderDialog.wxs" src="BatchRenderDialog.cpp" hdr="BatchRenderDialog.h" fwddecl="1" i18n="1" name="BatchRenderDialog" language="CPP" />
					<wxDialog wxs="wxsmith/UpdaterDialog.wxs" src="UpdaterDialog.cpp" hdr="UpdaterDialog.h" fwddecl="0" i18n="1" name="UpdaterDialog" language="CPP" />
					<wxDialog wxs="wxsmith/BulkEditSliderDialog.wxs" src="BulkEditSliderDialog.cpp" hdr="BulkEditSliderDialog.h" fwddecl="0" i18n="1" name="BulkEditSliderDialog" language="CPP" />
					<wxDialog wxs="wxsmith/VendorModelDialog.wxs" src="VendorModelDialog.cpp" hdr="VendorModelDialog.h" fwddecl="0" i18n="1" name="VendorModelDialog" language="CPP" />
					<wxDialog wxs="wxsmith/VendorMusicDialog.wxs" src="VendorMusicDialog.cpp" hdr="VendorMusicDialog.h" fwddecl="0" i18n="1" name="VendorMusicDialog" language="CPP" />
					<wxDialog wxs="wxsmith/MatrixFaceDownloadDialog.wxs" src="MatrixFaceDownloadDialog.cpp" hdr="MatrixFaceDownloadDialog.h" fwddecl="0" i18n="1" name="MatrixFaceDownloadDialog" language="CPP" />
					<wxDialog wxs="wxsmith/SelectTimingsDialog.wxs" src="SelectTimingsDialog.cpp" hdr="SelectTimingsDialog.h" fwddecl="0" i18n="1" name="SelectTimingsDialog" language="CPP" />
					<wxDialog wxs="wxsmith/LorOptimisedDialog.wxs" src="outputs/LorOptimisedDialog.cpp" hdr="outputs/LorOptimisedDialog.h" fwddecl="0" i18n="1" name="LorOptimisedDialog" language="CPP" />
					<wxDialog wxs="wxsmith/LorControllerDialog.wxs" src="outputs/LorControllerDialog.cpp" hdr="outputs/LorControllerDialog.h" fwddecl="0" i18n="1" name="LorControllerDialog" language="CPP" />
					<wxPanel wxs="wxsmith/SelectPanel.wxs" src="SelectPanel.cpp" hdr="SelectPanel.h" fwddecl="0" i18n="1" name="SelectPanel" language="CPP" />
					<wxPanel wxs="wxsmith/SequenceVideoPanel.wxs" src="SequenceVideoPanel.cpp" hdr="SequenceVideoPanel.h" fwddecl="0" i18n="1" name="SequenceVideoPanel" language="CPP" />
					<wxDialog wxs="wxsmith/LayerSelectDialog.wxs" src="LayerSelectDialog.cpp" hdr="LayerSelectDialog.h" fwddecl="0" i18n="1" name="LayerSelectDialog" language="CPP" />
					<wxDialog wxs="wxsmith/FolderSelection.wxs" src="FolderSelection.cpp" hdr="FolderSelection.h" fwddecl="0" i18n="1" name="FolderSelection" language="CPP" />
					<wxPanel wxs="wxsmith/JukeboxPanel.wxs" src="JukeboxPanel.cpp" hdr="JukeboxPanel.h" fwddecl="0" i18n="1" name="JukeboxPanel" language="CPP" />
					<wxDialog wxs="wxsmith/LinkJukeboxButtonDialog.wxs" src="LinkJukeboxButtonDialog.cpp" hdr="LinkJukeboxButtonDialog.h" fwddecl="0" i18n="1" name="LinkJukeboxButtonDialog" language="CPP" />
				</resources>
			</wxsmith>
			<DoxyBlocks>
				<comment_style block="0" line="0" />
				<doxyfile_project />
				<doxyfile_build />
				<doxyfile_warnings />
				<doxyfile_output />
				<doxyfile_dot />
				<general />
			</DoxyBlocks>
			<envvars />
		</Extensions>
	</Project>
</CodeBlocks_project_file><|MERGE_RESOLUTION|>--- conflicted
+++ resolved
@@ -41,7 +41,6 @@
 					<Add directory="models/" />
 					<Add directory="support" />
 					<Add directory="outputs" />
-					<Add directory="xLights/support" />
 				</Compiler>
 				<ResourceCompiler>
 					<Add directory="$(#wx)/include" />
@@ -106,7 +105,6 @@
 					<Add directory="models/" />
 					<Add directory="support" />
 					<Add directory="outputs" />
-					<Add directory="xLights/support" />
 				</Compiler>
 				<ResourceCompiler>
 					<Add directory="$(#wx)/include" />
@@ -169,7 +167,6 @@
 					<Add directory="models/" />
 					<Add directory="support" />
 					<Add directory="outputs" />
-					<Add directory="xLights/support" />
 				</Compiler>
 				<Linker>
 					<Add option="-lGL -lGLU -lglut -ldl -lX11" />
@@ -213,7 +210,6 @@
 					<Add directory="models/" />
 					<Add directory="support" />
 					<Add directory="outputs" />
-					<Add directory="xLights/support" />
 				</Compiler>
 				<Linker>
 					<Add option="-lGL -lGLU -lglut -ldl -lX11" />
@@ -261,7 +257,6 @@
 					<Add directory="models/" />
 					<Add directory="support" />
 					<Add directory="outputs" />
-					<Add directory="xLights/support" />
 				</Compiler>
 				<ResourceCompiler>
 					<Add directory="$(#wx)/include" />
@@ -324,7 +319,6 @@
 					<Add directory="../include" />
 					<Add directory="support" />
 					<Add directory="outputs" />
-					<Add directory="xLights/support" />
 				</Compiler>
 				<ResourceCompiler>
 					<Add directory="$(#wx)/include" />
@@ -953,13 +947,10 @@
 		<Unit filename="outputs/serial.h" />
 		<Unit filename="resource.rc">
 			<Option compilerVar="WINDRES" />
-<<<<<<< HEAD
-=======
 			<Option target="MinGW_Debug" />
 			<Option target="MinGW_Release" />
 			<Option target="64bit MinGW_Release" />
 			<Option target="64bit MinGW_Debug" />
->>>>>>> da2be64a
 		</Unit>
 		<Unit filename="sequencer/DragEffectBitmapButton.cpp" />
 		<Unit filename="sequencer/DragEffectBitmapButton.h" />
