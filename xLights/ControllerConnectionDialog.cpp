#include "ControllerConnectionDialog.h"
#include "models/Model.h"

#include "../xSchedule/wxJSON/jsonreader.h"
#include "../xSchedule/wxJSON/jsonwriter.h"
#include <wx/xml/xml.h>
#include "xLightsApp.h"
#include "xLightsMain.h"

//(*InternalHeaders(ControllerConnectionDialog)
#include <wx/intl.h>
#include <wx/string.h>
//*)

//(*IdInit(ControllerConnectionDialog)
const long ControllerConnectionDialog::ID_STATICTEXT1 = wxNewId();
const long ControllerConnectionDialog::ID_CHOICE1 = wxNewId();
const long ControllerConnectionDialog::ID_STATICTEXT2 = wxNewId();
const long ControllerConnectionDialog::ID_SPINCTRL1 = wxNewId();
const long ControllerConnectionDialog::ID_CHECKBOX1 = wxNewId();
const long ControllerConnectionDialog::ID_PIXEL_reverse = wxNewId();
const long ControllerConnectionDialog::ID_CHECKBOX5 = wxNewId();
const long ControllerConnectionDialog::ID_PIXEL_colorOrder = wxNewId();
const long ControllerConnectionDialog::ID_CHECKBOX2 = wxNewId();
const long ControllerConnectionDialog::ID_PIXEL_nullNodes = wxNewId();
const long ControllerConnectionDialog::ID_CHECKBOX3 = wxNewId();
const long ControllerConnectionDialog::ID_PIXEL_brightness = wxNewId();
const long ControllerConnectionDialog::ID_CHECKBOX4 = wxNewId();
const long ControllerConnectionDialog::ID_PIXEL_gamma = wxNewId();
const long ControllerConnectionDialog::ID_CHECKBOX6 = wxNewId();
const long ControllerConnectionDialog::ID_SPINCTRL2 = wxNewId();
const long ControllerConnectionDialog::ID_BUTTON1 = wxNewId();
const long ControllerConnectionDialog::ID_BUTTON2 = wxNewId();
//*)

BEGIN_EVENT_TABLE(ControllerConnectionDialog,wxDialog)
	//(*EventTable(ControllerConnectionDialog)
	//*)
END_EVENT_TABLE()

ControllerConnectionDialog::ControllerConnectionDialog(wxWindow* parent, controller_connection_bulkedit type, wxWindowID id,const wxPoint& pos,const wxSize& size)
{
    _type = type;

	//(*Initialize(ControllerConnectionDialog)
	wxBoxSizer* BoxSizer1;
	wxFlexGridSizer* FlexGridSizer1;
	wxFlexGridSizer* FlexGridSizer2;
	wxSpinCtrl* GammaPlaceHolder;

	Create(parent, id, wxEmptyString, wxDefaultPosition, wxDefaultSize, wxDEFAULT_DIALOG_STYLE, _T("id"));
	SetClientSize(wxDefaultSize);
	Move(wxDefaultPosition);
	FlexGridSizer1 = new wxFlexGridSizer(0, 1, 0, 0);
	FlexGridSizer1->AddGrowableCol(0);
	FlexGridSizer2 = new wxFlexGridSizer(0, 2, 0, 0);
	FlexGridSizer2->AddGrowableCol(1);
	StaticText1 = new wxStaticText(this, ID_STATICTEXT1, _("Protocol"), wxDefaultPosition, wxDefaultSize, 0, _T("ID_STATICTEXT1"));
	FlexGridSizer2->Add(StaticText1, 1, wxALL|wxALIGN_LEFT|wxALIGN_CENTER_VERTICAL, 5);
	Choice_Protocol = new wxChoice(this, ID_CHOICE1, wxDefaultPosition, wxDefaultSize, 0, 0, 0, wxDefaultValidator, _T("ID_CHOICE1"));
	Choice_Protocol->SetFocus();
	FlexGridSizer2->Add(Choice_Protocol, 1, wxALL|wxEXPAND, 2);
	StaticText2 = new wxStaticText(this, ID_STATICTEXT2, _("Port"), wxDefaultPosition, wxDefaultSize, 0, _T("ID_STATICTEXT2"));
	FlexGridSizer2->Add(StaticText2, 1, wxALL|wxALIGN_LEFT|wxALIGN_CENTER_VERTICAL, 5);
	SpinCtrl_Port = new wxSpinCtrl(this, ID_SPINCTRL1, _T("1"), wxDefaultPosition, wxDefaultSize, 0, 1, 100, 1, _T("ID_SPINCTRL1"));
	SpinCtrl_Port->SetValue(_T("1"));
	FlexGridSizer2->Add(SpinCtrl_Port, 1, wxALL|wxEXPAND, 2);
	CheckBox_PixelDirection = new wxCheckBox(this, ID_CHECKBOX1, _("Set Direction"), wxDefaultPosition, wxDefaultSize, 0, wxDefaultValidator, _T("ID_CHECKBOX1"));
	CheckBox_PixelDirection->SetValue(false);
	FlexGridSizer2->Add(CheckBox_PixelDirection, 1, wxALL|wxALIGN_LEFT|wxALIGN_CENTER_VERTICAL, 5);
	PixelDirection = new wxChoice(this, ID_PIXEL_reverse, wxDefaultPosition, wxDefaultSize, 0, 0, 0, wxDefaultValidator, _T("ID_PIXEL_reverse"));
	PixelDirection->SetSelection( PixelDirection->Append(_("Forward")) );
	PixelDirection->Append(_("Reverse"));
	PixelDirection->Disable();
	FlexGridSizer2->Add(PixelDirection, 1, wxALL|wxEXPAND, 2);
	CheckBox_ColorOrder = new wxCheckBox(this, ID_CHECKBOX5, _("Set Color Order"), wxDefaultPosition, wxDefaultSize, 0, wxDefaultValidator, _T("ID_CHECKBOX5"));
	CheckBox_ColorOrder->SetValue(false);
	FlexGridSizer2->Add(CheckBox_ColorOrder, 1, wxALL|wxALIGN_LEFT|wxALIGN_CENTER_VERTICAL, 5);
	ColorOrder = new wxChoice(this, ID_PIXEL_colorOrder, wxDefaultPosition, wxDefaultSize, 0, 0, 0, wxDefaultValidator, _T("ID_PIXEL_colorOrder"));
	ColorOrder->SetSelection( ColorOrder->Append(_("RGB")) );
	ColorOrder->Append(_("RBG"));
	ColorOrder->Append(_("GBR"));
	ColorOrder->Append(_("GRB"));
	ColorOrder->Append(_("BGR"));
	ColorOrder->Append(_("BRG"));
	ColorOrder->Append(_("RGBW"));
	ColorOrder->Append(_("RBGW"));
	ColorOrder->Append(_("GBRW"));
	ColorOrder->Append(_("GRBW"));
	ColorOrder->Append(_("BGRW"));
	ColorOrder->Append(_("BRGW"));
	ColorOrder->Append(_("WRGB"));
	ColorOrder->Append(_("WRBG"));
	ColorOrder->Append(_("WGBR"));
	ColorOrder->Append(_("WGRB"));
	ColorOrder->Append(_("WBGR"));
	ColorOrder->Append(_("WBRG"));
	ColorOrder->Disable();
	FlexGridSizer2->Add(ColorOrder, 1, wxALL|wxEXPAND, 2);
	CheckBox_NullNodes = new wxCheckBox(this, ID_CHECKBOX2, _("Set Null Nodes"), wxDefaultPosition, wxDefaultSize, 0, wxDefaultValidator, _T("ID_CHECKBOX2"));
	CheckBox_NullNodes->SetValue(false);
	FlexGridSizer2->Add(CheckBox_NullNodes, 1, wxALL|wxALIGN_LEFT|wxALIGN_CENTER_VERTICAL, 5);
	NullNodes = new wxSpinCtrl(this, ID_PIXEL_nullNodes, _T("0"), wxDefaultPosition, wxDefaultSize, 0, 0, 25, 0, _T("ID_PIXEL_nullNodes"));
	NullNodes->SetValue(_T("0"));
	NullNodes->Disable();
	FlexGridSizer2->Add(NullNodes, 1, wxALL|wxEXPAND, 2);
	CheckBox_Brightness = new wxCheckBox(this, ID_CHECKBOX3, _("Set Brightness"), wxDefaultPosition, wxDefaultSize, 0, wxDefaultValidator, _T("ID_CHECKBOX3"));
	CheckBox_Brightness->SetValue(false);
	FlexGridSizer2->Add(CheckBox_Brightness, 1, wxALL|wxALIGN_LEFT|wxALIGN_CENTER_VERTICAL, 5);
	Brightness = new wxSpinCtrl(this, ID_PIXEL_brightness, _T("100"), wxDefaultPosition, wxDefaultSize, 0, 0, 100, 100, _T("ID_PIXEL_brightness"));
	Brightness->SetValue(_T("100"));
	Brightness->Disable();
	FlexGridSizer2->Add(Brightness, 1, wxALL|wxEXPAND, 2);
	CheckBox_Gamma = new wxCheckBox(this, ID_CHECKBOX4, _("Set Gamma"), wxDefaultPosition, wxDefaultSize, 0, wxDefaultValidator, _T("ID_CHECKBOX4"));
	CheckBox_Gamma->SetValue(false);
	FlexGridSizer2->Add(CheckBox_Gamma, 1, wxALL|wxALIGN_LEFT|wxALIGN_CENTER_VERTICAL, 5);
	GammaPlaceHolder = new wxSpinCtrl(this, ID_PIXEL_gamma, wxEmptyString, wxDefaultPosition, wxDefaultSize, 0, 0, 10, 0, _T("ID_PIXEL_gamma"));
	FlexGridSizer2->Add(GammaPlaceHolder, 1, wxALL|wxEXPAND, 2);
	CheckBox_GroupCount = new wxCheckBox(this, ID_CHECKBOX6, _("Group Count"), wxDefaultPosition, wxDefaultSize, 0, wxDefaultValidator, _T("ID_CHECKBOX6"));
	CheckBox_GroupCount->SetValue(false);
	FlexGridSizer2->Add(CheckBox_GroupCount, 1, wxALL|wxALIGN_LEFT|wxALIGN_CENTER_VERTICAL, 5);
	GroupCount = new wxSpinCtrl(this, ID_SPINCTRL2, _T("1"), wxDefaultPosition, wxDefaultSize, 0, 1, 100, 1, _T("ID_SPINCTRL2"));
	GroupCount->SetValue(_T("1"));
	GroupCount->Disable();
	FlexGridSizer2->Add(GroupCount, 1, wxALL|wxEXPAND, 2);
	FlexGridSizer1->Add(FlexGridSizer2, 1, wxALL|wxEXPAND, 5);
	BoxSizer1 = new wxBoxSizer(wxHORIZONTAL);
	Button_Ok = new wxButton(this, ID_BUTTON1, _("Ok"), wxDefaultPosition, wxDefaultSize, 0, wxDefaultValidator, _T("ID_BUTTON1"));
	BoxSizer1->Add(Button_Ok, 1, wxALL|wxALIGN_CENTER_HORIZONTAL|wxALIGN_CENTER_VERTICAL, 5);
	Button_Cancel = new wxButton(this, ID_BUTTON2, _("Cancel"), wxDefaultPosition, wxDefaultSize, 0, wxDefaultValidator, _T("ID_BUTTON2"));
	BoxSizer1->Add(Button_Cancel, 1, wxALL|wxALIGN_CENTER_HORIZONTAL|wxALIGN_CENTER_VERTICAL, 5);
	FlexGridSizer1->Add(BoxSizer1, 1, wxALL|wxALIGN_CENTER_HORIZONTAL|wxALIGN_CENTER_VERTICAL, 5);
	SetSizer(FlexGridSizer1);
	FlexGridSizer1->Fit(this);
	FlexGridSizer1->SetSizeHints(this);

	Connect(ID_CHOICE1,wxEVT_COMMAND_CHOICE_SELECTED,(wxObjectEventFunction)&ControllerConnectionDialog::OnChoice_ProtocolSelect);
	Connect(ID_CHECKBOX1,wxEVT_COMMAND_CHECKBOX_CLICKED,(wxObjectEventFunction)&ControllerConnectionDialog::OnPixelDirectionClick);
	Connect(ID_CHECKBOX5,wxEVT_COMMAND_CHECKBOX_CLICKED,(wxObjectEventFunction)&ControllerConnectionDialog::OnCheckBox_ColorOrderClick);
	Connect(ID_CHECKBOX2,wxEVT_COMMAND_CHECKBOX_CLICKED,(wxObjectEventFunction)&ControllerConnectionDialog::OnCheckBox_NullNodesClick);
	Connect(ID_CHECKBOX3,wxEVT_COMMAND_CHECKBOX_CLICKED,(wxObjectEventFunction)&ControllerConnectionDialog::OnCheckBox_BrightnessClick);
	Connect(ID_CHECKBOX4,wxEVT_COMMAND_CHECKBOX_CLICKED,(wxObjectEventFunction)&ControllerConnectionDialog::OnCheckBox_GammaClick);
	Connect(ID_CHECKBOX6,wxEVT_COMMAND_CHECKBOX_CLICKED,(wxObjectEventFunction)&ControllerConnectionDialog::OnCheckBox_GroupCountClick);
	Connect(ID_BUTTON1,wxEVT_COMMAND_BUTTON_CLICKED,(wxObjectEventFunction)&ControllerConnectionDialog::OnButton_OkClick);
	Connect(ID_BUTTON2,wxEVT_COMMAND_BUTTON_CLICKED,(wxObjectEventFunction)&ControllerConnectionDialog::OnButton_CancelClick);
	//*)

    Gamma = new wxSpinCtrlDouble(this, ID_PIXEL_gamma, wxEmptyString, wxDefaultPosition, wxDefaultSize, 0, 0.1, 5.0, 1.0, 0.1, _T("ID_PIXEL_gamma"));
    Gamma->Disable();
    FlexGridSizer2->Replace(GammaPlaceHolder, Gamma);
    GammaPlaceHolder->Destroy();
    FlexGridSizer1->Fit(this);
    FlexGridSizer1->SetSizeHints(this);

    Choice_Protocol->AppendString("");
    auto protocols = Model::GetProtocols();
    for (auto it = protocols.begin(); it != protocols.end(); ++it) {
        Choice_Protocol->AppendString(wxString(it->c_str()));
    }
    Choice_Protocol->SetSelection(1);

    SetEscapeId(Button_Cancel->GetId());
    Button_Ok->SetDefault();
    Choice_Protocol->SetFocus();

    switch(type)
    {
    case controller_connection_bulkedit::CEBE_CONTROLLERCONNECTION:
        PixelDirection->Hide();
        CheckBox_PixelDirection->Hide();
        Brightness->Hide();
        CheckBox_Brightness->Hide();
        NullNodes->Hide();
        CheckBox_NullNodes->Hide();
        Gamma->Hide();
        CheckBox_Gamma->Hide();
        ColorOrder->Hide();
        CheckBox_ColorOrder->Hide();
        GroupCount->Hide();
        CheckBox_GroupCount->Hide();
        break;
    case controller_connection_bulkedit::CEBE_CONTROLLERBRIGHTNESS:
        StaticText1->Hide();
        StaticText2->Hide();
        Choice_Protocol->Hide();
        SpinCtrl_Port->Hide();
        PixelDirection->Hide();
        CheckBox_PixelDirection->Hide();
        NullNodes->Hide();
        CheckBox_NullNodes->Hide();
        Gamma->Hide();
        CheckBox_Gamma->Hide();
        ColorOrder->Hide();
        CheckBox_ColorOrder->Hide();
        GroupCount->Hide();
        CheckBox_GroupCount->Hide();
        break;
    case controller_connection_bulkedit::CEBE_CONTROLLERNULLNODES:
        StaticText1->Hide();
        StaticText2->Hide();
        Choice_Protocol->Hide();
        SpinCtrl_Port->Hide();
        PixelDirection->Hide();
        CheckBox_PixelDirection->Hide();
        Brightness->Hide();
        CheckBox_Brightness->Hide();
        Gamma->Hide();
        CheckBox_Gamma->Hide();
        ColorOrder->Hide();
        CheckBox_ColorOrder->Hide();
        GroupCount->Hide();
        CheckBox_GroupCount->Hide();
        break;
    case controller_connection_bulkedit::CEBE_CONTROLLERGAMMA:
        StaticText1->Hide();
        StaticText2->Hide();
        Choice_Protocol->Hide();
        SpinCtrl_Port->Hide();
        PixelDirection->Hide();
        CheckBox_PixelDirection->Hide();
        Brightness->Hide();
        CheckBox_Brightness->Hide();
        NullNodes->Hide();
        CheckBox_NullNodes->Hide();
        ColorOrder->Hide();
        CheckBox_ColorOrder->Hide();
        GroupCount->Hide();
        CheckBox_GroupCount->Hide();
        break;
    case controller_connection_bulkedit::CEBE_CONTROLLERCOLOURORDER:
        StaticText1->Hide();
        StaticText2->Hide();
        Choice_Protocol->Hide();
        SpinCtrl_Port->Hide();
        PixelDirection->Hide();
        CheckBox_PixelDirection->Hide();
        Brightness->Hide();
        CheckBox_Brightness->Hide();
        NullNodes->Hide();
        CheckBox_NullNodes->Hide();
        Gamma->Hide();
        CheckBox_Gamma->Hide();
        GroupCount->Hide();
        CheckBox_GroupCount->Hide();
        break;
    case controller_connection_bulkedit::CEBE_CONTROLLERGROUPCOUNT:
        StaticText1->Hide();
        StaticText2->Hide();
        Choice_Protocol->Hide();
        SpinCtrl_Port->Hide();
        PixelDirection->Hide();
        CheckBox_PixelDirection->Hide();
        Brightness->Hide();
        CheckBox_Brightness->Hide();
        NullNodes->Hide();
        CheckBox_NullNodes->Hide();
        Gamma->Hide();
        CheckBox_Gamma->Hide();
        ColorOrder->Hide();
        CheckBox_ColorOrder->Hide();
        break;
    case controller_connection_bulkedit::CEBE_CONTROLLERDIRECTION:
        StaticText1->Hide();
        StaticText2->Hide();
        Choice_Protocol->Hide();
        SpinCtrl_Port->Hide();
        Brightness->Hide();
        CheckBox_Brightness->Hide();
        NullNodes->Hide();
        CheckBox_NullNodes->Hide();
        Gamma->Hide();
        CheckBox_Gamma->Hide();
        ColorOrder->Hide();
        CheckBox_ColorOrder->Hide();
        GroupCount->Hide();
        CheckBox_GroupCount->Hide();
        break;
    }

    Layout();
    Fit();
}

ControllerConnectionDialog::~ControllerConnectionDialog()
{
	//(*Destroy(ControllerConnectionDialog)
	//*)
}


void ControllerConnectionDialog::OnButton_OkClick(wxCommandEvent& event)
{
    EndDialog(wxID_OK);
}

void ControllerConnectionDialog::OnButton_CancelClick(wxCommandEvent& event)
{
    EndDialog(wxID_CANCEL);
}

void ControllerConnectionDialog::Set(wxXmlNode* node) {
    if (node != nullptr) {

        _protocol = node->GetAttribute("Protocol", "WS2811");
        if (_type == controller_connection_bulkedit::CEBE_CONTROLLERCONNECTION) {
            _protocol.UpperCase();
            Choice_Protocol->SetStringSelection(_protocol);
            SpinCtrl_Port->SetValue(wxAtoi(node->GetAttribute("Port", "1")));
        }

        if (Model::IsPixelProtocol(_protocol)) {
            if (_type == controller_connection_bulkedit::CEBE_CONTROLLERBRIGHTNESS) {
                if (node->HasAttribute("brightness")) {
                    CheckBox_Brightness->SetValue(true);
                    Brightness->Enable(true);
                    Brightness->SetValue(wxAtoi(node->GetAttribute("brightness")));
                }
            }
            if (_type == controller_connection_bulkedit::CEBE_CONTROLLERGAMMA) {
                if (node->HasAttribute("gamma")) {
                    CheckBox_Gamma->SetValue(true);
                    Gamma->Enable(true);
                    Gamma->SetValue(wxAtof(node->GetAttribute("gamma")));
                }
            }
            if (_type == controller_connection_bulkedit::CEBE_CONTROLLERNULLNODES) {
                if (node->HasAttribute("nullNodes")) {
                    CheckBox_NullNodes->SetValue(true);
                    NullNodes->Enable(true);
                    NullNodes->SetValue(wxAtoi(node->GetAttribute("nullNodes")));
                }
            }
            if (_type == controller_connection_bulkedit::CEBE_CONTROLLERCOLOURORDER) {
                if (node->HasAttribute("colorOrder")) {
                    CheckBox_ColorOrder->SetValue(true);
                    ColorOrder->Enable(true);
                    ColorOrder->SetStringSelection(node->GetAttribute("colorOrder"));
                }
            }
            if (_type == controller_connection_bulkedit::CEBE_CONTROLLERDIRECTION) {
                if (node->HasAttribute("reverse")) {
                    CheckBox_PixelDirection->SetValue(true);
                    PixelDirection->Enable(true);
                    PixelDirection->SetSelection(wxAtoi(node->GetAttribute("reverse")));
                }
            }
            if (_type == controller_connection_bulkedit::CEBE_CONTROLLERGROUPCOUNT) {
                if (node->HasAttribute("groupCount")) {
                    CheckBox_GroupCount->SetValue(true);
                    GroupCount->Enable(true);
                    GroupCount->SetValue(wxAtoi(node->GetAttribute("groupCount")));
                }
            }
        }
        if (_type == controller_connection_bulkedit::CEBE_CONTROLLERCONNECTION) {
            Choice_Protocol->SetFocus();
            Choice_Protocol->SetFocusFromKbd();
            SpinCtrl_Port->SetFocus();
            SpinCtrl_Port->SetFocusFromKbd();
        }
    }
}

<<<<<<< HEAD
void ControllerConnectionDialog::Get(wxXmlNode *node) {
    bool changed = false;
    std::string protocol = Choice_Protocol->GetStringSelection().ToStdString();
    if (protocol != node->GetAttribute("Protocol", "xyzzy_kw")) changed = true;
    node->DeleteAttribute("Protocol");
    node->AddAttribute("Protocol", protocol);

    if (SpinCtrl_Port->GetValue() != wxAtoi(node->GetAttribute("Port", "-999"))) changed = true;
    node->DeleteAttribute("Port");
    node->AddAttribute("Port", wxString::Format("%d", SpinCtrl_Port->GetValue()));

    if (protocol == "DMX" || protocol == "dmx") {
        if (DMXChannel->GetValue() != wxAtoi(node->GetAttribute("channel", "-999"))) changed = true;
    }
    else if (Model::IsPixelProtocol(protocol)) {
        if (Brightness->GetValue() != wxAtoi(node->GetAttribute("brightness", "-999"))) changed = true;
        if (Gamma->GetValue() != wxAtof(node->GetAttribute("gamma", "-999"))) changed = true;
        if (NullNodes->GetValue() != wxAtoi(node->GetAttribute("nullNodes", "-999"))) changed = true;
        if (ColorOrder->GetStringSelection() != node->GetAttribute("colorOrder", "-999")) changed = true;
        if (PixelDirection->GetSelection() != wxAtoi(node->GetAttribute("reverse", "-999"))) changed = true;
    }

    node->DeleteAttribute("channel");
    node->DeleteAttribute("brightness");
    node->DeleteAttribute("gamma");
    node->DeleteAttribute("nullNodes");
    node->DeleteAttribute("colorOrder");
    node->DeleteAttribute("reverse");
    if (protocol == "DMX" || protocol == "dmx") {
        if (CheckBox_DMXChannel->IsChecked()) {
            node->AddAttribute("channel", wxString::Format("%d", DMXChannel->GetValue()));
=======
void ControllerConnectionDialog::Get(wxXmlNode* node) {
    if (_type == controller_connection_bulkedit::CEBE_CONTROLLERCONNECTION) {
        _protocol = Choice_Protocol->GetStringSelection().ToStdString();
        node->DeleteAttribute("Protocol");
        node->AddAttribute("Protocol", _protocol);
        node->DeleteAttribute("Port");
        node->AddAttribute("Port", wxString::Format("%d", SpinCtrl_Port->GetValue()));
    }

    if (Model::IsPixelProtocol(_protocol)) {
        if (_type == controller_connection_bulkedit::CEBE_CONTROLLERBRIGHTNESS) {
            node->DeleteAttribute("brightness");
            if (CheckBox_Brightness->IsChecked()) node->AddAttribute("brightness", wxString::Format("%d", Brightness->GetValue()));
        }
        if (_type == controller_connection_bulkedit::CEBE_CONTROLLERGAMMA) {
            node->DeleteAttribute("gamma");
            if (CheckBox_Gamma->IsChecked()) node->AddAttribute("gamma", wxString::Format("%f", Gamma->GetValue()));
        }
        if (_type == controller_connection_bulkedit::CEBE_CONTROLLERNULLNODES) {
            node->DeleteAttribute("nullNodes");
            if (CheckBox_NullNodes->IsChecked()) node->AddAttribute("nullNodes", wxString::Format("%d", NullNodes->GetValue()));
        }
        if (_type == controller_connection_bulkedit::CEBE_CONTROLLERCOLOURORDER) {
            node->DeleteAttribute("colorOrder");
            if (CheckBox_ColorOrder->IsChecked()) node->AddAttribute("colorOrder", ColorOrder->GetStringSelection());
        }
        if (_type == controller_connection_bulkedit::CEBE_CONTROLLERGROUPCOUNT) {
            node->DeleteAttribute("groupCount");
            if (CheckBox_GroupCount->IsChecked()) node->AddAttribute("groupCount", wxString::Format("%d", GroupCount->GetValue()));
        }
        if (_type == controller_connection_bulkedit::CEBE_CONTROLLERDIRECTION) {
            node->DeleteAttribute("reverse");
            if (CheckBox_PixelDirection->IsChecked()) node->AddAttribute("reverse", wxString::Format("%d", PixelDirection->GetSelection()));
>>>>>>> 408df198
        }
    }
    if (changed)
    {
        xLightsApp::GetFrame()->GetOutputModelManager()->AddASAPWork(OutputModelManager::WORK_RGBEFFECTS_CHANGE, "ControllerConnectionDialog::Get");
        xLightsApp::GetFrame()->GetOutputModelManager()->AddASAPWork(OutputModelManager::WORK_MODELS_CHANGE_REQUIRING_RERENDER, "ControllerConnectionDialog::Get");
        xLightsApp::GetFrame()->GetOutputModelManager()->AddASAPWork(OutputModelManager::WORK_RELOAD_PROPERTYGRID, "ControllerConnectionDialog::Get");
        xLightsApp::GetFrame()->GetOutputModelManager()->AddASAPWork(OutputModelManager::WORK_RELOAD_MODELLIST, "ControllerConnectionDialog::Get");
    }
}

void ControllerConnectionDialog::OnPixelDirectionClick(wxCommandEvent& event)
{
    PixelDirection->Enable(CheckBox_PixelDirection->IsChecked());
}

void ControllerConnectionDialog::OnCheckBox_NullNodesClick(wxCommandEvent& event)
{
    NullNodes->Enable(CheckBox_NullNodes->IsChecked());
}

void ControllerConnectionDialog::OnCheckBox_GammaClick(wxCommandEvent& event)
{
    Gamma->Enable(CheckBox_Gamma->IsChecked());
}

void ControllerConnectionDialog::OnCheckBox_BrightnessClick(wxCommandEvent& event)
{
    Brightness->Enable(CheckBox_Brightness->IsChecked());
}

void ControllerConnectionDialog::OnCheckBox_ColorOrderClick(wxCommandEvent& event)
{
    ColorOrder->Enable(CheckBox_ColorOrder->IsChecked());
}

void ControllerConnectionDialog::OnChoice_ProtocolSelect(wxCommandEvent& event)
{
    _protocol = Choice_Protocol->GetStringSelection().ToStdString();
}

void ControllerConnectionDialog::OnCheckBox_GroupCountClick(wxCommandEvent& event)
{
    GroupCount->Enable(CheckBox_GroupCount->IsChecked());
}<|MERGE_RESOLUTION|>--- conflicted
+++ resolved
@@ -361,39 +361,6 @@
     }
 }
 
-<<<<<<< HEAD
-void ControllerConnectionDialog::Get(wxXmlNode *node) {
-    bool changed = false;
-    std::string protocol = Choice_Protocol->GetStringSelection().ToStdString();
-    if (protocol != node->GetAttribute("Protocol", "xyzzy_kw")) changed = true;
-    node->DeleteAttribute("Protocol");
-    node->AddAttribute("Protocol", protocol);
-
-    if (SpinCtrl_Port->GetValue() != wxAtoi(node->GetAttribute("Port", "-999"))) changed = true;
-    node->DeleteAttribute("Port");
-    node->AddAttribute("Port", wxString::Format("%d", SpinCtrl_Port->GetValue()));
-
-    if (protocol == "DMX" || protocol == "dmx") {
-        if (DMXChannel->GetValue() != wxAtoi(node->GetAttribute("channel", "-999"))) changed = true;
-    }
-    else if (Model::IsPixelProtocol(protocol)) {
-        if (Brightness->GetValue() != wxAtoi(node->GetAttribute("brightness", "-999"))) changed = true;
-        if (Gamma->GetValue() != wxAtof(node->GetAttribute("gamma", "-999"))) changed = true;
-        if (NullNodes->GetValue() != wxAtoi(node->GetAttribute("nullNodes", "-999"))) changed = true;
-        if (ColorOrder->GetStringSelection() != node->GetAttribute("colorOrder", "-999")) changed = true;
-        if (PixelDirection->GetSelection() != wxAtoi(node->GetAttribute("reverse", "-999"))) changed = true;
-    }
-
-    node->DeleteAttribute("channel");
-    node->DeleteAttribute("brightness");
-    node->DeleteAttribute("gamma");
-    node->DeleteAttribute("nullNodes");
-    node->DeleteAttribute("colorOrder");
-    node->DeleteAttribute("reverse");
-    if (protocol == "DMX" || protocol == "dmx") {
-        if (CheckBox_DMXChannel->IsChecked()) {
-            node->AddAttribute("channel", wxString::Format("%d", DMXChannel->GetValue()));
-=======
 void ControllerConnectionDialog::Get(wxXmlNode* node) {
     if (_type == controller_connection_bulkedit::CEBE_CONTROLLERCONNECTION) {
         _protocol = Choice_Protocol->GetStringSelection().ToStdString();
@@ -427,16 +394,12 @@
         if (_type == controller_connection_bulkedit::CEBE_CONTROLLERDIRECTION) {
             node->DeleteAttribute("reverse");
             if (CheckBox_PixelDirection->IsChecked()) node->AddAttribute("reverse", wxString::Format("%d", PixelDirection->GetSelection()));
->>>>>>> 408df198
         }
     }
-    if (changed)
-    {
-        xLightsApp::GetFrame()->GetOutputModelManager()->AddASAPWork(OutputModelManager::WORK_RGBEFFECTS_CHANGE, "ControllerConnectionDialog::Get");
-        xLightsApp::GetFrame()->GetOutputModelManager()->AddASAPWork(OutputModelManager::WORK_MODELS_CHANGE_REQUIRING_RERENDER, "ControllerConnectionDialog::Get");
-        xLightsApp::GetFrame()->GetOutputModelManager()->AddASAPWork(OutputModelManager::WORK_RELOAD_PROPERTYGRID, "ControllerConnectionDialog::Get");
-        xLightsApp::GetFrame()->GetOutputModelManager()->AddASAPWork(OutputModelManager::WORK_RELOAD_MODELLIST, "ControllerConnectionDialog::Get");
-    }
+    xLightsApp::GetFrame()->GetOutputModelManager()->AddASAPWork(OutputModelManager::WORK_RGBEFFECTS_CHANGE, "ControllerConnectionDialog::Get");
+    xLightsApp::GetFrame()->GetOutputModelManager()->AddASAPWork(OutputModelManager::WORK_MODELS_CHANGE_REQUIRING_RERENDER, "ControllerConnectionDialog::Get");
+    xLightsApp::GetFrame()->GetOutputModelManager()->AddASAPWork(OutputModelManager::WORK_RELOAD_PROPERTYGRID, "ControllerConnectionDialog::Get");
+    xLightsApp::GetFrame()->GetOutputModelManager()->AddASAPWork(OutputModelManager::WORK_RELOAD_MODELLIST, "ControllerConnectionDialog::Get");
 }
 
 void ControllerConnectionDialog::OnPixelDirectionClick(wxCommandEvent& event)
