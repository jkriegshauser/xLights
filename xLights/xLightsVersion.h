--- conflicted
+++ resolved
@@ -3,15 +3,9 @@
 
 // These have been moved here so they can be used in xSchedule as well.
 
-<<<<<<< HEAD
-static const wxString xlights_qualifier       = " "; // " BETA,ALPHA,PROD";
+static const wxString xlights_qualifier       = " 3D BETA 5"; // " BETA,ALPHA,PROD";
 static const wxString xlights_version_string  = "2018.52";
 static const wxString xlights_build_date      = "December 5, 2018";
-=======
-static const wxString xlights_qualifier       = " 3D BETA 4"; // " BETA,ALPHA,PROD";
-static const wxString xlights_version_string  = "2018.42";
-static const wxString xlights_build_date      = "November 6, 2018";
->>>>>>> 51e74252
 
 wxString GetBitness();
 
