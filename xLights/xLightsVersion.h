--- conflicted
+++ resolved
@@ -3,15 +3,9 @@
 
 // These have been moved here so they can be used in xSchedule as well.
 
-<<<<<<< HEAD
 static const wxString xlights_qualifier       = " 3D BETA"; // " BETA,ALPHA,PROD";
-static const wxString xlights_version_string  = "2018.53";
-static const wxString xlights_build_date      = "December 8, 2018";
-=======
-static const wxString xlights_qualifier       = " "; // " BETA,ALPHA,PROD";
 static const wxString xlights_version_string  = "2018.55";
-static const wxString xlights_build_date      = "December 10, 2018";
->>>>>>> cd0635c6
+static const wxString xlights_build_date      = "December 11, 2018";
 
 wxString GetBitness();
 
