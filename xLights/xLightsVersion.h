--- conflicted
+++ resolved
@@ -3,15 +3,9 @@
 
 // These have been moved here so they can be used in xSchedule as well.
 
-<<<<<<< HEAD
-static const wxString xlights_qualifier       = " 3D BETA 1"; // " BETA,ALPHA,PROD";
-static const wxString xlights_version_string  = "2018.30";
-static const wxString xlights_build_date      = "August 22, 2018";
-=======
-static const wxString xlights_qualifier       = " "; // " BETA,ALPHA,PROD";
+static const wxString xlights_qualifier       = " 3D BETA 3"; // " BETA,ALPHA,PROD";
 static const wxString xlights_version_string  = "2018.31";
 static const wxString xlights_build_date      = "August 30, 2018";
->>>>>>> 7936dd50
 
 wxString GetBitness();
 
