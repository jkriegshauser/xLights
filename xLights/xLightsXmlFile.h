#ifndef XLIGHTSXMLFILE_H
#define XLIGHTSXMLFILE_H

#include <wx/filename.h>
#include <wx/xml/xml.h>
#include <wx/textctrl.h>
#include "sequencer/SequenceElements.h"
#include "DataLayer.h"
#include "AudioManager.h"

class SequenceElements;  // forward declaration needed due to circular dependency
class xLightsFrame;


WX_DECLARE_STRING_HASH_MAP( int, StringIntMap );

class xLightsXmlFile : public wxFileName
{
    public:
        //xLightsXmlFile();
        xLightsXmlFile(const wxFileName &filename);
        virtual ~xLightsXmlFile();

        enum HEADER_INFO_TYPES
        {
            AUTHOR,
            AUTHOR_EMAIL,
            WEBSITE,
            SONG,
            ARTIST,
            ALBUM,
            URL,
            COMMENT,
            NUM_TYPES
        };

        const wxString HEADER_STRINGS[NUM_TYPES] =
        {
            "author",
            "author-email",
            "author-website",
            "song",
            "artist",
            "album",
            "MusicURL",
            "comment"
        };

        static const wxString ERASE_MODE;
        static const wxString CANVAS_MODE;

        bool Open();

        void Save( SequenceElements& elements);
        wxXmlDocument& GetXmlDocument() { return seqDocument; }
        DataLayerSet& GetDataLayers() { return mDataLayers; }

        const wxString &GetVersion() { return version_string; };

        int GetSequenceDurationMS() const { return int(seq_duration * 1000); }
        double GetSequenceDurationDouble() const { return seq_duration; }
        wxString GetSequenceDurationString() const;

        void SetSequenceDurationMS(int length);
        void SetSequenceDuration(const wxString& length);
        void SetSequenceDuration(double length);

<<<<<<< HEAD
        const wxString GetSequenceTiming() const { return seq_timing; }
		void SetSequenceTiming(const wxString& timing);
		int GetSequenceTimingAsInt();
		int GetFrequency();
=======
        const wxString &GetSequenceTiming() const { return seq_timing; }
        void SetSequenceTiming(  const wxString& timing );
        int GetFrequency();
>>>>>>> 8e0be0ce

        const wxString &GetSequenceType() const { return seq_type; }
        void SetSequenceType( const wxString& type );

        //const wxString GetMediaFile() const { return media_file; }
		AudioManager* GetMedia() const { return audio; }
		const wxString &GetMediaFile() const { return media_file; }
		void SetMediaFile( const wxString& filename, bool overwrite_tags );

        wxString GetHeaderInfo(HEADER_INFO_TYPES node_type) { return header_info[node_type]; }
        void SetHeaderInfo(HEADER_INFO_TYPES node_type, const wxString& node_value);

        wxString GetImageDir(wxWindow* parent);
        void SetImageDir(const wxString& dir);

        void SetSequenceLoaded(bool value) { sequence_loaded = value; }
        bool GetSequenceLoaded() { return sequence_loaded; }

        void AddNewTimingSection(const std::string & interval_name, xLightsFrame* xLightsParent);
        void AddNewTimingSection(const std::string & interval_name, xLightsFrame* xLightsParent, std::vector<int> &starts,
                                 std::vector<int> &ends, std::vector<std::string> &labels);
        void AddFixedTimingSection(const std::string &interval_name, xLightsFrame* xLightsParent);
        void DeleteTimingSection(const std::string & section);
        void SetTimingSectionName(const std::string & section, const std::string & name);
        bool TimingAlreadyExists(const std::string & section, xLightsFrame* xLightsParent);
        wxArrayString GetTimingList() { return timing_list; }
        wxArrayString GetTimingList(SequenceElements& seq_elements);
        void ProcessAudacityTimingFiles(const wxString& dir, const wxArrayString& filenames, xLightsFrame* xLightsParent);
        void ProcessLorTiming(const wxString& dir, const wxArrayString& filenames, xLightsFrame* xLightsParent);
        void UpdateVersion();
        void UpdateVersion(const std::string &version);
        void AdjustEffectSettingsForVersion(SequenceElements& elements, xLightsFrame* xLightsParent);

        bool IsOpen() { return is_open; }
        bool HasAudioMedia() { return audio != nullptr; }
        int GetNumModels() { return models.GetCount(); }
        bool WasConverted() { return was_converted; }
        void AcknowledgeConversion() { was_converted = false; }  // called to turn off conversion warning
        bool IsV3Sequence();
        bool NeedsTimesCorrected();
        void ConvertToFixedPointTiming();
        void SetMetaMP3Tags();

        void SetRenderMode(const wxString& mode);
        wxString GetRenderMode();

        int GetLastView();

        // static methods
        static void FixVersionDifferences(const wxString& filename);
        static void FixEffectPresets(wxXmlNode* effects_node);
        static bool IsXmlSequence(wxFileName &fname);

    protected:
    private:
        wxXmlDocument seqDocument;
        wxArrayString models;
        wxArrayString header_info;
        wxArrayString timing_list;
        wxString version_string;
        double seq_duration;
        wxString media_file;
        wxString seq_type;
        wxString seq_timing;
        wxString image_dir;
        bool is_open;
        bool was_converted;
        bool sequence_loaded;  // flag to indicate the sequencer has been loaded with this xml data
        DataLayerSet mDataLayers;
		AudioManager* audio;

        void CreateNew();
        bool LoadSequence();
        bool LoadV3Sequence();
        bool Save();
        bool SaveCopy();
        void AddTimingDisplayElement( const wxString& name, const wxString& visible, const wxString& active );
        void AddDisplayElement( const wxString& name, const wxString& type, const wxString& visible, const wxString& collapsed, const wxString& active );
        wxXmlNode* AddElement( const wxString& name, const wxString& type );
        int AddColorPalette(StringIntMap &paletteCache, const wxString &palette);
        void AddEffect( wxXmlNode* node,
                       StringIntMap &paletteCache,
                        const wxString& name,
                        const wxString& data,
                        const wxString& protection,
                        const wxString& selected,
                        const wxString& id,
                        const wxString& start_time,
                        const wxString& end_time);
        void AddTimingEffect( wxXmlNode* node,
                              const wxString& label,
                              const wxString& protection,
                              const wxString& selected,
                              const wxString& start_time,
                              const wxString& end_time);
        wxXmlNode* AddChildXmlNode(wxXmlNode* node, const wxString& node_name, const wxString& node_data);
        wxXmlNode* AddChildXmlNode(wxXmlNode* node, const wxString& node_name);
        wxXmlNode* InsertChildXmlNode(wxXmlNode* node, wxXmlNode* following_node, const wxString& node_name);
        wxXmlNode* AddFixedTiming( const wxString& name, const wxString& timing );
        void SetNodeContent(wxXmlNode* node, const wxString& content);
        void CleanUpEffects();
        void UpdateNextId( const wxString& value );

        void FixVersionDifferences();

        void SetSequenceDuration(const wxString& length, wxXmlNode* node);

        static wxString InsertMissing(wxString str, wxString missing_array, bool INSERT);

        void WriteEffects(EffectLayer *layer,
                          wxXmlNode *effect_layer_node,
                          StringIntMap &colorPalettes,
                          wxXmlNode* colorPalette_node,
                          StringIntMap &effectStrings,
                          wxXmlNode* effectDB_Node);
};

#endif // XLIGHTSXMLFILE_H<|MERGE_RESOLUTION|>--- conflicted
+++ resolved
@@ -65,16 +65,10 @@
         void SetSequenceDuration(const wxString& length);
         void SetSequenceDuration(double length);
 
-<<<<<<< HEAD
-        const wxString GetSequenceTiming() const { return seq_timing; }
+        const wxString &GetSequenceTiming() const { return seq_timing; }
 		void SetSequenceTiming(const wxString& timing);
 		int GetSequenceTimingAsInt();
 		int GetFrequency();
-=======
-        const wxString &GetSequenceTiming() const { return seq_timing; }
-        void SetSequenceTiming(  const wxString& timing );
-        int GetFrequency();
->>>>>>> 8e0be0ce
 
         const wxString &GetSequenceType() const { return seq_type; }
         void SetSequenceType( const wxString& type );
