#ifndef LAYOUTPANEL_H
#define LAYOUTPANEL_H

//(*Headers(LayoutPanel)
#include <wx/panel.h>
class wxButton;
class wxCheckBox;
class wxChoice;
class wxFlexGridSizer;
class wxNotebook;
class wxNotebookEvent;
class wxScrollBar;
class wxSplitterEvent;
class wxSplitterWindow;
class wxStaticText;
//*)

#include "wxCheckedListCtrl.h"
#include <wx/treelist.h>
#include <wx/xml/xml.h>
#include <glm/glm.hpp>

#include "ControllerConnectionDialog.h"

#include <vector>
#include <list>

class xLightsFrame;
class ModelPreview;
class BaseObject;
class Model;
class ModelGroup;
class ModelGroupPanel;
class ViewObjectPanel;
class ViewObject;
class wxListEvent;
class wxMouseEvent;
class wxPropertyGrid;
class wxPropertyGridEvent;
class NewModelBitmapButton;
class wxImageFileProperty;
class wxScrolledWindow;
class LayoutGroup;
class wxStringInputStream;

wxDECLARE_EVENT(EVT_LISTITEM_CHECKED, wxCommandEvent);

class CopyPasteBaseObject
{
    bool _ok;
	bool _viewObject;
    wxXmlNode* _xmlNode;

public:
    CopyPasteBaseObject(const std::string& in);
    CopyPasteBaseObject();
    virtual ~CopyPasteBaseObject();
    bool IsOk() const { return _ok; }
	bool IsViewObject() const { return _viewObject; }
    wxXmlNode* GetBaseObjectXml() const
    {
        if (_xmlNode == nullptr)
            return _xmlNode;
        else
            // we return a new copy assuming the recipient will delete it
            return new wxXmlNode(*_xmlNode);
    }
    void SetBaseObject(BaseObject* model);
    std::string Serialise() const;
};

class LayoutPanel: public wxPanel
{
    public:

		LayoutPanel(wxWindow* parent, xLightsFrame *xlights, wxPanel* sequencer);
		virtual ~LayoutPanel();

		friend class ViewObjectPanel;

    private:
		//(*Declarations(LayoutPanel)
		wxButton* ButtonSavePreview;
		wxCheckBox* CheckBoxOverlap;
		wxCheckBox* CheckBox_3D;
		wxChoice* ChoiceLayoutGroups;
		wxFlexGridSizer* ToolSizer;
		wxNotebook* Notebook_Objects;
		wxPanel* FirstPanel;
		wxPanel* LeftPanel;
		wxPanel* PanelModels;
		wxPanel* PanelObjects;
		wxPanel* PreviewGLPanel;
		wxPanel* SecondPanel;
		wxScrollBar* ScrollBarLayoutHorz;
		wxScrollBar* ScrollBarLayoutVert;
		wxSplitterWindow* ModelSplitter;
		wxSplitterWindow* SplitterWindow2;
		wxStaticText* StaticText1;
		//*)

		wxScrolledWindow* ViewObjectWindow;
		wxScrolledWindow* ModelGroupWindow;
		wxTreeListCtrl* TreeListViewModels;

	protected:

		//(*Identifiers(LayoutPanel)
		static const long ID_PANEL4;
		static const long ID_PANEL_Objects;
		static const long ID_NOTEBOOK_OBJECTS;
		static const long ID_PANEL3;
		static const long ID_PANEL2;
		static const long ID_SPLITTERWINDOW1;
		static const long ID_CHECKBOXOVERLAP;
		static const long ID_BUTTON_SAVE_PREVIEW;
		static const long ID_PANEL5;
		static const long ID_STATICTEXT1;
		static const long ID_CHOICE_PREVIEWS;
		static const long ID_CHECKBOX_3D;
		static const long ID_SCROLLBAR1;
		static const long ID_SCROLLBAR2;
		static const long ID_PANEL1;
		static const long ID_SPLITTERWINDOW2;
		//*)

		static const long ID_TREELISTVIEW_MODELS;
        static const long ID_PREVIEW_REPLACEMODEL;
        static const long ID_PREVIEW_RESET;
        static const long ID_PREVIEW_ALIGN;
        static const long ID_PREVIEW_MODEL_NODELAYOUT;
        static const long ID_PREVIEW_MODEL_LOCK;
        static const long ID_PREVIEW_MODEL_UNLOCK;
        static const long ID_PREVIEW_MODEL_EXPORTASCUSTOM;
        static const long ID_PREVIEW_MODEL_CREATEGROUP;
        static const long ID_PREVIEW_MODEL_WIRINGVIEW;
        static const long ID_PREVIEW_MODEL_ASPECTRATIO;
        static const long ID_PREVIEW_MODEL_EXPORTXLIGHTSMODEL;
        static const long ID_PREVIEW_BULKEDIT;
        static const long ID_PREVIEW_BULKEDIT_CONTROLLERCONNECTION;
<<<<<<< HEAD
        static const long ID_PREVIEW_BULKEDIT_CONTROLLERNAME;
=======
        static const long ID_PREVIEW_BULKEDIT_CONTROLLERDIRECTION;
        static const long ID_PREVIEW_BULKEDIT_CONTROLLERNULLNODES;
        static const long ID_PREVIEW_BULKEDIT_CONTROLLERGAMMA;
        static const long ID_PREVIEW_BULKEDIT_CONTROLLERBRIGHTNESS;
        static const long ID_PREVIEW_BULKEDIT_CONTROLLERCOLOURORDER;
        static const long ID_PREVIEW_BULKEDIT_CONTROLLERGROUPCOUNT;
>>>>>>> 408df198
        static const long ID_PREVIEW_BULKEDIT_PREVIEW;
        static const long ID_PREVIEW_BULKEDIT_DIMMINGCURVES;
        static const long ID_PREVIEW_ALIGN_TOP;
        static const long ID_PREVIEW_ALIGN_BOTTOM;
        static const long ID_PREVIEW_ALIGN_GROUND;
        static const long ID_PREVIEW_ALIGN_LEFT;
        static const long ID_PREVIEW_ALIGN_RIGHT;
        static const long ID_PREVIEW_ALIGN_H_CENTER;
        static const long ID_PREVIEW_ALIGN_V_CENTER;
        static const long ID_PREVIEW_ALIGN_FRONT;
        static const long ID_PREVIEW_ALIGN_BACK;
        static const long ID_PREVIEW_DISTRIBUTE;
        static const long ID_PREVIEW_H_DISTRIBUTE;
        static const long ID_PREVIEW_V_DISTRIBUTE;
        static const long ID_PREVIEW_RESIZE;
        static const long ID_PREVIEW_RESIZE_SAMEWIDTH;
        static const long ID_PREVIEW_RESIZE_SAMEHEIGHT;
        static const long ID_PREVIEW_RESIZE_SAMESIZE;
        static const long ID_PREVIEW_DELETE_ACTIVE;
        static const long ID_PREVIEW_MODEL_ADDPOINT;
        static const long ID_PREVIEW_MODEL_DELETEPOINT;
        static const long ID_PREVIEW_MODEL_ADDCURVE;
        static const long ID_PREVIEW_MODEL_DELCURVE;
        static const long ID_PREVIEW_SAVE_LAYOUT_IMAGE;
        static const long ID_PREVIEW_PRINT_LAYOUT_IMAGE;
        static const long ID_PREVIEW_SAVE_VIEWPOINT;
        static const long ID_PREVIEW_VIEWPOINT2D;
        static const long ID_PREVIEW_VIEWPOINT3D;
        static const long ID_PREVIEW_DELETEVIEWPOINT2D;
        static const long ID_PREVIEW_DELETEVIEWPOINT3D;
        static const long ID_PREVIEW_IMPORTMODELSFROMRGBEFFECTS;
        static const long ID_ADD_OBJECT_IMAGE;
        static const long ID_ADD_OBJECT_GRIDLINES;
        static const long ID_ADD_OBJECT_MESH;

	public:

		//(*Handlers(LayoutPanel)
		void OnPreviewLeftUp(wxMouseEvent& event);
		void OnPreviewMouseLeave(wxMouseEvent& event);
		void OnPreviewLeftDown(wxMouseEvent& event);
		void OnPreviewLeftDClick(wxMouseEvent& event);
		void OnPreviewRightDown(wxMouseEvent& event);
		void OnPreviewMouseMove(wxMouseEvent& event);
		void OnPreviewMouseMove3D(wxMouseEvent& event);
		void OnPreviewMouseWheel(wxMouseEvent& event);
		void OnPreviewMouseWheelDown(wxMouseEvent& event);
		void OnPreviewMouseWheelUp(wxMouseEvent& event);
		void OnPreviewMagnify(wxMouseEvent& event);
		void OnPreviewModelPopup(wxCommandEvent &event);
		void OnCheckBoxOverlapClick(wxCommandEvent& event);
		void OnButtonSavePreviewClick(wxCommandEvent& event);
		void OnPropertyGridChange(wxPropertyGridEvent& event);
		void OnPropertyGridChanging(wxPropertyGridEvent& event);
		void OnModelSplitterSashPosChanged(wxSplitterEvent& event);
		void OnSplitterWindowSashPosChanged(wxSplitterEvent& event);
		void OnNewModelTypeButtonClicked(wxCommandEvent& event);
		void OnCharHook(wxKeyEvent& event);
		void OnChar(wxKeyEvent& event);
		void OnChoiceLayoutGroupsSelect(wxCommandEvent& event);
		void OnCheckBox_3DClick(wxCommandEvent& event);
		void OnCheckBox_SelectionClick(wxCommandEvent& event);
		void OnCheckBox_XZClick(wxCommandEvent& event);
		void OnPreviewRotateGesture(wxRotateGestureEvent& event);
		void OnPreviewZoomGesture(wxZoomGestureEvent& event);
		void OnChoice_InsertObjectSelect(wxCommandEvent& event);
		void OnChoice_EditModelObjectsSelect(wxCommandEvent& event);
		void OnNotebook1PageChanged(wxNotebookEvent& event);
		void OnNotebook_ObjectsPageChanged(wxNotebookEvent& event);
		//*)

        void OnPropertyGridSelection(wxPropertyGridEvent& event);
        void OnPropertyGridItemCollapsed(wxPropertyGridEvent& event);
        void OnPropertyGridItemExpanded(wxPropertyGridEvent& event);

		DECLARE_EVENT_TABLE()

        void DoCopy(wxCommandEvent& event);
        void DoCut(wxCommandEvent& event);
        void DoPaste(wxCommandEvent& event);
        void DoUndo(wxCommandEvent& event);
        void DeleteSelectedModel();
		void DeleteSelectedObject();
        void LockSelectedModels(bool lock);
        void PreviewSaveImage();
        void PreviewPrintImage();
        void ImportModelsFromRGBEffects();

    public:
        void SaveEffects();
        void UpdatePreview();
        void SelectBaseObject(const std::string & name, bool highlight_tree = true);
        void SelectBaseObject(BaseObject *base_object, bool highlight_tree = true);
        void SelectModel(const std::string & name, bool highlight_tree = true);
        void SelectModel(Model *model, bool highlight_tree = true);
        void UnSelectAllModels(bool addBkgProps = true);
        void SelectAllModels();
        void SetupPropGrid(BaseObject *model);
        void AddPreviewChoice(const std::string &name);
        ModelPreview* GetMainPreview() const {return modelPreview;}
        bool GetBackgroundScaledForSelectedPreview();
        int GetBackgroundBrightnessForSelectedPreview();
        int GetBackgroundAlphaForSelectedPreview();
        const std::string& GetCurrentLayoutGroup() const {return currentLayoutGroup;}
        void Reset();
        void SetDirtyHiLight(bool dirty);
        std::string GetCurrentPreview() const;
        void SetDisplay2DBoundingBox(bool bb);
        void SetDisplay2DCenter0(bool bb);
        void ReloadModelList();
        void refreshModelList();
        void refreshObjectList();
        void resetPropertyGrid();
        void updatePropertyGrid();

        void ModelGroupUpdated(ModelGroup *group, bool full_refresh);
        bool HandleLayoutKeyBinding(wxKeyEvent& event);

        void OnListCharHook(wxKeyEvent& event);

    protected:
        NewModelBitmapButton* AddModelButton(const std::string &type, const char *imageData[]);
        void UpdateModelsForPreview(const std::string &group, LayoutGroup* layout_grp, std::vector<Model *> &prev_models, bool filtering );
        void CreateModelGroupFromSelected();
<<<<<<< HEAD
        void BulkEditControllerConnection();
        void BulkEditControllerName();
=======
        void BulkEditControllerConnection(int type);
>>>>>>> 408df198
        void BulkEditControllerPreview();
        void BulkEditDimmingCurves();
        void ReplaceModel();
        void ShowNodeLayout();
        void ShowWiring();
        bool IsAllSelectedModelsArePixelProtocol() const;

        bool SelectSingleModel(int x,int y);
        bool SelectMultipleModels(int x,int y);
        void SelectAllInBoundingRect();
        void HighlightAllInBoundingRect();
        void SetSelectedModelToGroupSelected();
        void Nudge(int key);

        int FindModelsClicked(int x,int y, std::vector<int> &found);
        void GetMouseLocation(int x, int y, glm::vec3& ray_origin, glm::vec3& ray_direction);

        int ModelsSelectedCount() const;
        int ViewObjectsSelectedCount() const;
        int GetSelectedModelIndex() const;
        std::list<BaseObject*> GetSelectedBaseObjects() const;
        void PreviewModelAlignWithGround();
        void PreviewModelAlignTops();
        void PreviewModelAlignBottoms();
        void PreviewModelAlignLeft();
        void PreviewModelAlignRight();
        void PreviewModelAlignFronts();
        void PreviewModelAlignBacks();
        void PreviewModelAlignHCenter();
        void PreviewModelAlignVCenter();
        void PreviewModelHDistribute();
        void PreviewModelVDistribute();
        void PreviewModelResize(bool sameWidth, bool sameHeight);
        Model *CreateNewModel(const std::string &type) const;

        bool _firstTreeLoad;
        bool m_dragging;
        bool m_creating_bound_rect;
        int m_bound_start_x;
        int m_bound_start_y;
        int m_bound_end_x;
        int m_bound_end_y;
        int m_over_handle;
        bool m_moving_handle;
        bool m_wheel_down;
        bool m_polyline_active;
		int m_previous_mouse_x, m_previous_mouse_y;
		int mPointSize;
        int mHitTestNextSelectModelIndex;
        int mNumGroups;
        bool mPropGridActive;
        wxTreeListItem mSelectedGroup;

        wxPropertyGrid *propertyEditor;
        bool updatingProperty;
        BaseObject *selectedBaseObject;
        BaseObject *highlightedBaseObject;
        bool selectionLatched;
        int over_handle;
        glm::vec3 last_worldpos;

        void clearPropGrid();
        bool stringPropsVisible;
        bool controllerConnectionVisible;
        bool appearanceVisible;
        bool sizeVisible;
        bool colSizesSet;
        std::vector<NewModelBitmapButton*> buttons;
        NewModelBitmapButton *selectedButton;
        NewModelBitmapButton *obj_button;
        std::string _lastXlightsModel;
        Model *newModel;
        ModelGroupPanel *model_grp_panel;
        ViewObjectPanel *objects_panel;
        std::string currentLayoutGroup;
        LayoutGroup* pGrp;

        std::string lastModelName;

        class UndoStep {
        public:
            std::string type;
            std::string model;
            std::string key;
            std::string data;
            std::string models;
            std::string objects;
            std::string groups;
        };
        std::vector<UndoStep> undoBuffer;
        void CreateUndoPoint(const std::string &type, const std::string &model, const std::string &key = "", const std::string &data = "");
    public:
        xLightsFrame *xlights;
        void UpdateModelList(bool full_refresh);
        void UpdateModelList(bool full_refresh, std::vector<Model*> &modelList);
        void RefreshLayout();
        void RenderLayout();
        std::string GetSelectedModelName() const;

    private:
        enum
        {
            Icon_File,
            Icon_FolderClosed,
            Icon_FolderOpened,
            Icon_Arches,
            Icon_CandyCane,
            Icon_Circle,
            Icon_ChannelBlock,
            Icon_Cube,
            Icon_Custom,
            Icon_Dmx,
            Icon_Icicle,
            Icon_Image,
            Icon_Line,
            Icon_Matrix,
            Icon_Poly,
            Icon_Sphere,
            Icon_Spinner,
            Icon_Star,
            Icon_SubModel,
            Icon_Tree,
            Icon_Window,
            Icon_Wreath
        };

        // Tree list columns.
        enum
        {
            Col_Model,
            Col_StartChan,
            Col_EndChan,
            Col_ControllerConnection
        };

        ModelPreview *modelPreview;
        wxImage *background;
        wxString backgroundFile;
        wxString previewBackgroundFile;
        bool previewBackgroundScaled;
        int previewBackgroundBrightness;
        int previewBackgroundAlpha;
        wxPanel* main_sequencer;
        wxImageList* m_imageList;

        bool editing_models;
        bool is_3d;
        bool m_mouse_down;
        BaseObject* last_selection;
        BaseObject* last_highlight;
        int m_last_mouse_x, m_last_mouse_y;
        bool creating_model;

        void OnSelectionChanged(wxTreeListEvent& event);
        void OnItemContextMenu(wxTreeListEvent& event);

        static const long ID_MNU_DELETE_MODEL;
        static const long ID_MNU_DELETE_MODEL_GROUP;
        static const long ID_MNU_DELETE_EMPTY_MODEL_GROUPS;
        static const long ID_MNU_RENAME_MODEL_GROUP;
        static const long ID_MNU_MAKESCVALID;
        static const long ID_MNU_MAKEALLSCVALID;
        static const long ID_MNU_MAKEALLSCNOTOVERLAPPING;
        static const long ID_MNU_ADD_MODEL_GROUP;
        void OnModelsPopup(wxCommandEvent& event);
		LayoutGroup* GetLayoutGroup(const std::string &name);
		const wxString& GetBackgroundImageForSelectedPreview();
        void SwitchChoiceToCurrentLayoutGroup();
        void DeleteCurrentPreview();
        void ShowPropGrid(bool show);
        void SetCurrentLayoutGroup(const std::string& group);
        void FinalizeModel();
        void SelectBaseObject3D();
        void ProcessLeftMouseClick3D(wxMouseEvent& event);
        void InitImageList();
        wxTreeListCtrl* CreateTreeListCtrl(long style, wxPanel* panel);
        int GetModelTreeIcon(Model* model, bool open);
        int AddModelToTree(Model *model, wxTreeListItem* parent, bool expanded, int nativeOrder, bool fullName = false);
        void RenameModelInTree(Model* model, const std::string new_name);
        void DisplayAddObjectPopup();
        void OnAddObjectPopup(wxCommandEvent& event);
        void AddObjectButton(wxMenu& mnu, const long id, const std::string &name, const char *icon[]);
        void SelectViewObject(ViewObject *v, bool highlight_tree = true);

        //int SortElementsFunction(wxTreeListItem item1, wxTreeListItem item2, unsigned sortColumn);

        class ModelListComparator : public wxTreeListItemComparator
        {
        public:
            ModelListComparator() { xlights = nullptr; };
            virtual ~ModelListComparator() {};
            virtual int Compare(wxTreeListCtrl *treelist, unsigned column, wxTreeListItem first, wxTreeListItem second) override;
            int SortElementsFunction(wxTreeListCtrl *treelist, wxTreeListItem item1, wxTreeListItem item2, unsigned sortColumn);
            void SetFrame(xLightsFrame* frame) {xlights = frame;}
       private:
            xLightsFrame* xlights;
        };
        ModelListComparator comparator;

};

#endif<|MERGE_RESOLUTION|>--- conflicted
+++ resolved
@@ -138,16 +138,13 @@
         static const long ID_PREVIEW_MODEL_EXPORTXLIGHTSMODEL;
         static const long ID_PREVIEW_BULKEDIT;
         static const long ID_PREVIEW_BULKEDIT_CONTROLLERCONNECTION;
-<<<<<<< HEAD
         static const long ID_PREVIEW_BULKEDIT_CONTROLLERNAME;
-=======
         static const long ID_PREVIEW_BULKEDIT_CONTROLLERDIRECTION;
         static const long ID_PREVIEW_BULKEDIT_CONTROLLERNULLNODES;
         static const long ID_PREVIEW_BULKEDIT_CONTROLLERGAMMA;
         static const long ID_PREVIEW_BULKEDIT_CONTROLLERBRIGHTNESS;
         static const long ID_PREVIEW_BULKEDIT_CONTROLLERCOLOURORDER;
         static const long ID_PREVIEW_BULKEDIT_CONTROLLERGROUPCOUNT;
->>>>>>> 408df198
         static const long ID_PREVIEW_BULKEDIT_PREVIEW;
         static const long ID_PREVIEW_BULKEDIT_DIMMINGCURVES;
         static const long ID_PREVIEW_ALIGN_TOP;
@@ -272,12 +269,8 @@
         NewModelBitmapButton* AddModelButton(const std::string &type, const char *imageData[]);
         void UpdateModelsForPreview(const std::string &group, LayoutGroup* layout_grp, std::vector<Model *> &prev_models, bool filtering );
         void CreateModelGroupFromSelected();
-<<<<<<< HEAD
-        void BulkEditControllerConnection();
         void BulkEditControllerName();
-=======
         void BulkEditControllerConnection(int type);
->>>>>>> 408df198
         void BulkEditControllerPreview();
         void BulkEditDimmingCurves();
         void ReplaceModel();
