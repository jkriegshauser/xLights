/***************************************************************
 * Name:      ModelClass.cpp
 * Purpose:   Represents Display Model
 * Author:    Matt Brown (dowdybrown@yahoo.com)
 * Created:   2012-10-22
 * Copyright: 2012 by Matt Brown
 * License:
     This file is part of xLights.

    xLights is free software: you can redistribute it and/or modify
    it under the terms of the GNU General Public License as published by
    the Free Software Foundation, either version 3 of the License, or
    (at your option) any later version.

    xLights is distributed in the hope that it will be useful,
    but WITHOUT ANY WARRANTY; without even the implied warranty of
    MERCHANTABILITY or FITNESS FOR A PARTICULAR PURPOSE.  See the
    GNU General Public License for more details.

    You should have received a copy of the GNU General Public License
    along with xLights.  If not, see <http://www.gnu.org/licenses/>.
**************************************************************/
#include "ModelClass.h"
#include <wx/msgdlg.h>
#include <wx/tokenzr.h>
#include <wx/graphics.h>
#include "xLightsMain.h" //for Preview and Other model collections


void ModelClass::InitWholeHouse(wxString WholeHouseData)
{
    long xCoord,yCoord,actChn;
    int nodeCount=0;
    int lastActChn=0;
    wxArrayString data;
    SetBufferSize(parm2,parm1);
    SetRenderSize(parm2,parm1);

    if(WholeHouseData.Length()> 0)
    {
        wxArrayString wholeHouseDataArr=wxSplit(WholeHouseData,';');
        int coordinateCount=wholeHouseDataArr.size();

        // Load first coordinate
        data=wxSplit(wholeHouseDataArr[0],',');
        data[0].ToLong(&actChn);
        data[1].ToLong(&xCoord);
        data[2].ToLong(&yCoord);
        SetNodeCount(1,1);
        Nodes.back()->StringNum = 0;
        Nodes.back()->ActChan = actChn;
        Nodes.back()->Coords[0].bufX = xCoord;
        Nodes.back()->Coords[0].bufY = yCoord;
        int j = GetCoordCount(0);
        lastActChn = actChn;
        for(size_t i=1; i < coordinateCount; i++)
        {
            data=wxSplit(wholeHouseDataArr[i],',');
            data[0].ToLong(&actChn);
            data[1].ToLong(&xCoord);
            data[2].ToLong(&yCoord);
            if(actChn != lastActChn)
            {
                SetNodeCount(1,0);
                Nodes.back()->StringNum = 0;
                Nodes.back()->ActChan = actChn;
            }
            Nodes.back()->AddBufCoord(xCoord,yCoord);
            lastActChn = actChn;
        }
        CopyBufCoord2ScreenCoord();
    }
}

void ModelClass::SetFromXml(wxXmlNode* ModelNode, bool zeroBased)
{
    wxString tempstr,channelstr;
    wxString customModel,RGBorder,WholeHouseData;
    long degrees, StartChannel, channel;
    size_t i;
    long i2;

    ModelXml=ModelNode;
    TreeDegrees=0;
    StrobeRate=0;
    Nodes.clear();

    name=ModelNode->GetAttribute("name");
    DisplayAs=ModelNode->GetAttribute("DisplayAs");
    if (ModelNode->HasAttribute("StringType"))
    {
        // post 3.1.4
        StringType=ModelNode->GetAttribute("StringType");
    }
    else
    {
        // 3.1.4 and earlier
        StringType=ModelNode->GetAttribute("Order","RGB")+" Nodes";
    }
    SingleNode=HasSingleNode(StringType);
    SingleChannel=HasSingleChannel(StringType);
    RGBorder=SingleNode ? "RGB" : RGBorder=StringType.Left(3);
    rgbidx[0]=std::max(RGBorder.Find('R'),0);
    rgbidx[1]=std::max(RGBorder.Find('G'),0);
    rgbidx[2]=std::max(RGBorder.Find('B'),0);

    tempstr=ModelNode->GetAttribute("parm1");
    tempstr.ToLong(&parm1);
    tempstr=ModelNode->GetAttribute("parm2");
    tempstr.ToLong(&parm2);
    tempstr=ModelNode->GetAttribute("parm3");
    tempstr.ToLong(&parm3);
    tempstr=ModelNode->GetAttribute("starSizes");
    starSizes.resize(0);

    while (tempstr.Contains(",")) {
        wxString t2 = tempstr.SubString(0, tempstr.Find(","));
        i2 = 0;
        t2.ToLong(&i2);
        if ( i2 > 0) {
            starSizes.resize(starSizes.size() + 1);
            starSizes[starSizes.size() - 1] = i2;
        }
        tempstr = tempstr.SubString(tempstr.Find(",") + 1, tempstr.length());
    }
    i2 = 0;
    tempstr.ToLong(&i2);
    if ( i2 > 0) {
        starSizes.resize(starSizes.size() + 1);
        starSizes[starSizes.size() - 1] = i2;
    }

    tempstr=ModelNode->GetAttribute("StartChannel","1");
    tempstr.ToLong(&StartChannel);
    if (ModelNode->HasAttribute("ModelBrightness"))
    {
        tempstr=ModelNode->GetAttribute("ModelBrightness");
        tempstr.ToLong(&ModelBrightness);
    }
    tempstr=ModelNode->GetAttribute("Dir");
    IsLtoR=tempstr != "R";
    if (ModelNode->HasAttribute("StartSide"))
    {
        tempstr=ModelNode->GetAttribute("StartSide");
        isBotToTop = (tempstr == "B");
    }
    else
    {
        isBotToTop=true;
    }

    tempstr=ModelNode->GetAttribute("Antialias","0");
    tempstr.ToLong(&Antialias);
    AliasFactor=1 << Antialias;


    MyDisplay=IsMyDisplay(ModelNode);

    tempstr=ModelNode->GetAttribute("offsetXpct","0");
    tempstr.ToDouble(&offsetXpct);
    tempstr=ModelNode->GetAttribute("offsetYpct","0");
    tempstr.ToDouble(&offsetYpct);
    tempstr=ModelNode->GetAttribute("PreviewScale","0.333");
    tempstr.ToDouble(&PreviewScale);
    tempstr=ModelNode->GetAttribute("PreviewRotation","0");
    tempstr.ToLong(&degrees);
    PreviewRotation=degrees;

    // calculate starting channel numbers for each string
    size_t NumberOfStrings= HasOneString(DisplayAs) ? 1 : parm1;
    int ChannelsPerString=parm2*3;
    if (SingleChannel)
        ChannelsPerString=1;
    else if (SingleNode)
        ChannelsPerString=3;

    if (ModelNode->HasAttribute("CustomModel"))
    {
        customModel = ModelNode->GetAttribute("CustomModel");
        int maxval=GetCustomMaxChannel(customModel);
        // fix NumberOfStrings
        if (SingleNode)
        {
            NumberOfStrings=maxval;
        }
        else
        {
            ChannelsPerString=maxval*3;
        }
    }

    tempstr=ModelNode->GetAttribute("Advanced","0");
    bool HasIndividualStartChans=tempstr == "1";
    stringStartChan.clear();
    stringStartChan.resize(NumberOfStrings);
    for (i=0; i<NumberOfStrings; i++)
    {
        tempstr=StartChanAttrName(i);
        if (!zeroBased && HasIndividualStartChans && ModelNode->HasAttribute(tempstr))
        {
            ModelNode->GetAttribute(tempstr, &channelstr);
            channelstr.ToLong(&channel);
            stringStartChan[i] = channel-1;
        }
        else
        {
            stringStartChan[i] = (zeroBased? 0 : StartChannel-1) + i*ChannelsPerString;
        }
    }


    // initialize model based on the DisplayAs value
    wxStringTokenizer tkz(DisplayAs, " ");
    wxString token = tkz.GetNextToken();
    if(DisplayAs=="WholeHouse")
    {
        WholeHouseData = ModelNode->GetAttribute("WholeHouseData");
        InitWholeHouse(WholeHouseData);
    }
    else if (token == "Tree")
    {
        InitVMatrix();
        token = tkz.GetNextToken();
        token.ToLong(&degrees);
        SetTreeCoord(degrees);
    }
    else if (DisplayAs == "Custom")
    {
        InitCustomMatrix(customModel);
        CopyBufCoord2ScreenCoord();
    }
    else if (DisplayAs == "Vert Matrix")
    {
        InitVMatrix();
        CopyBufCoord2ScreenCoord();
    }
    else if (DisplayAs == "Horiz Matrix")
    {
        InitHMatrix();
        CopyBufCoord2ScreenCoord();
    }
    else if (DisplayAs == "Single Line")
    {
        InitLine();
        SetLineCoord();
    }
    else if (DisplayAs == "Arches")
    {
        InitHMatrix(); // Old call was InitLine();
        SetArchCoord();
    }
    else if (DisplayAs == "Window Frame")
    {
        InitFrame();
        CopyBufCoord2ScreenCoord();
    }
    else if (DisplayAs == "Star")
    {
        InitStar();
        CopyBufCoord2ScreenCoord();
    }
    else if (DisplayAs == "Wreath")
    {
        InitWreath();
        CopyBufCoord2ScreenCoord();
    }

    SetModelCoord(PreviewRotation);
    size_t NodeCount=GetNodeCount();
    for(size_t i=0; i<NodeCount; i++)
    {
        Nodes[i]->sparkle = rand() % 10000;
    }
}

void ModelClass::GetChanIntensity(size_t nodenum, wxByte chidx, size_t *absChNum, uint8_t *intensity)
{
    Nodes[nodenum]->GetChanIntensity(chidx,rgbidx[chidx],absChNum,intensity);
}

void ModelClass::SetChanIntensity(size_t nodenum, wxByte chidx, uint8_t intensity)
{
    Nodes[nodenum]->SetChanIntensity(rgbidx[chidx],intensity);
}

void ModelClass::SetChanIntensityAll(size_t nodenum, uint8_t intensity)
{
    Nodes[nodenum]->SetChanIntensityAll(intensity);
}

// only valid for rgb nodes and dumb strings (not traditional strings)
wxChar ModelClass::GetChannelColorLetter(wxByte chidx)
{
    wxString rgb="RGB";
    return rgb[rgbidx[chidx]];
}

int ModelClass::GetLastChannel()
{
    int LastChan=0;
    size_t NodeCount=GetNodeCount();
    for(size_t idx=0; idx<NodeCount; idx++)
    {
        LastChan=std::max(LastChan,Nodes[idx]->ActChan+2);
    }
    return LastChan;
}

void ModelClass::SetOffset(double xPct, double yPct)
{
    offsetXpct=xPct;
    offsetYpct=yPct;
}


void ModelClass::AddOffset(double xPct, double yPct)
{
    offsetXpct+=xPct;
    offsetYpct+=yPct;
}


void ModelClass::SetScale(double newscale)
{
    PreviewScale=newscale;
}

double ModelClass::GetScale()
{
    return PreviewScale;
}

// initialize buffer coordinates
// parm1=NumStrings
// parm2=PixelsPerString
// parm3=StrandsPerString
void ModelClass::InitVMatrix()
{
    int y,x,idx,stringnum,segmentnum,yincr;
    int NumStrands=parm1*parm3;
    int PixelsPerStrand=parm2/parm3;
    int PixelsPerString=PixelsPerStrand*parm3;
    SetBufferSize(PixelsPerStrand,NumStrands);
    SetNodeCount(parm1,PixelsPerString);
    SetRenderSize(PixelsPerStrand,NumStrands);

    // create output mapping
    if (SingleNode)
    {
        x=0;
        for (size_t n=0; n<Nodes.size(); n++)
        {
            Nodes[n]->ActChan = stringStartChan[n];
            y=0;
            yincr=1;
            for (size_t c=0; c<PixelsPerString; c++)
            {
                Nodes[n]->Coords[c].bufX=IsLtoR ? x : NumStrands-x-1;
                Nodes[n]->Coords[c].bufY=y;
                y+=yincr;
                if (y < 0 || y >= PixelsPerStrand)
                {
                    yincr=-yincr;
                    y+=yincr;
                    x++;
                }
            }
        }
    }
    else
    {
        for (x=0; x < NumStrands; x++)
        {
            stringnum=x / parm3;
            segmentnum=x % parm3;
            for(y=0; y < PixelsPerStrand; y++)
            {
                idx=stringnum * PixelsPerString + segmentnum * PixelsPerStrand + y;
                Nodes[idx]->ActChan = stringStartChan[stringnum] + segmentnum * PixelsPerStrand*3 + y*3;
                Nodes[idx]->Coords[0].bufX=IsLtoR ? x : NumStrands-x-1;
                Nodes[idx]->Coords[0].bufY= isBotToTop == (segmentnum % 2 == 0) ? y:PixelsPerStrand-y-1;
                Nodes[idx]->StringNum=stringnum;
            }
        }
    }
}

// initialize buffer coordinates
// parm1=NumStrings
// parm2=PixelsPerString
// parm3=StrandsPerString
void ModelClass::InitHMatrix()
{
    int y,x,idx,stringnum,segmentnum,xincr;
    int NumStrands=parm1*parm3;
    int PixelsPerStrand=parm2/parm3;
    int PixelsPerString=PixelsPerStrand*parm3;
    SetBufferSize(NumStrands,PixelsPerStrand);
    SetNodeCount(parm1,PixelsPerString);
    SetRenderSize(NumStrands,PixelsPerStrand);

    // create output mapping
    if (SingleNode)
    {
        y=0;
        for (size_t n=0; n<Nodes.size(); n++)
        {
            Nodes[n]->ActChan = stringStartChan[n];
            x=0;
            xincr=1;
            for (size_t c=0; c<PixelsPerString; c++)
            {
                Nodes[n]->Coords[c].bufX=x;
                Nodes[n]->Coords[c].bufY=isBotToTop ? y :NumStrands-y-1;
                x+=xincr;
                if (x < 0 || x >= PixelsPerStrand)
                {
                    xincr=-xincr;
                    x+=xincr;
                    y++;
                }
            }
        }
    }
    else
    {
        for (y=0; y < NumStrands; y++)
        {
            stringnum=y / parm3;
            segmentnum=y % parm3;
            for(x=0; x<PixelsPerStrand; x++)
            {
                idx=stringnum * PixelsPerString + segmentnum * PixelsPerStrand + x;
                Nodes[idx]->ActChan = stringStartChan[stringnum] + segmentnum * PixelsPerStrand*3 + x*3;
                Nodes[idx]->Coords[0].bufX=IsLtoR != (segmentnum % 2 == 0) ? PixelsPerStrand-x-1 : x;
                Nodes[idx]->Coords[0].bufY= isBotToTop ? y :NumStrands-y-1;
                Nodes[idx]->StringNum=stringnum;
            }
        }
    }
}

int ModelClass::GetCustomMaxChannel(const wxString& customModel)
{
    wxString value;
    wxArrayString cols;
    long val,maxval=0;
    wxString valstr;

    wxArrayString rows=wxSplit(customModel,';');
    for(size_t row=0; row < rows.size(); row++)
    {
        cols=wxSplit(rows[row],',');
        for(size_t col=0; col < cols.size(); col++)
        {
            valstr=cols[col];
            if (!valstr.IsEmpty() && valstr != "0")
            {
                valstr.ToLong(&val);
                maxval=std::max(val,maxval);
            }
        }
    }
    return maxval;
}

void ModelClass::InitCustomMatrix(const wxString& customModel)
{
    wxString value;
    wxArrayString cols;
    long idx;
    int width=1;
    std::vector<int> nodemap;

    wxArrayString rows=wxSplit(customModel,';');
    int height=rows.size();
    int cpn = ChannelsPerNode();
    for(size_t row=0; row < rows.size(); row++)
    {
        cols=wxSplit(rows[row],',');
        if (cols.size() > width) width=cols.size();
        for(size_t col=0; col < cols.size(); col++)
        {
            value=cols[col];
            if (!value.IsEmpty() && value != "0")
            {
                value.ToLong(&idx);

                // increase nodemap size if necessary
                if (idx > nodemap.size())
                {
                    nodemap.resize(idx, -1);
                }
                idx--;  // adjust to 0-based

                // is node already defined in map?
                if (nodemap[idx] < 0)
                {
                    // unmapped - so add a node
                    nodemap[idx]=Nodes.size();
                    SetNodeCount(1,0);  // this creates a node of the correct class
                    Nodes.back()->StringNum= SingleNode ? idx : 0;
                    Nodes.back()->ActChan=stringStartChan[0] + idx * cpn;
                    Nodes.back()->AddBufCoord(col,height - row - 1);
                }
                else
                {
                    // mapped - so add a coord to existing node
                    Nodes[nodemap[idx]]->AddBufCoord(col,height - row - 1);
                }

            }
        }
    }
    SetBufferSize(height,width);
}

double ModelClass::toRadians(long degrees)
{
    return 2.0*M_PI*double(degrees)/360.0;
}

// initialize screen coordinates for tree
void ModelClass::SetTreeCoord(long degrees)
{
    int bufferX, bufferY;
    double angle,x0;
    TreeDegrees=degrees;
    if (BufferWi < 2) return;
    if(BufferHt<1) return; // June 27,2013. added check to not divide by zero
    int factor=1000/BufferHt;
    RenderHt=BufferHt*factor;
    RenderWi=RenderHt/2;
    double radians=toRadians(degrees);
    double radius=RenderWi/2.0;
    double StartAngle=-radians/2.0;
    double AngleIncr=radians/double(BufferWi-1);
    //wxString msg=wxString::Format("BufferHt=%d, BufferWi=%d, factor=%d, RenderHt=%d, RenderWi=%d\n",BufferHt,BufferWi,factor,RenderHt,RenderWi);
    size_t NodeCount=GetNodeCount();
    for(size_t n=0; n<NodeCount; n++)
    {
        size_t CoordCount=GetCoordCount(n);
        for(size_t c=0; c < CoordCount; c++)
        {
            bufferX=Nodes[n]->Coords[c].bufX;
            bufferY=Nodes[n]->Coords[c].bufY;
            angle=StartAngle + double(bufferX) * AngleIncr;
            x0=radius * sin(angle);
            Nodes[n]->Coords[c].screenX=floor(x0*(1.0-double(bufferY)/double(BufferHt)) + 0.5);
            Nodes[n]->Coords[c].screenY=bufferY * factor;
        }
    }
}

// initialize buffer coordinates
// parm1=Number of Strings/Arches
// parm2=Pixels Per String/Arch
void ModelClass::InitLine()
{
    SetNodeCount(parm1,parm2);
    SetBufferSize(1,parm2);
    int LastStringNum=-1;
    int chan,idx;
    int ChanIncr=SingleChannel ?  1 : 3;
    size_t NodeCount=GetNodeCount();
    for(size_t n=0; n<NodeCount; n++)
    {
        if (Nodes[n]->StringNum != LastStringNum)
        {
            LastStringNum=Nodes[n]->StringNum;
            chan=stringStartChan[LastStringNum];
            idx=0;
        }
        Nodes[n]->ActChan=chan;
        chan+=ChanIncr;
        size_t CoordCount=GetCoordCount(n);
        for(size_t c=0; c < CoordCount; c++)
        {
            Nodes[n]->Coords[c].bufX=IsLtoR ? idx : parm2-idx-1;
            Nodes[n]->Coords[c].bufY=0;
            idx++;
        }
    }
}

// parm3 is number of points
// top left=top ccw, top right=top cw, bottom left=bottom cw, bottom right=bottom ccw
void ModelClass::InitStar()
{
    if (parm3 < 2) parm3=2; // need at least 2 arms
    SetNodeCount(parm1,parm2);


    int numlights=parm1*parm2;
    if (starSizes.size() == 0) {
        starSizes.resize(1);
        starSizes[0] = numlights;
    }
    SetBufferSize(starSizes[0]+1,starSizes[0]+1);


    int LastStringNum=-1;
    int chan,cursegment,nextsegment,x,y;
    int start = 0;

    for (int cur = 0; cur < starSizes.size(); cur++) {
        numlights = starSizes[cur];

        int offset=numlights/2;

        int coffset = 0;
        if (cur > 0) {
            for (int f = cur; f > 0; f--) {
                int i = starSizes[f];
                int i2 = starSizes[f - 1];
                coffset += (i2 - i) / 2;
            }
        }

        int numsegments=parm3*2;
        double segstart_x,segstart_y,segend_x,segend_y,segstart_pct,segend_pct,r,segpct,dseg;
        double dpct=1.0/(double)numsegments;
        double OuterRadius=offset;
        double InnerRadius=OuterRadius/2.618034;    // divide by golden ratio squared
        double pct=isBotToTop ? 0.5 : 0.0;          // % of circle, 0=top
        double pctIncr=1.0 / (double)numlights;     // this is cw
        if (IsLtoR != isBotToTop) pctIncr*=-1.0;    // adjust to ccw
        int ChanIncr=SingleChannel ?  1 : 3;
        for(size_t cnt=0; cnt<numlights; cnt++)
        {
            int n = 0;
            if (SingleNode) {
                n = 0;
            } else {
                n = start + cnt;
            }
            if (Nodes[n]->StringNum != LastStringNum)
            {
                LastStringNum=Nodes[n]->StringNum;
                chan=stringStartChan[LastStringNum];
            }
            Nodes[n]->ActChan=chan;
            chan+=ChanIncr;
            size_t CoordCount=GetCoordCount(n);
            for(size_t c=0; c < CoordCount; c++)
            {
                cursegment=(int)((double)numsegments*pct) % numsegments;
                nextsegment=(cursegment+1) % numsegments;
                segstart_pct=(double)cursegment / numsegments;
                segend_pct=(double)nextsegment / numsegments;
                dseg=pct - segstart_pct;
                segpct=dseg / dpct;
                r=cursegment%2==0 ? OuterRadius : InnerRadius;
                segstart_x=r*sin(segstart_pct*2.0*M_PI);
                segstart_y=r*cos(segstart_pct*2.0*M_PI);
                r=nextsegment%2==0 ? OuterRadius : InnerRadius;
                segend_x=r*sin(segend_pct*2.0*M_PI);
                segend_y=r*cos(segend_pct*2.0*M_PI);
                // now interpolate between segstart and segend
                x=(segend_x - segstart_x)*segpct + segstart_x + offset + 0.5 + coffset;
                y=(segend_y - segstart_y)*segpct + segstart_y + offset + 0.5 + coffset;
                Nodes[n]->Coords[c].bufX=x;
                Nodes[n]->Coords[c].bufY=y;
                pct+=pctIncr;
                if (pct >= 1.0) pct-=1.0;
                if (pct < 0.0) pct+=1.0;
            }
        }
        start += numlights;
    }


}

// top left=top ccw, top right=top cw, bottom left=bottom cw, bottom right=bottom ccw
void ModelClass::InitWreath()
{
    SetNodeCount(parm1,parm2);
    int numlights=parm1*parm2;
    SetBufferSize(numlights+1,numlights+1);
    int LastStringNum=-1;
    int offset=numlights/2;
    double r=offset;
    int chan,x,y;
    double pct=isBotToTop ? 0.5 : 0.0;          // % of circle, 0=top
    double pctIncr=1.0 / (double)numlights;     // this is cw
    if (IsLtoR != isBotToTop) pctIncr*=-1.0;    // adjust to ccw
    int ChanIncr=SingleChannel ?  1 : 3;
    size_t NodeCount=GetNodeCount();
    for(size_t n=0; n<NodeCount; n++)
    {
        if (Nodes[n]->StringNum != LastStringNum)
        {
            LastStringNum=Nodes[n]->StringNum;
            chan=stringStartChan[LastStringNum];
        }
        Nodes[n]->ActChan=chan;
        chan+=ChanIncr;
        size_t CoordCount=GetCoordCount(n);
        for(size_t c=0; c < CoordCount; c++)
        {
            x=r*sin(pct*2.0*M_PI) + offset + 0.5;
            y=r*cos(pct*2.0*M_PI) + offset + 0.5;
            Nodes[n]->Coords[c].bufX=x;
            Nodes[n]->Coords[c].bufY=y;
            pct+=pctIncr;
            if (pct >= 1.0) pct-=1.0;
            if (pct < 0.0) pct+=1.0;
        }
    }
}





// initialize screen coordinates
// parm1=Number of Strings/Arches
// parm2=Pixels Per String/Arch
void ModelClass::SetLineCoord()
{
    int x,y;
    int idx=0;
    size_t NodeCount=GetNodeCount();
    int numlights=parm1*parm2;
    int half=numlights/2;
    SetRenderSize(numlights*2,numlights);

    double radians=toRadians(PreviewRotation);
    for(size_t n=0; n<NodeCount; n++)
    {
        size_t CoordCount=GetCoordCount(n);
        for(size_t c=0; c < CoordCount; c++)
        {
            x=cos(radians)*idx;
            x=IsLtoR ? x - half : half - x;
            y=sin(radians)*idx;
            Nodes[n]->Coords[c].screenX=x;
            Nodes[n]->Coords[c].screenY=y + numlights;
            idx++;
        }
    }
}

// Set screen coordinates for arches
void ModelClass::SetArchCoord()
{
    int xoffset,x,y;
    int numlights=parm1*parm2;
    size_t NodeCount=GetNodeCount();
    SetRenderSize(parm2,numlights*2);
    double midpt=parm2;
    for(size_t n=0; n<NodeCount; n++)
    {
        xoffset=Nodes[n]->StringNum*parm2*2 - numlights;
        size_t CoordCount=GetCoordCount(n);
        for(size_t c=0; c < CoordCount; c++)
        {
            double angle=-M_PI/2.0 + M_PI * (double)Nodes[n]->Coords[c].bufX/midpt;
            x=xoffset + (int)floor(midpt*sin(angle)+midpt);
            y=(int)floor(midpt*cos(angle)+0.5);
            Nodes[n]->Coords[c].screenX=x;
            Nodes[n]->Coords[c].screenY=y;
        }
    }
}

// initialize buffer coordinates
// parm1=Nodes on Top
// parm2=Nodes left and right
// parm3=Nodes on Bottom
void ModelClass::InitFrame()
{
    int x,y,newx,newy;
    SetNodeCount(1,parm1+2*parm2+parm3);
    int FrameWidth=std::max(parm1,parm3)+2;
    SetBufferSize(parm2,FrameWidth);   // treat as outside of matrix
    //SetBufferSize(1,Nodes.size());   // treat as single string
    SetRenderSize(parm2,FrameWidth);
    int chan=stringStartChan[0];
    int ChanIncr=SingleChannel ?  1 : 3;

    int xincr[4]= {0,1,0,-1}; // indexed by side
    int yincr[4]= {1,0,-1,0};
    x=IsLtoR ? 0 : FrameWidth-1;
    y=isBotToTop ? 0 : parm2-1;
    int dir=1;            // 1=clockwise
    int side=x>0 ? 2 : 0; // 0=left, 1=top, 2=right, 3=bottom
    int SideIncr=1;       // 1=clockwise
    if ((parm1 > parm3 && x>0) || (parm3 > parm1 && x==0))
    {
        // counter-clockwise
        dir=-1;
        SideIncr=3;
    }

    // determine starting position
    if (parm1 > parm3)
    {
        // more nodes on top, must start at bottom
        y=0;
    }
    else if (parm3 > parm1)
    {
        // more nodes on bottom, must start at top
        y=parm2-1;
    }
    else
    {
        // equal top and bottom, can start in any corner
        // assume clockwise numbering
        if (x>0 && y==0)
        {
            // starting in lower right
            side=3;
        }
        else if (x==0 && y>0)
        {
            // starting in upper left
            side=1;
        }
    }

    size_t NodeCount=GetNodeCount();
    for(size_t n=0; n<NodeCount; n++)
    {
        Nodes[n]->ActChan=chan;
        chan+=ChanIncr;
        size_t CoordCount=GetCoordCount(n);
        for(size_t c=0; c < CoordCount; c++)
        {
            Nodes[n]->Coords[c].bufX=x;
            Nodes[n]->Coords[c].bufY=y;
            newx=x+xincr[side]*dir;
            newy=y+yincr[side]*dir;
            if (newx < 0 || newx >= FrameWidth || newy < 0 || newy >= parm2)
            {
                // move to the next side
                side=(side+SideIncr) % 4;
                newx=x+xincr[side]*dir;
                newy=y+yincr[side]*dir;
            }
            x=newx;
            y=newy;
        }
    }
}

void ModelClass::SetBufferSize(int NewHt, int NewWi)
{
    BufferHt=NewHt;
    BufferWi=NewWi;
}

void ModelClass::SetRenderSize(int NewHt, int NewWi)
{
    RenderHt=NewHt;
    RenderWi=NewWi;
}

// not valid for Frame or Custom
int ModelClass::NodesPerString()
{
    return SingleNode ? 1 : parm2;
}

int ModelClass::NodeStartChannel(size_t nodenum)
{
    return Nodes[nodenum]->ActChan;
}

int ModelClass::ChannelsPerNode()
{
    return SingleChannel ? 1 : 3;
}

// set size of Nodes vector and each Node's Coords vector
void ModelClass::SetNodeCount(size_t NumStrings, size_t NodesPerString)
{
    size_t n;
    if (SingleNode)
    {
        if (StringType=="Single Color Red")
        {
            for(n=0; n<NumStrings; n++)
                Nodes.push_back(NodeBaseClassPtr(new NodeClassRed(n,NodesPerString)));
        }
        else if (StringType=="Single Color Green")
        {
            for(n=0; n<NumStrings; n++)
                Nodes.push_back(NodeBaseClassPtr(new NodeClassGreen(n,NodesPerString)));
        }
        else if (StringType=="Single Color Blue")
        {
            for(n=0; n<NumStrings; n++)
                Nodes.push_back(NodeBaseClassPtr(new NodeClassBlue(n,NodesPerString)));
        }
        else if (StringType=="Single Color White")
        {
            for(n=0; n<NumStrings; n++)
                Nodes.push_back(NodeBaseClassPtr(new NodeClassWhite(n,NodesPerString)));
        }
        else if (StringType=="Strobes White 3fps")
        {
            StrobeRate=7;  // 1 out of every 7 frames
            for(n=0; n<NumStrings; n++)
                Nodes.push_back(NodeBaseClassPtr(new NodeClassWhite(n,NodesPerString)));
        }
        else
        {
            // 3 Channel RGB
            for(n=0; n<NumStrings; n++)
                Nodes.push_back(NodeBaseClassPtr(new NodeBaseClass(n,NodesPerString)));
        }
    }
    else if (NodesPerString == 0)
    {
        Nodes.push_back(NodeBaseClassPtr(new NodeBaseClass(0, 0)));
    }
    else
    {
        size_t numnodes=NumStrings*NodesPerString;
        for(n=0; n<numnodes; n++)
            Nodes.push_back(NodeBaseClassPtr(new NodeBaseClass(n/NodesPerString, 1)));
    }
}

bool ModelClass::CanRotate()
{
    return true; // DisplayAs == "Single Line";
}

void ModelClass::Rotate(int degrees)
{
    if (!CanRotate()) return;
    PreviewRotation=degrees;
    SetLineCoord();
}

int ModelClass::GetRotation()
{
    return PreviewRotation;
}


// returns a number where the first node is 1
int ModelClass::GetNodeNumber(size_t nodenum)
{
    if (nodenum >= Nodes.size()) return 0;
    //if (Nodes[nodenum].bufX < 0) return 0;
    int sn=Nodes[nodenum]->StringNum;
    return (Nodes[nodenum]->ActChan - stringStartChan[sn]) / 3 + sn*NodesPerString() + 1;
}

size_t ModelClass::GetNodeCount()
{
    return Nodes.size();
}

int ModelClass::GetChanCount()
{
    size_t NodeCnt=GetNodeCount();
    return NodeCnt==0 ? 0 : NodeCnt * Nodes[0]->GetChanCount();
}
size_t ModelClass::GetCoordCount(size_t nodenum)
{
    return nodenum < Nodes.size() ? Nodes[nodenum]->Coords.size() : 0;
}

#if 0 //obsolete
int ModelClass::FindChannelAt(int x, int y)
{
    size_t NodeCount=GetNodeCount();
    for(size_t n=0; n<NodeCount; n++)
    {
        size_t CoordCount=GetCoordCount(n);
        for(size_t c=0; c < CoordCount; c++)
        {
//??            if ((Nodes[n]->Coords[c].screenX == x) && (Nodes[n]->Coords[c].screenY == y)) return Nodes[n].ActChan;
            if ((Nodes[n]->Coords[c].bufX == x) && (Nodes[n]->Coords[c].bufY == y)) return Nodes[n]->ActChan;
        }
    }
    return -1; //not found
}
#endif // 0


//return (x,y) matrix of channel#s for pgo RenderFaces:
#if 0 //obsolete
wxSize ModelClass::GetChannelCoords(std::vector<std::vector<int>>& chxy, bool shrink)
{
    size_t h = 0;
    if (shrink) chxy.clear();
    size_t NodeCount = GetNodeCount();
    for (size_t n = 0; n < NodeCount; n++)
    {
        size_t CoordCount = GetCoordCount(n);
        for (size_t c = 0; c < CoordCount; c++)
        {
//??            if ((Nodes[n]->Coords[c].screenX == x) && (Nodes[n]->Coords[c].screenY == y)) return Nodes[n].ActChan;
            if (Nodes[n]->Coords[c].bufX >= chxy.size()) chxy.resize(Nodes[n]->Coords[c].bufX + 1); //enlarge to fit; TODO: pad with -1s?
            std::vector<int>& row = chxy[Nodes[n]->Coords[c].bufX];
            if (Nodes[n]->Coords[c].bufY >= row.size()) row.resize(Nodes[n]->Coords[c].bufY + 1); //enlarge to fit; TODO: pad with -1s?
            if (Nodes[n]->Coords[c].bufY >= h) h = Nodes[n]->Coords[c].bufY + 1;
//            row[Nodes[n]->Coords[c].bufY] = Nodes[n]->ActChan;
            //GetNodeNumber(i)
        }
    }
    for (auto it = chxy.begin(); it != chxy.end(); ++it) //force rectangular matrix
        (*it).resize(h); //TODO: pad with -1s?
    return wxSize(chxy.size(), h); //tell caller how big the model is
}
#else
ModelClass* ModelClass::FindModel(const wxString& name)
{
//TODO: use static member array rather than xLightsFrame?
//first check active models, then non-preview models:
    for (auto it = xLightsFrame::PreviewModels.begin(); it != xLightsFrame::OtherModels.end(); ++it)
    {
        if (it == xLightsFrame::PreviewModels.end()) //also list non-preview models
        {
            it = xLightsFrame::OtherModels.begin() - 1;
            continue;
        }
        if ((*it)->name.IsEmpty()) continue;
        if ((*it)->name == name) return &**it;
    }
    return 0; //not found
}

#if 1 //obsolete
size_t ModelClass::EnumModels(wxArrayString* choices, const wxString& InactivePrefix)
{
//TODO: use static member array rather than xLightsFrame?
    wxString prefix;
    size_t svcount = choices->GetCount(); //don't clear it; caller might have extra values in list
//first check active models, then non-preview models:
    for (auto it = xLightsFrame::PreviewModels.begin(); it != xLightsFrame::OtherModels.end(); ++it)
    {
        if (it == xLightsFrame::PreviewModels.end()) //also list non-preview models
        {
            it = xLightsFrame::OtherModels.begin() - 1;
            prefix = InactivePrefix; //mark non-active models
            continue;
        }
        if ((*it)->name.IsEmpty()) continue;
        choices->Add(prefix + (*it)->name); //show indicator for non-active models
    }
    return choices->GetCount() - svcount; //#entries added
}
#endif // 0

bool ModelClass::IsCustom(void)
{
    return (DisplayAs == "Custom");
}

//convert # to AA format so it matches Custom Model grid display:
//this makes it *so* much easier to visually compare with Custom Model grid display
//A - Z == 1 - 26
//AA - AZ == 27 - 52
//BA - BZ == 53 - 78
//etc
static wxString AA(int x)
{
    wxString retval;
    --x;
//    if (x >= 26 * 26) { retval += 'A' + x / (26 * 26); x %= 26 * 26; }
    if (x >= 26) { retval += 'A' + x / 26 - 1; x %= 26; }
    retval += 'A' + x;
    return retval;
}
//add just the node#s to a choice list:
//NO add parsed info to choice list or check list box:
size_t ModelClass::GetChannelCoords(wxArrayString& choices) //wxChoice* choices1, wxCheckListBox* choices2, wxListBox* choices3)
{
//    if (choices1) choices1->Clear();
//    if (choices2) choices2->Clear();
//    if (choices3) choices3->Clear();
//    if (choices1) choices1->Append(wxT("0: (none)"));
//    if (choices2) choices2->Append(wxT("0: (none)"));
//    if (choices3) choices3->Append(wxT("0: (none)"));
    size_t NodeCount = GetNodeCount();
    for (size_t n = 0; n < NodeCount; n++)
    {
        wxString newstr;
//        debug(10, "model::node[%d/%d]: #coords %d, ach# %d, str %d", n, NodeCount, Nodes[n]->Coords.size(), Nodes[n]->StringNum, Nodes[n]->ActChan);
        if (Nodes[n]->Coords.empty()) continue;
#if 0
        if (GetCoordCount(n) > 1) //show count and first + last coordinates
            if (IsCustom())
                newstr = wxString::Format(wxT("%d: %d# @%s%d-%s%d"), GetNodeNumber(n), GetCoordCount(n), AA(Nodes[n]->Coords.front().bufX + 1), BufferHt - Nodes[n]->Coords.front().bufY, AA(Nodes[n]->Coords.back().bufX + 1), BufferHt - Nodes[n]->Coords.back().bufY); //NOTE: only need first (X,Y) for each channel, but show last and count as well; Y is in reverse order
            else
                newstr = wxString::Format(wxT("%d: %d# @(%d,%d)-(%d,%d"), GetNodeNumber(n), GetCoordCount(n), Nodes[n]->Coords.front().bufX + 1, BufferHt - Nodes[n]->Coords.front().bufY, Nodes[n]->Coords.back().bufX + 1, BufferHt - Nodes[n]->Coords.back().bufY); //NOTE: only need first (X,Y) for each channel, but show last and count as well; Y is in reverse order
        else //just show singleton
            if (IsCustom())
                newstr = wxString::Format(wxT("%d: @%s%d"), GetNodeNumber(n), AA(Nodes[n]->Coords.front().bufX + 1), BufferHt - Nodes[n]->Coords.front().bufY);
            else
                newstr = wxString::Format(wxT("%d: @(%d,%d)"), GetNodeNumber(n), Nodes[n]->Coords.front().bufX + 1, BufferHt - Nodes[n]->Coords.front().bufY);
#else
//        newstr = wxString::Format(wxT("%d"), GetNodeNumber(n));
//        choices.Add(newstr);
        choices.Add(GetNodeXY(n));
#endif // 0
//        if (choices1) choices1->Append(newstr);
//        if (choices2) choices2->Append(newstr);
//        if (choices3)
//        {
//            wxArrayString strary;
//            choices3->InsertItems(strary, choices3->GetCount() + 0);
//        }
#if 0
                Nodes[idx]->ActChan = stringStartChan[stringnum] + segmentnum * PixelsPerStrand*3 + y*3;
                Nodes[idx]->Coords[0].bufX=IsLtoR ? x : NumStrands-x-1;
                Nodes[idx]->Coords[0].bufY= isBotToTop == (segmentnum % 2 == 0) ? y:PixelsPerStrand-y-1;
                Nodes[idx]->StringNum=stringnum;
#endif // 0
    }
    return choices.GetCount(); //choices1? choices1->GetCount(): 0) + (choices2? choices2->GetCount(): 0);
}
//get parsed node info:
wxString ModelClass::GetNodeXY(const wxString& nodenumstr)
{
    long nodenum;
    size_t NodeCount = GetNodeCount();
    if (nodenumstr.ToLong(&nodenum))
        for (size_t inx = 0; inx < NodeCount; inx++)
        {
            if (Nodes[inx]->Coords.empty()) continue;
            if (GetNodeNumber(inx) == nodenum) return GetNodeXY(inx);
        }
    return nodenumstr; //not found?
}
wxString ModelClass::GetNodeXY(int nodeinx)
{
    if ((nodeinx < 0) || (nodeinx >= GetNodeCount())) return wxEmptyString;
    if (Nodes[nodeinx]->Coords.empty()) return wxEmptyString;
    if (GetCoordCount(nodeinx) > 1) //show count and first + last coordinates
        if (IsCustom())
            return wxString::Format(wxT("%d: %d# @%s%d-%s%d"), GetNodeNumber(nodeinx), GetCoordCount(nodeinx), AA(Nodes[nodeinx]->Coords.front().bufX + 1), BufferHt - Nodes[nodeinx]->Coords.front().bufY, AA(Nodes[nodeinx]->Coords.back().bufX + 1), BufferHt - Nodes[nodeinx]->Coords.back().bufY); //NOTE: only need first (X,Y) for each channel, but show last and count as well; Y is in reverse order
        else
            return wxString::Format(wxT("%d: %d# @(%d,%d)-(%d,%d"), GetNodeNumber(nodeinx), GetCoordCount(nodeinx), Nodes[nodeinx]->Coords.front().bufX + 1, BufferHt - Nodes[nodeinx]->Coords.front().bufY, Nodes[nodeinx]->Coords.back().bufX + 1, BufferHt - Nodes[nodeinx]->Coords.back().bufY); //NOTE: only need first (X,Y) for each channel, but show last and count as well; Y is in reverse order
    else //just show singleton
        if (IsCustom())
            return wxString::Format(wxT("%d: @%s%d"), GetNodeNumber(nodeinx), AA(Nodes[nodeinx]->Coords.front().bufX + 1), BufferHt - Nodes[nodeinx]->Coords.front().bufY);
        else
            return wxString::Format(wxT("%d: @(%d,%d)"), GetNodeNumber(nodeinx), Nodes[nodeinx]->Coords.front().bufX + 1, BufferHt - Nodes[nodeinx]->Coords.front().bufY);
}

//extract first (X,Y) from string formatted above:
bool ModelClass::ParseFaceElement(const wxString& multi_str, std::vector<wxPoint>& first_xy)
{
//    first_xy->x = first_xy->y = 0;
//    first_xy.clear();
    wxStringTokenizer wtkz(multi_str, "+");
    while (wtkz.HasMoreTokens())
    {
        wxString str = wtkz.GetNextToken();
        if (str.empty()) continue;
        if (str.Find('@') == wxNOT_FOUND) continue; //return false;
#if 0 //hard-coded test results
        first_xy.push_back(1, 2); //TODO
#else
        wxString xystr = str.AfterFirst('@');
        if (xystr.empty()) continue; //return false;
        long xval = 0, yval = 0;
        if (xystr[0] == '(')
        {
            xystr.Remove(0, 1);
            if (!xystr.BeforeFirst(',').ToLong(&xval)) continue; //return false;
            if (!xystr.AfterFirst(',').BeforeFirst(')').ToLong(&yval)) continue; //return false;
        }
        else
        {
            int parts = 0;
            while (!xystr.empty() && (xystr[0] >= 'A') && (xystr[0] <= 'Z'))
            {
                xval *= 26;
                xval += xystr[0] - 'A' + 1;
                xystr.Remove(0, 1);
                parts |= 1;
            }
            while (!xystr.empty() && (xystr[0] >= '0') && (xystr[0] <= '9'))
            {
                yval *= 10;
                yval += xystr[0] - '0';
                xystr.Remove(0, 1);
                parts |= 2;
            }
            if (parts != 3) continue; //return false;
            if (!xystr.empty() && (xystr[0] != '-')) continue; //return false;
        }
        wxPoint newxy(xval, yval);
        first_xy.push_back(newxy);
    }
#endif // 0
    return !first_xy.empty(); //true;
}
#endif // 0

wxString ModelClass::ChannelLayoutHtml()
{
    size_t NodeCount=GetNodeCount();
    size_t i,idx;
    int n,x,y,s;
    wxString bgcolor;
    std::vector<int> chmap;
    chmap.resize(BufferHt * BufferWi,0);
    bool IsCustom = DisplayAs == "Custom";
    wxString direction;
    if (IsCustom)
    {
        direction="n/a";
    }
    else if (!IsLtoR)
    {
        if(!isBotToTop)
            direction="Top Right";
        else
            direction="Bottom Right";
    }
    else
    {
        if (!isBotToTop)
            direction="Top Left";
        else
            direction="Bottom Left";
    }

    wxString html = "<html><body><table border=0>";
    html+="<tr><td>Name:</td><td>"+name+"</td></tr>";
    html+="<tr><td>Display As:</td><td>"+DisplayAs+"</td></tr>";
    html+="<tr><td>String Type:</td><td>"+StringType+"</td></tr>";
    html+="<tr><td>Start Corner:</td><td>"+direction+"</td></tr>";
    html+=wxString::Format("<tr><td>Total nodes:</td><td>%d</td></tr>",NodeCount);
    html+=wxString::Format("<tr><td>Height:</td><td>%d</td></tr>",BufferHt);
    html+="</table><p>Node numbers starting with 1 followed by string number:</p><table border=1>";


  int Ibufx,Ibufy;

     if (BufferHt == 1)
    {
        // single line or arch
        html+="<tr>";
        for(i=1; i<=NodeCount; i++)
        {
            n=IsLtoR ? i : NodeCount-i+1;
            s=Nodes[n-1]->StringNum+1;
            bgcolor=s%2 == 1 ? "#ADD8E6" : "#90EE90";
            html+=wxString::Format("<td bgcolor='"+bgcolor+"'>n%ds%d</td>",n,s);
        }
        html+="</tr>";
    }
    else if (BufferHt > 1)
    {
        // horizontal or vertical matrix or frame
        for(i=0; i<NodeCount; i++)
        {

            Ibufx = Nodes[i]->Coords[0].bufX;
            Ibufy = Nodes[i]->Coords[0].bufY;
            idx=Nodes[i]->Coords[0].bufY * BufferWi + Nodes[i]->Coords[0].bufX;
            if (idx < chmap.size()) chmap[idx]=GetNodeNumber(i);
        }
        for(y=BufferHt-1; y>=0; y--)
        {
            html+="<tr>";
            for(x=0; x<BufferWi; x++)
            {
                n=chmap[y*BufferWi+x];
                if (n==0)
                {
                    html+="<td></td>";
                }
                else
                {
                    s=Nodes[n-1]->StringNum+1;
                    bgcolor=s%2 == 1 ? "#ADD8E6" : "#90EE90";
                    html+=wxString::Format("<td bgcolor='"+bgcolor+"'>n%ds%d</td>",n,s);
                }
            }
            html+="</tr>";
        }
    }
    else
    {
        html+="<tr><td>Error - invalid height</td></tr>";
    }
    html+="</table></body></html>";
    return html;
}


// initialize screen coordinates
void ModelClass::CopyBufCoord2ScreenCoord()
{
    size_t NodeCount=GetNodeCount();
    int xoffset=BufferWi/2;
    for(size_t n=0; n<NodeCount; n++)
    {
        size_t CoordCount=GetCoordCount(n);
        for(size_t c=0; c < CoordCount; c++)
        {
            Nodes[n]->Coords[c].screenX = Nodes[n]->Coords[c].bufX - xoffset;
            Nodes[n]->Coords[c].screenY = Nodes[n]->Coords[c].bufY;
        }
    }
    SetRenderSize(BufferHt,BufferWi);
}

void ModelClass::UpdateXmlWithScale()
{
    ModelXml->DeleteAttribute("offsetXpct");
    ModelXml->DeleteAttribute("offsetYpct");
    ModelXml->DeleteAttribute("PreviewScale");
    ModelXml->DeleteAttribute("PreviewRotation");
    ModelXml->AddAttribute("offsetXpct", wxString::Format("%6.4f",offsetXpct));
    ModelXml->AddAttribute("offsetYpct", wxString::Format("%6.4f",offsetYpct));
    ModelXml->AddAttribute("PreviewScale", wxString::Format("%6.4f",PreviewScale));
    ModelXml->AddAttribute("PreviewRotation", wxString::Format("%d",PreviewRotation));
}


#ifdef __WXOSX__
class ModelGraphics
{
public:
    ModelGraphics(wxWindow *window) : lastColor(*wxBLACK)
    {
        gc = wxGraphicsContext::Create(window);
        gc->SetAntialiasMode(wxANTIALIAS_NONE);
        gc->Scale(1, -1);
        path = gc->CreatePath();
        pen.SetColour(lastColor);
        gc->SetPen(pen);
        brush.SetStyle(wxBRUSHSTYLE_SOLID);
        brush.SetColour(lastColor);
        gc->SetBrush(brush);
    }
    ~ModelGraphics()
    {
        gc->DrawPath(path);
        gc->Flush();
        delete gc;
    }
    void Translate(wxDouble x, wxDouble y)
    {
        gc->Translate(x, y);
    }
    void GetSize(wxDouble *x, wxDouble *y)
    {
        gc->GetSize(x, y);
    }

    void AddSquare(const wxColour &color, wxDouble x, wxDouble y, double size)
    {
        if (lastColor != color)
        {
            flush(color);
        }
        path.AddRectangle(x, y, size, size);
    }
    void AddCircle(const wxColour &color, wxDouble x, wxDouble y, double diameter)
    {
        if (lastColor != color)
        {
            flush(color);
        }
        path.AddEllipse(x, y, diameter, diameter);
    }

private:
    void flush(const wxColour &color)
    {
        gc->DrawPath(path);
        path = gc->CreatePath();
        lastColor = color;
        pen.SetColour(lastColor);
        gc->SetPen(pen);
        brush.SetColour(lastColor);
        gc->SetBrush(brush);
    }
    wxBrush brush;
    wxPen pen;
    wxGraphicsContext *gc;
    wxColor lastColor;
    wxGraphicsPath path;
};

#else
class ModelGraphics
{
public:
    ModelGraphics(wxWindow *window) : dc(window), lastColor(*wxRED)
    {
        dc.SetAxisOrientation(true,true);
        //dc.SetLogicalScale(1.0, -1.0);
        pen.SetColour(lastColor);
        dc.SetPen(pen);
        brush.SetStyle(wxBRUSHSTYLE_SOLID);
        brush.SetColour(lastColor);
        dc.SetBrush(brush);
    }
    ~ModelGraphics()
    {
    }
    void Translate(wxDouble x, wxDouble y)
    {
        dc.SetDeviceOrigin(x, -y);
    }
    void GetSize(wxDouble *x, wxDouble *y)
    {
        int x2, y2;
        dc.GetSize(&x2, &y2);
        *x = int(x2);
        *y = int(y2);
    }

    void AddSquare(const wxColour &color, wxDouble x, wxDouble y, double size)
    {
        if (lastColor != color)
        {
            flush(color);
        }
        if (size < 2)
        {
            size = 2;
        }
        dc.DrawRectangle(x,y,size,size);
    }
    void AddCircle(const wxColour &color, wxDouble x, wxDouble y, double diameter)
    {
        if (lastColor != color)
        {
            flush(color);
        }
        if (diameter < 2)
        {
            diameter = 2;
        }
        dc.DrawEllipse(x - (diameter/2), y - (diameter / 2), diameter, diameter);
    }

private:
    void flush(const wxColour &color)
    {
        lastColor = color;
        pen.SetColour(lastColor);
        dc.SetPen(pen);
        brush.SetColour(lastColor);
        dc.SetBrush(brush);
    }
    wxBrush brush;
    wxPen pen;
    wxColor lastColor;
    wxClientDC dc;
};

#endif

void ModelClass::AddToWholeHouseModel(wxWindow* window,std::vector<int>& xPos,std::vector<int>& yPos,std::vector<int>& actChannel)
{
    size_t NodeCount=Nodes.size();
    wxCoord sx,sy;
<<<<<<< HEAD
    wxPen pen;
    int w, h;
    wxClientDC dc(window);
=======
    int w, h;
    wxClientDC dc(window);
    int nodeIndex = index;


>>>>>>> 117fba4b
    dc.GetSize(&w, &h);
    double scale=RenderHt > RenderWi ? double(h) / RenderHt * PreviewScale : double(w) / RenderWi * PreviewScale;

    int w1 = int(offsetXpct*w)+w/2;
    int h1 = -(int(offsetYpct*h)+h-
                   std::max((int(h)-int(double(RenderHt-1)*scale))/2,1));
    double scrx,scry;
    for(size_t n=0; n<NodeCount; n++)
    {
        size_t CoordCount=GetCoordCount(n);
        for(size_t c=0; c < CoordCount; c++)
        {
            sx=Nodes[n]->Coords[c].screenX;
            sy=Nodes[n]->Coords[c].screenY;
            scrx = sx*scale;
            scry = sy*scale;
            //xPos[nodeIndex] = scrx+w1;
            //yPos[nodeIndex] = scry+h1;
            //actChannel[nodeIndex++] = Nodes[n]->ActChan;
            xPos.push_back(scrx+w1);
            yPos.push_back(scry+h1);
            actChannel.push_back(Nodes[n]->ActChan);
        }
    }
}

// display model using a single color
void ModelClass::DisplayModelOnWindow(wxWindow* window, const wxColour* color)
{
    size_t NodeCount=Nodes.size();
    wxCoord sx,sy;
    wxPen pen;
    wxDouble w, h;
    ModelGraphics gc(window);

    /*
    // this isn't an ideal scaling algorithm - room for improvement here
    double windowDiagonal=sqrt(w*w+h*h);
    double modelDiagonal=sqrt(RenderWi*RenderWi+RenderHt*RenderHt);
    double scale=windowDiagonal / modelDiagonal * PreviewScale;
    */

    gc.GetSize(&w, &h);
    double scale=RenderHt > RenderWi ? double(h) / RenderHt * PreviewScale : double(w) / RenderWi * PreviewScale;
    gc.Translate(int(offsetXpct*w)+w/2,
                 -(int(offsetYpct*h)+h-
                   std::max((int(h)-int(double(RenderHt-1)*scale))/2,1)));

    for(size_t n=0; n<NodeCount; n++)
    {
        size_t CoordCount=GetCoordCount(n);
        for(size_t c=0; c < CoordCount; c++)
        {
            // draw node on screen
            sx=Nodes[n]->Coords[c].screenX;
            sy=Nodes[n]->Coords[c].screenY;
            gc.AddSquare(*color,sx*scale,sy*scale,0.0);
        }
    }
}

// display model using colors stored in each node
// used when preview is running
void ModelClass::DisplayModelOnWindow(wxWindow* window)
{
    size_t NodeCount=Nodes.size();
    wxCoord sx,sy;
    wxPen pen;
    wxColour color;
    wxDouble w, h;
    ModelGraphics gc(window);

    /*
    // this isn't an ideal scaling algorithm - room for improvement here
    double windowDiagonal=sqrt(w*w+h*h);
    double modelDiagonal=sqrt(RenderWi*RenderWi+RenderHt*RenderHt);
    double scale=windowDiagonal / modelDiagonal * PreviewScale;
    */

    gc.GetSize(&w, &h);
    double scale=RenderHt > RenderWi ? double(h) / RenderHt * PreviewScale : double(w) / RenderWi * PreviewScale;
    gc.Translate(int(offsetXpct*w)+w/2,
                 -(int(offsetYpct*h)+h-
                   std::max((int(h)-int(double(RenderHt-1)*scale))/2,1)));

    // avoid performing StrobeRate test in inner loop for performance reasons
    if (StrobeRate==0)
    {
        // no strobing
        for(size_t n=0; n<NodeCount; n++)
        {
            Nodes[n]->GetColor(color);
            size_t CoordCount=GetCoordCount(n);
            for(size_t c=0; c < CoordCount; c++)
            {
                // draw node on screen
                sx=Nodes[n]->Coords[c].screenX;
                sy=Nodes[n]->Coords[c].screenY;
                gc.AddSquare(color,sx*scale,sy*scale,0.0);
            }
        }
    }
    else
    {
        // flash individual nodes according to StrobeRate
        for(size_t n=0; n<NodeCount; n++)
        {
            Nodes[n]->GetColor(color);
            bool CanFlash = color.GetRGB() ==  0x00ffffff;
            size_t CoordCount=GetCoordCount(n);
            for(size_t c=0; c < CoordCount; c++)
            {
                wxColor c2 = *wxBLACK;
                // draw node on screen
                if (CanFlash && rand() % StrobeRate == 0)
                {
                    c2 = color;
                }

                sx=Nodes[n]->Coords[c].screenX;
                sy=Nodes[n]->Coords[c].screenY;
                gc.AddSquare(c2,sx*scale,sy*scale,0.0);
            }
        }
    }
}

// uses DrawCircle instead of DrawPoint
void ModelClass::DisplayEffectOnWindow(wxWindow* window)
{
    wxColour color;
    wxDouble w, h;

    ModelGraphics gc(window);
    gc.GetSize(&w, &h);

    double scaleX = double(w) * 0.95 / RenderWi;
    double scaleY = double(h) * 0.95 / RenderHt;
    double scale=scaleY < scaleX ? scaleY : scaleX;

    gc.Translate(w/2,-int(double(RenderHt)*scale + double(RenderHt)*0.025*scale));

    double radius = scale/2.0;
    if (radius < 0.5)
    {
        radius = 0.5;
    }

    // layer calculation and map to output
    size_t NodeCount=Nodes.size();
    double sx,sy;
    for(size_t n=0; n<NodeCount; n++)
    {
        Nodes[n]->GetColor(color);
        size_t CoordCount=GetCoordCount(n);
        for(size_t c=0; c < CoordCount; c++)
        {
            // draw node on screen
            sx=Nodes[n]->Coords[c].screenX;
            sy=Nodes[n]->Coords[c].screenY;
            gc.AddCircle(color, sx*scale,sy*scale,radius);
        }
    }
}
void ModelClass::SetModelCoord( int degrees)
{
    PreviewRotation=degrees;
    //For now treat Single line the same way it was in the past
    if (DisplayAs == "Single Line")
    {
        SetLineCoord();
    }

    size_t NodeCount=Nodes.size();
    wxCoord sx,sy;
    double centerx,centery;
    double radians=toRadians(PreviewRotation);

    centerx = BufferWi/2 +1;
    centery = BufferHt/2 +1;

    for(size_t nn=0; nn<NodeCount; nn++)
    {
        size_t CoordCount=GetCoordCount(nn);
        if( ! Nodes[nn]->OrigCoordsSaved())
            Nodes[nn]->SaveCoords();

        for(size_t cc=0; cc < CoordCount; cc++)
        {
            //Calculate new Screen x and y based on current rotation value
            sx=Nodes[nn]->OrigCoords[cc].screenX;
            sy=Nodes[nn]->OrigCoords[cc].screenY;
            Nodes[nn]->Coords[cc].screenX = cos(radians) * (sx-centerx)
                   - sin(radians)*(sy-centery)+centerx;
            Nodes[nn]->Coords[cc].screenY = sin(radians) * (sx-centerx)
                   + cos(radians)*(sy-centery)+centery;
        }
    }
}<|MERGE_RESOLUTION|>--- conflicted
+++ resolved
@@ -1463,17 +1463,8 @@
 {
     size_t NodeCount=Nodes.size();
     wxCoord sx,sy;
-<<<<<<< HEAD
-    wxPen pen;
     int w, h;
     wxClientDC dc(window);
-=======
-    int w, h;
-    wxClientDC dc(window);
-    int nodeIndex = index;
-
-
->>>>>>> 117fba4b
     dc.GetSize(&w, &h);
     double scale=RenderHt > RenderWi ? double(h) / RenderHt * PreviewScale : double(w) / RenderWi * PreviewScale;
 
