--- conflicted
+++ resolved
@@ -328,20 +328,12 @@
     Notebook1->ChangeSelection(SETUPTAB);
     SetStatusText("");
     FileNameText->SetLabel(newdir);
-<<<<<<< HEAD
-
-=======
     
->>>>>>> 77009049
     if (UnsavedRgbEffectsChanges)
     {
         RebuildControllerConfig(&_outputManager, &AllModels);
     }
-<<<<<<< HEAD
-
-=======
     
->>>>>>> 77009049
     return true;
 }
 
@@ -638,11 +630,7 @@
                 AllModels.RenameController(oldDesc, newDesc);
             }
         }
-<<<<<<< HEAD
-
-=======
         
->>>>>>> 77009049
         AllModels.ReworkStartChannel();
         NetworkChange();
         UpdateNetworkList(true);
@@ -725,20 +713,12 @@
             Output* o = _outputManager.GetOutput(item);
             std::string oldDesc = o->GetDescription();
             std::string newDesc = dlg.GetValue().ToStdString();
-<<<<<<< HEAD
-
-=======
             
->>>>>>> 77009049
             if (o->IsLookedUpByControllerName() && oldDesc != "")
             {
                 AllModels.RenameController(oldDesc, newDesc);
             }
-<<<<<<< HEAD
-
-=======
             
->>>>>>> 77009049
             o->SetDescription(newDesc);
 
             item = GridNetwork->GetNextItem(item, wxLIST_NEXT_ALL, wxLIST_STATE_SELECTED);
@@ -2212,7 +2192,6 @@
 	}
 }
 
-<<<<<<< HEAD
 int xLightsFrame::SetZCPPPort(unsigned char* current, UDControllerPort* port, int portNum, int virtualString, long baseStart, bool isSerial)
 {
     static log4cpp::Category &logger_zcpp = log4cpp::Category::getInstance(std::string("log_zcpp"));
@@ -2543,30 +2522,16 @@
     {
         if ((*ito)->NeedsControllerConfig())
         {
-            ZCPPOutput* zcpp = (ZCPPOutput*)(*ito);
-
-            SetModelData(zcpp, modelManager, outputManager, CurrentDir.ToStdString());
-        }
-=======
-bool xLightsFrame::RebuildControllerConfig(OutputManager* outputManager, ModelManager* modelManager)
-{
-    auto outputs = outputManager->GetOutputs();
-    for (auto ito = outputs.begin(); ito != outputs.end(); ++ito)
-    {
-        /*
-        if ((*ito)->NeedsControllerConfig())
-        {
-            ZCPPOutput* zcpp = (ZCPPOutput*)(*ito);
-            SetModelData(zcpp, modelManager, outputManager, CurrentDir.ToStdString());
-        }
-        */
->>>>>>> 77009049
+            if ((*ito)->GetType() == OUTPUT_ZCPP) {
+                ZCPPOutput* zcpp = (ZCPPOutput*)(*ito);
+                SetModelData(zcpp, modelManager, outputManager, CurrentDir.ToStdString());
+            }
+        }
     }
 
     return true;
 }
 
-<<<<<<< HEAD
 void xLightsFrame::OnButton_DiscoverClick(wxCommandEvent& event)
 {
     static log4cpp::Category &logger_base = log4cpp::Category::getInstance(std::string("log_base"));
@@ -2596,8 +2561,6 @@
     logger_base.debug("Controller discovery complete.");
 }
 
-=======
->>>>>>> 77009049
 void xLightsFrame::UploadEasyLightsOutput()
 {
 	SetStatusText("");
