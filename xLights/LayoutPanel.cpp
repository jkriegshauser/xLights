//(*InternalHeaders(LayoutPanel)
#include <wx/button.h>
#include <wx/checkbox.h>
#include <wx/choice.h>
#include <wx/font.h>
#include <wx/intl.h>
#include <wx/settings.h>
#include <wx/sizer.h>
#include <wx/splitter.h>
#include <wx/stattext.h>
#include <wx/string.h>
//*)

#include <wx/clipbrd.h>
#include <wx/propgrid/propgrid.h>
#include <wx/propgrid/advprops.h>
#include <wx/tglbtn.h>
#include <wx/sstream.h>
#include <wx/artprov.h>
#include <wx/dataview.h>
#include <wx/config.h>
#include <wx/treebase.h>

#include "LayoutPanel.h"
#include "ModelPreview.h"
#include "xLightsMain.h"
#include "DrawGLUtils.h"
#include "ChannelLayoutDialog.h"
#include "ControllerConnectionDialog.h"
#include "ModelGroupPanel.h"
#include "LayoutGroup.h"
#include "models/ModelImages.h"
#include "models/SubModel.h"
#include "models/ModelGroup.h"
#include "WiringDialog.h"
#include "ModelDimmingCurveDialog.h"
#include "UtilFunctions.h"
#include "ColorManager.h"
#include "KeyBindings.h"
#include "sequencer/MainSequencer.h"

static wxRect scaledRect(int srcWidth, int srcHeight, int dstWidth, int dstHeight)
{
	wxRect r;
	float srcAspectRatio = float(srcWidth) / srcHeight;
	float dstAspectRatio = float(dstWidth) / dstHeight;

	if (srcAspectRatio > dstAspectRatio)
	{
		r.SetWidth(dstWidth);
		r.SetHeight(int(dstWidth / srcAspectRatio));
		r.SetTopLeft(wxPoint(0, (dstHeight - r.GetHeight()) / 2));
	}
	else
	{
		r.SetHeight(dstHeight);
		r.SetWidth(int(dstHeight * srcAspectRatio));
		r.SetTopLeft(wxPoint((dstWidth - r.GetWidth()) / 2, 0));
	}
	return r;
}

//(*IdInit(LayoutPanel)
const long LayoutPanel::ID_PANEL3 = wxNewId();
const long LayoutPanel::ID_PANEL2 = wxNewId();
const long LayoutPanel::ID_SPLITTERWINDOW1 = wxNewId();
const long LayoutPanel::ID_CHECKBOXOVERLAP = wxNewId();
const long LayoutPanel::ID_BUTTON_SAVE_PREVIEW = wxNewId();
const long LayoutPanel::ID_PANEL5 = wxNewId();
const long LayoutPanel::ID_STATICTEXT1 = wxNewId();
const long LayoutPanel::ID_CHOICE_PREVIEWS = wxNewId();
const long LayoutPanel::ID_PANEL1 = wxNewId();
const long LayoutPanel::ID_SPLITTERWINDOW2 = wxNewId();
//*)

BEGIN_EVENT_TABLE(LayoutPanel,wxPanel)
	//(*EventTable(LayoutPanel)
	//*)
    EVT_TREELIST_SELECTION_CHANGED(wxID_ANY, LayoutPanel::OnSelectionChanged)
    EVT_TREELIST_ITEM_CONTEXT_MENU(wxID_ANY, LayoutPanel::OnItemContextMenu)
    //EVT_TREELIST_ITEM_EXPANDING(wxID_ANY, LayoutPanel::OnItemExpanding)
    //EVT_TREELIST_ITEM_EXPANDED(wxID_ANY, LayoutPanel::OnSelectionChanged)
    //EVT_TREELIST_ITEM_CHECKED(wxID_ANY, LayoutPanel::OnItemChecked)
    //EVT_TREELIST_ITEM_ACTIVATED(wxID_ANY, LayoutPanel::OnSelectionChanged)
END_EVENT_TABLE()

const long LayoutPanel::ID_TREELISTVIEW_MODELS = wxNewId();
const long LayoutPanel::ID_PREVIEW_REPLACEMODEL = wxNewId();
const long LayoutPanel::ID_PREVIEW_ALIGN = wxNewId();
const long LayoutPanel::ID_PREVIEW_RESIZE = wxNewId();
const long LayoutPanel::ID_PREVIEW_MODEL_NODELAYOUT = wxNewId();
const long LayoutPanel::ID_PREVIEW_MODEL_LOCK = wxNewId();
const long LayoutPanel::ID_PREVIEW_MODEL_UNLOCK = wxNewId();
const long LayoutPanel::ID_PREVIEW_MODEL_EXPORTASCUSTOM = wxNewId();
const long LayoutPanel::ID_PREVIEW_MODEL_CREATEGROUP = wxNewId();
const long LayoutPanel::ID_PREVIEW_MODEL_WIRINGVIEW = wxNewId();
const long LayoutPanel::ID_PREVIEW_MODEL_ASPECTRATIO = wxNewId();
const long LayoutPanel::ID_PREVIEW_MODEL_EXPORTXLIGHTSMODEL = wxNewId();
const long LayoutPanel::ID_PREVIEW_RESIZE_SAMEWIDTH = wxNewId();
const long LayoutPanel::ID_PREVIEW_RESIZE_SAMEHEIGHT = wxNewId();
const long LayoutPanel::ID_PREVIEW_RESIZE_SAMESIZE = wxNewId();
const long LayoutPanel::ID_PREVIEW_BULKEDIT = wxNewId();
const long LayoutPanel::ID_PREVIEW_BULKEDIT_CONTROLLERCONNECTION = wxNewId();
const long LayoutPanel::ID_PREVIEW_BULKEDIT_PREVIEW = wxNewId();
const long LayoutPanel::ID_PREVIEW_BULKEDIT_DIMMINGCURVES = wxNewId();
const long LayoutPanel::ID_PREVIEW_ALIGN_TOP = wxNewId();
const long LayoutPanel::ID_PREVIEW_ALIGN_BOTTOM = wxNewId();
const long LayoutPanel::ID_PREVIEW_ALIGN_LEFT = wxNewId();
const long LayoutPanel::ID_PREVIEW_ALIGN_RIGHT = wxNewId();
const long LayoutPanel::ID_PREVIEW_ALIGN_H_CENTER = wxNewId();
const long LayoutPanel::ID_PREVIEW_ALIGN_V_CENTER = wxNewId();
const long LayoutPanel::ID_PREVIEW_DISTRIBUTE = wxNewId();
const long LayoutPanel::ID_PREVIEW_H_DISTRIBUTE = wxNewId();
const long LayoutPanel::ID_PREVIEW_V_DISTRIBUTE = wxNewId();
const long LayoutPanel::ID_MNU_DELETE_MODEL = wxNewId();
const long LayoutPanel::ID_MNU_DELETE_MODEL_GROUP = wxNewId();
const long LayoutPanel::ID_MNU_DELETE_EMPTY_MODEL_GROUPS = wxNewId();
const long LayoutPanel::ID_MNU_RENAME_MODEL_GROUP = wxNewId();
const long LayoutPanel::ID_MNU_MAKESCVALID = wxNewId();
const long LayoutPanel::ID_MNU_MAKEALLSCVALID = wxNewId();
const long LayoutPanel::ID_MNU_MAKEALLSCNOTOVERLAPPING = wxNewId();
const long LayoutPanel::ID_MNU_ADD_MODEL_GROUP = wxNewId();
const long LayoutPanel::ID_PREVIEW_DELETE_ACTIVE = wxNewId();
const long LayoutPanel::ID_PREVIEW_MODEL_ADDPOINT = wxNewId();
const long LayoutPanel::ID_PREVIEW_MODEL_DELETEPOINT = wxNewId();
const long LayoutPanel::ID_PREVIEW_MODEL_ADDCURVE = wxNewId();
const long LayoutPanel::ID_PREVIEW_MODEL_DELCURVE = wxNewId();
const long LayoutPanel::ID_PREVIEW_SAVE_LAYOUT_IMAGE = wxNewId();
const long LayoutPanel::ID_PREVIEW_PRINT_LAYOUT_IMAGE = wxNewId();

#define CHNUMWIDTH "10000000000000"

class ModelTreeData : public wxTreeItemData {
public:
    ModelTreeData(Model *m, int NativeOrder) :wxTreeItemData(), model(m) {
        //a SetFromXML call on the parent (example: recalc start channels) will cause
        //submodel pointers to be deleted.  Need to not save them, but instead, use the parent
        //and query by name
        nativeOrder = NativeOrder;
        SubModel *s = dynamic_cast<SubModel*>(m);
        if (s != nullptr) {
            model = s->GetParent();
            subModel = s->GetName();
        }
        startingChannel = m->GetNumberFromChannelString(m->ModelStartChannel);
        endingChannel = m->GetLastChannel();
    };
    virtual ~ModelTreeData() {};

    Model *GetModel() const
    {
        if ("" != subModel) {
            return model->GetSubModel(subModel);
        }
        return model;
    }

    int startingChannel;
    int endingChannel;
    int nativeOrder;
private:
    Model *model;
    std::string subModel;
};

class NewModelBitmapButton : public wxBitmapButton
{
public:

    NewModelBitmapButton(wxWindow *parent, const wxBitmap &bmp, const std::string &type)
        : wxBitmapButton(parent, wxID_ANY, bmp), bitmap(bmp), state(0), modelType(type) {
        SetToolTip("Create new " + type);
    }
    virtual ~NewModelBitmapButton() {}

    void SetState(unsigned int s) {
        if (s > 2) {
            s = 0;
        }
        state = s;
        if (state == 2) {
            SetBitmap(bitmap.ConvertToDisabled());
        } else if (state == 1) {
            const wxImage imgDisabled = bitmap.ConvertToImage().ConvertToDisabled(128);
            SetBitmap(wxBitmap(imgDisabled, -1, bitmap.GetScaleFactor()));
        } else {
            SetBitmap(bitmap);
        }
    }
    unsigned int GetState() const
    {
        return state;
    }
    const std::string &GetModelType() const
    {
        return modelType;
    }
protected:
private:
    const std::string modelType;
    unsigned int state;
    wxBitmap bitmap;
};

#include <log4cpp/Category.hh>

LayoutPanel::LayoutPanel(wxWindow* parent, xLightsFrame *xl, wxPanel* sequencer) : xlights(xl), main_sequencer(sequencer),
    m_creating_bound_rect(false), mPointSize(2), m_moving_handle(false), m_dragging(false),
    m_over_handle(-1), selectedButton(nullptr), newModel(nullptr), selectedModel(nullptr),
    colSizesSet(false), updatingProperty(false), mNumGroups(0), mPropGridActive(true),
    mSelectedGroup(nullptr), currentLayoutGroup("Default"), pGrp(nullptr), backgroundFile(""), previewBackgroundScaled(false),
    previewBackgroundBrightness(100), m_polyline_active(false), ignore_next_event(false), mHitTestNextSelectModelIndex(0),
    ModelGroupWindow(nullptr)
{
    static log4cpp::Category &logger_base = log4cpp::Category::getInstance(std::string("log_base"));

    background = nullptr;
    _firstTreeLoad = true;
    _lastXlightsModel = "";
    appearanceVisible = sizeVisible = stringPropsVisible = controllerConnectionVisible = false;

	//(*Initialize(LayoutPanel)
	wxFlexGridSizer* FlexGridSizer1;
	wxFlexGridSizer* FlexGridSizer2;
	wxFlexGridSizer* FlexGridSizerPreview;
	wxFlexGridSizer* LeftPanelSizer;
	wxFlexGridSizer* PreviewGLSizer;

	Create(parent, wxID_ANY, wxDefaultPosition, wxDefaultSize, wxTAB_TRAVERSAL, _T("wxID_ANY"));
	FlexGridSizerPreview = new wxFlexGridSizer(1, 1, 0, 0);
	FlexGridSizerPreview->AddGrowableCol(0);
	FlexGridSizerPreview->AddGrowableRow(0);
	SplitterWindow2 = new wxSplitterWindow(this, ID_SPLITTERWINDOW2, wxDefaultPosition, wxDefaultSize, wxSP_3D, _T("ID_SPLITTERWINDOW2"));
	SplitterWindow2->SetMinSize(wxSize(10,10));
	SplitterWindow2->SetSashGravity(0.5);
	LeftPanel = new wxPanel(SplitterWindow2, ID_PANEL5, wxDefaultPosition, wxDefaultSize, wxTAB_TRAVERSAL, _T("ID_PANEL5"));
	LeftPanelSizer = new wxFlexGridSizer(0, 1, 0, 0);
	LeftPanelSizer->AddGrowableCol(0);
	LeftPanelSizer->AddGrowableRow(0);
	ModelSplitter = new wxSplitterWindow(LeftPanel, ID_SPLITTERWINDOW1, wxDefaultPosition, wxDefaultSize, wxSP_3D, _T("ID_SPLITTERWINDOW1"));
	ModelSplitter->SetMinSize(wxSize(100,100));
	ModelSplitter->SetMinimumPaneSize(100);
	ModelSplitter->SetSashGravity(0.5);
	FirstPanel = new wxPanel(ModelSplitter, ID_PANEL3, wxDefaultPosition, wxDefaultSize, wxTAB_TRAVERSAL, _T("ID_PANEL3"));
	SecondPanel = new wxPanel(ModelSplitter, ID_PANEL2, wxDefaultPosition, wxDefaultSize, wxTAB_TRAVERSAL, _T("ID_PANEL2"));
	ModelSplitter->SplitHorizontally(FirstPanel, SecondPanel);
	LeftPanelSizer->Add(ModelSplitter, 1, wxALL|wxEXPAND|wxFIXED_MINSIZE, 2);
	CheckBoxOverlap = new wxCheckBox(LeftPanel, ID_CHECKBOXOVERLAP, _("Overlap checks enabled"), wxDefaultPosition, wxDefaultSize, 0, wxDefaultValidator, _T("ID_CHECKBOXOVERLAP"));
	CheckBoxOverlap->SetValue(false);
	LeftPanelSizer->Add(CheckBoxOverlap, 1, wxALL|wxALIGN_CENTER_HORIZONTAL|wxALIGN_CENTER_VERTICAL, 1);
	FlexGridSizer2 = new wxFlexGridSizer(0, 3, 0, 0);
	ButtonSavePreview = new wxButton(LeftPanel, ID_BUTTON_SAVE_PREVIEW, _("Save"), wxDefaultPosition, wxDefaultSize, 0, wxDefaultValidator, _T("ID_BUTTON_SAVE_PREVIEW"));
	FlexGridSizer2->Add(ButtonSavePreview, 1, wxALL|wxALIGN_CENTER_HORIZONTAL|wxALIGN_CENTER_VERTICAL, 5);
	LeftPanelSizer->Add(FlexGridSizer2, 1, wxALL|wxALIGN_CENTER_HORIZONTAL|wxALIGN_CENTER_VERTICAL, 0);
	LeftPanel->SetSizer(LeftPanelSizer);
	LeftPanelSizer->Fit(LeftPanel);
	LeftPanelSizer->SetSizeHints(LeftPanel);
	PreviewGLPanel = new wxPanel(SplitterWindow2, ID_PANEL1, wxDefaultPosition, wxDefaultSize, 0, _T("ID_PANEL1"));
	PreviewGLSizer = new wxFlexGridSizer(2, 1, 0, 0);
	PreviewGLSizer->AddGrowableCol(0);
	PreviewGLSizer->AddGrowableRow(1);
	FlexGridSizer1 = new wxFlexGridSizer(0, 3, 0, 0);
	FlexGridSizer1->AddGrowableCol(0);
	ToolSizer = new wxFlexGridSizer(0, 10, 0, 0);
	FlexGridSizer1->Add(ToolSizer, 1, wxALL|wxALIGN_LEFT|wxALIGN_CENTER_VERTICAL, 3);
	StaticText1 = new wxStaticText(PreviewGLPanel, ID_STATICTEXT1, _("Preview:"), wxDefaultPosition, wxDefaultSize, 0, _T("ID_STATICTEXT1"));
	wxFont StaticText1Font = wxSystemSettings::GetFont(wxSYS_DEFAULT_GUI_FONT);
	if ( !StaticText1Font.Ok() ) StaticText1Font = wxSystemSettings::GetFont(wxSYS_DEFAULT_GUI_FONT);
	StaticText1Font.SetWeight(wxFONTWEIGHT_BOLD);
	StaticText1->SetFont(StaticText1Font);
	FlexGridSizer1->Add(StaticText1, 1, wxLEFT|wxALIGN_LEFT|wxALIGN_CENTER_VERTICAL, 40);
	ChoiceLayoutGroups = new wxChoice(PreviewGLPanel, ID_CHOICE_PREVIEWS, wxDefaultPosition, wxDefaultSize, 0, 0, 0, wxDefaultValidator, _T("ID_CHOICE_PREVIEWS"));
	FlexGridSizer1->Add(ChoiceLayoutGroups, 1, wxALL|wxALIGN_LEFT|wxALIGN_CENTER_VERTICAL, 5);
	PreviewGLSizer->Add(FlexGridSizer1, 1, wxALL|wxALIGN_LEFT, 3);
	PreviewGLPanel->SetSizer(PreviewGLSizer);
	PreviewGLSizer->Fit(PreviewGLPanel);
	PreviewGLSizer->SetSizeHints(PreviewGLPanel);
	SplitterWindow2->SplitVertically(LeftPanel, PreviewGLPanel);
	FlexGridSizerPreview->Add(SplitterWindow2, 1, wxALL|wxEXPAND, 1);
	SetSizer(FlexGridSizerPreview);
	FlexGridSizerPreview->Fit(this);
	FlexGridSizerPreview->SetSizeHints(this);

	Connect(ID_SPLITTERWINDOW1,wxEVT_COMMAND_SPLITTER_SASH_POS_CHANGED,(wxObjectEventFunction)&LayoutPanel::OnModelSplitterSashPosChanged);
	Connect(ID_CHECKBOXOVERLAP,wxEVT_COMMAND_CHECKBOX_CLICKED,(wxObjectEventFunction)&LayoutPanel::OnCheckBoxOverlapClick);
	Connect(ID_BUTTON_SAVE_PREVIEW,wxEVT_COMMAND_BUTTON_CLICKED,(wxObjectEventFunction)&LayoutPanel::OnButtonSavePreviewClick);
	Connect(ID_CHOICE_PREVIEWS,wxEVT_COMMAND_CHOICE_SELECTED,(wxObjectEventFunction)&LayoutPanel::OnChoiceLayoutGroupsSelect);
	Connect(ID_SPLITTERWINDOW2,wxEVT_COMMAND_SPLITTER_SASH_POS_CHANGED,(wxObjectEventFunction)&LayoutPanel::OnSplitterWindowSashPosChanged);
	//*)

    logger_base.debug("LayoutPanel basic setup complete");
    modelPreview = new ModelPreview( (wxPanel*) PreviewGLPanel, xlights, true);
    PreviewGLSizer->Add(modelPreview, 1, wxALL | wxEXPAND, 0);
    PreviewGLSizer->Fit(PreviewGLPanel);
    PreviewGLSizer->SetSizeHints(PreviewGLPanel);
    FlexGridSizerPreview->Fit(this);
    FlexGridSizerPreview->SetSizeHints(this);
    logger_base.debug("LayoutPanel ModelPreview created");

    modelPreview->Connect(wxEVT_LEFT_DOWN,(wxObjectEventFunction)&LayoutPanel::OnPreviewLeftDown, nullptr,this);
    modelPreview->Connect(wxEVT_LEFT_UP,(wxObjectEventFunction)&LayoutPanel::OnPreviewLeftUp, nullptr,this);
    modelPreview->Connect(wxEVT_RIGHT_DOWN,(wxObjectEventFunction)&LayoutPanel::OnPreviewRightDown, nullptr,this);
    modelPreview->Connect(wxEVT_MOTION,(wxObjectEventFunction)&LayoutPanel::OnPreviewMouseMove, nullptr,this);
    modelPreview->Connect(wxEVT_LEAVE_WINDOW,(wxObjectEventFunction)&LayoutPanel::OnPreviewMouseLeave, nullptr, this);

    propertyEditor = new wxPropertyGrid(ModelSplitter,
                                        wxID_ANY, // id
                                        wxDefaultPosition, // position
                                        wxDefaultSize, // size
                                        // Here are just some of the supported window styles
                                        //wxPG_AUTO_SORT | // Automatic sorting after items added
                                        wxPG_SPLITTER_AUTO_CENTER | // Automatically center splitter until user manually adjusts it
                                        // Default style
                                        wxPG_DEFAULT_STYLE );
#ifdef __WXOSX__
    propertyEditor->SetExtraStyle(wxPG_EX_NATIVE_DOUBLE_BUFFERING | wxWS_EX_PROCESS_IDLE);
#else
    propertyEditor->SetExtraStyle(wxWS_EX_PROCESS_IDLE);
#endif
    InitImageList();
    TreeListViewModels = CreateTreeListCtrl(wxTL_DEFAULT_STYLE);
    comparator.SetFrame(xlights);
    TreeListViewModels->SetItemComparator(&comparator);

    wxSizer* sizer1 = new wxBoxSizer(wxVERTICAL);
    sizer1->Add(TreeListViewModels, wxSizerFlags(2).Expand());
    FirstPanel->SetSizer(sizer1);
    sizer1->SetSizeHints(FirstPanel);

    ModelSplitter->ReplaceWindow(SecondPanel, propertyEditor);

    wxConfigBase* config = wxConfigBase::Get();
    int msp = config->Read("LayoutModelSplitterSash", -1);
    int sp = config->Read("LayoutMainSplitterSash", -1);

    propertyEditor->Connect(wxEVT_PG_CHANGING, (wxObjectEventFunction)&LayoutPanel::OnPropertyGridChanging,0,this);
    propertyEditor->Connect(wxEVT_PG_CHANGED, (wxObjectEventFunction)&LayoutPanel::OnPropertyGridChange,0,this);
    propertyEditor->Connect(wxEVT_PG_SELECTED, (wxObjectEventFunction)&LayoutPanel::OnPropertyGridSelection,0,this);
    propertyEditor->Connect(wxEVT_PG_ITEM_COLLAPSED, (wxObjectEventFunction)&LayoutPanel::OnPropertyGridItemCollapsed,0,this);
    propertyEditor->Connect(wxEVT_PG_ITEM_EXPANDED, (wxObjectEventFunction)&LayoutPanel::OnPropertyGridItemExpanded,0,this);
    propertyEditor->SetValidationFailureBehavior(wxPG_VFB_MARK_CELL | wxPG_VFB_BEEP);

    logger_base.debug("LayoutPanel property grid created");

    ToolSizer->SetCols(18);
    AddModelButton("Arches", arches);
    AddModelButton("Candy Canes", canes);
    AddModelButton("Channel Block", channelblock_xpm);
    AddModelButton("Circle", circles);
    AddModelButton("Custom", custom);
    AddModelButton("DMX", dmx_xpm);
    AddModelButton("Image", image_xpm);
    AddModelButton("Icicles", icicles_xpm);
    AddModelButton("Matrix", matrix);
    AddModelButton("Single Line", singleline);
    AddModelButton("Poly Line", polyline);
    AddModelButton("Spinner", spinner);
    AddModelButton("Star", star);
    AddModelButton("Tree", tree);
    AddModelButton("Window Frame", frame);
    AddModelButton("Wreath", wreath);
    AddModelButton("Import Custom", import);
    AddModelButton("Download", download);

    logger_base.debug("LayoutPanel model buttons created");

    modelPreview->Connect(wxID_CUT, wxEVT_MENU, (wxObjectEventFunction)&LayoutPanel::DoCut, nullptr,this);
    modelPreview->Connect(wxID_COPY, wxEVT_MENU, (wxObjectEventFunction)&LayoutPanel::DoCopy, nullptr,this);
    modelPreview->Connect(wxID_PASTE, wxEVT_MENU, (wxObjectEventFunction)&LayoutPanel::DoPaste, nullptr,this);
    modelPreview->Connect(wxID_UNDO, wxEVT_MENU, (wxObjectEventFunction)&LayoutPanel::DoUndo, nullptr,this);
    modelPreview->Connect(wxID_ANY, wxEVT_CHAR_HOOK, wxKeyEventHandler(LayoutPanel::OnCharHook), nullptr,this);
    modelPreview->Connect(wxID_ANY, wxEVT_CHAR, wxKeyEventHandler(LayoutPanel::OnChar), nullptr,this);

    TreeListViewModels->GetView()->Connect(wxID_CUT, wxEVT_MENU, (wxObjectEventFunction)&LayoutPanel::DoCut, nullptr,this);
    TreeListViewModels->GetView()->Connect(wxID_COPY, wxEVT_MENU, (wxObjectEventFunction)&LayoutPanel::DoCopy, nullptr,this);
    TreeListViewModels->GetView()->Connect(wxID_PASTE, wxEVT_MENU, (wxObjectEventFunction)&LayoutPanel::DoPaste, nullptr,this);
    TreeListViewModels->GetView()->Connect(wxID_UNDO, wxEVT_MENU, (wxObjectEventFunction)&LayoutPanel::DoUndo, nullptr,this);

    wxScrolledWindow *sw = new wxScrolledWindow(ModelSplitter);
    wxBoxSizer* sizer = new wxBoxSizer(wxVERTICAL);
    sw->SetSizer(sizer);
    model_grp_panel = new ModelGroupPanel(sw, xlights->AllModels, this);
    sizer->Add( model_grp_panel, 1, wxEXPAND | wxALL, 1 );
    sw->SetScrollRate(5,5);
    sw->Hide();

    logger_base.debug("LayoutPanel model group panel created");

    LeftPanelSizer->Fit(LeftPanel);
    LeftPanelSizer->SetSizeHints(LeftPanel);
    FlexGridSizerPreview->Fit(this);
    FlexGridSizerPreview->SetSizeHints(this);

    ModelGroupWindow = sw;
    if (sp != -1) {
        SplitterWindow2->SetSashGravity(0.0);
        SplitterWindow2->SetSashPosition(sp);
    }
    if (msp != -1) {
        ModelSplitter->SetSashGravity(0.0);
        ModelSplitter->SetSashPosition(msp);
    }

    Reset();

    TreeListViewModels->SetColumnWidth(0, wxCOL_WIDTH_AUTOSIZE);
    TreeListViewModels->SetColumnWidth(1, TreeListViewModels->WidthFor(CHNUMWIDTH));
    TreeListViewModels->SetColumnWidth(2, TreeListViewModels->WidthFor(CHNUMWIDTH));
    TreeListViewModels->SetColumnWidth(3, wxCOL_WIDTH_AUTOSIZE);

    if (ModelSplitter->GetSashPosition() < 200)
    {
        ModelSplitter->SetSashPosition(200, true);
    }
}

void AddIcon(wxImageList &list, const std::string &id, double scaleFactor) {
    wxSize iconSize = list.GetSize();
    wxBitmap bmp =  wxArtProvider::GetBitmap(wxART_MAKE_ART_ID_FROM_STR(id), wxART_LIST, wxDefaultSize);
    if (bmp.GetSize() != iconSize) {
        wxImage img = bmp.ConvertToImage();
#ifdef __WXOSX__
        img.Rescale(iconSize.x, iconSize.y);
        wxBitmap bmp2 = wxBitmap(img);
        wxIcon icon;
        icon.CopyFromBitmap(bmp2);
        int i = list.Add(icon);
        img = bmp.ConvertToImage();
        img.Rescale(iconSize.x * scaleFactor, iconSize.y * scaleFactor);
        bmp2 = wxBitmap(img);
        icon.CopyFromBitmap(bmp2);
        list.Replace(i, icon);
#else
        img.Rescale(iconSize.x, iconSize.y);
        wxBitmap bmp2 = wxBitmap(img);
        wxIcon icon;
        icon.CopyFromBitmap(bmp2);
        list.Add(icon);
#endif
    } else {
        wxIcon icon;
        icon.CopyFromBitmap(bmp);
        list.Add(icon);
    }
}

void LayoutPanel::InitImageList()
{
    double scaleFactor = GetContentScaleFactor();
    wxSize iconSize = wxArtProvider::GetSizeHint(wxART_LIST);
    if ( iconSize == wxDefaultSize ) {
        iconSize = wxSize(ScaleWithSystemDPI(scaleFactor, 16),
                          ScaleWithSystemDPI(scaleFactor, 16));
    } else {
        iconSize = wxSize(ScaleWithSystemDPI(scaleFactor, iconSize.x),
                          ScaleWithSystemDPI(scaleFactor, iconSize.y));
    }

    m_imageList = new wxImageList(iconSize.x, iconSize.y);

    AddIcon(*m_imageList, "wxART_NORMAL_FILE", scaleFactor);
    AddIcon(*m_imageList, "xlART_GROUP_CLOSED", scaleFactor);
    AddIcon(*m_imageList, "xlART_GROUP_OPEN", scaleFactor);
    AddIcon(*m_imageList, "xlART_ARCH_ICON", scaleFactor);
    AddIcon(*m_imageList, "xlART_CANE_ICON", scaleFactor);
    AddIcon(*m_imageList, "xlART_CIRCLE_ICON", scaleFactor);
    AddIcon(*m_imageList, "xlART_CHANNELBLOCK_ICON", scaleFactor);
    AddIcon(*m_imageList, "xlART_CUSTOM_ICON", scaleFactor);
    AddIcon(*m_imageList, "xlART_DMX_ICON", scaleFactor);
    AddIcon(*m_imageList, "xlART_ICICLE_ICON", scaleFactor);
    AddIcon(*m_imageList, "xlART_IMAGE_ICON", scaleFactor);
    AddIcon(*m_imageList, "xlART_LINE_ICON", scaleFactor);
    AddIcon(*m_imageList, "xlART_MATRIX_ICON", scaleFactor);
    AddIcon(*m_imageList, "xlART_POLY_ICON", scaleFactor);
    AddIcon(*m_imageList, "xlART_SPINNER_ICON", scaleFactor);
    AddIcon(*m_imageList, "xlART_STAR_ICON", scaleFactor);
    AddIcon(*m_imageList, "xlART_SUBMODEL_ICON", scaleFactor);
    AddIcon(*m_imageList, "xlART_TREE_ICON", scaleFactor);
    AddIcon(*m_imageList, "xlART_WINDOW_ICON", scaleFactor);
    AddIcon(*m_imageList, "xlART_WREATH_ICON", scaleFactor);
}
wxTreeListCtrl* LayoutPanel::CreateTreeListCtrl(long style)
{
    wxTreeListCtrl* const
        tree = new wxTreeListCtrl(FirstPanel, ID_TREELISTVIEW_MODELS,
                                  wxDefaultPosition, wxDefaultSize,
                                  style, "ID_TREELISTVIEW_MODELS");
    tree->SetImageList(m_imageList);

    tree->AppendColumn("Model / Group",
                       wxCOL_WIDTH_AUTOSIZE,
                       wxALIGN_LEFT,
                       wxCOL_RESIZABLE | wxCOL_SORTABLE);
    tree->AppendColumn("Start Chan",
                       tree->WidthFor(CHNUMWIDTH),
                       wxALIGN_LEFT,
                       wxCOL_RESIZABLE | wxCOL_SORTABLE);
    tree->AppendColumn("End Chan",
                       tree->WidthFor(CHNUMWIDTH),
                       wxALIGN_LEFT,
                       wxCOL_RESIZABLE | wxCOL_SORTABLE);
    tree->AppendColumn("Ctrlr Conn",
                       wxCOL_WIDTH_AUTOSIZE,
                       wxALIGN_LEFT,
                       wxCOL_RESIZABLE);
    tree->SetSortColumn(0, true);
    return tree;
}

void LayoutPanel::Reset()
{
    SetCurrentLayoutGroup(xlights->GetStoredLayoutGroup());
    ChoiceLayoutGroups->Clear();
    ChoiceLayoutGroups->Append("Default");
    ChoiceLayoutGroups->Append("All Models");
    ChoiceLayoutGroups->Append("Unassigned");
    for (auto it = xlights->LayoutGroups.begin(); it != xlights->LayoutGroups.end(); ++it) {
        LayoutGroup* grp = (LayoutGroup*)(*it);
        ChoiceLayoutGroups->Append(grp->GetName());
    }
    ChoiceLayoutGroups->Append("<Create New Preview>");
    ChoiceLayoutGroups->SetSelection(0);
    for( int i = 0; i < (int)ChoiceLayoutGroups->GetCount(); i++ )
    {
        if( ChoiceLayoutGroups->GetString(i) == currentLayoutGroup )
        {
            ChoiceLayoutGroups->SetSelection(i);
            break;
        }
    }
}

void LayoutPanel::SetDirtyHiLight(bool dirty) {
#ifdef __WXOSX__
    if (dirty) {
        ButtonSavePreview->SetBackgroundColour(wxColour(255,0,0));
    } else {
        ButtonSavePreview->SetBackgroundColour(wxTransparentColour);
    }
    ButtonSavePreview->Refresh();
#else
    if (dirty) {
        ButtonSavePreview->SetBackgroundColour(wxColour(255,108,108));
    } else {
        ButtonSavePreview->SetBackgroundColour(wxSystemSettings::GetColour(wxSYS_COLOUR_BTNFACE));
    }
#endif
    if (dirty)
    {
        xlights->RebuildControllerConfig(xlights->GetOutputManager(), &xlights->AllModels);
    }
}

std::string LayoutPanel::GetCurrentPreview() const
{
    return ChoiceLayoutGroups->GetStringSelection().ToStdString();
}

void LayoutPanel::AddModelButton(const std::string &type, const char *data[]) {
    wxImage image(data);
#ifdef __WXOSX__
    wxBitmap bitmap(image, -1, 2.0);
#else
    image.Rescale(ScaleWithSystemDPI(GetContentScaleFactor(), 24),
                  ScaleWithSystemDPI(GetContentScaleFactor(), 24),
                  wxIMAGE_QUALITY_HIGH);
    wxBitmap bitmap(image);
#endif

    NewModelBitmapButton *button = new NewModelBitmapButton(PreviewGLPanel, bitmap, type);
    ToolSizer->Add(button, 1, wxALL, 0);
    buttons.push_back(button);
    Connect(button->GetId(), wxEVT_BUTTON, (wxObjectEventFunction)&LayoutPanel::OnNewModelTypeButtonClicked);
}

LayoutPanel::~LayoutPanel()
{
    if (background != nullptr) {
        delete background;
    }
    TreeListViewModels->SetItemComparator(nullptr);
    TreeListViewModels->DeleteAllItems();
    delete m_imageList;
	//(*Destroy(LayoutPanel)
	//*)
}

void LayoutPanel::OnPropertyGridChange(wxPropertyGridEvent& event) {
    static log4cpp::Category &logger_base = log4cpp::Category::getInstance(std::string("log_base"));
    wxString name = event.GetPropertyName();
    updatingProperty = true;
    if (name == "BkgBrightness") {
       if( currentLayoutGroup == "Default" || currentLayoutGroup == "All Models" || currentLayoutGroup == "Unassigned" ) {
            xlights->SetPreviewBackgroundBrightness(event.GetValue().GetLong());
         } else {
            pGrp->SetBackgroundBrightness(event.GetValue().GetLong());
            modelPreview->SetBackgroundBrightness(event.GetValue().GetLong());
            xlights->MarkEffectsFileDirty(false);
            UpdatePreview();
        }
    } else if (name == "BkgSizeWidth") {
        xlights->SetPreviewSize(event.GetValue().GetLong(), modelPreview->GetVirtualCanvasHeight());
        xlights->UpdateModelsList();
    } else if (name == "BkgSizeHeight") {
        xlights->SetPreviewSize(modelPreview->GetVirtualCanvasWidth(), event.GetValue().GetLong());
        xlights->UpdateModelsList();
    } else if (name == "BkgImage") {
        if( currentLayoutGroup == "Default" || currentLayoutGroup == "All Models" || currentLayoutGroup == "Unassigned" ) {
            xlights->SetPreviewBackgroundImage(event.GetValue().GetString());
        } else {
            pGrp->SetBackgroundImage(event.GetValue().GetString());
            modelPreview->SetbackgroundImage(event.GetValue().GetString());
            xlights->MarkEffectsFileDirty(false);
            UpdatePreview();
        }
    } else if (name == "BkgFill") {
       if( currentLayoutGroup == "Default" || currentLayoutGroup == "All Models" || currentLayoutGroup == "Unassigned" ) {
            xlights->SetPreviewBackgroundScaled(event.GetValue().GetBool());
         } else {
            pGrp->SetBackgroundScaled(wxAtoi(event.GetValue().GetString())>0);
            modelPreview->SetScaleBackgroundImage(wxAtoi(event.GetValue().GetString())>0);
            xlights->MarkEffectsFileDirty(false);
            UpdatePreview();
        }
    } else if (selectedModel != nullptr) {
        //model property
        if ("ModelName" == name) {
            std::string safename = Model::SafeModelName(event.GetValue().GetString().ToStdString());

            if (safename != event.GetValue().GetString().ToStdString())
            {
                // need to update the property grid with the modified name
                wxPGProperty* prop = propertyEditor->GetPropertyByName("ModelName");
                if (prop != nullptr) {
                    prop->SetValue(safename);
                }
            }
            std::string oldname = selectedModel->name;
            if (oldname != safename) {
                RenameModelInTree(selectedModel, safename);
                selectedModel = nullptr;
                xlights->RenameModel(oldname, safename);
                if (oldname == lastModelName) {
                    lastModelName = safename;
                }
                xlights->RecalcModels(true);
                SelectModel(safename);
                CallAfter(&LayoutPanel::RefreshLayout); // refresh whole layout seems the most reliable at this point
                xlights->MarkEffectsFileDirty(true);
            }
        } else {
            int i = selectedModel->OnPropertyGridChange(propertyEditor, event);
            if (i & 0x0001) {
                xlights->UpdatePreview();
            }
            if (i & 0x0002) {
                xlights->MarkEffectsFileDirty(true);
            }
            if (i & 0x0004) {
                CallAfter(&LayoutPanel::resetPropertyGrid);
            }
            if (i & 0x0008) {
                xlights->AllModels.ReworkStartChannel();
                CallAfter(&LayoutPanel::refreshModelList);
            }
            if (i & 0x0010) {
                // Preview assignment change so model may not exist in current preview anymore
                CallAfter(&LayoutPanel::RefreshLayout);
            }
            if (i == 0) {
                logger_base.warn("Did not handle %s   %s",
                       (const char *)event.GetPropertyName().c_str(),
                       (const char *)event.GetValue().GetString().c_str());
            }

            if ("SubModels" == name) {
                // if the sequencer is open we need to force a refresh to make sure submodel names are right
                wxCommandEvent eventForceRefresh(EVT_FORCE_SEQUENCER_REFRESH);
                wxPostEvent(xlights, eventForceRefresh);
                CallAfter(&LayoutPanel::ReloadModelList);
            }
        }
    }
    updatingProperty = false;
}

void LayoutPanel::OnPropertyGridChanging(wxPropertyGridEvent& event) {
    std::string name = event.GetPropertyName().ToStdString();
    if (selectedModel != nullptr) {
        if ("ModelName" == name) {
            std::string safename = Model::SafeModelName(event.GetValue().GetString().ToStdString());
            // refuse clashing names or names with unsafe characters
            if (xlights->AllModels[safename] != nullptr || safename != event.GetValue().GetString().ToStdString()) {
                CreateUndoPoint("ModelName", selectedModel->name, safename);
                event.Veto();
            }
            // todo do I need to do anything special here
        //} else if ("SubModels" == name) {
            // ignore the submodel changes for now.
        //    int a = 0;
        } else {
            CreateUndoPoint("ModelProperty", selectedModel->name, name, event.GetProperty()->GetValue().GetString().ToStdString());
            selectedModel->OnPropertyGridChanging(propertyEditor, event);
        }
    } else {
        CreateUndoPoint("Background", "", name, event.GetProperty()->GetValue().GetString().ToStdString());
    }
}

void LayoutPanel::OnPropertyGridSelection(wxPropertyGridEvent& event) {
    if (selectedModel != nullptr) {
        if( selectedModel->GetDisplayAs() == "Poly Line" ) {
            int segment = selectedModel->OnPropertyGridSelection(propertyEditor, event);
            selectedModel->GetModelScreenLocation().SelectSegment(segment);
            UpdatePreview();
        }
    }
}

void LayoutPanel::OnPropertyGridItemCollapsed(wxPropertyGridEvent& event) {
    if (selectedModel != nullptr) {
        if( selectedModel->GetDisplayAs() == "Poly Line" ) {
            selectedModel->OnPropertyGridItemCollapsed(propertyEditor, event);
        }
    }
}

void LayoutPanel::OnPropertyGridItemExpanded(wxPropertyGridEvent& event) {
    if (selectedModel != nullptr) {
        if( selectedModel->GetDisplayAs() == "Poly Line" ) {
            selectedModel->OnPropertyGridItemExpanded(propertyEditor, event);
        }
    }
}

void LayoutPanel::RefreshLayout()
{
    std::string selectedModelName = "";
    if (selectedModel != nullptr) selectedModelName = selectedModel->name;
    xlights->UpdateModelsList();
    if (selectedModelName != "") SelectModel(selectedModelName);
    ShowPropGrid(true);
}

void LayoutPanel::RenderLayout()
{
    if (modelPreview == nullptr || !modelPreview->StartDrawing(mPointSize)) return;

    modelPreview->Render();
    if (m_creating_bound_rect)
    {
        modelPreview->GetAccumulator().AddDottedLinesRect(m_bound_start_x, m_bound_start_y, m_bound_end_x, m_bound_end_y,
            ColorManager::instance()->GetColor(ColorManager::COLOR_LAYOUT_DASHES));
        modelPreview->GetAccumulator().Finish(GL_LINES);
    }
    modelPreview->EndDrawing();
}

void LayoutPanel::UpdatePreview()
{
    SetDirtyHiLight(xlights->UnsavedRgbEffectsChanges);
    RenderLayout();
}

void LayoutPanel::resetPropertyGrid() {
    clearPropGrid();
    if (selectedModel != nullptr) {
        SetupPropGrid(selectedModel);
    }
}
void LayoutPanel::clearPropGrid() {
    wxPGProperty *p = propertyEditor->GetPropertyByName("ModelAppearance");
    if (p != nullptr) {
        appearanceVisible = propertyEditor->IsPropertyExpanded(p);
    }
    p = propertyEditor->GetPropertyByName("ModelSize");
    if (p != nullptr) {
        sizeVisible = propertyEditor->IsPropertyExpanded(p);
    }
    p = propertyEditor->GetPropertyByName("ModelStringProperties");
    if (p != nullptr) {
        stringPropsVisible = propertyEditor->IsPropertyExpanded(p);
    }
    p = propertyEditor->GetPropertyByName("ModelControllerConnectionProperties");
    if (p != nullptr) {
        controllerConnectionVisible = propertyEditor->IsPropertyExpanded(p);
    }
    propertyEditor->Clear();
}

void LayoutPanel::refreshModelList() {

    TreeListViewModels->Freeze();

    for ( wxTreeListItem item = TreeListViewModels->GetFirstItem();
          item.IsOk();
          item = TreeListViewModels->GetNextItem(item) )
    {
        ModelTreeData *data = dynamic_cast<ModelTreeData*>(TreeListViewModels->GetItemData(item));
        Model *model = data != nullptr ? data->GetModel() : nullptr;

        if (model != nullptr ) {
            int end_channel = model->GetLastChannel()+1;
            wxString endStr = model->GetLastChannelInStartChannelFormat(xlights->GetOutputManager(), nullptr);
            if( model->GetDisplayAs() != "ModelGroup" ) {
                wxString cv = TreeListViewModels->GetItemText(item, Col_StartChan);
                wxString startStr = model->GetStartChannelInDisplayFormat();
                if (cv != startStr) {
                    data->startingChannel = model->GetNumberFromChannelString(model->ModelStartChannel);
                    if ((model->CouldComputeStartChannel || model->GetDisplayAs() == "SubModel") && model->IsValidStartChannelString())
                    {
                        TreeListViewModels->SetItemText(item, Col_StartChan, startStr);
                    }
                    else
                    {
                        TreeListViewModels->SetItemText(item, Col_StartChan, "*** " + startStr);
                    }
                }
                cv = TreeListViewModels->GetItemText(item, Col_EndChan);
                if (cv != endStr) {
                    data->endingChannel = end_channel;
                    TreeListViewModels->SetItemText(item, Col_EndChan, endStr);
                }
                cv = TreeListViewModels->GetItemText(item, Col_ControllerConnection);
                
                std::string cc = model->GetControllerConnectionString();
                if (cv != cc)
                {
                    TreeListViewModels->SetItemText(item, Col_ControllerConnection, cc);
                }
            }
        }
    }
    TreeListViewModels->Thaw();
    TreeListViewModels->Refresh();
}

void LayoutPanel::RenameModelInTree(Model *model, const std::string new_name)
{
    for ( wxTreeListItem item = TreeListViewModels->GetFirstItem();
          item.IsOk();
          item = TreeListViewModels->GetNextItem(item) )
    {
        ModelTreeData *data = dynamic_cast<ModelTreeData*>(TreeListViewModels->GetItemData(item));
        if (data != nullptr && data->GetModel() == model) {
            TreeListViewModels->SetItemText(item, wxString(new_name.c_str()));
        }
    }
}

int LayoutPanel::GetModelTreeIcon(Model* model, bool open) {
    if( model->GetDisplayAs() == "ModelGroup" ) {
        return open ? Icon_FolderOpened : Icon_FolderClosed;
    } else {
        const std::string type = model->GetDisplayAs();
        if( type == "Arches" ) {
            return Icon_Arches;
        } else if( type == "Candy Canes" ) {
            return Icon_CandyCane;
        } else if( type == "Circle" ) {
            return Icon_Circle;
        } else if (type == "Channel Block") {
            return Icon_ChannelBlock;
        } else if( type == "Custom" ) {
            return Icon_Custom;
        } else if( type == "DMX" ) {
            return Icon_Dmx;
        } else if( type == "Image" ) {
            return Icon_Image;
        } else if( type == "Icicles" ) {
            return Icon_Icicle;
        } else if( type == "Single Line" ) {
            return Icon_Line;
        } else if( type == "Matrix" ) {
            return Icon_Matrix;
        } else if( type == "Poly Line" ) {
            return Icon_Poly;
        } else if( type == "Spinner" ) {
            return Icon_Spinner;
        } else if( type == "Star" ) {
            return Icon_Star;
        } else if( type == "SubModel" ) {
            return Icon_SubModel;
        } else if( type == "Tree" ) {
            return Icon_Tree;
        } else if( type == "Wreath" ) {
            return Icon_Wreath;
        } else if( type == "Window Frame" ) {
            return Icon_Window;
        } else {
            return Icon_File;
        }
    }
    return 0;
}

int LayoutPanel::AddModelToTree(Model *model, wxTreeListItem* parent, bool expanded, int nativeOrder, bool fullName) {
    static log4cpp::Category &logger_base = log4cpp::Category::getInstance(std::string("log_base"));
    int width = 0;

    if (model == nullptr)
    {
        logger_base.crit("LayoutPanel::AddModelToTree model is null ... this is going to crash.");
    }

    //logger_base.debug("Adding model %s", (const char *)model->GetFullName().c_str());

    wxTreeListItem item = TreeListViewModels->AppendItem(*parent, fullName ? model->GetFullName() : model->name,
                                                         GetModelTreeIcon(model, false),
                                                         GetModelTreeIcon(model, true),
                                                         new ModelTreeData(model, nativeOrder));
    if( model->GetDisplayAs() != "ModelGroup" ) {
        wxString endStr = model->GetLastChannelInStartChannelFormat(xlights->GetOutputManager(), nullptr);
        wxString startStr = model->GetStartChannelInDisplayFormat();
        if (model->GetDisplayAs() == "SubModel" || (model->CouldComputeStartChannel && model->IsValidStartChannelString()))
        {
            TreeListViewModels->SetItemText(item, Col_StartChan, startStr);
        }
        else
        {
            TreeListViewModels->SetItemText(item, Col_StartChan, "*** " + startStr);
        }
        TreeListViewModels->SetItemText(item, Col_EndChan, endStr);

        std::string cc = model->GetControllerConnectionString();
        TreeListViewModels->SetItemText(item, Col_ControllerConnection, cc);

        width = std::max(TreeListViewModels->WidthFor(TreeListViewModels->GetItemText(item, Col_StartChan)), TreeListViewModels->WidthFor(TreeListViewModels->GetItemText(item, Col_EndChan)));
    }

    for (int x = 0; x < model->GetNumSubModels(); x++) {
        AddModelToTree(model->GetSubModel(x), &item, false, x);
    }
    if( model->GetDisplayAs() == "ModelGroup" ) {
        ModelGroup *grp = (ModelGroup*)model;
        int i = 0;
        for (auto it = grp->ModelNames().begin(); it != grp->ModelNames().end(); ++it) {
            Model *m = xlights->AllModels[*it];

            if (m == nullptr)
            {
                logger_base.error("Model group %s thought it contained model. '%s' but it didnt. This would have crashed.", (const char *)grp->GetName().c_str(), (const char *)it->c_str());
            }
            else if (m == grp)
            {
                // This is bad ... a model group contains itself
                logger_base.error("Model group contains itself. '%s'", (const char *)grp->GetName().c_str());
            }
            else
            {
                AddModelToTree(m, &item, false, i, true);
                i++;
            }
        }
    }

    if (expanded) TreeListViewModels->Expand(item);

    return width;
}

void LayoutPanel::ReloadModelList() {
    UpdateModelList(true);
}

void LayoutPanel::UpdateModelList(bool full_refresh) {
    std::vector<Model *> models;
    UpdateModelList(full_refresh, models);
}

void LayoutPanel::UpdateModelList(bool full_refresh, std::vector<Model*> &models) {

    TreeListViewModels->Freeze();
    unsigned sortcol;
    bool ascending;
    bool sorted = TreeListViewModels->GetSortColumn(&sortcol, &ascending);

    std::vector<Model *> dummy_models;

    // Update all the custom previews
    for (auto it = xlights->LayoutGroups.begin(); it != xlights->LayoutGroups.end(); ++it) {
        LayoutGroup* grp = (LayoutGroup*)(*it);
        dummy_models.clear();
        if (grp->GetName() == currentLayoutGroup) {
            UpdateModelsForPreview(currentLayoutGroup, grp, models, true);
        } else {
            UpdateModelsForPreview(grp->GetName(), grp, dummy_models, false);
        }
    }

    // update the Layout tab preview for default options
    if (currentLayoutGroup == "Default" || currentLayoutGroup == "All Models" || currentLayoutGroup == "Unassigned") {
        UpdateModelsForPreview(currentLayoutGroup, nullptr, models, true);
    }

    if (full_refresh) {
        UnSelectAllModels();
        int width = 0;
        //turn off the colum width auto-resize.  Makes it REALLY slow to populate the tree
        TreeListViewModels->SetColumnWidth(0, 10);
        //turn off the sorting as that is ALSO really slow
        TreeListViewModels->SetItemComparator(nullptr);
        if (sorted) {
            //UnsetAsSortKey may be unimplemented on all  platforms so we'll set a
            //sort column to 0 which is faster due to straight string compare
            TreeListViewModels->GetDataView()->GetSortingColumn()->UnsetAsSortKey();
        }

        //delete all items will atempt to resort as each item is deleted, however, our Model pointers
        //stored in the items may be invalid
        wxTreeListItem child = TreeListViewModels->GetFirstItem();
        std::list<std::string> expanded;
        while (child.IsOk()) {
            if (TreeListViewModels->IsExpanded(child)) {
                expanded.push_back(TreeListViewModels->GetItemText(child));
            }
            TreeListViewModels->DeleteItem(child);
            child = TreeListViewModels->GetFirstItem();
        }
        TreeListViewModels->DeleteAllItems();
        if (sorted) {
            //UnsetAsSortKey may be unimplemented on all  platforms so we'll set a
            //sort column to 0 which is faster due to straight string compare
            TreeListViewModels->SetSortColumn(0, true);
            //then turn it off again so platforms that DO support this can benefit
            TreeListViewModels->GetDataView()->GetSortingColumn()->UnsetAsSortKey();
        }

        wxTreeListItem root = TreeListViewModels->GetRootItem();
        // add all the model groups
        for (auto it = xlights->AllModels.begin(); it != xlights->AllModels.end(); ++it) {
            Model *model = it->second;
            if (model->GetDisplayAs() == "ModelGroup") {
                if (currentLayoutGroup == "All Models" || model->GetLayoutGroup() == currentLayoutGroup
                    || (model->GetLayoutGroup() == "All Previews" && currentLayoutGroup != "Unassigned")) {
                    bool expand = (std::find(expanded.begin(), expanded.end(), model->GetName()) != expanded.end());
                    width = std::max(width, AddModelToTree(model, &root, expand, 0));
                }
            }
        }

        // add all the models
        for (auto it = models.begin(); it != models.end(); ++it) {
            Model *model = *it;
            if (model->GetDisplayAs() != "ModelGroup" && model->GetDisplayAs() != "SubModel") {
                bool expand = (std::find(expanded.begin(), expanded.end(), model->GetName()) != expanded.end());
                width = std::max(width, AddModelToTree(model, &root, expand, 0));
            }
        }

        // Only set the column sizes the very first time we load it
        if (_firstTreeLoad) {
            _firstTreeLoad = false;
            width = std::max(width, TreeListViewModels->WidthFor("Start Chan"));
            TreeListViewModels->SetColumnWidth(1, width);
            TreeListViewModels->SetColumnWidth(2, width);
            TreeListViewModels->SetColumnWidth(3, width);
        }

        TreeListViewModels->SetColumnWidth(0, wxCOL_WIDTH_AUTOSIZE);

        // we should have calculated a size, now turn off the auto-sizes as it's SLOW to update anything later
        int i = TreeListViewModels->GetColumnWidth(0);

#ifdef LINUX // Calculate size on linux as GTK doesn't size the window in time

        i = TreeListViewModels->GetSize().GetWidth() - (width * 2);
#endif
        if (i > 10) {
            TreeListViewModels->SetColumnWidth(0, i);
        }
        //turn the sorting back on
        TreeListViewModels->SetItemComparator(&comparator);
        if (sorted) {
            TreeListViewModels->SetSortColumn(sortcol, ascending);
        }
    }
    xlights->PreviewModels = models;
    UpdatePreview();

    TreeListViewModels->Thaw();
    TreeListViewModels->Refresh();
}

void LayoutPanel::UpdateModelsForPreview(const std::string &group, LayoutGroup* layout_grp, std::vector<Model *> &prev_models, bool filtering)
{
    std::set<std::string> modelsAdded;

    for (auto it = xlights->AllModels.begin(); it != xlights->AllModels.end(); ++it) {
        Model *model = it->second;
        if (model->GetDisplayAs() != "ModelGroup") {
            if (group == "All Models" ||
                model->GetLayoutGroup() == group ||
                (model->GetLayoutGroup() == "All Previews" && group != "Unassigned")) {
                prev_models.push_back(model);
                modelsAdded.insert(model->name);
            }
        }
    }

    // add in any models that were not in preview but belong to a group that is in the preview
    std::string selected_group_name = "";
    if (mSelectedGroup.IsOk() && filtering) {
        selected_group_name = TreeListViewModels->GetItemText(mSelectedGroup);
    }

    for (auto it = xlights->AllModels.begin(); it != xlights->AllModels.end(); ++it) {
        Model *model = it->second;
        bool mark_selected = false;
        if (mSelectedGroup.IsOk() && filtering && (model->name == selected_group_name)) {
            mark_selected = true;
        }
        if (model->GetDisplayAs() == "ModelGroup") {
            ModelGroup *grp = (ModelGroup*)(model);
            if (group == "All Models" ||
                model->GetLayoutGroup() == group ||
                (model->GetLayoutGroup() == "All Previews" && group != "Unassigned")) {
                for (auto it2 = grp->ModelNames().begin(); it2 != grp->ModelNames().end(); ++it2) {
                    Model *m = xlights->AllModels[*it2];
                    if (m != nullptr) {
                        if (mark_selected) {
                            m->GroupSelected = true;
                        }
                        if (m->DisplayAs == "SubModel") {
                            if (mark_selected) {
                                prev_models.push_back(m);
                            }
                        }
                        else if (m->DisplayAs == "ModelGroup") {
                            ModelGroup *mg = (ModelGroup*)m;
                            if (mark_selected) {
                                for (auto it3 = mg->Models().begin(); it3 != mg->Models().end(); ++it3) {
                                    if ((*it3)->DisplayAs != "ModelGroup") {
                                        if (std::find(prev_models.begin(), prev_models.end(), *it3) == prev_models.end())
                                        {
                                            prev_models.push_back(*it3);
                                        }
                                        (*it3)->GroupSelected = true;
                                    }
                                    else
                                    {
                                        // need to process groups within groups ... safely
                                        for (auto itm = xlights->AllModels.begin(); itm != xlights->AllModels.end(); ++itm)
                                        {
                                            if (itm->second->GetDisplayAs() == "ModelGroup")
                                            {
                                                // ignore these
                                            }
                                            else
                                            {
                                                if (dynamic_cast<ModelGroup*>(*it3)->ContainsModel(itm->second))
                                                {
                                                    if (std::find(prev_models.begin(), prev_models.end(), itm->second) == prev_models.end())
                                                    {
                                                        if (modelsAdded.find(itm->first) == modelsAdded.end()) {
                                                            modelsAdded.insert(itm->first);
                                                        }
                                                        prev_models.push_back(itm->second);
                                                    }
                                                    itm->second->GroupSelected = true;
                                                }
                                            }
                                        }
                                    }
                                }
                            }
                        }
                        else if (modelsAdded.find(*it2) == modelsAdded.end()) {
                            modelsAdded.insert(*it2);
                            prev_models.push_back(m);
                        }
                    }
                }
            }
        }
    }

    // only run this for layout group previews
    if (layout_grp != nullptr) {
        layout_grp->SetModels(prev_models);
        ModelPreview* preview = layout_grp->GetModelPreview();
        if (layout_grp->GetPreviewCreated()) {
            preview->SetActiveLayoutGroup(layout_grp->GetName());
            if (preview->GetActive()) {
                preview->Refresh();
                preview->Update();
            }
        }
    }
}

void LayoutPanel::BulkEditDimmingCurves()
{
    // get the first dimming curve
    ModelDimmingCurveDialog dlg(this);
    std::map<std::string, std::map<std::string, std::string>> dimmingInfo;
    for (size_t i = 0; i < modelPreview->GetModels().size(); i++)
    {
        if (modelPreview->GetModels()[i]->GroupSelected)
        {
            wxXmlNode *f = modelPreview->GetModels()[i]->GetModelXml()->GetChildren();
            while (f != nullptr) {
                if ("dimmingCurve" == f->GetName()) {
                    wxXmlNode *dc = f->GetChildren();
                    while (dc != nullptr) {
                        std::string name = dc->GetName().ToStdString();
                        wxXmlAttribute *att = dc->GetAttributes();
                        while (att != nullptr) {
                            dimmingInfo[name][att->GetName().ToStdString()] = att->GetValue();
                            att = att->GetNext();
                        }
                        dc = dc->GetNext();
                    }
                }
                f = f->GetNext();
            }
        }

        if (modelPreview->GetModels()[i]->GetModelXml()->GetAttribute("ModelBrightness", "-1") != "-1")
        {
            wxString b = modelPreview->GetModels()[i]->GetModelXml()->GetAttribute("ModelBrightness", "0");
            dimmingInfo["all"]["gamma"] = "1.0";
            dimmingInfo["all"]["brightness"] = b;
        }

        if (!dimmingInfo.empty()) {
            break;
        }
    }

    if (dimmingInfo.empty()) {
        dimmingInfo["all"]["gamma"] = "1.0";
        dimmingInfo["all"]["brightness"] = "0";
    }

    dlg.Init(dimmingInfo);
    if (dlg.ShowModal() == wxID_OK) {
        dimmingInfo.clear();
        dlg.Update(dimmingInfo);

        for (size_t i = 0; i < modelPreview->GetModels().size(); i++)
        {
            if (modelPreview->GetModels()[i]->GroupSelected)
            {
                wxXmlNode *f1 = modelPreview->GetModels()[i]->GetModelXml()->GetChildren();
                while (f1 != nullptr) {
                    if ("dimmingCurve" == f1->GetName()) {
                        modelPreview->GetModels()[i]->GetModelXml()->RemoveChild(f1);
                        delete f1;
                        f1 = modelPreview->GetModels()[i]->GetModelXml()->GetChildren();
                    }
                    else {
                        f1 = f1->GetNext();
                    }
                }
                f1 = new wxXmlNode(wxXML_ELEMENT_NODE, "dimmingCurve");
                modelPreview->GetModels()[i]->GetModelXml()->AddChild(f1);
                for (auto it = dimmingInfo.begin(); it != dimmingInfo.end(); ++it) {
                    wxXmlNode *dc = new wxXmlNode(wxXML_ELEMENT_NODE, it->first);
                    f1->AddChild(dc);
                    for (auto it2 = it->second.begin(); it2 != it->second.end(); ++it2) {
                        dc->AddAttribute(it2->first, it2->second);
                    }
                }
                xlights->MarkEffectsFileDirty(true);
            }
        }
    }
}

void LayoutPanel::BulkEditControllerConnection()
{
    // get the first controller connection
    wxXmlNode *cc = nullptr;
    for (size_t i = 0; i < modelPreview->GetModels().size(); i++) {
        if (modelPreview->GetModels()[i]->GroupSelected) {
            std::string port = modelPreview->GetModels()[i]->GetProtocol();
            if (port != "") {
                cc = modelPreview->GetModels()[i]->GetControllerConnection();
                break;
            }
        }
    }

    ControllerConnectionDialog dlg(this);
    dlg.Set(cc);

    if (dlg.ShowModal() == wxID_OK) {
        for (size_t i = 0; i < modelPreview->GetModels().size(); i++) {
            if (modelPreview->GetModels()[i]->GroupSelected) {
                dlg.Get(modelPreview->GetModels()[i]->GetControllerConnection());
            }
        }

        xlights->UpdateModelsList();
        xlights->MarkEffectsFileDirty(true);
        resetPropertyGrid();
    }
}

void LayoutPanel::BulkEditControllerPreview()
{
    // get the first preview
    std::string p = "";
    for (size_t i = 0; i < modelPreview->GetModels().size(); i++)
    {
        if (modelPreview->GetModels()[i]->GroupSelected)
        {
            p = modelPreview->GetModels()[i]->GetLayoutGroup();
            if (p != "") break;
        }
    }

    // remember the selected models
    wxString selected = "";
    for (size_t i = 0; i < modelPreview->GetModels().size(); i++)
    {
        if (modelPreview->GetModels()[i]->GroupSelected)
        {
            if (selected != "")
            {
                selected += ",";
            }
            selected += modelPreview->GetModels()[i]->GetName();
        }
    }

    Model* sm = selectedModel;

    wxArrayString choices = Model::GetLayoutGroups(xlights->AllModels);
    int sel = 0;
    int j = 0;
    for (auto it = choices.begin(); it != choices.end(); ++it)
    {
        if (*it == p) {
            sel = j;
            break;
        }
        j++;
    }
    wxSingleChoiceDialog dlg(this, "Preview", "Preview", choices);
    dlg.SetSelection(sel);

    if (dlg.ShowModal() == wxID_OK)
    {
        for (size_t i = 0; i < modelPreview->GetModels().size(); i++)
        {
            if (modelPreview->GetModels()[i]->GroupSelected)
            {
                modelPreview->GetModels()[i]->SetLayoutGroup(dlg.GetStringSelection().ToStdString());
            }
        }

        xlights->MarkEffectsFileDirty(true);
        UpdateModelList(true);
        SelectModel(sm, true);
        resetPropertyGrid();

        // reselect all the models
        wxArrayString models = wxSplit(selected, ',');
        for (auto it = models.begin(); it != models.end(); ++it)
        {
            for (size_t i = 0; i < modelPreview->GetModels().size(); i++)
            {
                if (modelPreview->GetModels()[i]->GetName() == it->ToStdString())
                {
                    modelPreview->GetModels()[i]->GroupSelected = true;
                }
            }
        }

        RenderLayout();
    }
}

void LayoutPanel::CreateModelGroupFromSelected()
{
    wxTextEntryDialog dlg(this, "Enter name for new group", "Enter name for new group");
    if (dlg.ShowModal() == wxID_OK) {
        wxString name = wxString(Model::SafeModelName(dlg.GetValue().ToStdString()));
        while (xlights->AllModels.GetModel(name.ToStdString()) != nullptr) {
            wxTextEntryDialog dlg2(this, "Model of name " + name + " already exists. Enter name for new group", "Enter name for new group");
            if (dlg2.ShowModal() == wxID_OK) {
                name = wxString(Model::SafeModelName(dlg2.GetValue().ToStdString()));
            }
            else {
                return;
            }
        }

        wxXmlNode *node = new wxXmlNode(wxXML_ELEMENT_NODE, "modelGroup");
        xlights->ModelGroupsNode->AddChild(node);
        node->AddAttribute("selected", "0");
        node->AddAttribute("name", name);
        node->AddAttribute("layout", "minimalGrid");
        node->AddAttribute("GridSize", "400");
        wxString grp = currentLayoutGroup == "All Models" ? "Unassigned" : currentLayoutGroup;
        node->AddAttribute("LayoutGroup", grp);

        bool selectedModelAdded = selectedModel == nullptr;
        wxString ModelsInGroup = "";
        for (size_t i = 0; i < modelPreview->GetModels().size(); i++)
        {
            if (modelPreview->GetModels()[i]->GroupSelected)
            {
                if (modelPreview->GetModels()[i] == selectedModel)
                {
                    selectedModelAdded = true;
                }
                if (ModelsInGroup != "")
                {
                    ModelsInGroup += ",";
                }
                ModelsInGroup += modelPreview->GetModels()[i]->GetName();
            }
        }
        if (!selectedModelAdded)
        {
            if (ModelsInGroup != "")
            {
                ModelsInGroup += ",";
            }
            ModelsInGroup += selectedModel->GetName();
        }

        node->AddAttribute("models", ModelsInGroup);

        xlights->AllModels.AddModel(xlights->AllModels.CreateModel(node));
        xlights->UpdateModelsList();
        xlights->MarkEffectsFileDirty(true);
        model_grp_panel->UpdatePanel(name.ToStdString());
        ShowPropGrid(false);
        SelectModel(name.ToStdString());
        wxArrayString models = wxSplit(ModelsInGroup, ',');
        for (auto it = models.begin(); it != models.end(); ++it)
        {
            for (size_t i = 0; i < modelPreview->GetModels().size(); i++)
            {
                if (modelPreview->GetModels()[i]->GetName() == it->ToStdString())
                {
                    modelPreview->GetModels()[i]->GroupSelected = true;
                }
            }
        }
        RenderLayout();
    }
}

class xlImageProperty : public wxImageFileProperty {
public:
    xlImageProperty(const wxString& label,
                    const wxString& name,
                    const wxString& value,
                    const wxImage *img)
        : lastFileName(value), wxImageFileProperty(label, name, "") {

        SetValueFromString(value);
        if (img != nullptr) {
            m_pImage = new wxImage(*img);
        }
    }
    virtual ~xlImageProperty() {}

    virtual void OnSetValue() override {
        wxFileProperty::OnSetValue();
        wxFileName fn = GetFileName();
        if (fn != lastFileName) {
            lastFileName = fn;
            delete m_pImage;
            m_pImage = nullptr;
            if (fn.Exists()) {
                m_pImage = new wxImage(fn.GetFullPath());
            }
        }
    }

private:
    wxFileName lastFileName;
};

void LayoutPanel::UnSelectAllModels(bool addBkgProps)
{
    auto models = modelPreview->GetModels();
    for (size_t i = 0; i < models.size(); i++)
    {
        Model* m = modelPreview->GetModels()[i];
        m->Selected = false;
        m->GroupSelected = false;
        m->SelectHandle(-1);
    }
    UpdatePreview();
    selectedModel = nullptr;
    mSelectedGroup = nullptr;

    if (!updatingProperty && addBkgProps) {
        propertyEditor->Freeze();
        clearPropGrid();

        GetBackgroundImageForSelectedPreview();       // don't need return value....just let it set local variable previewBackgroundFile
        GetBackgroundScaledForSelectedPreview();      // don't need return value....just let it set local variable previewBackgroundScaled
        GetBackgroundBrightnessForSelectedPreview();  // don't need return value....just let it set local variable previewBackgroundBrightness

        if (backgroundFile != previewBackgroundFile) {
            delete background;
            background = nullptr;
        }

        if (background == nullptr) {
            backgroundFile = previewBackgroundFile;
            if (backgroundFile != "" && wxFileExists(backgroundFile) && wxIsReadable(backgroundFile)) {
                background = new wxImage(backgroundFile);
            }
        }
        wxPGProperty* p = propertyEditor->Append(new xlImageProperty("Background Image",
            "BkgImage",
            previewBackgroundFile,
            background));
        p->SetAttribute(wxPG_FILE_WILDCARD, "Image files|*.png;*.bmp;*.jpg;*.gif|All files (*.*)|*.*");
        propertyEditor->Append(new wxBoolProperty("Fill", "BkgFill", previewBackgroundScaled))->SetAttribute("UseCheckbox", 1);
        if (currentLayoutGroup == "Default" || currentLayoutGroup == "All Models" || currentLayoutGroup == "Unassigned") {
            wxPGProperty* prop = propertyEditor->Append(new wxUIntProperty("Width", "BkgSizeWidth", modelPreview->GetVirtualCanvasWidth()));
            prop->SetAttribute("Min", 0);
            prop->SetAttribute("Max", 4096);
            prop->SetEditor("SpinCtrl");
            prop = propertyEditor->Append(new wxUIntProperty("Height", "BkgSizeHeight", modelPreview->GetVirtualCanvasHeight()));
            prop->SetAttribute("Min", 0);
            prop->SetAttribute("Max", 4096);
            prop->SetEditor("SpinCtrl");
        }
        wxPGProperty* prop = propertyEditor->Append(new wxUIntProperty("Brightness", "BkgBrightness",  previewBackgroundBrightness));
        prop->SetAttribute("Min", 0);
        prop->SetAttribute("Max", 100);
        prop->SetEditor("SpinCtrl");
        propertyEditor->Thaw();
    }
}

void LayoutPanel::SetupPropGrid(Model *model) {

    if (model == nullptr || propertyEditor == nullptr) return;

    propertyEditor->Freeze();
    clearPropGrid();

    propertyEditor->Append(new wxStringProperty("Name", "ModelName", model->name));

    model->AddProperties(propertyEditor, xlights->GetOutputManager());

    if (dynamic_cast<SubModel*>(model) == nullptr) {
        wxPGProperty *p2 = propertyEditor->Append(new wxPropertyCategory("Size/Location", "ModelSize"));

        model->AddSizeLocationProperties(propertyEditor);
        if (!sizeVisible) {
            propertyEditor->Collapse(p2);
        }
        if (!appearanceVisible) {
            wxPGProperty *prop = propertyEditor->GetPropertyByName("ModelAppearance");
            if (prop != nullptr) {
                propertyEditor->Collapse(prop);
            }
        }
        if (!stringPropsVisible) {
            wxPGProperty *prop = propertyEditor->GetPropertyByName("ModelStringProperties");
            if (prop != nullptr) {
                propertyEditor->Collapse(prop);
            }
        }
        if (!controllerConnectionVisible) {
            wxPGProperty *prop = propertyEditor->GetPropertyByName("ModelControllerConnectionProperties");
            if (prop != nullptr) {
                propertyEditor->Collapse(prop);
            }
        }
    }
    propertyEditor->Thaw();
}

void LayoutPanel::SelectModel(const std::string & name, bool highlight_tree)
{
    Model *m = xlights->AllModels[name];
    if (m == nullptr)
    {
        static log4cpp::Category &logger_base = log4cpp::Category::getInstance(std::string("log_base"));
        logger_base.warn("LayoutPanel:SelectModel Unable to select model '%s'.", (const char *)name.c_str());
    }
    SelectModel(m, highlight_tree);
}

void LayoutPanel::SelectModel(Model *m, bool highlight_tree) {

    static log4cpp::Category &logger_base = log4cpp::Category::getInstance(std::string("log_base"));

    // TODO need to strip out extra logging once I know for sure what is going on
    if (modelPreview == nullptr) logger_base.crit("LayoutPanel::SelectModel modelPreview is nullptr ... this is going to crash.");

    modelPreview->SetFocus();
    int foundStart = 0;
    int foundEnd = 0;

    if (m != nullptr) {

        if (m->GetDisplayAs() == "SubModel")
        {
            SubModel *subModel = dynamic_cast<SubModel*>(m);
            if (subModel != nullptr) {
                // this is the only thing I can see here that could crash
                if (subModel->GetParent() == nullptr) logger_base.crit("LayoutPanel::SelectModel subModel->GetParent is nullptr ... this is going to crash.");
                subModel->GetParent()->Selected = true;
            }
            else {
                m->Selected = true;
            }
        } else {
            m->Selected = true;
        }

        if( highlight_tree ) {
            for ( wxTreeListItem item = TreeListViewModels->GetFirstItem();
                  item.IsOk();
                  item = TreeListViewModels->GetNextSibling(item) )
            {
                if (TreeListViewModels->GetItemData(item) != nullptr)
                {
                    ModelTreeData *mitem = dynamic_cast<ModelTreeData*>(TreeListViewModels->GetItemData(item));
                    if (mitem != nullptr && mitem->GetModel() == m) {
                        TreeListViewModels->Select(item);
                        TreeListViewModels->EnsureVisible(item);
                        break;
                    }
                }
            }
        }
        if (CheckBoxOverlap->GetValue() == true) {
            foundStart = m->GetNumberFromChannelString(m->ModelStartChannel);
            foundEnd = m->GetLastChannel();
        }
        SetupPropGrid(m);
    } else {
        propertyEditor->Freeze();
        clearPropGrid();
        propertyEditor->Thaw();
    }

    selectedModel = m;
    if (CheckBoxOverlap->GetValue()) {
        for ( wxTreeListItem item = TreeListViewModels->GetFirstItem();
              item.IsOk();
              item = TreeListViewModels->GetNextSibling(item) )
        {
            if (TreeListViewModels->GetItemData(item) != nullptr)
            {
                ModelTreeData *data = dynamic_cast<ModelTreeData*>(TreeListViewModels->GetItemData(item));
                Model *mm = data != nullptr ? data->GetModel() : nullptr;
                if (mm != nullptr && mm != selectedModel) {
                    int startChan = mm->GetNumberFromChannelString(mm->ModelStartChannel);
                    int endChan = mm->GetLastChannel();
                    if ((startChan >= foundStart) && (endChan <= foundEnd)) {
                        mm->Overlapping = true;
                    }
                    else if ((startChan >= foundStart) && (startChan <= foundEnd)) {
                        mm->Overlapping = true;
                    }
                    else if ((endChan >= foundStart) && (endChan <= foundEnd)) {
                        mm->Overlapping = true;
                    }
                    else {
                        mm->Overlapping = false;
                    }
                }
            }
        }
    }
    UpdatePreview();
}

void LayoutPanel::OnCheckBoxOverlapClick(wxCommandEvent& event)
{
    if (CheckBoxOverlap->GetValue() == false) {
        for ( wxTreeListItem item = TreeListViewModels->GetFirstItem();
              item.IsOk();
              item = TreeListViewModels->GetNextSibling(item) )
        {
            ModelTreeData *data = dynamic_cast<ModelTreeData*>(TreeListViewModels->GetItemData(item));
            Model *model = data != nullptr ? data->GetModel() : nullptr;

            if( model != nullptr ) {
                if( model->GetDisplayAs() != "ModelGroup" ) {
                    model->Overlapping = false;
                }
            }
        }
    }
}

void LayoutPanel::SaveEffects()
{
    // update xml with offsets and scale
    for (size_t i = 0; i < modelPreview->GetModels().size(); i++)
    {
        modelPreview->GetModels()[i]->UpdateXmlWithScale();
    }
    xlights->SaveEffectsFile();
    xlights->SetStatusText(_("Preview layout saved"));
    SetDirtyHiLight(false);
}

void LayoutPanel::OnButtonSavePreviewClick(wxCommandEvent& event)
{
    SaveEffects();
}

int LayoutPanel::ModelListComparator::SortElementsFunction(wxTreeListCtrl *treelist, wxTreeListItem item1, wxTreeListItem item2, unsigned sortColumn)
{
    unsigned col;
    bool ascending;
    treelist->GetSortColumn(&col, &ascending);

    ModelTreeData *data1 = dynamic_cast<ModelTreeData*>(treelist->GetItemData(item1));
    ModelTreeData *data2 = dynamic_cast<ModelTreeData*>(treelist->GetItemData(item2));

    Model* a = data1->GetModel();
    Model* b = data2->GetModel();

    if (a == nullptr || b == nullptr) {
        return 0;
    }

    if (a->GetDisplayAs() == "ModelGroup") {
        if (b->GetDisplayAs() == "ModelGroup") {
            return NumberAwareStringCompare(a->name, b->name);
        }
        else {
            if (ascending)
                return -1;
            else
                return 1;
        }
    }
    else if (b->GetDisplayAs() == "ModelGroup") {
        if (ascending)
            return 1;
        else
            return -1;
    }

    if (sortColumn == 1) {
        int ia = data1->startingChannel;
        int ib = data2->startingChannel;
        if (ia > ib)
            return 1;
        if (ia < ib)
            return -1;
        return NumberAwareStringCompare(a->name, b->name);
    }
    else if (sortColumn == 2) {
        int ia = data1->endingChannel;
        int ib = data2->endingChannel;
        if (ia > ib)
            return 1;
        if (ia < ib)
            return -1;
        return NumberAwareStringCompare(a->name, b->name);
    }

    // Dont sort things with parents
    auto parent1 = treelist->GetItemParent(item1);
    auto parent2 = treelist->GetItemParent(item2);
    auto root = treelist->GetRootItem();
    if ((parent1 != root || parent2 != root) && parent1 == parent2)
    {
        int ia = data1->nativeOrder;
        int ib = data2->nativeOrder;
        if (ia > ib)
        {
            if (ascending)
            {
                return 1;
            }
            return -1;
        }
        if (ia < ib)
        {
            if (ascending)
            {
                return -1;
            }
            return 1;
        }
    }

    return NumberAwareStringCompare(a->name, b->name);
}

int LayoutPanel::ModelListComparator::Compare(wxTreeListCtrl *treelist, unsigned column, wxTreeListItem first, wxTreeListItem second)
{
    return SortElementsFunction(treelist, first, second, column);
}

int LayoutPanel::FindModelsClicked(int x,int y,std::vector<int> &found)
{
    for (size_t i = 0; i < modelPreview->GetModels().size(); i++)
    {
        if (modelPreview->GetModels()[i]->HitTest(modelPreview, x, y))
        {
            found.push_back(i);
        }
    }
    return found.size();
}

bool LayoutPanel::SelectSingleModel(int x, int y)
{
    std::vector<int> found;
    int modelCount = FindModelsClicked(x, y, found);
    if (modelCount == 0)
    {
        TreeListViewModels->UnselectAll();
        return false;
    }
    else if (modelCount == 1)
    {
        SelectModel(modelPreview->GetModels()[found[0]]);
        mHitTestNextSelectModelIndex = 0;
        return true;
    }
    else if (modelCount>1)
    {
        for (int i = 0; i < modelCount; i++)
        {
            if (mHitTestNextSelectModelIndex == i)
            {
                SelectModel(modelPreview->GetModels()[found[i]]);
                mHitTestNextSelectModelIndex += 1;
                mHitTestNextSelectModelIndex %= modelCount;
                return true;
            }
        }
    }
    return false;
}

void LayoutPanel::SelectAllInBoundingRect()
{
    for (size_t i = 0; i<modelPreview->GetModels().size(); i++)
    {
        if(modelPreview->GetModels()[i]->IsContained(modelPreview,m_bound_start_x,m_bound_start_y,
                                         m_bound_end_x,m_bound_end_y))
        {
            // if we dont have a selected model make the first one we find the selected model so alignment etc works
            if (selectedModel == nullptr)
            {
                SelectModel(modelPreview->GetModels()[i]->GetName(), false);
            }
            modelPreview->GetModels()[i]->GroupSelected = true;
        }
    }
}

bool LayoutPanel::SelectMultipleModels(int x,int y)
{
    std::vector<int> found;
    int modelCount = FindModelsClicked(x, y, found);
    if (modelCount == 0)
    {
        return false;
    }
    else if(modelCount>0)
    {
        propertyEditor->Freeze();
        clearPropGrid();
        propertyEditor->Thaw();
        if(modelPreview->GetModels()[found[0]]->Selected)
        {
            modelPreview->GetModels()[found[0]]->Selected = false;
            modelPreview->GetModels()[found[0]]->GroupSelected = false;
        }
        else if (modelPreview->GetModels()[found[0]]->GroupSelected)
        {
            SetSelectedModelToGroupSelected();
            modelPreview->GetModels()[found[0]]->Selected = true;
            SelectModel(modelPreview->GetModels()[found[0]]);
        }
        else
        {
            if( ModelsSelectedCount() == 0 ) {
                modelPreview->GetModels()[found[0]]->Selected = true;
                SelectModel(modelPreview->GetModels()[found[0]]);
            } else {
                modelPreview->GetModels()[found[0]]->GroupSelected = true;
            }
        }
        UpdatePreview();
        return true;
    }
    return false;
}

void LayoutPanel::SetSelectedModelToGroupSelected()
{
    for (size_t i = 0; i<modelPreview->GetModels().size(); i++)
    {
        if(modelPreview->GetModels()[i]->Selected)
        {
            modelPreview->GetModels()[i]->Selected = false;
            modelPreview->GetModels()[i]->GroupSelected = true;
        }
    }
}

void LayoutPanel::OnPreviewLeftDown(wxMouseEvent& event)
{
    if( m_polyline_active )
    {
        Model *m = newModel;
        int y = event.GetY();
        y = modelPreview->GetVirtualCanvasHeight() - y;
        m->AddHandle(modelPreview, event.GetPosition().x, y);
        m->UpdateXmlWithScale();
        m->InitModel();
        xlights->MarkEffectsFileDirty(true);
        UpdatePreview();
        m_over_handle++;
        return;
    }

    ShowPropGrid(true);
    modelPreview->SetFocus();
    int y = event.GetY();
    if (event.ControlDown())
    {
        ignore_next_event = true;
        SelectMultipleModels(event.GetX(),y);
        m_dragging = true;
        m_previous_mouse_x = event.GetX();
        m_previous_mouse_y = event.GetY();
    }
    else if (event.ShiftDown())
    {
        m_creating_bound_rect = true;
        m_bound_start_x = event.GetX();
        m_bound_start_y = modelPreview->GetVirtualCanvasHeight() - y;
    }
    else if (m_over_handle != -1)
    {
        m_moving_handle = true;
        if( selectedModel != nullptr ) {
            selectedModel->SelectHandle(m_over_handle);
            UpdatePreview();
        }
    }
    else if (selectedButton != nullptr)
    {
        //create a new model
        int wi, ht;
        modelPreview->GetVirtualCanvasSize(wi, ht);
        m_previous_mouse_x = event.GetX();
        m_previous_mouse_y = event.GetY();
        int cy = modelPreview->GetVirtualCanvasHeight() - m_previous_mouse_y;
        if (m_previous_mouse_x < wi
            && cy < ht
            && cy >= 0) {

            m_moving_handle = true;
            m_creating_bound_rect = false;
            const std::string& model_type = selectedButton->GetModelType();
            newModel = CreateNewModel(model_type);
            if (newModel != nullptr) {
                newModel->SetLayoutGroup(currentLayoutGroup);
                if( model_type == "Poly Line" ) {
                    m_polyline_active = true;
                }

                newModel->Selected = true;
                if (wi > 0 && ht > 0)
                {
                    modelPreview->SetCursor(newModel->InitializeLocation(m_over_handle, event.GetPosition().x,modelPreview->GetVirtualCanvasHeight() - y));
                    newModel->UpdateXmlWithScale();
                }
                lastModelName = newModel->name;
                modelPreview->SetAdditionalModel(newModel);
            }
        }
    }
    else
    {
        m_moving_handle = false;
        m_creating_bound_rect = false;

        if(!event.wxKeyboardState::ControlDown())
        {
            UnSelectAllModels();
        }

        if (SelectSingleModel(event.GetX(), y))
        {
            m_dragging = true;
            m_previous_mouse_x = event.GetX();
            m_previous_mouse_y = event.GetY();
            xlights->SetStatusText(wxString::Format("x=%d y=%d",m_previous_mouse_x,m_previous_mouse_y));
        }
        else
        {
            m_creating_bound_rect = true;
            m_bound_start_x = event.GetX();
            m_bound_start_y = modelPreview->GetVirtualCanvasHeight() - y;
        }
    }
}

void LayoutPanel::OnPreviewLeftUp(wxMouseEvent& event)
{
    if( m_polyline_active ) return;

    int y = event.GetY();

    if (m_creating_bound_rect)
    {
        m_bound_end_x = event.GetPosition().x;
        m_bound_end_y = modelPreview->GetVirtualCanvasHeight() - y;
        SelectAllInBoundingRect();
        m_creating_bound_rect = false;
        UpdatePreview();
    }
    FinalizeModel();
}

void LayoutPanel::FinalizeModel()
{
    if( m_polyline_active && m_over_handle > 1 ) {
        Model *m = newModel;
        if (m != nullptr)
        {
            m->DeleteHandle(m_over_handle);
        }
    }
    m_moving_handle = false;
    m_dragging = false;
    m_polyline_active = false;

    if (newModel != nullptr) {
        if (selectedButton != nullptr && (selectedButton->GetModelType() == "Import Custom" || selectedButton->GetModelType() == "Download"))
        {
            float min_x = (float)(newModel->GetModelScreenLocation().GetLeft()) / (float)(newModel->GetModelScreenLocation().previewW);
            float max_x = (float)(newModel->GetModelScreenLocation().GetRight()) / (float)(newModel->GetModelScreenLocation().previewW);
            float min_y = (float)(newModel->GetModelScreenLocation().GetBottom()) / (float)(newModel->GetModelScreenLocation().previewH);
            float max_y = (float)(newModel->GetModelScreenLocation().GetTop()) / (float)(newModel->GetModelScreenLocation().previewH);
            bool cancelled = false;

            wxProgressDialog prog("Model download", "Downloading models ...", 100, this);
            if (selectedButton->GetModelType() == "Download")
            {
                prog.Show();
            }
            newModel = Model::GetXlightsModel(newModel, _lastXlightsModel, xlights, cancelled, selectedButton->GetModelType() == "Download", &prog, 0, 99);
            if (cancelled || newModel == nullptr) {
                newModel = nullptr;
                m_over_handle = -1;
                modelPreview->SetCursor(wxCURSOR_DEFAULT);
                selectedButton->SetState(0);
                selectedButton = nullptr;
                xlights->UpdateModelsList();
                UpdatePreview();
                return;
            }
            newModel->ImportXlightsModel(_lastXlightsModel, xlights, min_x, max_x, min_y, max_y);
            if (selectedButton->GetState() == 1)
            {
                _lastXlightsModel = "";
            }
        }
        CreateUndoPoint("All", "", "");
        newModel->UpdateXmlWithScale();
        xlights->AllModels.AddModel(newModel);

        newModel->SetLayoutGroup(currentLayoutGroup == "All Models" ? "Default" : currentLayoutGroup);

        m_over_handle = -1;
        modelPreview->SetCursor(wxCURSOR_DEFAULT);
        modelPreview->SetAdditionalModel(nullptr);
        if (selectedButton != nullptr && selectedButton->GetState() == 1) {
            std::string name = newModel->name;
            newModel = nullptr;
            selectedButton->SetState(0);
            selectedButton = nullptr;
            xlights->UpdateModelsList();
            UpdatePreview();
            SelectModel(name);
        } else {
            newModel = nullptr;
            xlights->UpdateModelsList();
            UpdatePreview();
        }
    }
}

void LayoutPanel::OnPreviewMouseLeave(wxMouseEvent& event)
{
    m_dragging = false;
}

void LayoutPanel::OnPreviewMouseMove(wxMouseEvent& event)
{
    int y = event.GetY();

    if (m_creating_bound_rect)
    {
        m_bound_end_x = event.GetPosition().x;
        m_bound_end_y = modelPreview->GetVirtualCanvasHeight() - y;
        UpdatePreview();
        return;
    }

    Model *m = newModel;
    if (m == nullptr) {
        m = selectedModel;
        if( m == nullptr ) return;
    }

    if(m_moving_handle)
    {
        if (m != newModel) {
            CreateUndoPoint("SingleModel", m->name, std::to_string(m_over_handle));
        }
        y = modelPreview->GetVirtualCanvasHeight() - y;
        m->MoveHandle(modelPreview,m_over_handle, event.ShiftDown(), event.GetPosition().x, y);
        SetupPropGrid(m);
        xlights->MarkEffectsFileDirty(true);
        UpdatePreview();
    }
    else if (m_dragging && event.Dragging())
    {
        double delta_x = event.GetPosition().x - m_previous_mouse_x;
        double delta_y = -(event.GetPosition().y - m_previous_mouse_y);
        int wi, ht;
        modelPreview->GetVirtualCanvasSize(wi, ht);
        if (wi > 0 && ht > 0)
        {
            for (size_t i=0; i<modelPreview->GetModels().size(); i++)
            {
                if(modelPreview->GetModels()[i]->Selected || modelPreview->GetModels()[i]->GroupSelected)
                {
                    CreateUndoPoint("SingleModel", m->name, "location");

                    modelPreview->GetModels()[i]->AddOffset(delta_x/wi, delta_y/ht);
                    modelPreview->GetModels()[i]->UpdateXmlWithScale();
                    SetupPropGrid(modelPreview->GetModels()[i]);
                    xlights->MarkEffectsFileDirty(true);
                }
            }
        }
        m_previous_mouse_x = event.GetPosition().x;
        m_previous_mouse_y = event.GetPosition().y;
        xlights->SetStatusText(wxString::Format("x=%d y=%d",m_previous_mouse_x,m_previous_mouse_y));
        UpdatePreview();
    }
    else
    {
        if(m->Selected)
        {
            modelPreview->SetCursor(m->CheckIfOverHandles(m_over_handle,event.GetPosition().x,modelPreview->GetVirtualCanvasHeight() - y));
        }
    }
}

void LayoutPanel::OnPreviewRightDown(wxMouseEvent& event)
{
    modelPreview->SetFocus();

    wxMenu mnu;

    int selectedModelCnt = ModelsSelectedCount();
    if (selectedModelCnt > 1)
    {
        wxMenu* mnuBulkEdit = new wxMenu();
        mnuBulkEdit->Append(ID_PREVIEW_BULKEDIT_CONTROLLERCONNECTION, "Controller Connection");
        mnuBulkEdit->Append(ID_PREVIEW_BULKEDIT_PREVIEW, "Preview");
        mnuBulkEdit->Append(ID_PREVIEW_BULKEDIT_DIMMINGCURVES, "Dimming Curves");
        mnuBulkEdit->Connect(wxEVT_MENU, (wxObjectEventFunction)&LayoutPanel::OnPreviewModelPopup, nullptr, this);

        wxMenu* mnuAlign = new wxMenu();
        mnuAlign->Append(ID_PREVIEW_ALIGN_TOP,"Top");
        mnuAlign->Append(ID_PREVIEW_ALIGN_BOTTOM,"Bottom");
        mnuAlign->Append(ID_PREVIEW_ALIGN_LEFT,"Left");
        mnuAlign->Append(ID_PREVIEW_ALIGN_RIGHT,"Right");
        mnuAlign->Append(ID_PREVIEW_ALIGN_H_CENTER,"Horizontal Center");
        mnuAlign->Append(ID_PREVIEW_ALIGN_V_CENTER,"Vertical Center");
        mnuAlign->Connect(wxEVT_MENU, (wxObjectEventFunction)&LayoutPanel::OnPreviewModelPopup, nullptr, this);

        wxMenu* mnuDistribute = new wxMenu();
        mnuDistribute->Append(ID_PREVIEW_H_DISTRIBUTE,"Horizontal");
        mnuDistribute->Append(ID_PREVIEW_V_DISTRIBUTE,"Vertical");
        mnuDistribute->Connect(wxEVT_MENU, (wxObjectEventFunction)&LayoutPanel::OnPreviewModelPopup, nullptr, this);

        wxMenu* mnuResize = new wxMenu();
        mnuResize->Append(ID_PREVIEW_RESIZE_SAMEWIDTH, "Match Width");
        mnuResize->Append(ID_PREVIEW_RESIZE_SAMEHEIGHT, "Match Height");
        mnuResize->Append(ID_PREVIEW_RESIZE_SAMESIZE, "Match Size");
        mnuResize->Connect(wxEVT_MENU, (wxObjectEventFunction)&LayoutPanel::OnPreviewModelPopup, nullptr, this);

        mnu.Append(ID_PREVIEW_BULKEDIT, "Bulk Edit", mnuBulkEdit, "");
        mnu.Append(ID_PREVIEW_ALIGN, "Align", mnuAlign, "");
        mnu.Append(ID_PREVIEW_DISTRIBUTE, "Distribute", mnuDistribute, "");
        mnu.Append(ID_PREVIEW_RESIZE, "Resize", mnuResize, "");

        mnu.AppendSeparator();
    }

    if (selectedModelCnt > 0) {
        Model* model = selectedModel;
        if (model != nullptr && !model->GetModelScreenLocation().IsLocked())
        {
            bool need_sep = false;
            int sel_seg = model->GetSelectedSegment();
            if( sel_seg != -1 ) {
                if( !model->HasCurve(sel_seg) ) {
                    mnu.Append(ID_PREVIEW_MODEL_ADDPOINT,"Add Point");
                    mnu.Append(ID_PREVIEW_MODEL_ADDCURVE,"Define Curve");
                } else {
                    mnu.Append(ID_PREVIEW_MODEL_DELCURVE,"Remove Curve");
                }
                need_sep = true;
            }
            int sel_hdl = model->GetSelectedHandle();
            if( (sel_hdl != -1) && (sel_hdl < 0x4000) && (model->GetNumHandles() > 2) ) {
                mnu.Append(ID_PREVIEW_MODEL_DELETEPOINT,"Delete Point");
                need_sep = true;
            }
            if( need_sep ) {
                mnu.AppendSeparator();
            }
            if( model->GetDisplayAs() == "Matrix" )
            {
                mnu.Append(ID_PREVIEW_MODEL_ASPECTRATIO,"Correct Aspect Ratio");
            }
        }
        if (model != nullptr)
        {
            mnu.Append(ID_PREVIEW_MODEL_NODELAYOUT, "Node Layout");
            mnu.Append(ID_PREVIEW_MODEL_LOCK, "Lock");
            mnu.Append(ID_PREVIEW_MODEL_UNLOCK, "Unlock");
            if (model->SupportsExportAsCustom())
            {
                mnu.Append(ID_PREVIEW_MODEL_EXPORTASCUSTOM, "Export as Custom xLights Model");
            }
            if (model->SupportsWiringView())
            {
                mnu.Append(ID_PREVIEW_MODEL_WIRINGVIEW, "Wiring View");
            }
            if (model->SupportsXlightsModel())
            {
                mnu.Append(ID_PREVIEW_MODEL_EXPORTXLIGHTSMODEL, "Export xLights Model");
            }
            mnu.Append(ID_PREVIEW_MODEL_CREATEGROUP, "Create Group");
        }

        if (selectedModelCnt == 1 && modelPreview->GetModels().size() > 1)
        {
            mnu.Append(ID_PREVIEW_REPLACEMODEL, "Replace A Model With This Model");
        }
    }

    if( currentLayoutGroup != "Default" && currentLayoutGroup != "All Models" && currentLayoutGroup != "Unassigned" ) {
        if (selectedModelCnt > 0) {
            mnu.AppendSeparator();
        }
        mnu.Append(ID_PREVIEW_DELETE_ACTIVE,"Delete this Preview");
    }

    mnu.Append(ID_PREVIEW_SAVE_LAYOUT_IMAGE, _("Save Layout Image"));
    mnu.Append(ID_PREVIEW_PRINT_LAYOUT_IMAGE, _("Print Layout Image"));

    mnu.Connect(wxEVT_MENU, (wxObjectEventFunction)&LayoutPanel::OnPreviewModelPopup, nullptr, this);
    PopupMenu(&mnu);
    modelPreview->SetFocus();
}

void LayoutPanel::OnPreviewModelPopup(wxCommandEvent &event)
{
    if (event.GetId() == ID_PREVIEW_REPLACEMODEL)
    {
        ReplaceModel();
    }
    else if (event.GetId() == ID_PREVIEW_ALIGN_TOP)
    {
        PreviewModelAlignTops();
    }
    else if (event.GetId() == ID_PREVIEW_SAVE_LAYOUT_IMAGE)
    {
        PreviewSaveImage();
    }
    else if (event.GetId() == ID_PREVIEW_PRINT_LAYOUT_IMAGE)
    {
        PreviewPrintImage();
    }
    else if (event.GetId() == ID_PREVIEW_ALIGN_BOTTOM)
    {
        PreviewModelAlignBottoms();
    }
    else if (event.GetId() == ID_PREVIEW_BULKEDIT_CONTROLLERCONNECTION)
    {
        BulkEditControllerConnection();
    }
    else if (event.GetId() == ID_PREVIEW_BULKEDIT_PREVIEW)
    {
        BulkEditControllerPreview();
    }
    else if (event.GetId() == ID_PREVIEW_BULKEDIT_DIMMINGCURVES)
    {
        BulkEditDimmingCurves();
    }
    else if (event.GetId() == ID_PREVIEW_ALIGN_LEFT)
    {
        PreviewModelAlignLeft();
    }
    else if (event.GetId() == ID_PREVIEW_ALIGN_RIGHT)
    {
        PreviewModelAlignRight();
    }
    else if (event.GetId() == ID_PREVIEW_ALIGN_H_CENTER)
    {
        PreviewModelAlignHCenter();
    }
    else if (event.GetId() == ID_PREVIEW_ALIGN_V_CENTER)
    {
        PreviewModelAlignVCenter();
    }
    else if (event.GetId() == ID_PREVIEW_H_DISTRIBUTE)
    {
        PreviewModelHDistribute();
    }
    else if (event.GetId() == ID_PREVIEW_V_DISTRIBUTE)
    {
        PreviewModelVDistribute();
    }
    else if (event.GetId() == ID_PREVIEW_RESIZE_SAMEWIDTH)
    {
        PreviewModelResize(true, false);
    }
    else if (event.GetId() == ID_PREVIEW_RESIZE_SAMEHEIGHT)
    {
        PreviewModelResize(false, true);
    }
    else if (event.GetId() == ID_PREVIEW_RESIZE_SAMESIZE)
    {
        PreviewModelResize(true, true);
    }
    else if (event.GetId() == ID_PREVIEW_MODEL_NODELAYOUT)
    {
        ShowNodeLayout();
    }
    else if (event.GetId() == ID_PREVIEW_MODEL_LOCK)
    {
        LockSelectedModels(true);
        UpdatePreview();
    }
    else if (event.GetId() == ID_PREVIEW_MODEL_UNLOCK)
    {
        LockSelectedModels(false);
        UpdatePreview();
    }
    else if (event.GetId() == ID_PREVIEW_MODEL_EXPORTASCUSTOM)
    {
        Model* md = selectedModel;
        if (md == nullptr) return;
        md->ExportAsCustomXModel();
    }
    else if (event.GetId() == ID_PREVIEW_MODEL_CREATEGROUP)
    {
        CreateModelGroupFromSelected();
    }
    else if (event.GetId() == ID_PREVIEW_MODEL_WIRINGVIEW)
    {
        ShowWiring();
    }
    else if (event.GetId() == ID_PREVIEW_MODEL_ASPECTRATIO)
    {
        Model* md=selectedModel;
        if( md == nullptr ) return;
        int screen_wi = md->GetModelScreenLocation().GetMWidth();
        int screen_ht = md->GetModelScreenLocation().GetMHeight();
        float render_ht = md->GetModelScreenLocation().GetRenderHt();
        float render_wi = md->GetModelScreenLocation().GetRenderWi();
        float ht_ratio = render_ht / (float)screen_ht;
        float wi_ratio = render_wi / (float)screen_wi;
        if( ht_ratio > wi_ratio) {
            render_wi = render_wi / ht_ratio;
            md->GetModelScreenLocation().SetMWidth((int)render_wi);
        } else {
            render_ht = render_ht / wi_ratio;
            md->GetModelScreenLocation().SetMHeight((int)render_ht);
        }
        UpdatePreview();
    }
    else if (event.GetId() == ID_PREVIEW_MODEL_EXPORTXLIGHTSMODEL)
    {
        Model* md=selectedModel;
        if( md == nullptr ) return;
        md->ExportXlightsModel();
    }
    else if (event.GetId() == ID_PREVIEW_DELETE_ACTIVE)
    {
        DeleteCurrentPreview();
    }
    else if (event.GetId() == ID_PREVIEW_MODEL_ADDPOINT)
    {
        Model* md=selectedModel;
        if( md == nullptr ) return;
        int handle = md->GetSelectedSegment();
        CreateUndoPoint("SingleModel", md->name, std::to_string(handle+0x8000));
        md->InsertHandle(handle);
        md->UpdateXmlWithScale();
        md->InitModel();
        SetupPropGrid(md);
        UpdatePreview();
    }
    else if (event.GetId() == ID_PREVIEW_MODEL_DELETEPOINT)
    {
        Model* md=selectedModel;
        if( md == nullptr ) return;
        int selected_handle = md->GetSelectedHandle();
        if( (selected_handle != -1) && (md->GetNumHandles() > 2) )
        {
            CreateUndoPoint("SingleModel", md->name, std::to_string(selected_handle+0x4000));
            md->DeleteHandle(selected_handle);
            md->UpdateXmlWithScale();
            md->InitModel();
            SetupPropGrid(md);
            UpdatePreview();
        }
    }
    else if (event.GetId() == ID_PREVIEW_MODEL_ADDCURVE)
    {
        Model* md=selectedModel;
        if( md == nullptr ) return;
        int seg = md->GetSelectedSegment();
        CreateUndoPoint("SingleModel", md->name, std::to_string(seg+0x2000));
        md->SetCurve(seg, true);
        md->UpdateXmlWithScale();
        md->InitModel();
        UpdatePreview();
    }
    else if (event.GetId() == ID_PREVIEW_MODEL_DELCURVE)
    {
        Model* md=selectedModel;
        if( md == nullptr ) return;
        int seg = md->GetSelectedSegment();
        CreateUndoPoint("SingleModel", md->name, std::to_string(seg+0x1000));
        md->SetCurve(seg, false);
        md->UpdateXmlWithScale();
        md->InitModel();
        UpdatePreview();
    }
}

#define retmsg(msg)  \
{ \
wxMessageBox(msg, _("Export Error")); \
return; \
}

void LayoutPanel::ShowNodeLayout()
{
    Model* md = selectedModel;
    if (md == nullptr) return;
    wxString html = md->ChannelLayoutHtml(xlights->GetOutputManager());
    ChannelLayoutDialog dialog(this);
    dialog.SetHtmlSource(html);
    dialog.ShowModal();
}

void LayoutPanel::ShowWiring()
{
    Model* md = selectedModel;
    if (md == nullptr) return;
    WiringDialog dlg(this, md->GetName());
    dlg.SetData(md);
    dlg.ShowModal();
}

void LayoutPanel::PreviewModelAlignTops()
{
    int selectedindex = GetSelectedModelIndex();
    if (selectedindex<0) return;

    CreateUndoPoint("All", modelPreview->GetModels()[selectedindex]->name);
    int top = modelPreview->GetModels()[selectedindex]->GetTop(modelPreview);
    for (size_t i = 0; i < modelPreview->GetModels().size(); i++)
    {
        if(modelPreview->GetModels()[i]->GroupSelected)
        {
            modelPreview->GetModels()[i]->SetTop(modelPreview, top);
        }
    }
    UpdatePreview();
}

void LayoutPanel::PreviewModelAlignBottoms()
{
    int selectedindex = GetSelectedModelIndex();
    if (selectedindex < 0) return;

    CreateUndoPoint("All", modelPreview->GetModels()[selectedindex]->name);
    int bottom = modelPreview->GetModels()[selectedindex]->GetBottom(modelPreview);
    for (size_t i = 0; i<modelPreview->GetModels().size(); i++)
    {
        if(modelPreview->GetModels()[i]->GroupSelected)
        {
            modelPreview->GetModels()[i]->SetBottom(modelPreview, bottom);
        }
    }
    UpdatePreview();
}

void LayoutPanel::PreviewModelAlignLeft()
{
    int selectedindex = GetSelectedModelIndex();
    if (selectedindex < 0) return;

    CreateUndoPoint("All", modelPreview->GetModels()[selectedindex]->name);
    int left = modelPreview->GetModels()[selectedindex]->GetLeft(modelPreview);
    for (size_t i = 0; i<modelPreview->GetModels().size(); i++)
    {
        if(modelPreview->GetModels()[i]->GroupSelected)
        {
            modelPreview->GetModels()[i]->SetLeft(modelPreview, left);
        }
    }
    UpdatePreview();
}

void LayoutPanel::PreviewModelResize(bool sameWidth, bool sameHeight)
{
    int selectedindex = GetSelectedModelIndex();
    if (selectedindex < 0) return;

    CreateUndoPoint("All", modelPreview->GetModels()[selectedindex]->name);

    if (sameWidth)
    {
        int width = modelPreview->GetModels()[selectedindex]->GetWidth(modelPreview);
        for (size_t i = 0; i < modelPreview->GetModels().size(); i++)
        {
            if (modelPreview->GetModels()[i]->GroupSelected)
            {
                modelPreview->GetModels()[i]->SetWidth(modelPreview, width);
            }
        }
    }

    if (sameHeight)
    {
        int height = modelPreview->GetModels()[selectedindex]->GetHeight(modelPreview);
        for (size_t i = 0; i < modelPreview->GetModels().size(); i++)
        {
            if (modelPreview->GetModels()[i]->GroupSelected)
            {
                modelPreview->GetModels()[i]->SetHeight(modelPreview, height);
            }
        }
    }
    UpdatePreview();
}

void LayoutPanel::PreviewModelAlignRight()
{
    int selectedindex = GetSelectedModelIndex();
    if (selectedindex < 0) return;

    CreateUndoPoint("All", modelPreview->GetModels()[selectedindex]->name);
    int right = modelPreview->GetModels()[selectedindex]->GetRight(modelPreview);
    for (size_t i = 0; i<modelPreview->GetModels().size(); i++)
    {
        if(modelPreview->GetModels()[i]->GroupSelected)
        {
            modelPreview->GetModels()[i]->SetRight(modelPreview, right);
        }
    }
    UpdatePreview();
}

void LayoutPanel::PreviewModelAlignHCenter()
{
    int selectedindex = GetSelectedModelIndex();
    if (selectedindex < 0) return;

    CreateUndoPoint("All", modelPreview->GetModels()[selectedindex]->name);
    float center = modelPreview->GetModels()[selectedindex]->GetHcenterOffset();
    for (size_t i = 0; i<modelPreview->GetModels().size(); i++)
    {
        if(modelPreview->GetModels()[i]->GroupSelected)
        {
            modelPreview->GetModels()[i]->SetHcenterOffset(center);
        }
    }
    UpdatePreview();
}

bool SortModelX(const Model* first, const Model* second)
{
    float firstmodelX = first->GetModelScreenLocation().GetHcenterOffset();
    float secondmodelX = second->GetModelScreenLocation().GetHcenterOffset();

    return firstmodelX < secondmodelX;
}

bool SortModelY(const Model* first, const Model* second)
{
    float firstmodelY = first->GetModelScreenLocation().GetVcenterOffset();
    float secondmodelY = second->GetModelScreenLocation().GetVcenterOffset();

    return firstmodelY < secondmodelY;
}

void LayoutPanel::PreviewModelHDistribute()
{
    int count = 0;
    float minx = 999999;
    float maxx = -999999;

    std::list<Model*> models;

    for (size_t i = 0; i<modelPreview->GetModels().size(); i++)
    {
        Model* m = modelPreview->GetModels()[i];
        if (m->GroupSelected || m->Selected)
        {
            count++;
            float x = m->GetHcenterOffset();

            if (x < minx) minx = x;
            if (x > maxx) maxx = x;
            models.push_back(m);
        }
    }

    if (count <= 2) return;

    models.sort(SortModelX);

    float space = (maxx - minx) / (count - 1);

    CreateUndoPoint("All", models.front()->name);

    float x = -1;
    for (auto it = models.begin(); it != models.end(); ++it)
    {
        if (it == models.begin())
        {
            x = (*it)->GetHcenterOffset() + space;
        }
        else if (*it == models.back())
        {
            // do nothing
        }
        else
        {
            (*it)->SetHcenterOffset(x);
            x += space;
        }
    }
    UpdatePreview();
}

void LayoutPanel::PreviewModelVDistribute()
{
    int count = 0;
    float miny = 999999;
    float maxy = -999999;

    std::list<Model*> models;

    for (size_t i = 0; i<modelPreview->GetModels().size(); i++)
    {
        Model* m = modelPreview->GetModels()[i];
        if (m->GroupSelected || m->Selected)
        {
            count++;
            float y = m->GetVcenterOffset();

            if (y < miny) miny = y;
            if (y > maxy) maxy = y;
            models.push_back(m);
        }
    }

    if (count <= 2) return;

    models.sort(SortModelY);

    float space = (maxy - miny) / (count - 1);

    CreateUndoPoint("All", models.front()->name);

    float y = -1;
    for (auto it = models.begin(); it != models.end(); ++it)
    {
        if (it == models.begin())
        {
            y = (*it)->GetVcenterOffset() + space;
        }
        else if (*it == models.back())
        {
            // do nothing
        }
        else
        {
            (*it)->SetVcenterOffset(y);
            y += space;
        }
    }
    UpdatePreview();
}

void LayoutPanel::PreviewModelAlignVCenter()
{
    int selectedindex = GetSelectedModelIndex();
    if (selectedindex < 0) return;

    CreateUndoPoint("All", modelPreview->GetModels()[selectedindex]->name);
    float center = modelPreview->GetModels()[selectedindex]->GetVcenterOffset();
    for (size_t i = 0; i < modelPreview->GetModels().size(); i++)
    {
        if(modelPreview->GetModels()[i]->GroupSelected)
        {
            modelPreview->GetModels()[i]->SetVcenterOffset(center);
        }
    }
    UpdatePreview();
}


int LayoutPanel::GetSelectedModelIndex() const
{
    for (size_t i = 0; i<modelPreview->GetModels().size(); i++)
    {
        if(modelPreview->GetModels()[i]->Selected)
        {
            return i;
        }
    }
    return -1;
}
int LayoutPanel::ModelsSelectedCount() const
{
    int selectedModelCount = 0;
    for (size_t i = 0; i<modelPreview->GetModels().size(); i++)
    {
        if(modelPreview->GetModels()[i]->Selected || modelPreview->GetModels()[i]->GroupSelected)
        {
            selectedModelCount++;
        }
    }
    return selectedModelCount;
}

void LayoutPanel::OnModelSplitterSashPosChanged(wxSplitterEvent& event)
{
    if (ModelGroupWindow == nullptr) {
        //event during creation
        return;
    }
    wxConfigBase* config = wxConfigBase::Get();
    config->Write("LayoutModelSplitterSash", event.GetSashPosition());
}

void LayoutPanel::OnSplitterWindowSashPosChanged(wxSplitterEvent& event)
{
    if (ModelGroupWindow == nullptr) {
        //event during creation
        return;
    }
    wxConfigBase* config = wxConfigBase::Get();
    config->Write("LayoutMainSplitterSash", event.GetSashPosition());
}

void LayoutPanel::OnNewModelTypeButtonClicked(wxCommandEvent& event) {
    for (auto it = buttons.begin(); it != buttons.end(); ++it) {
        if (event.GetId() == (*it)->GetId()) {
            int state = (*it)->GetState();
            (*it)->SetState(state + 1);
            if ((*it)->GetState()) {
                selectedButton = (*it);
                UnSelectAllModels();
                modelPreview->SetFocus();
            } else {
                selectedButton = nullptr;
                _lastXlightsModel = "";
            }
        } else if ((*it)->GetState()) {
            (*it)->SetState(0);
        }
    }
}

Model *LayoutPanel::CreateNewModel(const std::string &type) const
{
    std::string t = type;
    if (t == "Import Custom" || t == "Download")
    {
        t = "Custom";
    }
    std::string startChannel = "1";
    if (xlights->AllModels[lastModelName] != nullptr) {
        startChannel = ">" + lastModelName + ":1";
    }
    else
    {
        long highestch = 0;
        Model* highest = nullptr;
        for (auto it = xlights->AllModels.begin(); it != xlights->AllModels.end(); ++it)
        {
            if (it->second->GetDisplayAs() != "ModelGroup")
            {
                if (it->second->GetLastChannel() > highestch)
                {
                    highestch = it->second->GetLastChannel();
                    highest = it->second;
                }
            }
        }

        if (highest != nullptr)
        {
            startChannel = ">" + highest->GetName() + ":1";
        }
    }
    Model* m = xlights->AllModels.CreateDefaultModel(t, startChannel);

    return m;
}

std::list<Model*> LayoutPanel::GetSelectedModels() const
{
    std::list<Model*> res;

    if (selectedModel != nullptr)
    {
        res.push_back(selectedModel);
    }

    for (auto it = modelPreview->GetModels().begin(); it!= modelPreview->GetModels().end(); ++it)
    {
        if ((*it) != selectedModel && ((*it)->Selected || (*it)->GroupSelected))
        {
            res.push_back(*it);
        }
    }

    return res;
}

void LayoutPanel::Nudge(int key)
{
    std::list<Model*> selectedModels = GetSelectedModels();
    if (selectedModels.size() > 0)
    {
        if (selectedModels.size() == 1)
        {
            CreateUndoPoint("SingleModel", selectedModels.front()->name, "location");
        }
        else
        {
            CreateUndoPoint("All", "", "");
        }

        for (auto it = selectedModels.begin(); it != selectedModels.end(); ++it)
        {
            int wi, ht;
            modelPreview->GetVirtualCanvasSize(wi, ht);
            float xpct = 0;
            float ypct = 0;
            if (key == WXK_UP) {
                ypct = 1.0 / ht;
            }
            else if (key == WXK_DOWN) {
                ypct = -1.0 / ht;
            }
            else if (key == WXK_LEFT) {
                xpct = -1.0 / wi;
            }
            else if (key == WXK_RIGHT) {
                xpct = 1.0 / wi;
            }
            (*it)->AddOffset(xpct, ypct);
            (*it)->UpdateXmlWithScale();
            SetupPropGrid(*it);
        }
        xlights->MarkEffectsFileDirty(true);
        UpdatePreview();
    }
}

void LayoutPanel::OnChar(wxKeyEvent& event) {

    if (HandleLayoutKeyBinding(event)) return;

    wxChar uc = event.GetKeyCode();
    switch (uc) {
        case WXK_UP:
        case WXK_DOWN:
        case WXK_LEFT:
        case WXK_RIGHT:
            Nudge(uc);
            break;
        default:
            break;
    }
}
void LayoutPanel::OnCharHook(wxKeyEvent& event) {

    if (HandleLayoutKeyBinding(event)) return;

  wxChar uc = event.GetKeyCode();

    switch(uc) {
#ifndef __WXOSX__
        case 'z':
        case 'Z':
            if (event.ControlDown()) {
                wxCommandEvent evt(wxEVT_MENU, wxID_UNDO);
                DoUndo(evt);
            }
            break;
        case 'x':
        case 'X':
            if (event.ControlDown()) {
                wxCommandEvent evt(wxEVT_MENU, wxID_CUT);
                DoCut(evt);
            }
            break;
        case 'c':
        case 'C':
            if (event.ControlDown()) {
                wxCommandEvent evt(wxEVT_MENU, wxID_COPY);
                DoCopy(evt);
            }
            break;
        case 'v':
        case 'V':
            if (event.ControlDown()) {
                wxCommandEvent evt(wxEVT_MENU, wxID_PASTE);
                DoPaste(evt);
            }
            break;
    case WXK_INSERT:
    case WXK_NUMPAD_INSERT:
        if (event.ControlDown()) // Copy
        {
            wxCommandEvent evt(wxEVT_MENU, wxID_COPY);
            DoCopy(evt);
            event.StopPropagation();
        }
        else if (event.ShiftDown()) // Paste
        {
            wxCommandEvent evt(wxEVT_MENU, wxID_PASTE);
            DoPaste(evt);
            event.StopPropagation();
        }
        break;
#endif
        case WXK_DELETE:
#ifndef __WXOSX__
            if (event.ShiftDown()) // Cut
            {
                wxCommandEvent evt(wxEVT_MENU, wxID_CUT);
                DoCut(evt);
                event.StopPropagation();
            }
            else
#endif
            DeleteSelectedModel();
            event.StopPropagation();
            break;
        case WXK_BACK:
            DeleteSelectedModel();
            event.StopPropagation();
            break;

        case WXK_UP:
        case WXK_DOWN:
        case WXK_LEFT:
        case WXK_RIGHT:
            Nudge(uc);
            break;

        case WXK_ESCAPE:
            FinalizeModel();
            break;

        default:
            event.Skip();
            break;
    }
}

void LayoutPanel::DeleteSelectedModel() {
    if( selectedModel != nullptr && !selectedModel->GetModelScreenLocation().IsLocked()) {
        CreateUndoPoint("All", selectedModel->name);

        // This should delete all selected models
        //xlights->AllModels.Delete(selectedModel->name);
        bool selectedModelFound = false;
        for (size_t i = 0; i<modelPreview->GetModels().size(); i++)
        {
            if (modelPreview->GetModels()[i]->GroupSelected)
            {
                if (!selectedModelFound && modelPreview->GetModels()[i]->name == selectedModel->name)
                {
                    selectedModelFound = true;
                }
                xlights->AllModels.Delete(modelPreview->GetModels()[i]->name);
            }
        }
        if (!selectedModelFound)
        {
            xlights->AllModels.Delete(selectedModel->name);
        }
        selectedModel = nullptr;
        xlights->AllModels.ReworkStartChannel();
        xlights->UpdateModelsList();
        xlights->MarkEffectsFileDirty(true);
    }
}

void LayoutPanel::ReplaceModel()
{
    if (selectedModel == nullptr) return;

    Model* modelToReplaceItWith = selectedModel;

    wxArrayString choices;

    for (size_t i = 0; i < modelPreview->GetModels().size(); i++)
    {
        if (modelPreview->GetModels()[i]->GetName() != selectedModel->GetName())
        {
            choices.Add(modelPreview->GetModels()[i]->GetName());
        }
    }

    wxSingleChoiceDialog dlg(this, "", "Select the model to replace with this model.", choices);
    dlg.SetSelection(0);

    if (dlg.ShowModal() == wxID_OK)
    {
        Model* replaceModel = nullptr;
        for (size_t i = 0; i < modelPreview->GetModels().size(); i++)
        {
            if (modelPreview->GetModels()[i]->GetName() == dlg.GetStringSelection())
            {
                replaceModel = modelPreview->GetModels()[i];
            }
        }

        if (replaceModel == nullptr) return;

        // Prompt user to copy the target models start channel ...but only if
        // they are not already the same and the new model uses a chaining start
        // channel ... the theory being if you took time to set the start channel
        // you probably want to keep it and so a prompt will just be annoying
        if ((replaceModel->ModelStartChannel !=
            modelToReplaceItWith->ModelStartChannel &&
            wxString(modelToReplaceItWith->ModelStartChannel).StartsWith(">")) ||
            (replaceModel->GetControllerName() != modelToReplaceItWith->GetControllerName() && modelToReplaceItWith->GetControllerName() == ""))
        {
            auto msg = wxString::Format("Should I copy the replaced models start channel '%s' to the replacement model whose start channel is currently '%s'?", replaceModel->ModelStartChannel, modelToReplaceItWith->ModelStartChannel);
            if (wxMessageBox(msg, "Update Start Channel", wxYES_NO) == wxYES)
            {
                modelToReplaceItWith->SetStartChannel(replaceModel->ModelStartChannel, true);
<<<<<<< HEAD
                modelToReplaceItWith->SetControllerConnection(replaceModel->GetControllerConnection());
                modelToReplaceItWith->SetControllerName(replaceModel->GetControllerName());
=======
                //FIXME ControllerConnection
                //modelToReplaceItWith->SetControllerConnection(replaceModel->GetControllerConnection());
>>>>>>> a0354f1b
            }
        }

        xlights->AllModels.RenameInListOnly(dlg.GetStringSelection().ToStdString(), "Iamgoingtodeletethismodel");
        replaceModel->Rename("Iamgoingtodeletethismodel");
        xlights->AllModels.RenameInListOnly(modelToReplaceItWith->GetName(), dlg.GetStringSelection().ToStdString());
        modelToReplaceItWith->Rename(dlg.GetStringSelection().ToStdString());
        xlights->AllModels.Delete("Iamgoingtodeletethismodel");
        xlights->UpdateModelsList();
        xlights->MarkEffectsFileDirty(true);
    }
}

void LayoutPanel::LockSelectedModels(bool lock)
{
    bool selectedModelFound = false;
    for (size_t i = 0; i<modelPreview->GetModels().size(); i++)
    {
        if (modelPreview->GetModels()[i]->GroupSelected)
        {
            if (!selectedModelFound && modelPreview->GetModels()[i]->name == selectedModel->name)
            {
                selectedModelFound = true;
            }

            modelPreview->GetModels()[i]->Lock(lock);
        }
    }
    if (!selectedModelFound)
    {
        selectedModel->Lock(lock);
    }
    xlights->MarkEffectsFileDirty(true);
}

void LayoutPanel::DoCopy(wxCommandEvent& event) {
    if (!modelPreview->HasFocus() && !TreeListViewModels->HasFocus() && !TreeListViewModels->GetView()->HasFocus()) {
        event.Skip();
    } else if (selectedModel != nullptr) {
        CopyPasteModel copyData;

        copyData.SetModel(selectedModel);

        if (copyData.IsOk() && wxTheClipboard->Open()) {
            if (!wxTheClipboard->SetData(new wxTextDataObject(copyData.Serialise()))) {
                wxMessageBox(_("Unable to copy data to clipboard."), _("Error"));
            }
            wxTheClipboard->Close();
        }
    }
}

void LayoutPanel::DoCut(wxCommandEvent& event) {
    if (!modelPreview->HasFocus() && !TreeListViewModels->HasFocus() && !TreeListViewModels->GetView()->HasFocus()) {
        event.Skip();
    } else if (selectedModel != nullptr) {
        DoCopy(event);
        DeleteSelectedModel();
    }
}

void LayoutPanel::DoPaste(wxCommandEvent& event) {
    if (!modelPreview->HasFocus() && !TreeListViewModels->HasFocus() && !TreeListViewModels->GetView()->HasFocus()) {
        event.Skip();
    } else {
        if (wxTheClipboard->Open()) {
            CreateUndoPoint("All", selectedModel == nullptr ? "" : selectedModel->name);

            wxTextDataObject data;
            wxTheClipboard->GetData(data);

            CopyPasteModel copyData(data.GetText().ToStdString());

            wxTheClipboard->Close();

            if (copyData.IsOk())
            {
                wxXmlNode* nd = copyData.GetModelXml();

                if (nd != nullptr)
                {
                    if (xlights->AllModels[lastModelName] != nullptr) {
                        nd->DeleteAttribute("StartChannel");
                        nd->AddAttribute("StartChannel", ">" + lastModelName + ":1");
                    }
                    else
                    {
                        long highestch = 0;
                        Model* highest = nullptr;
                        for (auto it = xlights->AllModels.begin(); it != xlights->AllModels.end(); ++it)
                        {
                            if (it->second->GetDisplayAs() != "ModelGroup")
                            {
                                if (it->second->GetLastChannel() > highestch)
                                {
                                    highestch = it->second->GetLastChannel();
                                    highest = it->second;
                                }
                            }
                        }

                        if (highest != nullptr)
                        {
                            nd->DeleteAttribute("StartChannel");
                            nd->AddAttribute("StartChannel", ">" + highest->GetName() + ":1");
                        }
                        else
                        {
                            nd->DeleteAttribute("StartChannel");
                            nd->AddAttribute("StartChannel", "1");
                        }
                    }

                    Model *newModel = xlights->AllModels.CreateModel(nd);
                    std::string name = xlights->AllModels.GenerateModelName(newModel->name);
                    newModel->name = name;
                    newModel->GetModelXml()->DeleteAttribute("name");
                    newModel->Lock(false);
                    newModel->GetModelXml()->AddAttribute("name", name);
                    newModel->AddOffset(0.02, 0.02);
                    newModel->UpdateXmlWithScale();
                    xlights->AllModels.AddModel(newModel);
                    lastModelName = name;

                    xlights->UpdateModelsList();
                    xlights->MarkEffectsFileDirty(true);
                    SelectModel(name);
                }
            }
            else
            {
                static log4cpp::Category &logger_base = log4cpp::Category::getInstance(std::string("log_base"));
                logger_base.warn("LayoutPanel: Error trying to parse XML for paste. Paste request ignored. %s.", (const char *)data.GetText().c_str());
            }
        }
    }
}

void LayoutPanel::DoUndo(wxCommandEvent& event) {
    int sz = undoBuffer.size() - 1;
    if (sz >= 0) {
        UnSelectAllModels();

        if (undoBuffer[sz].type == "Background") {
            wxPropertyGridEvent pgEvent;
            pgEvent.SetPropertyGrid(propertyEditor);
            wxStringProperty wsp("Background", undoBuffer[sz].key, undoBuffer[sz].data);
            pgEvent.SetProperty(&wsp);
            wxVariant value(undoBuffer[sz].data);
            pgEvent.SetPropertyValue(value);
            OnPropertyGridChange(pgEvent);
            UnSelectAllModels();
        } else if (undoBuffer[sz].type == "ModelProperty") {
            SelectModel(undoBuffer[sz].model);
            wxPropertyGridEvent event2;
            event2.SetPropertyGrid(propertyEditor);
            wxStringProperty wsp("Model", undoBuffer[sz].key, undoBuffer[sz].data);
            event2.SetProperty(&wsp);
            wxVariant value(undoBuffer[sz].data);
            event2.SetPropertyValue(value);
            OnPropertyGridChange(event2);
            xlights->MarkEffectsFileDirty(true);
            resetPropertyGrid();
        } else if (undoBuffer[sz].type == "SingleModel") {
            Model *m = xlights->AllModels[undoBuffer[sz].model];
            if (m != nullptr) {
                wxStringInputStream min(undoBuffer[sz].data);
                wxXmlDocument mdoc(min);

                wxXmlNode *parent = m->GetModelXml()->GetParent();
                wxXmlNode *next = m->GetModelXml()->GetNext();
                parent->RemoveChild(m->GetModelXml());

                delete m->GetModelXml();
                m->SetFromXml(mdoc.GetRoot());
                mdoc.DetachRoot();
                parent->InsertChild(m->GetModelXml(), next);
                SelectModel(undoBuffer[sz].model);
                xlights->MarkEffectsFileDirty(true);
            }
        } else if (undoBuffer[sz].type == "All") {
            UnSelectAllModels();

            wxStringInputStream gin(undoBuffer[sz].groups);
            wxXmlDocument gdoc;
            gdoc.Load(gin);
            wxStringInputStream min(undoBuffer[sz].models);
            wxXmlDocument mdoc(min);

            wxXmlNode *m = xlights->ModelsNode->GetChildren();
            while (m != nullptr) {
                xlights->ModelsNode->RemoveChild(m);
                delete m;
                m = xlights->ModelsNode->GetChildren();
            }
            m = mdoc.GetRoot()->GetChildren();
            while (m != nullptr) {
                mdoc.GetRoot()->RemoveChild(m);
                xlights->ModelsNode->AddChild(m);
                m = mdoc.GetRoot()->GetChildren();
            }

            m = xlights->ModelGroupsNode->GetChildren();
            while (m != nullptr) {
                xlights->ModelGroupsNode->RemoveChild(m);
                delete m;
                m = xlights->ModelGroupsNode->GetChildren();
            }
            m = gdoc.GetRoot()->GetChildren();
            while (m != nullptr) {
                gdoc.GetRoot()->RemoveChild(m);
                xlights->ModelGroupsNode->AddChild(m);
                m = gdoc.GetRoot()->GetChildren();
            }

            xlights->UpdateModelsList();
            xlights->MarkEffectsFileDirty(true);
            if (undoBuffer[sz].model != "") {
                SelectModel(undoBuffer[sz].model);
            }
        } else if (undoBuffer[sz].type == "ModelName") {
            std::string origName = undoBuffer[sz].model;
            std::string newName = undoBuffer[sz].key;
            if (lastModelName == newName) {
                lastModelName = origName;
            }
            xlights->RenameModel(newName, origName);

            xlights->UpdateModelsList();
            xlights->MarkEffectsFileDirty(true);
            SelectModel(origName);
        }
        modelPreview->SetFocus();

        undoBuffer.resize(sz);
    }
}

void LayoutPanel::CreateUndoPoint(const std::string &type, const std::string &model, const std::string &key, const std::string &data) {
    xlights->MarkEffectsFileDirty(false);
    int idx = undoBuffer.size();

    //printf("%s   %s   %s  %s\n", type.c_str(), model.c_str(), key.c_str(), data.c_str());
    if (idx > 0 && (type == "SingleModel" || type == "ModelProperty" || type == "Background")
        && undoBuffer[idx - 1].model == model && undoBuffer[idx - 1].key == key)  {
        //SingleModel - multi mouse movement, just record the original
        //Background/ModelProperty - multiple changes of the same property (like spinning spin button)
        return;
    }
    if (idx >= 100) {  //100 steps is more than enough IMO
        for (int x = 1; x < idx; x++) {
            undoBuffer[x-1] = undoBuffer[x];
        }
        idx--;
    }
    undoBuffer.resize(idx + 1);

    undoBuffer[idx].type = type;
    undoBuffer[idx].model = model;
    undoBuffer[idx].key = key;
    undoBuffer[idx].data = data;

    if (type == "SingleModel") {
        Model *m = newModel;
        if (m == nullptr) {
            if( selectedModel == nullptr ) {
                undoBuffer.resize(idx);
                return;
            }
            m=selectedModel;
        }
        wxXmlDocument doc;
        wxXmlNode *parent = m->GetModelXml()->GetParent();
        wxXmlNode *next = m->GetModelXml()->GetNext();
        parent->RemoveChild(m->GetModelXml());
        doc.SetRoot(m->GetModelXml());
        wxStringOutputStream stream;
        doc.Save(stream);
        undoBuffer[idx].data = stream.GetString();
        doc.DetachRoot();
        parent->InsertChild(m->GetModelXml(), next);
    } else if (type == "All") {
        wxXmlDocument doc;
        wxXmlNode *parent = xlights->ModelsNode->GetParent();
        wxXmlNode *next = xlights->ModelsNode->GetNext();
        parent->RemoveChild(xlights->ModelsNode);
        doc.SetRoot(xlights->ModelsNode);
        wxStringOutputStream stream;
        doc.Save(stream);
        undoBuffer[idx].models = stream.GetString();
        doc.DetachRoot();
        parent->InsertChild(xlights->ModelsNode, next);

        wxStringOutputStream stream2;
        parent = xlights->ModelGroupsNode->GetParent();
        next = xlights->ModelGroupsNode->GetNext();
        parent->RemoveChild(xlights->ModelGroupsNode);
        doc.SetRoot(xlights->ModelGroupsNode);
        doc.Save(stream2);
        undoBuffer[idx].groups = stream2.GetString();
        stream.Reset();
        doc.DetachRoot();
        parent->InsertChild(xlights->ModelGroupsNode, next);
    }
}

void LayoutPanel::OnModelsPopup(wxCommandEvent& event)
{
    static log4cpp::Category &logger_base = log4cpp::Category::getInstance(std::string("log_base"));

    int id = event.GetId();
    if(id == ID_MNU_DELETE_MODEL)
    {
        logger_base.debug("LayoutPanel::OnModelsPopup DELETE_MODEL");
        DeleteSelectedModel();
    }
    else if(id == ID_MNU_DELETE_MODEL_GROUP)
    {
        logger_base.debug("LayoutPanel::OnModelsPopup DELETE_MODEL_GROUP");
        if( mSelectedGroup.IsOk() ) {
            wxString name = TreeListViewModels->GetItemText(mSelectedGroup);
            if (wxMessageBox("Are you sure you want to remove the " + name + " group?", "Confirm Remove?", wxICON_QUESTION | wxYES_NO) == wxYES) {
                xlights->AllModels.Delete(name.ToStdString());
                selectedModel = nullptr;
                mSelectedGroup = nullptr;
                UnSelectAllModels();
                ShowPropGrid(true);
                xlights->UpdateModelsList();
                xlights->MarkEffectsFileDirty(true);
            }
        }
    }
    else if(id == ID_MNU_DELETE_EMPTY_MODEL_GROUPS)
    {
        logger_base.debug("LayoutPanel::OnModelsPopup DELETE_EMPTY_MODEL_GROUPS");

        bool deleted = true;

        while (deleted)
        {
            deleted = false;
            auto it = xlights->AllModels.begin();
            while (it != xlights->AllModels.end())
            {
                if (it->second->GetDisplayAs() == "ModelGroup")
                {
                    ModelGroup* mg = dynamic_cast<ModelGroup*>(it->second);
                    ++it;
                    if (mg->GetModelCount() == 0)
                    {
                        xlights->AllModels.Delete(mg->GetName());
                        deleted = true;
                    }
                }
                else
                {
                    ++it;
                }
            }
        }

        selectedModel = nullptr;
        mSelectedGroup = nullptr;
        UnSelectAllModels();
        ShowPropGrid(true);
        xlights->UpdateModelsList();
        xlights->MarkEffectsFileDirty(true);
    }
    else if (id == ID_MNU_MAKEALLSCVALID)
    {
        if (wxMessageBox("While this will make all your start channels valid it will not magically make your start channel right for your show. It will however solve strange nodes lighting up in the sequencer.\nAre you ok with this?", "WARNING", wxYES_NO | wxCENTRE) == wxYES)
        {
            Model* lastModel = nullptr;
            long lastModelEndChannel = 0;
            for (auto it = xlights->AllModels.begin(); it != xlights->AllModels.end(); ++it)
            {
                if (it->second->GetLastChannel() > lastModelEndChannel)
                {
                    if (it->second->GetDisplayAs() != "ModelGroup" && it->second->CouldComputeStartChannel && it->second->IsValidStartChannelString())
                    {
                        lastModelEndChannel = it->second->GetLastChannel();
                        lastModel = it->second;
                    }
                }
            }

            for (auto it = xlights->AllModels.begin(); it != xlights->AllModels.end(); ++it)
            {
                if (it->second->GetDisplayAs() != "ModelGroup" && (!it->second->CouldComputeStartChannel || !it->second->IsValidStartChannelString()))
                {
                    if (lastModel == nullptr)
                    {
                        it->second->SetStartChannel("1", true);
                        lastModel = it->second;
                    }
                    else
                    {
                        it->second->SetStartChannel(">" + lastModel->GetName() + ":1", true);
                        lastModel = it->second;
                    }
                }
            }
            //xlights->RecalcModels(true);
            xlights->UpdateModelsList();
            xlights->MarkEffectsFileDirty(true);
        }
    }
    else if (id == ID_MNU_MAKEALLSCNOTOVERLAPPING)
    {
        if (wxMessageBox("While this will make all your start channels not overlapping it will not magically make your start channel right for your show. It will however solve strange nodes lighting up in the sequencer.\nAre you ok with this?", "WARNING", wxYES_NO | wxCENTRE) == wxYES)
        {
            Model* lastModel = nullptr;
            long lastModelEndChannel = 0;
            for (auto it = xlights->AllModels.begin(); it != xlights->AllModels.end(); ++it)
            {
                if (it->second->GetLastChannel() > lastModelEndChannel)
                {
                    if (it->second->GetDisplayAs() != "ModelGroup" && it->second->CouldComputeStartChannel && it->second->IsValidStartChannelString())
                    {
                        lastModelEndChannel = it->second->GetLastChannel();
                        lastModel = it->second;
                    }
                }
            }

            for (auto it = xlights->AllModels.begin(); it != xlights->AllModels.end(); ++it)
            {
                if (it->second->GetDisplayAs() != "ModelGroup" && xlights->AllModels.IsModelOverlapping(it->second))
                {
                    if (lastModel == nullptr)
                    {
                        it->second->SetStartChannel("1", true);
                        lastModel = it->second;
                    }
                    else
                    {
                        it->second->SetStartChannel(">" + lastModel->GetName() + ":1", true);
                        lastModel = it->second;
                    }
                }
            }
            //xlights->RecalcModels(true);
            xlights->UpdateModelsList();
            xlights->MarkEffectsFileDirty(true);
        }
    }
    else if (id == ID_MNU_MAKESCVALID)
    {
        if (wxMessageBox("While this will make your start channel valid and not overlapping it will not magically make your start channel right for your show. It will however solve strange nodes lighting up in the sequencer.\nAre you ok with this?", "WARNING", wxYES_NO | wxCENTRE) == wxYES)
        {
            if (selectedModel != nullptr)
            {
                Model* lastModel = nullptr;
                long lastModelEndChannel = 0;
                for (auto it = xlights->AllModels.begin(); it != xlights->AllModels.end(); ++it)
                {
                    if (it->second->GetLastChannel() > lastModelEndChannel)
                    {
                        if (it->second->GetDisplayAs() != "ModelGroup" && it->second->CouldComputeStartChannel && it->second->IsValidStartChannelString())
                        {
                            lastModelEndChannel = it->second->GetLastChannel();
                            lastModel = it->second;
                        }
                    }
                }
                if (lastModel == nullptr)
                {
                    selectedModel->SetStartChannel("1", true);
                }
                else
                {
                    selectedModel->SetStartChannel(">" + lastModel->GetName() + ":1", true);
                }
                xlights->UpdateModelsList();
                xlights->MarkEffectsFileDirty(true);
            }
        }
    }
    else if (id == ID_MNU_RENAME_MODEL_GROUP)
    {
        logger_base.debug("LayoutPanel::OnModelsPopup RENAME_MODEL_GROUP");
        if( mSelectedGroup.IsOk() ) {
            wxString sel = TreeListViewModels->GetItemText(mSelectedGroup);
            wxTextEntryDialog dlg(this, "Enter new name for group " + sel, "Rename " + sel, sel);
            if (dlg.ShowModal() == wxID_OK) {
                wxString name = wxString(Model::SafeModelName(dlg.GetValue().ToStdString()));

                while (xlights->AllModels.GetModel(name.ToStdString()) != nullptr) {
                    wxTextEntryDialog dlg2(this, "Model or Group of name " + name + " already exists. Enter new name for group", "Enter new name for group");
                    if (dlg2.ShowModal() == wxID_OK) {
                        name = wxString(Model::SafeModelName(dlg2.GetValue().ToStdString()));
                    } else {
                        return;
                    }
                }

                if (xlights->RenameModel(sel.ToStdString(), name.ToStdString())) {
                    CallAfter(&LayoutPanel::UpdateModelList, true);
                }

                xlights->UpdateModelsList();
                xlights->MarkEffectsFileDirty(true);
                model_grp_panel->UpdatePanel(name.ToStdString());
            }
        }
    }
    else if(id == ID_MNU_ADD_MODEL_GROUP)
    {
        logger_base.debug("LayoutPanel::OnModelsPopup ADD_MODEL_GROUP");
        wxTextEntryDialog dlg(this, "Enter name for new group", "Enter name for new group");
        if (dlg.ShowModal() == wxID_OK && !Model::SafeModelName(dlg.GetValue().ToStdString()).empty()) {
            wxString name = wxString(Model::SafeModelName(dlg.GetValue().ToStdString()));
            while (xlights->AllModels.GetModel(name.ToStdString()) != nullptr) {
                wxTextEntryDialog dlg2(this, "Model of name " + name + " already exists. Enter name for new group", "Enter name for new group");
                if (dlg2.ShowModal() == wxID_OK) {
                    name = wxString(Model::SafeModelName(dlg2.GetValue().ToStdString()));
                } else {
                    return;
                }
            }
            wxXmlNode *node = new wxXmlNode(wxXML_ELEMENT_NODE, "modelGroup");
            xlights->ModelGroupsNode->AddChild(node);
            node->AddAttribute("selected", "0");
            node->AddAttribute("name", name);
            node->AddAttribute("models", "");
            node->AddAttribute("layout", "minimalGrid");
            node->AddAttribute("GridSize", "400");
            wxString grp = currentLayoutGroup == "All Models" ? "Unassigned" : currentLayoutGroup;
            node->AddAttribute("LayoutGroup", grp);

            xlights->AllModels.AddModel(xlights->AllModels.CreateModel(node));
            xlights->UpdateModelsList();
            xlights->MarkEffectsFileDirty(true);
            model_grp_panel->UpdatePanel(name.ToStdString());
            ShowPropGrid(false);
        }
    }
}

LayoutGroup* LayoutPanel::GetLayoutGroup(const std::string &name)
{
    for (auto it = xlights->LayoutGroups.begin(); it != xlights->LayoutGroups.end(); ++it) {
        LayoutGroup* grp = (LayoutGroup*)(*it);
        if( grp->GetName() == name ) {
            return grp;
        }
    }
    return nullptr;
}

void LayoutPanel::OnChoiceLayoutGroupsSelect(wxCommandEvent& event)
{
    for (auto it = xlights->AllModels.begin(); it != xlights->AllModels.end(); ++it) {
        Model *model = it->second;
        model->Selected = false;
        model->GroupSelected = false;
    }

    std::string choice_layout = std::string(ChoiceLayoutGroups->GetStringSelection().c_str());
    if( choice_layout == "<Create New Preview>" ) {
        wxTextEntryDialog dlg(this, "Enter name for new preview", "Create New Preview");
        if (dlg.ShowModal() == wxID_OK) {
            wxString name = dlg.GetValue();
            while (GetLayoutGroup(name.ToStdString()) != nullptr || name == "Default" || name == "All Models" || name == "Unassigned") {
                wxTextEntryDialog dlg2(this, "Preview of name " + name + " already exists. Enter name for new preview", "Create New Preview");
                if (dlg2.ShowModal() == wxID_OK) {
                    name = dlg2.GetValue();
                } else {
                    SwitchChoiceToCurrentLayoutGroup();
                    return;
                }
            }
            wxXmlNode *node = new wxXmlNode(wxXML_ELEMENT_NODE, "layoutGroup");
            xlights->LayoutGroupsNode->AddChild(node);
            node->AddAttribute("name", name);

            mSelectedGroup = nullptr;
            LayoutGroup* grp = new LayoutGroup(name.ToStdString(), xlights, node);
            grp->SetBackgroundImage(xlights->GetDefaultPreviewBackgroundImage());
            xlights->LayoutGroups.push_back(grp);
            xlights->AddPreviewOption(grp);
            SetCurrentLayoutGroup(name.ToStdString());
            AddPreviewChoice(name.ToStdString());
            ChoiceLayoutGroups->SetSelection(ChoiceLayoutGroups->GetCount() - 2);

            xlights->UpdateModelsList();
            xlights->MarkEffectsFileDirty(true);
            ShowPropGrid(true);
        } else {
            SwitchChoiceToCurrentLayoutGroup();
            return;
        }
    } else {
        SetCurrentLayoutGroup(choice_layout);
        mSelectedGroup = nullptr;
        UpdateModelList(true);
    }
    modelPreview->SetbackgroundImage(GetBackgroundImageForSelectedPreview());
    modelPreview->SetScaleBackgroundImage(GetBackgroundScaledForSelectedPreview());
    modelPreview->SetBackgroundBrightness(GetBackgroundBrightnessForSelectedPreview());
    UpdatePreview();

    xlights->SetStoredLayoutGroup(currentLayoutGroup);
}

void LayoutPanel::PreviewSaveImage()
{
	wxImage *image = modelPreview->GrabImage();
	if (image == nullptr)
	{
		static log4cpp::Category &logger_base = log4cpp::Category::getInstance(std::string("log_base"));
		logger_base.error("SavePreviewImage() - problem grabbing ModelPreview image");

		wxMessageDialog msgDlg(this, _("Error capturing preview image"), _("Image Capture Error"), wxOK | wxCENTRE);
		msgDlg.ShowModal();
		return;
	}

	const char wildcard[] = "JPG files (*.jpg;*.jpeg)|*.jpg;*.jpeg|PNG files (*.png)|*.png";
	wxFileDialog saveDlg(this, _("Save Image"), wxEmptyString, wxEmptyString,
		wildcard, wxFD_SAVE | wxFD_OVERWRITE_PROMPT);
	if (saveDlg.ShowModal() == wxID_OK)
	{
		wxString path = saveDlg.GetPath();
		wxBitmapType bitmapType = path.EndsWith(".png") ? wxBITMAP_TYPE_PNG : wxBITMAP_TYPE_JPEG;
		image->SaveFile(path, bitmapType);
	}

	delete image;
}

void LayoutPanel::PreviewPrintImage()
{
	static log4cpp::Category &logger_base = log4cpp::Category::getInstance(std::string("log_base"));

	class Printout : public wxPrintout
	{
	public:
		Printout(xlGLCanvas *canvas) : m_canvas(canvas), m_image(nullptr), m_grabbedImage(false) {}
		virtual ~Printout()
		{
			clearImage();
		}

		void clearImage()
		{
			if (m_image != nullptr)
			{
				delete m_image;
				m_image = nullptr;
			}
		}

		virtual bool GrabImage()
		{
			clearImage();

			wxRect rect = GetLogicalPageRect();
			rect.Deflate(rect.GetWidth() / 20, rect.GetHeight() / 20);
			wxRect adjustedRect = scaledRect(m_canvas->getWidth(), m_canvas->getHeight(), rect.GetWidth(), rect.GetHeight());

			m_image = m_canvas->GrabImage(wxSize(adjustedRect.GetWidth(), adjustedRect.GetHeight()));
			m_grabbedImage = (m_image != nullptr);
			return m_grabbedImage;
		}

		virtual bool OnPrintPage(int page) override
		{
			if ( GrabImage() == false )
				return false;

			wxDC* dc = GetDC();
			wxRect rect = GetLogicalPageRect();


            wxRect r = scaledRect(m_image->GetWidth(), m_image->GetHeight(), rect.GetWidth(), rect.GetHeight());
            wxAffineMatrix2D mtx;
            double xScale = r.GetWidth() / double(m_image->GetWidth());
            double yScale = r.GetHeight() / double(m_image->GetHeight());
            mtx.Scale(xScale, yScale);
            dc->SetTransformMatrix(mtx);
            dc->DrawBitmap(*m_image, rect.GetTopLeft());

			return true;
		}

		bool grabbedImage() const { return m_grabbedImage; }
	protected:
		xlGLCanvas *m_canvas;
		wxImage *m_image;
		bool m_grabbedImage;
	};

	Printout printout(modelPreview);

	static wxPrintDialogData printDialogData;
	wxPrinter printer(&printDialogData);

	if (!printer.Print(this, &printout, true))
	{
		if (wxPrinter::GetLastError() == wxPRINTER_ERROR)
		{
			logger_base.error("Problem printing. %d", wxPrinter::GetLastError());
			wxMessageBox("Problem printing.");
		}
    }
	else
	{
		printDialogData = printer.GetPrintDialogData();
        if (!printout.grabbedImage())
        {
            logger_base.error("PrintPreviewImage() - problem grabbing ModelPreview image");

            wxMessageDialog msgDlg(this, _("Error capturing preview image"), _("Image Capture Error"), wxOK | wxCENTRE);
            msgDlg.ShowModal();
        }
    }
}

void LayoutPanel::AddPreviewChoice(const std::string &name)
{
    ChoiceLayoutGroups->Insert(name, ChoiceLayoutGroups->GetCount()-1);
    model_grp_panel->AddPreviewChoice(name);

    // see if we need to switch to this one
    const std::string& storedLayoutGroup = xlights->GetStoredLayoutGroup();
    if( storedLayoutGroup == name ) {
        for( int i = 0; i < (int)ChoiceLayoutGroups->GetCount(); i++ )
        {
            if( ChoiceLayoutGroups->GetString(i) == storedLayoutGroup )
            {
                SetCurrentLayoutGroup(storedLayoutGroup);
                ChoiceLayoutGroups->SetSelection(i);
                modelPreview->SetbackgroundImage(GetBackgroundImageForSelectedPreview());
                modelPreview->SetScaleBackgroundImage(GetBackgroundScaledForSelectedPreview());
                modelPreview->SetBackgroundBrightness(GetBackgroundBrightnessForSelectedPreview());
                UpdatePreview();
                break;
            }
        }
    }
}

const wxString& LayoutPanel::GetBackgroundImageForSelectedPreview() {
    previewBackgroundFile = xlights->GetDefaultPreviewBackgroundImage();
    if( currentLayoutGroup != "Default" && currentLayoutGroup != "All Models" && currentLayoutGroup != "Unassigned" ) {
        previewBackgroundFile = pGrp->GetBackgroundImage();
    }
    return previewBackgroundFile;
}

bool LayoutPanel::GetBackgroundScaledForSelectedPreview()
{
    previewBackgroundScaled = xlights->GetDefaultPreviewBackgroundScaled();
    if( currentLayoutGroup != "Default" && currentLayoutGroup != "All Models" && currentLayoutGroup != "Unassigned" ) {
        previewBackgroundScaled = pGrp->GetBackgroundScaled();
    }
    return previewBackgroundScaled;
}

int LayoutPanel::GetBackgroundBrightnessForSelectedPreview()
{
    previewBackgroundBrightness = xlights->GetDefaultPreviewBackgroundBrightness();
    if( currentLayoutGroup != "Default" && currentLayoutGroup != "All Models" && currentLayoutGroup != "Unassigned" ) {
        previewBackgroundBrightness = pGrp->GetBackgroundBrightness();
    }
    return previewBackgroundBrightness;
}

void LayoutPanel::SwitchChoiceToCurrentLayoutGroup() {
    ChoiceLayoutGroups->SetSelection(0);
    for (int i = 0; i < (int)ChoiceLayoutGroups->GetCount(); i++ )
    {
        if( ChoiceLayoutGroups->GetString(i) == currentLayoutGroup )
        {
            ChoiceLayoutGroups->SetSelection(i);
            break;
        }
    }
}

void LayoutPanel::DeleteCurrentPreview()
{
    if (wxMessageBox("Are you sure you want to delete the " + currentLayoutGroup + " preview?", "Confirm Delete?", wxICON_QUESTION | wxYES_NO) == wxYES) {
        for (auto it = xlights->LayoutGroups.begin(); it != xlights->LayoutGroups.end(); ++it) {
            LayoutGroup* grp = (LayoutGroup*)(*it);
            if (grp != nullptr) {
                if( currentLayoutGroup == grp->GetName() ) {
                    xlights->RemovePreviewOption(grp);
                    grp->GetLayoutGroupXml()->GetParent()->RemoveChild(grp->GetLayoutGroupXml());
                    xlights->LayoutGroups.erase(it);
                    delete grp->GetLayoutGroupXml();
                    delete grp;
                    break;
                }
            }
        }
        xlights->MarkEffectsFileDirty(false);
        mSelectedGroup = nullptr;
        for( int i = 0; i < (int)ChoiceLayoutGroups->GetCount(); i++ )
        {
            if( ChoiceLayoutGroups->GetString(i) == currentLayoutGroup )
            {
                ChoiceLayoutGroups->Delete(i);
                break;
            }
        }
        // change any existing assignments to this preview to be unassigned
        for (auto it = xlights->AllModels.begin(); it != xlights->AllModels.end(); ++it) {
            Model *model = it->second;
            if( model->GetLayoutGroup() == currentLayoutGroup) {
                model->SetLayoutGroup("Unassigned");
            }
        }

        SetCurrentLayoutGroup("Default");
        ChoiceLayoutGroups->SetSelection(0);
        xlights->SetStoredLayoutGroup(currentLayoutGroup);

        UpdateModelList(true);
        modelPreview->SetbackgroundImage(GetBackgroundImageForSelectedPreview());
        modelPreview->SetScaleBackgroundImage(GetBackgroundScaledForSelectedPreview());
        modelPreview->SetBackgroundBrightness(GetBackgroundBrightnessForSelectedPreview());
        UpdatePreview();
    }
}

void LayoutPanel::ShowPropGrid(bool show)
{
    if( !mPropGridActive && show ) {
        ModelSplitter->ReplaceWindow(ModelGroupWindow, propertyEditor);
        ModelGroupWindow->Hide();
        propertyEditor->Show();
        mPropGridActive = true;
    } else if( mPropGridActive && !show) {
        ModelSplitter->ReplaceWindow(propertyEditor, ModelGroupWindow);
        propertyEditor->Hide();
        ModelGroupWindow->Show();
        mPropGridActive = false;
    }
}

void LayoutPanel::SetCurrentLayoutGroup(const std::string& group)
{
    currentLayoutGroup = group;
    for (auto it = xlights->LayoutGroups.begin(); it != xlights->LayoutGroups.end(); ++it) {
        LayoutGroup* grp = (LayoutGroup*)(*it);
        if (grp != nullptr) {
            if( currentLayoutGroup == grp->GetName() ) {
                pGrp = grp;
                modelPreview->SetActiveLayoutGroup(grp->GetName());
                return;
            }
        }
    }
    modelPreview->SetActiveLayoutGroup(group);
}

void LayoutPanel::OnItemContextMenu(wxTreeListEvent& event)
{
    wxMenu mnuContext;
    wxTreeListItem item = event.GetItem();
    if( item.IsOk() ) {
        ModelTreeData *data = dynamic_cast<ModelTreeData*>(TreeListViewModels->GetItemData(item));
        Model* model = data != nullptr ? data->GetModel() : nullptr;
        if( model != nullptr ) {
            if( model->GetDisplayAs() == "ModelGroup" ) {
                mSelectedGroup = item;
            } else {
                mSelectedGroup = nullptr;
                SelectModel(model, false);
            }
        }
    } else {
        return;
    }

    if (selectedModel != nullptr && selectedModel->GetDisplayAs() != "SubModel") {
        mnuContext.Append(ID_MNU_DELETE_MODEL,"Delete");
        mnuContext.AppendSeparator();
    }

    mnuContext.Append(ID_MNU_ADD_MODEL_GROUP,"Add Group");
    if( mSelectedGroup.IsOk() ) {
        mnuContext.Append(ID_MNU_DELETE_MODEL_GROUP,"Delete Group");
        mnuContext.Append(ID_MNU_RENAME_MODEL_GROUP,"Rename Group");
    }
    mnuContext.Append(ID_MNU_DELETE_EMPTY_MODEL_GROUPS, "Delete Empty Groups");

    bool foundInvalid = false;
    bool foundOverlapping = false;
    if (selectedModel != nullptr && selectedModel->GetDisplayAs() != "SubModel" && selectedModel->GetDisplayAs() != "ModelGroup")
    {
        if (!selectedModel->CouldComputeStartChannel || !selectedModel->IsValidStartChannelString())
        {
            mnuContext.Append(ID_MNU_MAKESCVALID, "Make Start Channel Valid");
            foundInvalid = true;
        }
        if (xlights->AllModels.IsModelOverlapping(selectedModel))
        {
            foundOverlapping = true;
            mnuContext.Append(ID_MNU_MAKESCVALID, "Make Start Channel Not Overlapping");
        }
    }

    for (auto it = xlights->AllModels.begin(); it != xlights->AllModels.end(); ++it)
    {
        if (it->second->GetDisplayAs() != "ModelGroup")
        {
            if (!foundInvalid && (!it->second->CouldComputeStartChannel || !it->second->IsValidStartChannelString()))
            {
                foundInvalid = true;
            }
            if (!foundOverlapping && xlights->AllModels.IsModelOverlapping(it->second))
            {
                foundOverlapping = true;
            }
        }
    }

    if (foundInvalid)
    {
        mnuContext.Append(ID_MNU_MAKEALLSCVALID, "Make All Start Channels Valid");
    }
    if (foundOverlapping)
    {
        mnuContext.Append(ID_MNU_MAKEALLSCNOTOVERLAPPING, "Make All Start Channels Not Overlapping");
    }

    mnuContext.Connect(wxEVT_COMMAND_MENU_SELECTED, (wxObjectEventFunction)&LayoutPanel::OnModelsPopup, nullptr, this);
    PopupMenu(&mnuContext);
}

static inline void SetToolTipForTreeList(wxTreeListCtrl *tv, const std::string &tip) {
#ifdef __WXMSW__
    if (tip == "") {
        tv->GetView()->UnsetToolTip();
    } else {
        tv->GetView()->SetToolTip(tip);
    }
#else
    if (tip == "") {
        tv->UnsetToolTip();
    } else {
        tv->SetToolTip(tip);
    }
#endif
}

void LayoutPanel::OnSelectionChanged(wxTreeListEvent& event)
{
    UnSelectAllModels(false);
    wxTreeListItem item = event.GetItem();
    if (item.IsOk()) {

        ModelTreeData *data = (ModelTreeData*)TreeListViewModels->GetItemData(item);
        Model *model = ((data != nullptr) ? data->GetModel() : nullptr);
        if (model != nullptr) {
            if (model->GetDisplayAs() == "ModelGroup") {
                mSelectedGroup = item;
                ShowPropGrid(false);
                UpdateModelList(false);
                model_grp_panel->UpdatePanel(model->name);
            } else {
                mSelectedGroup = nullptr;
                ShowPropGrid(true);
                SelectModel(model, false);
                SetToolTipForTreeList(TreeListViewModels, xlights->GetChannelToControllerMapping(model->GetNumberFromChannelString(model->ModelStartChannel)));
            }
        } else {
            mSelectedGroup = nullptr;
            selectedModel = nullptr;
            ShowPropGrid(true);
            UnSelectAllModels(true);
            SetToolTipForTreeList(TreeListViewModels, "");
        }
        #ifndef LINUX
        TreeListViewModels->SetFocus();
        #endif
    } else {
        SetToolTipForTreeList(TreeListViewModels, "");
    }
}

void LayoutPanel::ModelGroupUpdated(ModelGroup *grp, bool full_refresh) {

    if (grp == nullptr) return;

    xlights->UnsavedRgbEffectsChanges = true;
    xlights->modelsChangeCount++;
    std::vector<Model *> models;

    UpdateModelList(full_refresh, models);
    if (full_refresh) return;

    TreeListViewModels->Freeze();

    std::vector<Model *> modelsToAdd(models);

    wxTreeListItem root = TreeListViewModels->GetRootItem();
    std::vector<wxTreeListItem> toRemove;

    for (wxTreeListItem item = TreeListViewModels->GetFirstItem(); item.IsOk(); item = TreeListViewModels->GetNextItem(item))
    {
        ModelTreeData *data = dynamic_cast<ModelTreeData*>(TreeListViewModels->GetItemData(item));
        if (data != nullptr && data->GetModel() != nullptr) {
            if (data->GetModel()->GetFullName() == grp->GetFullName())
            {
                bool expanded = TreeListViewModels->IsExpanded(item);
                wxTreeListItem child = TreeListViewModels->GetFirstChild(item);
                while (child.IsOk()) {
                    TreeListViewModels->DeleteItem(child);
                    child = TreeListViewModels->GetFirstChild(item);
                }
                int i = 0;
                for (auto it = grp->ModelNames().begin(); it != grp->ModelNames().end(); ++it) {
                    Model *m = xlights->AllModels[*it];
                    if (m != nullptr)
                    {
                        if (currentLayoutGroup == "All Models" ||
                            m->GetLayoutGroup() == currentLayoutGroup ||
                            (m->GetLayoutGroup() == "All Previews" && currentLayoutGroup != "Unassigned"))
                        {
                            AddModelToTree(m, &item, false, i, true);
                        }
                        if (m->DisplayAs == "SubModel"
                            && std::find(modelsToAdd.begin(), modelsToAdd.end(), m) != modelsToAdd.end()) {
                            modelsToAdd.erase(std::find(modelsToAdd.begin(), modelsToAdd.end(), m));
                        }
                        i++;
                    }
                }
                if (expanded) {
                    TreeListViewModels->Expand(item);
                }
            }
            else if (data->GetModel()->GetDisplayAs() != "ModelGroup"
                && data->GetModel()->GetDisplayAs() != "SubModel") {
                if (std::find(models.begin(), models.end(), data->GetModel()) == models.end()) {
                    toRemove.push_back(item);
                }
            }
            wxTreeListItem parent = TreeListViewModels->GetItemParent(item);
            if (!parent.IsOk() || parent == root) {
                //root item, see if we have this
                if (std::find(modelsToAdd.begin(), modelsToAdd.end(), data->GetModel()) != modelsToAdd.end()) {
                    modelsToAdd.erase(std::find(modelsToAdd.begin(), modelsToAdd.end(), data->GetModel()));
                }
            }
        }
    }

    for (auto a = toRemove.begin(); a != toRemove.end(); ++a) {
        TreeListViewModels->DeleteItem(*a);
    }

    for (auto a = modelsToAdd.begin(); a != modelsToAdd.end(); ++a) {
        TreeListViewModels->GetRootItem();
        AddModelToTree(*a, &root, false, 0);
    }

    TreeListViewModels->Thaw();
    TreeListViewModels->Refresh();
}

CopyPasteModel::~CopyPasteModel()
{
    if (_xmlNode != nullptr)
    {
        delete _xmlNode;
    }
}

CopyPasteModel::CopyPasteModel()
{
    _ok = false;
    _xmlNode = nullptr;
}

CopyPasteModel::CopyPasteModel(const std::string& in)
{
    _ok = false;
    _xmlNode = nullptr;

    // check it looks like xml ... to stop parser errors
    wxString xml = in;
    if (!xml.StartsWith("<?xml") || !xml.Contains("<model "))
    {
        // not valid
        return;
    }

    wxStringInputStream strm(xml);
    wxXmlDocument doc(strm);

    wxXmlNode* xmlNode = doc.GetRoot();

    if (xmlNode == nullptr)
    {
        // not valid
        return;
    }

    _xmlNode = new wxXmlNode(*xmlNode);

    _ok = true;
}

void CopyPasteModel::SetModel(Model* model)
{
    if (_xmlNode != nullptr)
    {
        delete _xmlNode;
        _xmlNode = nullptr;
    }

    if (model == nullptr)
    {
        _ok = false;
    }
    else
    {
        _xmlNode = new wxXmlNode(*model->GetModelXml());
        _ok = true;
    }
}

std::string CopyPasteModel::Serialise() const
{
    if (_xmlNode == nullptr)
    {
        return "";
    }
    else
    {
        wxXmlDocument doc;
        doc.SetRoot(_xmlNode);
        wxStringOutputStream stream;
        doc.Save(stream);
        std::string copyData = stream.GetString().ToStdString();
        doc.DetachRoot();
        return copyData;
    }
}

bool LayoutPanel::HandleLayoutKeyBinding(wxKeyEvent& event)
{
    log4cpp::Category &logger_base = log4cpp::Category::getInstance(std::string("log_base"));

    auto k = event.GetKeyCode();
    if (k == WXK_SHIFT || k == WXK_CONTROL || k == WXK_ALT) return false;

    if ((!event.ControlDown() && !event.CmdDown() && !event.AltDown()) ||
        (k == 'A' && (event.ControlDown() || event.CmdDown()) && !event.AltDown()))
    {
        // let crontrol A through
        // Just a regular key ... If current focus is a control then we need to not process this
        if (dynamic_cast<wxControl*>(event.GetEventObject()) != nullptr &&
            (k < 128 || k == WXK_NUMPAD_END || k == WXK_NUMPAD_HOME || k == WXK_NUMPAD_INSERT || k == WXK_HOME || k == WXK_END || k == WXK_NUMPAD_SUBTRACT || k == WXK_NUMPAD_DECIMAL))
        {
            return false;
        }
    }

    KeyBinding *binding = xlights->GetMainSequencer()->keyBindings.Find(event, KBSCOPE_LAYOUT);
    if (binding != nullptr) {
        std::string type = binding->GetType();
        if (type == "LOCK_MODEL")
        {
            LockSelectedModels(true);
            UpdatePreview();
        }
        else if (type == "UNLOCK_MODEL")
        {
            LockSelectedModels(false);
            UpdatePreview();
        }
        else if (type == "GROUP_MODELS")
        {
            CreateModelGroupFromSelected();
        }
        else if (type == "WIRING_VIEW")
        {
            ShowWiring();
        }
        else if (type == "NODE_LAYOUT")
        {
            ShowNodeLayout();
        }
        else if (type == "SAVE_LAYOUT")
        {
            SaveEffects();
        }
        else if (type == "MODEL_ALIGN_TOP")
        {
            PreviewModelAlignTops();
        }
        else if (type == "MODEL_ALIGN_BOTTOM")
        {
            PreviewModelAlignBottoms();
        }
        else if (type == "MODEL_ALIGN_LEFT")
        {
            PreviewModelAlignLeft();
        }
        else if (type == "MODEL_ALIGN_RIGHT")
        {
            PreviewModelAlignRight();
        }
        else if (type == "MODEL_ALIGN_CENTER_VERT")
        {
            PreviewModelAlignVCenter();
        }
        else if (type == "MODEL_ALIGN_CENTER_HORIZ")
        {
            PreviewModelAlignHCenter();
        }
        else if (type == "MODEL_DISTRIBUTE_HORIZ")
        {
            PreviewModelHDistribute();
        }
        else if (type == "MODEL_DISTRIBUTE_VERT")
        {
            PreviewModelVDistribute();
        }
        else
        {
            logger_base.warn("Keybinding '%s' not recognised.", (const char*)type.c_str());
            wxASSERT(false);
            return false;
        }
        event.StopPropagation();
        return true;
    }
    else
    {
        return xlights->HandleAllKeyBinding(event);
    }

    return false;
}<|MERGE_RESOLUTION|>--- conflicted
+++ resolved
@@ -1274,8 +1274,8 @@
     wxXmlNode *cc = nullptr;
     for (size_t i = 0; i < modelPreview->GetModels().size(); i++) {
         if (modelPreview->GetModels()[i]->GroupSelected) {
-            std::string port = modelPreview->GetModels()[i]->GetProtocol();
-            if (port != "") {
+            std::string protocol = modelPreview->GetModels()[i]->GetControllerProtocol();
+            if (protocol != "") {
                 cc = modelPreview->GetModels()[i]->GetControllerConnection();
                 break;
             }
@@ -3067,13 +3067,10 @@
             if (wxMessageBox(msg, "Update Start Channel", wxYES_NO) == wxYES)
             {
                 modelToReplaceItWith->SetStartChannel(replaceModel->ModelStartChannel, true);
-<<<<<<< HEAD
-                modelToReplaceItWith->SetControllerConnection(replaceModel->GetControllerConnection());
+
+                modelToReplaceItWith->SetControllerProtocol(replaceModel->GetControllerProtocol());
+                modelToReplaceItWith->SetControllerPort(replaceModel->GetControllerPort());
                 modelToReplaceItWith->SetControllerName(replaceModel->GetControllerName());
-=======
-                //FIXME ControllerConnection
-                //modelToReplaceItWith->SetControllerConnection(replaceModel->GetControllerConnection());
->>>>>>> a0354f1b
             }
         }
 
