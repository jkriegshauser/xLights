--- conflicted
+++ resolved
@@ -662,16 +662,12 @@
 #endif
 }
 
-<<<<<<< HEAD
+std::string LayoutPanel::GetCurrentPreview() const
+{
+    return ChoiceLayoutGroups->GetStringSelection().ToStdString();
+}
+
 NewModelBitmapButton* LayoutPanel::AddModelButton(const std::string &type, const char *data[]) {
-=======
-std::string LayoutPanel::GetCurrentPreview() const
-{
-    return ChoiceLayoutGroups->GetStringSelection().ToStdString();
-}
-
-void LayoutPanel::AddModelButton(const std::string &type, const char *data[]) {
->>>>>>> 7343e88e
     wxImage image(data);
 #ifdef __WXOSX__
     wxBitmap bitmap(image, -1, 2.0);
