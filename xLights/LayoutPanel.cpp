//(*InternalHeaders(LayoutPanel)
#include <wx/button.h>
#include <wx/checkbox.h>
#include <wx/choice.h>
#include <wx/font.h>
#include <wx/intl.h>
#include <wx/scrolbar.h>
#include <wx/settings.h>
#include <wx/sizer.h>
#include <wx/splitter.h>
#include <wx/stattext.h>
#include <wx/string.h>
//*)

#include <wx/clipbrd.h>
#include <wx/propgrid/propgrid.h>
#include <wx/propgrid/advprops.h>
#include <wx/tglbtn.h>
#include <wx/sstream.h>
#include <wx/artprov.h>
#include <wx/dataview.h>
#include <wx/config.h>
#include <wx/treebase.h>

#include "LayoutPanel.h"
#include "ModelPreview.h"
#include "xLightsMain.h"
#include "DrawGLUtils.h"
#include "ChannelLayoutDialog.h"
#include "ControllerConnectionDialog.h"
#include "ModelGroupPanel.h"
#include "LayoutGroup.h"
#include "models/ModelImages.h"
#include "models/SubModel.h"
#include "models/ModelGroup.h"
#include "WiringDialog.h"
#include "ModelDimmingCurveDialog.h"
#include "UtilFunctions.h"
#include "ColorManager.h"
<<<<<<< HEAD
#include "support/VectorMath.h"
#include "osxMacUtils.h"

#ifdef __WXMSW__
static bool IsMouseEventFromTouchpad() {
	return false;
    // In theory this is the windows solution ... but
    // - It does not compile in codeblocks - likely solveable
    // - Testing on my laptop my trackpad appears to be a mouse ... not a touchpad which means it doesnt do anything useful
    //        but maybe i could get it to work with my touch screen
    //INPUT_MESSAGE_SOURCE ims;
    //::GetCurrentInputMessageSource(&ims);

    //return ims.deviceType == IMDT_TOUCHPAD;
}
#endif
=======
#include "KeyBindings.h"
#include "sequencer/MainSequencer.h"
>>>>>>> c6ce610b

static wxRect scaledRect(int srcWidth, int srcHeight, int dstWidth, int dstHeight)
{
	wxRect r;
	float srcAspectRatio = float(srcWidth) / srcHeight;
	float dstAspectRatio = float(dstWidth) / dstHeight;

	if (srcAspectRatio > dstAspectRatio)
	{
		r.SetWidth(dstWidth);
		r.SetHeight(int(dstWidth / srcAspectRatio));
		r.SetTopLeft(wxPoint(0, (dstHeight - r.GetHeight()) / 2));
	}
	else
	{
		r.SetHeight(dstHeight);
		r.SetWidth(int(dstHeight * srcAspectRatio));
		r.SetTopLeft(wxPoint((dstWidth - r.GetWidth()) / 2, 0));
	}
	return r;
}

//(*IdInit(LayoutPanel)
const long LayoutPanel::ID_PANEL3 = wxNewId();
const long LayoutPanel::ID_PANEL2 = wxNewId();
const long LayoutPanel::ID_SPLITTERWINDOW1 = wxNewId();
const long LayoutPanel::ID_CHECKBOXOVERLAP = wxNewId();
const long LayoutPanel::ID_BUTTON_SAVE_PREVIEW = wxNewId();
const long LayoutPanel::ID_PANEL5 = wxNewId();
const long LayoutPanel::ID_STATICTEXT1 = wxNewId();
const long LayoutPanel::ID_CHOICE_PREVIEWS = wxNewId();
const long LayoutPanel::ID_CHECKBOX_3D = wxNewId();
const long LayoutPanel::ID_SCROLLBAR1 = wxNewId();
const long LayoutPanel::ID_SCROLLBAR2 = wxNewId();
const long LayoutPanel::ID_PANEL1 = wxNewId();
const long LayoutPanel::ID_SPLITTERWINDOW2 = wxNewId();
//*)

BEGIN_EVENT_TABLE(LayoutPanel,wxPanel)
	//(*EventTable(LayoutPanel)
	//*)
    EVT_TREELIST_SELECTION_CHANGED(wxID_ANY, LayoutPanel::OnSelectionChanged)
    EVT_TREELIST_ITEM_CONTEXT_MENU(wxID_ANY, LayoutPanel::OnItemContextMenu)
    //EVT_TREELIST_ITEM_EXPANDING(wxID_ANY, LayoutPanel::OnItemExpanding)
    //EVT_TREELIST_ITEM_EXPANDED(wxID_ANY, LayoutPanel::OnSelectionChanged)
    //EVT_TREELIST_ITEM_CHECKED(wxID_ANY, LayoutPanel::OnItemChecked)
    //EVT_TREELIST_ITEM_ACTIVATED(wxID_ANY, LayoutPanel::OnSelectionChanged)
END_EVENT_TABLE()

const long LayoutPanel::ID_TREELISTVIEW_MODELS = wxNewId();
const long LayoutPanel::ID_PREVIEW_REPLACEMODEL = wxNewId();
const long LayoutPanel::ID_PREVIEW_ALIGN = wxNewId();
const long LayoutPanel::ID_PREVIEW_RESIZE = wxNewId();
const long LayoutPanel::ID_PREVIEW_MODEL_NODELAYOUT = wxNewId();
const long LayoutPanel::ID_PREVIEW_MODEL_LOCK = wxNewId();
const long LayoutPanel::ID_PREVIEW_MODEL_UNLOCK = wxNewId();
const long LayoutPanel::ID_PREVIEW_MODEL_EXPORTASCUSTOM = wxNewId();
const long LayoutPanel::ID_PREVIEW_MODEL_CREATEGROUP = wxNewId();
const long LayoutPanel::ID_PREVIEW_MODEL_WIRINGVIEW = wxNewId();
const long LayoutPanel::ID_PREVIEW_MODEL_ASPECTRATIO = wxNewId();
const long LayoutPanel::ID_PREVIEW_MODEL_EXPORTXLIGHTSMODEL = wxNewId();
const long LayoutPanel::ID_PREVIEW_RESIZE_SAMEWIDTH = wxNewId();
const long LayoutPanel::ID_PREVIEW_RESIZE_SAMEHEIGHT = wxNewId();
const long LayoutPanel::ID_PREVIEW_RESIZE_SAMESIZE = wxNewId();
const long LayoutPanel::ID_PREVIEW_BULKEDIT = wxNewId();
const long LayoutPanel::ID_PREVIEW_BULKEDIT_CONTROLLERCONNECTION = wxNewId();
const long LayoutPanel::ID_PREVIEW_BULKEDIT_PREVIEW = wxNewId();
const long LayoutPanel::ID_PREVIEW_BULKEDIT_DIMMINGCURVES = wxNewId();
const long LayoutPanel::ID_PREVIEW_ALIGN_TOP = wxNewId();
const long LayoutPanel::ID_PREVIEW_ALIGN_GROUND = wxNewId();
const long LayoutPanel::ID_PREVIEW_ALIGN_BOTTOM = wxNewId();
const long LayoutPanel::ID_PREVIEW_ALIGN_LEFT = wxNewId();
const long LayoutPanel::ID_PREVIEW_ALIGN_RIGHT = wxNewId();
const long LayoutPanel::ID_PREVIEW_ALIGN_H_CENTER = wxNewId();
const long LayoutPanel::ID_PREVIEW_ALIGN_V_CENTER = wxNewId();
const long LayoutPanel::ID_PREVIEW_ALIGN_FRONT = wxNewId();
const long LayoutPanel::ID_PREVIEW_ALIGN_BACK = wxNewId();
const long LayoutPanel::ID_PREVIEW_DISTRIBUTE = wxNewId();
const long LayoutPanel::ID_PREVIEW_H_DISTRIBUTE = wxNewId();
const long LayoutPanel::ID_PREVIEW_V_DISTRIBUTE = wxNewId();
const long LayoutPanel::ID_MNU_DELETE_MODEL = wxNewId();
const long LayoutPanel::ID_MNU_DELETE_MODEL_GROUP = wxNewId();
const long LayoutPanel::ID_MNU_RENAME_MODEL_GROUP = wxNewId();
const long LayoutPanel::ID_MNU_MAKESCVALID = wxNewId();
const long LayoutPanel::ID_MNU_MAKEALLSCVALID = wxNewId();
const long LayoutPanel::ID_MNU_MAKEALLSCNOTOVERLAPPING = wxNewId();
const long LayoutPanel::ID_MNU_ADD_MODEL_GROUP = wxNewId();
const long LayoutPanel::ID_PREVIEW_DELETE_ACTIVE = wxNewId();
const long LayoutPanel::ID_PREVIEW_MODEL_ADDPOINT = wxNewId();
const long LayoutPanel::ID_PREVIEW_MODEL_DELETEPOINT = wxNewId();
const long LayoutPanel::ID_PREVIEW_MODEL_ADDCURVE = wxNewId();
const long LayoutPanel::ID_PREVIEW_MODEL_DELCURVE = wxNewId();
const long LayoutPanel::ID_PREVIEW_SAVE_LAYOUT_IMAGE = wxNewId();
const long LayoutPanel::ID_PREVIEW_PRINT_LAYOUT_IMAGE = wxNewId();
const long LayoutPanel::ID_PREVIEW_SAVE_VIEWPOINT = wxNewId();
const long LayoutPanel::ID_PREVIEW_VIEWPOINT2D = wxNewId();
const long LayoutPanel::ID_PREVIEW_VIEWPOINT3D = wxNewId();
const long LayoutPanel::ID_PREVIEW_DELETEVIEWPOINT2D = wxNewId();
const long LayoutPanel::ID_PREVIEW_DELETEVIEWPOINT3D = wxNewId();

#define CHNUMWIDTH "10000000000000"

class ModelTreeData : public wxTreeItemData {
public:
    ModelTreeData(Model *m, int NativeOrder) :wxTreeItemData(), model(m) {
        //a SetFromXML call on the parent (example: recalc start channels) will cause
        //submodel pointers to be deleted.  Need to not save them, but instead, use the parent
        //and query by name
        nativeOrder = NativeOrder;
        SubModel *s = dynamic_cast<SubModel*>(m);
        if (s != nullptr) {
            model = s->GetParent();
            subModel = s->GetName();
        }
        startingChannel = m->GetNumberFromChannelString(m->ModelStartChannel);
        endingChannel = m->GetLastChannel();
    };
    virtual ~ModelTreeData() {};

    Model *GetModel() const
    {
        if ("" != subModel) {
            return model->GetSubModel(subModel);
        }
        return model;
    }

    int startingChannel;
    int endingChannel;
    int nativeOrder;
private:
    Model *model;
    std::string subModel;
};

class NewModelBitmapButton : public wxBitmapButton
{
public:

    NewModelBitmapButton(wxWindow *parent, const wxBitmap &bmp, const std::string &type)
        : wxBitmapButton(parent, wxID_ANY, bmp), bitmap(bmp), state(0), modelType(type) {
        SetToolTip("Create new " + type);
    }
    virtual ~NewModelBitmapButton() {}

    void SetState(unsigned int s) {
        if (s > 2) {
            s = 0;
        }
        state = s;
        if (state == 2) {
            SetBitmap(bitmap.ConvertToDisabled());
        } else if (state == 1) {
            const wxImage imgDisabled = bitmap.ConvertToImage().ConvertToDisabled(128);
            SetBitmap(wxBitmap(imgDisabled, -1, bitmap.GetScaleFactor()));
        } else {
            SetBitmap(bitmap);
        }
    }
    unsigned int GetState() const
    {
        return state;
    }
    const std::string &GetModelType() const
    {
        return modelType;
    }
protected:
private:
    const std::string modelType;
    unsigned int state;
    wxBitmap bitmap;
};

#include <log4cpp/Category.hh>

LayoutPanel::LayoutPanel(wxWindow* parent, xLightsFrame *xl, wxPanel* sequencer) : xlights(xl), main_sequencer(sequencer),
    m_creating_bound_rect(false), mPointSize(2), m_moving_handle(false), m_dragging(false),
    m_over_handle(-1), selectedButton(nullptr), newModel(nullptr), selectedModel(nullptr), highlightedModel(nullptr),
    colSizesSet(false), updatingProperty(false), mNumGroups(0), mPropGridActive(true), last_selection(-1), last_highlight(-1),
    mSelectedGroup(nullptr), currentLayoutGroup("Default"), pGrp(nullptr), backgroundFile(""), previewBackgroundScaled(false),
    previewBackgroundBrightness(100), m_polyline_active(false), mHitTestNextSelectModelIndex(0),
    ModelGroupWindow(nullptr), m_mouse_down(false), m_wheel_down(false), selectionLatched(false), over_handle(-1), creating_model(false)
{
    static log4cpp::Category &logger_base = log4cpp::Category::getInstance(std::string("log_base"));

    background = nullptr;
    _firstTreeLoad = true;
    _lastXlightsModel = "";
    appearanceVisible = sizeVisible = stringPropsVisible = false;

	//(*Initialize(LayoutPanel)
	wxFlexGridSizer* FlexGridSizer1;
	wxFlexGridSizer* FlexGridSizer2;
	wxFlexGridSizer* FlexGridSizerPreview;
	wxFlexGridSizer* LayoutGLSizer;
	wxFlexGridSizer* LeftPanelSizer;
	wxFlexGridSizer* PreviewGLSizer;

	Create(parent, wxID_ANY, wxDefaultPosition, wxDefaultSize, wxTAB_TRAVERSAL, _T("wxID_ANY"));
	FlexGridSizerPreview = new wxFlexGridSizer(1, 1, 0, 0);
	FlexGridSizerPreview->AddGrowableCol(0);
	FlexGridSizerPreview->AddGrowableRow(0);
	SplitterWindow2 = new wxSplitterWindow(this, ID_SPLITTERWINDOW2, wxDefaultPosition, wxDefaultSize, wxSP_3D, _T("ID_SPLITTERWINDOW2"));
	SplitterWindow2->SetMinSize(wxSize(10,10));
	SplitterWindow2->SetSashGravity(0.5);
	LeftPanel = new wxPanel(SplitterWindow2, ID_PANEL5, wxDefaultPosition, wxDefaultSize, wxTAB_TRAVERSAL, _T("ID_PANEL5"));
	LeftPanelSizer = new wxFlexGridSizer(0, 1, 0, 0);
	LeftPanelSizer->AddGrowableCol(0);
	LeftPanelSizer->AddGrowableRow(0);
	ModelSplitter = new wxSplitterWindow(LeftPanel, ID_SPLITTERWINDOW1, wxDefaultPosition, wxDefaultSize, wxSP_3D, _T("ID_SPLITTERWINDOW1"));
	ModelSplitter->SetMinSize(wxSize(100,100));
	ModelSplitter->SetMinimumPaneSize(100);
	ModelSplitter->SetSashGravity(0.5);
	FirstPanel = new wxPanel(ModelSplitter, ID_PANEL3, wxDefaultPosition, wxDefaultSize, wxTAB_TRAVERSAL, _T("ID_PANEL3"));
	SecondPanel = new wxPanel(ModelSplitter, ID_PANEL2, wxDefaultPosition, wxDefaultSize, wxTAB_TRAVERSAL, _T("ID_PANEL2"));
	ModelSplitter->SplitHorizontally(FirstPanel, SecondPanel);
	LeftPanelSizer->Add(ModelSplitter, 1, wxALL|wxEXPAND|wxFIXED_MINSIZE, 2);
	CheckBoxOverlap = new wxCheckBox(LeftPanel, ID_CHECKBOXOVERLAP, _("Overlap checks enabled"), wxDefaultPosition, wxDefaultSize, 0, wxDefaultValidator, _T("ID_CHECKBOXOVERLAP"));
	CheckBoxOverlap->SetValue(false);
	LeftPanelSizer->Add(CheckBoxOverlap, 1, wxALL|wxALIGN_CENTER_HORIZONTAL|wxALIGN_CENTER_VERTICAL, 1);
	FlexGridSizer2 = new wxFlexGridSizer(0, 3, 0, 0);
	ButtonSavePreview = new wxButton(LeftPanel, ID_BUTTON_SAVE_PREVIEW, _("Save"), wxDefaultPosition, wxDefaultSize, 0, wxDefaultValidator, _T("ID_BUTTON_SAVE_PREVIEW"));
	FlexGridSizer2->Add(ButtonSavePreview, 1, wxALL|wxALIGN_CENTER_HORIZONTAL|wxALIGN_CENTER_VERTICAL, 5);
	LeftPanelSizer->Add(FlexGridSizer2, 1, wxALL|wxALIGN_CENTER_HORIZONTAL|wxALIGN_CENTER_VERTICAL, 0);
	LeftPanel->SetSizer(LeftPanelSizer);
	LeftPanelSizer->Fit(LeftPanel);
	LeftPanelSizer->SetSizeHints(LeftPanel);
	PreviewGLPanel = new wxPanel(SplitterWindow2, ID_PANEL1, wxDefaultPosition, wxDefaultSize, 0, _T("ID_PANEL1"));
	PreviewGLSizer = new wxFlexGridSizer(2, 1, 0, 0);
	PreviewGLSizer->AddGrowableCol(0);
	PreviewGLSizer->AddGrowableRow(1);
	FlexGridSizer1 = new wxFlexGridSizer(0, 5, 0, 0);
	FlexGridSizer1->AddGrowableCol(0);
	ToolSizer = new wxFlexGridSizer(0, 10, 0, 0);
	FlexGridSizer1->Add(ToolSizer, 1, wxALL|wxALIGN_LEFT|wxALIGN_CENTER_VERTICAL, 3);
	StaticText1 = new wxStaticText(PreviewGLPanel, ID_STATICTEXT1, _("Preview:"), wxDefaultPosition, wxDefaultSize, 0, _T("ID_STATICTEXT1"));
	wxFont StaticText1Font = wxSystemSettings::GetFont(wxSYS_DEFAULT_GUI_FONT);
	if ( !StaticText1Font.Ok() ) StaticText1Font = wxSystemSettings::GetFont(wxSYS_DEFAULT_GUI_FONT);
	StaticText1Font.SetWeight(wxFONTWEIGHT_BOLD);
	StaticText1->SetFont(StaticText1Font);
	FlexGridSizer1->Add(StaticText1, 1, wxLEFT|wxALIGN_LEFT|wxALIGN_CENTER_VERTICAL, 40);
	ChoiceLayoutGroups = new wxChoice(PreviewGLPanel, ID_CHOICE_PREVIEWS, wxDefaultPosition, wxDefaultSize, 0, 0, 0, wxDefaultValidator, _T("ID_CHOICE_PREVIEWS"));
	FlexGridSizer1->Add(ChoiceLayoutGroups, 1, wxALL|wxALIGN_LEFT|wxALIGN_CENTER_VERTICAL, 5);
	CheckBox_3D = new wxCheckBox(PreviewGLPanel, ID_CHECKBOX_3D, _("3D"), wxDefaultPosition, wxDefaultSize, 0, wxDefaultValidator, _T("ID_CHECKBOX_3D"));
	CheckBox_3D->SetValue(false);
	FlexGridSizer1->Add(CheckBox_3D, 1, wxALL|wxALIGN_CENTER_HORIZONTAL|wxALIGN_CENTER_VERTICAL, 5);
	PreviewGLSizer->Add(FlexGridSizer1, 1, wxALL|wxALIGN_LEFT, 3);
	LayoutGLSizer = new wxFlexGridSizer(0, 2, 0, 0);
	LayoutGLSizer->AddGrowableCol(0);
	LayoutGLSizer->AddGrowableRow(0);
	ScrollBarLayoutVert = new wxScrollBar(PreviewGLPanel, ID_SCROLLBAR1, wxDefaultPosition, wxDefaultSize, wxSB_VERTICAL, wxDefaultValidator, _T("ID_SCROLLBAR1"));
	ScrollBarLayoutVert->SetScrollbar(0, 1, 10, 1);
	LayoutGLSizer->Add(ScrollBarLayoutVert, 1, wxALL|wxEXPAND, 0);
	ScrollBarLayoutHorz = new wxScrollBar(PreviewGLPanel, ID_SCROLLBAR2, wxDefaultPosition, wxDefaultSize, wxSB_HORIZONTAL, wxDefaultValidator, _T("ID_SCROLLBAR2"));
	ScrollBarLayoutHorz->SetScrollbar(0, 1, 10, 1);
	LayoutGLSizer->Add(ScrollBarLayoutHorz, 1, wxALL|wxEXPAND, 0);
	LayoutGLSizer->Add(-1,-1,1, wxALL|wxALIGN_CENTER_HORIZONTAL|wxALIGN_CENTER_VERTICAL, 0);
	PreviewGLSizer->Add(LayoutGLSizer, 1, wxALL|wxEXPAND, 0);
	PreviewGLPanel->SetSizer(PreviewGLSizer);
	PreviewGLSizer->Fit(PreviewGLPanel);
	PreviewGLSizer->SetSizeHints(PreviewGLPanel);
	SplitterWindow2->SplitVertically(LeftPanel, PreviewGLPanel);
	FlexGridSizerPreview->Add(SplitterWindow2, 1, wxALL|wxEXPAND, 1);
	SetSizer(FlexGridSizerPreview);
	FlexGridSizerPreview->Fit(this);
	FlexGridSizerPreview->SetSizeHints(this);

	Connect(ID_SPLITTERWINDOW1,wxEVT_COMMAND_SPLITTER_SASH_POS_CHANGED,(wxObjectEventFunction)&LayoutPanel::OnModelSplitterSashPosChanged);
	Connect(ID_CHECKBOXOVERLAP,wxEVT_COMMAND_CHECKBOX_CLICKED,(wxObjectEventFunction)&LayoutPanel::OnCheckBoxOverlapClick);
	Connect(ID_BUTTON_SAVE_PREVIEW,wxEVT_COMMAND_BUTTON_CLICKED,(wxObjectEventFunction)&LayoutPanel::OnButtonSavePreviewClick);
	Connect(ID_CHOICE_PREVIEWS,wxEVT_COMMAND_CHOICE_SELECTED,(wxObjectEventFunction)&LayoutPanel::OnChoiceLayoutGroupsSelect);
	Connect(ID_CHECKBOX_3D,wxEVT_COMMAND_CHECKBOX_CLICKED,(wxObjectEventFunction)&LayoutPanel::OnCheckBox_3DClick);
	Connect(ID_SPLITTERWINDOW2,wxEVT_COMMAND_SPLITTER_SASH_POS_CHANGED,(wxObjectEventFunction)&LayoutPanel::OnSplitterWindowSashPosChanged);
	//*)

    logger_base.debug("LayoutPanel basic setup complete");
    modelPreview = new ModelPreview( (wxPanel*) PreviewGLPanel, xlights, xlights->PreviewModels, xlights->LayoutGroups, true);
    LayoutGLSizer->Insert(0, modelPreview, 1, wxALL | wxEXPAND, 0);
    PreviewGLSizer->Fit(PreviewGLPanel);
    PreviewGLSizer->SetSizeHints(PreviewGLPanel);
    FlexGridSizerPreview->Fit(this);
    FlexGridSizerPreview->SetSizeHints(this);
    logger_base.debug("LayoutPanel ModelPreview created");

    modelPreview->Connect(wxEVT_LEFT_DOWN,(wxObjectEventFunction)&LayoutPanel::OnPreviewLeftDown, nullptr,this);
    modelPreview->Connect(wxEVT_LEFT_UP,(wxObjectEventFunction)&LayoutPanel::OnPreviewLeftUp, nullptr,this);
    modelPreview->Connect(wxEVT_RIGHT_DOWN,(wxObjectEventFunction)&LayoutPanel::OnPreviewRightDown, nullptr,this);
    modelPreview->Connect(wxEVT_MOTION,(wxObjectEventFunction)&LayoutPanel::OnPreviewMouseMove, nullptr,this);
    modelPreview->Connect(wxEVT_LEAVE_WINDOW,(wxObjectEventFunction)&LayoutPanel::OnPreviewMouseLeave, nullptr, this);
    modelPreview->Connect(wxEVT_LEFT_DCLICK, (wxObjectEventFunction)&LayoutPanel::OnPreviewLeftDClick, nullptr, this);
    modelPreview->Connect(wxEVT_MOUSEWHEEL, (wxObjectEventFunction)&LayoutPanel::OnPreviewMouseWheel, nullptr, this);
    modelPreview->Connect(wxEVT_MIDDLE_DOWN, (wxObjectEventFunction)&LayoutPanel::OnPreviewMouseWheelDown, nullptr, this);
    modelPreview->Connect(wxEVT_MIDDLE_UP, (wxObjectEventFunction)&LayoutPanel::OnPreviewMouseWheelUp, nullptr, this);
    modelPreview->Connect(wxEVT_MAGNIFY, (wxObjectEventFunction)&LayoutPanel::OnPreviewMagnify, nullptr, this);

    modelPreview->EnableTouchEvents(wxTOUCH_ROTATE_GESTURE | wxTOUCH_ZOOM_GESTURE);
    modelPreview->Connect(wxEVT_GESTURE_ROTATE, (wxObjectEventFunction)&LayoutPanel::OnPreviewRotateGesture, nullptr, this);
    modelPreview->Connect(wxEVT_GESTURE_ZOOM, (wxObjectEventFunction)&LayoutPanel::OnPreviewZoomGesture, nullptr, this);


    propertyEditor = new wxPropertyGrid(ModelSplitter,
                                        wxID_ANY, // id
                                        wxDefaultPosition, // position
                                        wxDefaultSize, // size
                                        // Here are just some of the supported window styles
                                        //wxPG_AUTO_SORT | // Automatic sorting after items added
                                        wxPG_SPLITTER_AUTO_CENTER | // Automatically center splitter until user manually adjusts it
                                        // Default style
                                        wxPG_DEFAULT_STYLE );
#ifdef __WXOSX__
    propertyEditor->SetExtraStyle(wxPG_EX_NATIVE_DOUBLE_BUFFERING | wxWS_EX_PROCESS_IDLE);
#else
    propertyEditor->SetExtraStyle(wxWS_EX_PROCESS_IDLE);
#endif
    InitImageList();
    TreeListViewModels = CreateTreeListCtrl(wxTL_DEFAULT_STYLE);
    comparator.SetFrame(xlights);
    TreeListViewModels->SetItemComparator(&comparator);

    wxSizer* sizer1 = new wxBoxSizer(wxVERTICAL);
    sizer1->Add(TreeListViewModels, wxSizerFlags(2).Expand());
    FirstPanel->SetSizer(sizer1);
    sizer1->SetSizeHints(FirstPanel);

    ModelSplitter->ReplaceWindow(SecondPanel, propertyEditor);

    wxConfigBase* config = wxConfigBase::Get();
    int msp = config->Read("LayoutModelSplitterSash", -1);
    int sp = config->Read("LayoutMainSplitterSash", -1);
    is_3d = config->ReadBool("LayoutMode3D", false);

    CheckBox_3D->SetValue(is_3d);
    modelPreview->Set3D(is_3d);

    propertyEditor->Connect(wxEVT_PG_CHANGING, (wxObjectEventFunction)&LayoutPanel::OnPropertyGridChanging,0,this);
    propertyEditor->Connect(wxEVT_PG_CHANGED, (wxObjectEventFunction)&LayoutPanel::OnPropertyGridChange,0,this);
    propertyEditor->Connect(wxEVT_PG_SELECTED, (wxObjectEventFunction)&LayoutPanel::OnPropertyGridSelection,0,this);
    propertyEditor->Connect(wxEVT_PG_ITEM_COLLAPSED, (wxObjectEventFunction)&LayoutPanel::OnPropertyGridItemCollapsed,0,this);
    propertyEditor->Connect(wxEVT_PG_ITEM_EXPANDED, (wxObjectEventFunction)&LayoutPanel::OnPropertyGridItemExpanded,0,this);
    propertyEditor->SetValidationFailureBehavior(wxPG_VFB_MARK_CELL | wxPG_VFB_BEEP);

    logger_base.debug("LayoutPanel property grid created");

    ToolSizer->SetCols(18);
    AddModelButton("Arches", arches);
    AddModelButton("Candy Canes", canes);
    AddModelButton("Channel Block", channelblock_xpm);
    AddModelButton("Circle", circles);
    AddModelButton("Custom", custom);
    AddModelButton("DMX", dmx_xpm);
    AddModelButton("Image", image_xpm);
    AddModelButton("Icicles", icicles_xpm);
    AddModelButton("Matrix", matrix);
    AddModelButton("Single Line", singleline);
    AddModelButton("Poly Line", polyline);
    AddModelButton("Spinner", spinner);
    AddModelButton("Star", star);
    AddModelButton("Tree", tree);
    AddModelButton("Window Frame", frame);
    AddModelButton("Wreath", wreath);
    AddModelButton("Import Custom", import);
    AddModelButton("Download", download);

    logger_base.debug("LayoutPanel model buttons created");

    modelPreview->Connect(wxID_CUT, wxEVT_MENU, (wxObjectEventFunction)&LayoutPanel::DoCut, nullptr,this);
    modelPreview->Connect(wxID_COPY, wxEVT_MENU, (wxObjectEventFunction)&LayoutPanel::DoCopy, nullptr,this);
    modelPreview->Connect(wxID_PASTE, wxEVT_MENU, (wxObjectEventFunction)&LayoutPanel::DoPaste, nullptr,this);
    modelPreview->Connect(wxID_UNDO, wxEVT_MENU, (wxObjectEventFunction)&LayoutPanel::DoUndo, nullptr,this);
    modelPreview->Connect(wxID_ANY, wxEVT_CHAR_HOOK, wxKeyEventHandler(LayoutPanel::OnCharHook), nullptr,this);
    modelPreview->Connect(wxID_ANY, wxEVT_CHAR, wxKeyEventHandler(LayoutPanel::OnChar), nullptr,this);

    TreeListViewModels->GetView()->Connect(wxID_CUT, wxEVT_MENU, (wxObjectEventFunction)&LayoutPanel::DoCut, nullptr,this);
    TreeListViewModels->GetView()->Connect(wxID_COPY, wxEVT_MENU, (wxObjectEventFunction)&LayoutPanel::DoCopy, nullptr,this);
    TreeListViewModels->GetView()->Connect(wxID_PASTE, wxEVT_MENU, (wxObjectEventFunction)&LayoutPanel::DoPaste, nullptr,this);
    TreeListViewModels->GetView()->Connect(wxID_UNDO, wxEVT_MENU, (wxObjectEventFunction)&LayoutPanel::DoUndo, nullptr,this);

    wxScrolledWindow *sw = new wxScrolledWindow(ModelSplitter);
    wxBoxSizer* sizer = new wxBoxSizer(wxVERTICAL);
    sw->SetSizer(sizer);
    model_grp_panel = new ModelGroupPanel(sw, xlights->AllModels, this);
    sizer->Add( model_grp_panel, 1, wxEXPAND | wxALL, 1 );
    sw->SetScrollRate(5,5);
    sw->Hide();

    logger_base.debug("LayoutPanel model group panel created");

    LeftPanelSizer->Fit(LeftPanel);
    LeftPanelSizer->SetSizeHints(LeftPanel);
    FlexGridSizerPreview->Fit(this);
    FlexGridSizerPreview->SetSizeHints(this);

    ModelGroupWindow = sw;
    if (sp != -1) {
        SplitterWindow2->SetSashGravity(0.0);
        SplitterWindow2->SetSashPosition(sp);
    }
    if (msp != -1) {
        ModelSplitter->SetSashGravity(0.0);
        ModelSplitter->SetSashPosition(msp);
    }

    Reset();

    TreeListViewModels->SetColumnWidth(0, wxCOL_WIDTH_AUTOSIZE);
    TreeListViewModels->SetColumnWidth(1, TreeListViewModels->WidthFor(CHNUMWIDTH));
    TreeListViewModels->SetColumnWidth(2, TreeListViewModels->WidthFor(CHNUMWIDTH));

    if (ModelSplitter->GetSashPosition() < 200)
    {
        ModelSplitter->SetSashPosition(200, true);
    }
}

void AddIcon(wxImageList &list, const std::string &id, double scaleFactor) {
    wxSize iconSize = list.GetSize();
    wxBitmap bmp =  wxArtProvider::GetBitmap(wxART_MAKE_ART_ID_FROM_STR(id), wxART_LIST, wxDefaultSize);
    if (bmp.GetSize() != iconSize) {
        wxImage img = bmp.ConvertToImage();
#ifdef __WXOSX__
        img.Rescale(iconSize.x * scaleFactor, iconSize.y * scaleFactor);
        wxBitmap bmp2 = wxBitmap(img);
        wxIcon icon(bmp2.CreateIconRef(), iconSize);
        int i = list.Add(icon);
        list.Replace(i, wxIcon(bmp2.CreateIconRef(), wxSize(iconSize.x * scaleFactor, iconSize.y * scaleFactor)));
#else
        img.Rescale(iconSize.x, iconSize.y);
        wxBitmap bmp2 = wxBitmap(img);
        wxIcon icon;
        icon.CopyFromBitmap(bmp2);
        list.Add(icon);
#endif
    } else {
        wxIcon icon;
        icon.CopyFromBitmap(bmp);
        list.Add(icon);
    }
}

void LayoutPanel::InitImageList()
{
    double scaleFactor = GetContentScaleFactor();
    wxSize iconSize = wxArtProvider::GetSizeHint(wxART_LIST);
    if ( iconSize == wxDefaultSize ) {
        iconSize = wxSize(ScaleWithSystemDPI(scaleFactor, 16),
                          ScaleWithSystemDPI(scaleFactor, 16));
    } else {
        iconSize = wxSize(ScaleWithSystemDPI(scaleFactor, iconSize.x),
                          ScaleWithSystemDPI(scaleFactor, iconSize.y));
    }

    m_imageList = new wxImageList(iconSize.x, iconSize.y);

    AddIcon(*m_imageList, "wxART_NORMAL_FILE", scaleFactor);
    AddIcon(*m_imageList, "xlART_GROUP_CLOSED", scaleFactor);
    AddIcon(*m_imageList, "xlART_GROUP_OPEN", scaleFactor);
    AddIcon(*m_imageList, "xlART_ARCH_ICON", scaleFactor);
    AddIcon(*m_imageList, "xlART_CANE_ICON", scaleFactor);
    AddIcon(*m_imageList, "xlART_CIRCLE_ICON", scaleFactor);
    AddIcon(*m_imageList, "xlART_CHANNELBLOCK_ICON", scaleFactor);
    AddIcon(*m_imageList, "xlART_CUSTOM_ICON", scaleFactor);
    AddIcon(*m_imageList, "xlART_DMX_ICON", scaleFactor);
    AddIcon(*m_imageList, "xlART_ICICLE_ICON", scaleFactor);
    AddIcon(*m_imageList, "xlART_IMAGE_ICON", scaleFactor);
    AddIcon(*m_imageList, "xlART_LINE_ICON", scaleFactor);
    AddIcon(*m_imageList, "xlART_MATRIX_ICON", scaleFactor);
    AddIcon(*m_imageList, "xlART_POLY_ICON", scaleFactor);
    AddIcon(*m_imageList, "xlART_SPINNER_ICON", scaleFactor);
    AddIcon(*m_imageList, "xlART_STAR_ICON", scaleFactor);
    AddIcon(*m_imageList, "xlART_SUBMODEL_ICON", scaleFactor);
    AddIcon(*m_imageList, "xlART_TREE_ICON", scaleFactor);
    AddIcon(*m_imageList, "xlART_WINDOW_ICON", scaleFactor);
    AddIcon(*m_imageList, "xlART_WREATH_ICON", scaleFactor);
}
wxTreeListCtrl* LayoutPanel::CreateTreeListCtrl(long style)
{
    wxTreeListCtrl* const
        tree = new wxTreeListCtrl(FirstPanel, ID_TREELISTVIEW_MODELS,
                                  wxDefaultPosition, wxDefaultSize,
                                  style, "ID_TREELISTVIEW_MODELS");
    tree->SetImageList(m_imageList);

    tree->AppendColumn("Model / Group",
                       wxCOL_WIDTH_AUTOSIZE,
                       wxALIGN_LEFT,
                       wxCOL_RESIZABLE | wxCOL_SORTABLE);
    tree->AppendColumn("Start Chan",
                       tree->WidthFor(CHNUMWIDTH),
                       wxALIGN_LEFT,
                       wxCOL_RESIZABLE | wxCOL_SORTABLE);
    tree->AppendColumn("End Chan",
                       tree->WidthFor(CHNUMWIDTH),
                       wxALIGN_LEFT,
                       wxCOL_RESIZABLE | wxCOL_SORTABLE);
    tree->SetSortColumn(0, true);
    return tree;
}

void LayoutPanel::Reset()
{
    SetCurrentLayoutGroup(xlights->GetStoredLayoutGroup());
    ChoiceLayoutGroups->Clear();
    ChoiceLayoutGroups->Append("Default");
    ChoiceLayoutGroups->Append("All Models");
    ChoiceLayoutGroups->Append("Unassigned");
    for (auto it = xlights->LayoutGroups.begin(); it != xlights->LayoutGroups.end(); ++it) {
        LayoutGroup* grp = (LayoutGroup*)(*it);
        ChoiceLayoutGroups->Append(grp->GetName());
    }
    ChoiceLayoutGroups->Append("<Create New Preview>");
    ChoiceLayoutGroups->SetSelection(0);
    for( int i = 0; i < (int)ChoiceLayoutGroups->GetCount(); i++ )
    {
        if( ChoiceLayoutGroups->GetString(i) == currentLayoutGroup )
        {
            ChoiceLayoutGroups->SetSelection(i);
            break;
        }
    }
}

void LayoutPanel::SetDirtyHiLight(bool dirty) {
#ifdef __WXOSX__
    if (dirty) {
        ButtonSavePreview->SetBackgroundColour(wxColour(255,0,0));
        xlights->UnsavedRgbEffectsChanges = true;
    } else {
        ButtonSavePreview->SetBackgroundColour(wxTransparentColour);
    }
    ButtonSavePreview->Refresh();
#else
    if (dirty) {
        ButtonSavePreview->SetBackgroundColour(wxColour(255,108,108));
        xlights->UnsavedRgbEffectsChanges = true;
    } else {
        ButtonSavePreview->SetBackgroundColour(wxSystemSettings::GetColour(wxSYS_COLOUR_BTNFACE));
    }
#endif
}

void LayoutPanel::AddModelButton(const std::string &type, const char *data[]) {
    wxImage image(data);
#ifdef __WXOSX__
    wxBitmap bitmap(image, -1, 2.0);
#else
    image.Rescale(ScaleWithSystemDPI(GetContentScaleFactor(), 24),
                  ScaleWithSystemDPI(GetContentScaleFactor(), 24),
                  wxIMAGE_QUALITY_HIGH);
    wxBitmap bitmap(image);
#endif

    NewModelBitmapButton *button = new NewModelBitmapButton(PreviewGLPanel, bitmap, type);
    ToolSizer->Add(button, 1, wxALL, 0);
    buttons.push_back(button);
    Connect(button->GetId(), wxEVT_BUTTON, (wxObjectEventFunction)&LayoutPanel::OnNewModelTypeButtonClicked);
}

LayoutPanel::~LayoutPanel()
{
    if (background != nullptr) {
        delete background;
    }
    TreeListViewModels->SetItemComparator(nullptr);
    TreeListViewModels->DeleteAllItems();
    delete m_imageList;
	//(*Destroy(LayoutPanel)
	//*)
}

void LayoutPanel::OnPropertyGridChange(wxPropertyGridEvent& event) {
    wxString name = event.GetPropertyName();
    updatingProperty = true;
    if (name == "BkgBrightness") {
       if( currentLayoutGroup == "Default" || currentLayoutGroup == "All Models" || currentLayoutGroup == "Unassigned" ) {
            xlights->SetPreviewBackgroundBrightness(event.GetValue().GetLong());
         } else {
            pGrp->SetBackgroundBrightness(event.GetValue().GetLong());
            modelPreview->SetBackgroundBrightness(event.GetValue().GetLong());
            xlights->MarkEffectsFileDirty(false);
            UpdatePreview();
        }
    } else if (name == "BkgSizeWidth") {
        xlights->SetPreviewSize(event.GetValue().GetLong(), modelPreview->GetVirtualCanvasHeight());
        xlights->UpdateModelsList();
    } else if (name == "BkgSizeHeight") {
        xlights->SetPreviewSize(modelPreview->GetVirtualCanvasWidth(), event.GetValue().GetLong());
        xlights->UpdateModelsList();
    } else if (name == "BkgImage") {
        if( currentLayoutGroup == "Default" || currentLayoutGroup == "All Models" || currentLayoutGroup == "Unassigned" ) {
            xlights->SetPreviewBackgroundImage(event.GetValue().GetString());
        } else {
            pGrp->SetBackgroundImage(event.GetValue().GetString());
            modelPreview->SetbackgroundImage(event.GetValue().GetString());
            xlights->MarkEffectsFileDirty(false);
            UpdatePreview();
        }
    } else if (name == "BkgFill") {
       if( currentLayoutGroup == "Default" || currentLayoutGroup == "All Models" || currentLayoutGroup == "Unassigned" ) {
            xlights->SetPreviewBackgroundScaled(event.GetValue().GetBool());
         } else {
            pGrp->SetBackgroundScaled(wxAtoi(event.GetValue().GetString())>0);
            modelPreview->SetScaleBackgroundImage(wxAtoi(event.GetValue().GetString())>0);
            xlights->MarkEffectsFileDirty(false);
            UpdatePreview();
        }
    } else if (selectedModel != nullptr) {
        //model property
        if ("ModelName" == name) {
            std::string safename = Model::SafeModelName(event.GetValue().GetString().ToStdString());

            if (safename != event.GetValue().GetString().ToStdString())
            {
                // need to update the property grid with the modified name
                wxPGProperty* prop = propertyEditor->GetPropertyByName("ModelName");
                if (prop != nullptr) {
                    prop->SetValue(safename);
                }
            }
            std::string oldname = selectedModel->name;
            if (oldname != safename) {
                RenameModelInTree(selectedModel, safename);
                selectedModel = nullptr;
                xlights->RenameModel(oldname, safename);
                if (oldname == lastModelName) {
                    lastModelName = safename;
                }
                xlights->RecalcModels(true);
                SelectModel(safename);
                CallAfter(&LayoutPanel::RefreshLayout); // refresh whole layout seems the most reliable at this point
                xlights->MarkEffectsFileDirty(true);
            }
        } else {
            int i = selectedModel->OnPropertyGridChange(propertyEditor, event);
            if (i & 0x0001) {
                xlights->UpdatePreview();
            }
            if (i & 0x0002) {
                xlights->MarkEffectsFileDirty(true);
            }
            if (i & 0x0004) {
                CallAfter(&LayoutPanel::resetPropertyGrid);
            }
            if (i & 0x0008) {
                CallAfter(&LayoutPanel::refreshModelList);
            }
            if (i & 0x0010) {
                // Preview assignment change so model may not exist in current preview anymore
                CallAfter(&LayoutPanel::RefreshLayout);
            }
            if (i == 0) {
                printf("Did not handle %s   %s\n",
                       (const char *)event.GetPropertyName().c_str(),
                       (const char *)event.GetValue().GetString().c_str());
            }

            if ("SubModels" == name) {
                // if the sequencer is open we need to force a refresh to make sure submodel names are right
                wxCommandEvent eventForceRefresh(EVT_FORCE_SEQUENCER_REFRESH);
                wxPostEvent(xlights, eventForceRefresh);
                CallAfter(&LayoutPanel::ReloadModelList);
            }
        }
    }
    updatingProperty = false;
}

void LayoutPanel::OnPropertyGridChanging(wxPropertyGridEvent& event) {
    std::string name = event.GetPropertyName().ToStdString();
    if (selectedModel != nullptr) {
        if ("ModelName" == name) {
            std::string safename = Model::SafeModelName(event.GetValue().GetString().ToStdString());
            // refuse clashing names or names with unsafe characters
            if (xlights->AllModels[safename] != nullptr || safename != event.GetValue().GetString().ToStdString()) {
                CreateUndoPoint("ModelName", selectedModel->name, safename);
                event.Veto();
            }
            // todo do I need to do anything special here
        //} else if ("SubModels" == name) {
            // ignore the submodel changes for now.
        //    int a = 0;
        } else {
            CreateUndoPoint("ModelProperty", selectedModel->name, name, event.GetProperty()->GetValue().GetString().ToStdString());
            selectedModel->OnPropertyGridChanging(propertyEditor, event);
        }
    } else {
        CreateUndoPoint("Background", "", name, event.GetProperty()->GetValue().GetString().ToStdString());
    }
}

void LayoutPanel::OnPropertyGridSelection(wxPropertyGridEvent& event) {
    if (selectedModel != nullptr) {
        if( selectedModel->GetDisplayAs() == "Poly Line" ) {
            int segment = selectedModel->OnPropertyGridSelection(propertyEditor, event);
            selectedModel->GetModelScreenLocation().SelectSegment(segment);
            UpdatePreview();
        }
    }
}

void LayoutPanel::OnPropertyGridItemCollapsed(wxPropertyGridEvent& event) {
    if (selectedModel != nullptr) {
        if( selectedModel->GetDisplayAs() == "Poly Line" ) {
            selectedModel->OnPropertyGridItemCollapsed(propertyEditor, event);
        }
    }
}

void LayoutPanel::OnPropertyGridItemExpanded(wxPropertyGridEvent& event) {
    if (selectedModel != nullptr) {
        if( selectedModel->GetDisplayAs() == "Poly Line" ) {
            selectedModel->OnPropertyGridItemExpanded(propertyEditor, event);
        }
    }
}

void LayoutPanel::RefreshLayout()
{
    std::string selectedModelName = "";
    if (selectedModel != nullptr) selectedModelName = selectedModel->name;
    xlights->UpdateModelsList();
    if (selectedModelName != "") SelectModel(selectedModelName);
    ShowPropGrid(true);
}

void LayoutPanel::RenderLayout()
{
    if (modelPreview == nullptr || !modelPreview->StartDrawing(mPointSize)) return;

    modelPreview->Render();
    if (m_creating_bound_rect)
    {
        if (!is_3d) {
            modelPreview->GetAccumulator().AddDottedLinesRect(m_bound_start_x, m_bound_start_y, m_bound_end_x, m_bound_end_y,
                ColorManager::instance()->GetColor(ColorManager::COLOR_LAYOUT_DASHES));
            modelPreview->GetAccumulator().Finish(GL_LINES);
        }
    }
    modelPreview->EndDrawing();
}

void LayoutPanel::UpdatePreview()
{
    SetDirtyHiLight(xlights->UnsavedRgbEffectsChanges);
    RenderLayout();
}

void LayoutPanel::resetPropertyGrid() {
    clearPropGrid();
    if (selectedModel != nullptr) {
        SetupPropGrid(selectedModel);
    }
}
void LayoutPanel::clearPropGrid() {
    wxPGProperty *p = propertyEditor->GetPropertyByName("ModelAppearance");
    if (p != nullptr) {
        appearanceVisible = propertyEditor->IsPropertyExpanded(p);
    }
    p = propertyEditor->GetPropertyByName("ModelSize");
    if (p != nullptr) {
        sizeVisible = propertyEditor->IsPropertyExpanded(p);
    }
    p = propertyEditor->GetPropertyByName("ModelStringProperties");
    if (p != nullptr) {
        stringPropsVisible = propertyEditor->IsPropertyExpanded(p);
    }
    propertyEditor->Clear();
}

void LayoutPanel::refreshModelList() {

    TreeListViewModels->Freeze();

    for ( wxTreeListItem item = TreeListViewModels->GetFirstItem();
          item.IsOk();
          item = TreeListViewModels->GetNextItem(item) )
    {
        ModelTreeData *data = dynamic_cast<ModelTreeData*>(TreeListViewModels->GetItemData(item));
        Model *model = data != nullptr ? data->GetModel() : nullptr;

        if (model != nullptr ) {
            int end_channel = model->GetLastChannel()+1;
            wxString endStr = model->GetLastChannelInStartChannelFormat(xlights->GetOutputManager(), nullptr);
            if( model->GetDisplayAs() != "ModelGroup" ) {
                wxString cv = TreeListViewModels->GetItemText(item, Col_StartChan);
                wxString startStr = model->GetStartChannelInDisplayFormat();
                if (cv != startStr) {
                    data->startingChannel = model->GetNumberFromChannelString(model->ModelStartChannel);
                    if ((model->CouldComputeStartChannel || model->GetDisplayAs() == "SubModel") && model->IsValidStartChannelString())
                    {
                        TreeListViewModels->SetItemText(item, Col_StartChan, startStr);
                    }
                    else
                    {
                        TreeListViewModels->SetItemText(item, Col_StartChan, "*** " + startStr);
                    }
                }
                cv = TreeListViewModels->GetItemText(item, Col_EndChan);
                if (cv != endStr) {
                    data->endingChannel = end_channel;
                    TreeListViewModels->SetItemText(item, Col_EndChan, endStr);
                }
            }
        }
    }
    TreeListViewModels->Thaw();
    TreeListViewModels->Refresh();
}

void LayoutPanel::RenameModelInTree(Model *model, const std::string new_name)
{
    for ( wxTreeListItem item = TreeListViewModels->GetFirstItem();
          item.IsOk();
          item = TreeListViewModels->GetNextItem(item) )
    {
        ModelTreeData *data = dynamic_cast<ModelTreeData*>(TreeListViewModels->GetItemData(item));
        if (data != nullptr && data->GetModel() == model) {
            TreeListViewModels->SetItemText(item, wxString(new_name.c_str()));
        }
    }
}

int LayoutPanel::GetModelTreeIcon(Model* model, bool open) {
    if( model->GetDisplayAs() == "ModelGroup" ) {
        return open ? Icon_FolderOpened : Icon_FolderClosed;
    } else {
        const std::string type = model->GetDisplayAs();
        if( type == "Arches" ) {
            return Icon_Arches;
        } else if( type == "Candy Canes" ) {
            return Icon_CandyCane;
        } else if( type == "Circle" ) {
            return Icon_Circle;
        } else if (type == "Channel Block") {
            return Icon_ChannelBlock;
        } else if( type == "Custom" ) {
            return Icon_Custom;
        } else if( type == "DMX" ) {
            return Icon_Dmx;
        } else if( type == "Image" ) {
            return Icon_Image;
        } else if( type == "Icicles" ) {
            return Icon_Icicle;
        } else if( type == "Single Line" ) {
            return Icon_Line;
        } else if( type == "Matrix" ) {
            return Icon_Matrix;
        } else if( type == "Poly Line" ) {
            return Icon_Poly;
        } else if( type == "Spinner" ) {
            return Icon_Spinner;
        } else if( type == "Star" ) {
            return Icon_Star;
        } else if( type == "SubModel" ) {
            return Icon_SubModel;
        } else if( type == "Tree" ) {
            return Icon_Tree;
        } else if( type == "Wreath" ) {
            return Icon_Wreath;
        } else if( type == "Window Frame" ) {
            return Icon_Window;
        } else {
            return Icon_File;
        }
    }
    return 0;
}

int LayoutPanel::AddModelToTree(Model *model, wxTreeListItem* parent, bool expanded, int nativeOrder, bool fullName) {
    static log4cpp::Category &logger_base = log4cpp::Category::getInstance(std::string("log_base"));
    int width = 0;

    if (model == nullptr)
    {
        logger_base.crit("LayoutPanel::AddModelToTree model is null ... this is going to crash.");
    }

    logger_base.debug("Adding model %s", (const char *)model->GetFullName().c_str());

    wxTreeListItem item = TreeListViewModels->AppendItem(*parent, fullName ? model->GetFullName() : model->name,
                                                         GetModelTreeIcon(model, false),
                                                         GetModelTreeIcon(model, true),
                                                         new ModelTreeData(model, nativeOrder));
    if( model->GetDisplayAs() != "ModelGroup" ) {
        wxString endStr = model->GetLastChannelInStartChannelFormat(xlights->GetOutputManager(), nullptr);
        wxString startStr = model->GetStartChannelInDisplayFormat();
        if (model->GetDisplayAs() == "SubModel" || (model->CouldComputeStartChannel && model->IsValidStartChannelString()))
        {
            TreeListViewModels->SetItemText(item, Col_StartChan, startStr);
        }
        else
        {
            TreeListViewModels->SetItemText(item, Col_StartChan, "*** " + startStr);
        }
        TreeListViewModels->SetItemText(item, Col_EndChan, endStr);
        width = std::max(TreeListViewModels->WidthFor(TreeListViewModels->GetItemText(item, Col_StartChan)), TreeListViewModels->WidthFor(TreeListViewModels->GetItemText(item, Col_EndChan)));
    }

    for (int x = 0; x < model->GetNumSubModels(); x++) {
        AddModelToTree(model->GetSubModel(x), &item, false, x);
    }
    if( model->GetDisplayAs() == "ModelGroup" ) {
        ModelGroup *grp = (ModelGroup*)model;
        int i = 0;
        for (auto it = grp->ModelNames().begin(); it != grp->ModelNames().end(); ++it) {
            Model *m = xlights->AllModels[*it];

            if (m == nullptr)
            {
                logger_base.error("Model group %s thought it contained model. '%s' but it didnt. This would have crashed.", (const char *)grp->GetName().c_str(), (const char *)it->c_str());
            }
            else if (m == grp)
            {
                // This is bad ... a model group contains itself
                logger_base.error("Model group contains itself. '%s'", (const char *)grp->GetName().c_str());
            }
            else
            {
                AddModelToTree(m, &item, false, i, true);
                i++;
            }
        }
    }

    if (expanded) TreeListViewModels->Expand(item);

    return width;
}

void LayoutPanel::ReloadModelList() {
    UpdateModelList(true);
}

void LayoutPanel::UpdateModelList(bool full_refresh) {
    std::vector<Model *> models;
    UpdateModelList(full_refresh, models);
}

void LayoutPanel::UpdateModelList(bool full_refresh, std::vector<Model*> &models) {

    TreeListViewModels->Freeze();
    unsigned sortcol;
    bool ascending;
    bool sorted = TreeListViewModels->GetSortColumn(&sortcol, &ascending);

    if (full_refresh) {
        UnSelectAllModels();
    }
    std::vector<Model *> dummy_models;

    // Update all the custom previews
    for (auto it = xlights->LayoutGroups.begin(); it != xlights->LayoutGroups.end(); ++it) {
        LayoutGroup* grp = (LayoutGroup*)(*it);
        dummy_models.clear();
        if (grp->GetName() == currentLayoutGroup) {
            UpdateModelsForPreview(currentLayoutGroup, grp, models, true);
        } else {
             UpdateModelsForPreview(grp->GetName(), grp, dummy_models, false);
        }
    }

    // update the Layout tab preview for default options
    if (currentLayoutGroup == "Default" || currentLayoutGroup == "All Models" || currentLayoutGroup == "Unassigned") {
        UpdateModelsForPreview(currentLayoutGroup, nullptr, models, true);
    }

    if (full_refresh) {
        int width = 0;
        //turn off the colum width auto-resize.  Makes it REALLY slow to populate the tree
        TreeListViewModels->SetColumnWidth(0, 10);
        //turn off the sorting as that is ALSO really slow
        TreeListViewModels->SetItemComparator(nullptr);
        if (sorted) {
            //UnsetAsSortKey may be unimplemented on all  platforms so we'll set a
            //sort column to 0 which is faster due to straight string compare
            TreeListViewModels->GetDataView()->GetSortingColumn()->UnsetAsSortKey();
        }

        //delete all items will atempt to resort as each item is deleted, however, our Model pointers
        //stored in the items may be invalid
        wxTreeListItem child = TreeListViewModels->GetFirstItem();
        std::list<std::string> expanded;
        while (child.IsOk()) {
            if (TreeListViewModels->IsExpanded(child)) {
                expanded.push_back(TreeListViewModels->GetItemText(child));
            }
            TreeListViewModels->DeleteItem(child);
            child = TreeListViewModels->GetFirstItem();
        }
        TreeListViewModels->DeleteAllItems();
        if (sorted) {
            //UnsetAsSortKey may be unimplemented on all  platforms so we'll set a
            //sort column to 0 which is faster due to straight string compare
            TreeListViewModels->SetSortColumn(0, true);
            //then turn it off again so platforms that DO support this can benefit
            TreeListViewModels->GetDataView()->GetSortingColumn()->UnsetAsSortKey();
        }

        wxTreeListItem root = TreeListViewModels->GetRootItem();
        // add all the model groups
        for (auto it = xlights->AllModels.begin(); it != xlights->AllModels.end(); ++it) {
            Model *model = it->second;
            if (model->GetDisplayAs() == "ModelGroup") {
                if (currentLayoutGroup == "All Models" || model->GetLayoutGroup() == currentLayoutGroup
                    || (model->GetLayoutGroup() == "All Previews" && currentLayoutGroup != "Unassigned")) {
                    bool expand = (std::find(expanded.begin(), expanded.end(), model->GetName()) != expanded.end());
                    width = std::max(width, AddModelToTree(model, &root, expand, 0));
                }
            }
        }

        // add all the models
        for (auto it = models.begin(); it != models.end(); ++it) {
            Model *model = *it;
            if (model->GetDisplayAs() != "ModelGroup" && model->GetDisplayAs() != "SubModel") {
                bool expand = (std::find(expanded.begin(), expanded.end(), model->GetName()) != expanded.end());
                width = std::max(width, AddModelToTree(model, &root, expand, 0));
            }
        }

        // Only set the column sizes the very first time we load it
        if (_firstTreeLoad) {
            _firstTreeLoad = false;
            width = std::max(width, TreeListViewModels->WidthFor("Start Chan"));
            TreeListViewModels->SetColumnWidth(2, width);
            TreeListViewModels->SetColumnWidth(1, width);
        }

        TreeListViewModels->SetColumnWidth(0, wxCOL_WIDTH_AUTOSIZE);

        // we should have calculated a size, now turn off the auto-sizes as it's SLOW to update anything later
        int i = TreeListViewModels->GetColumnWidth(0);

#ifdef LINUX // Calculate size on linux as GTK doesn't size the window in time

        i = TreeListViewModels->GetSize().GetWidth() - (width * 2);
#endif
        if (i > 10) {
            TreeListViewModels->SetColumnWidth(0, i);
        }
        //turn the sorting back on
        TreeListViewModels->SetItemComparator(&comparator);
        if (sorted) {
            TreeListViewModels->SetSortColumn(sortcol, ascending);
        }
    }
    modelPreview->SetModels(models);
    UpdatePreview();

    TreeListViewModels->Thaw();
    TreeListViewModels->Refresh();
}

void LayoutPanel::UpdateModelsForPreview(const std::string &group, LayoutGroup* layout_grp, std::vector<Model *> &prev_models, bool filtering)
{
    std::set<std::string> modelsAdded;

    for (auto it = xlights->AllModels.begin(); it != xlights->AllModels.end(); ++it) {
        Model *model = it->second;
        if (model->GetDisplayAs() != "ModelGroup") {
            if (group == "All Models" ||
                model->GetLayoutGroup() == group ||
                (model->GetLayoutGroup() == "All Previews" && group != "Unassigned")) {
                prev_models.push_back(model);
                modelsAdded.insert(model->name);
            }
        }
    }

    // add in any models that were not in preview but belong to a group that is in the preview
    std::string selected_group_name = "";
    if (mSelectedGroup.IsOk() && filtering) {
        selected_group_name = TreeListViewModels->GetItemText(mSelectedGroup);
    }

    for (auto it = xlights->AllModels.begin(); it != xlights->AllModels.end(); ++it) {
        Model *model = it->second;
        bool mark_selected = false;
        if (mSelectedGroup.IsOk() && filtering && (model->name == selected_group_name)) {
            mark_selected = true;
        }
        if (model->GetDisplayAs() == "ModelGroup") {
            ModelGroup *grp = (ModelGroup*)(model);
            if (group == "All Models" ||
                model->GetLayoutGroup() == group ||
                (model->GetLayoutGroup() == "All Previews" && group != "Unassigned")) {
                for (auto it2 = grp->ModelNames().begin(); it2 != grp->ModelNames().end(); ++it2) {
                    Model *m = xlights->AllModels[*it2];
                    if (m != nullptr) {
                        if (mark_selected) {
                            m->GroupSelected = true;
                        }
                        if (m->DisplayAs == "SubModel") {
                            if (mark_selected) {
                                prev_models.push_back(m);
                            }
                        }
                        else if (m->DisplayAs == "ModelGroup") {
                            ModelGroup *mg = (ModelGroup*)m;
                            if (mark_selected) {
                                for (auto it3 = mg->Models().begin(); it3 != mg->Models().end(); ++it3) {
                                    if ((*it3)->DisplayAs != "ModelGroup") {
                                        (*it3)->GroupSelected = true;
                                        prev_models.push_back(*it3);
                                    }
                                }
                            }
                        }
                        else if (modelsAdded.find(*it2) == modelsAdded.end()) {
                            modelsAdded.insert(*it2);
                            prev_models.push_back(m);
                        }
                    }
                }
            }
        }
    }

    // only run this for layout group previews
    if (layout_grp != nullptr) {
        layout_grp->SetModels(prev_models);
        ModelPreview* preview = layout_grp->GetModelPreview();
        if (layout_grp->GetPreviewCreated()) {
            preview->SetModels(layout_grp->GetModels());
            if (preview->GetActive()) {
                preview->Refresh();
                preview->Update();
            }
        }
    }
}

void LayoutPanel::BulkEditDimmingCurves()
{
    // get the first dimming curve
    ModelDimmingCurveDialog dlg(this);
    std::map<std::string, std::map<std::string, std::string>> dimmingInfo;
    for (size_t i = 0; i < modelPreview->GetModels().size(); i++)
    {
        if (modelPreview->GetModels()[i]->GroupSelected)
        {
            wxXmlNode *f = modelPreview->GetModels()[i]->GetModelXml()->GetChildren();
            while (f != nullptr) {
                if ("dimmingCurve" == f->GetName()) {
                    wxXmlNode *dc = f->GetChildren();
                    while (dc != nullptr) {
                        std::string name = dc->GetName().ToStdString();
                        wxXmlAttribute *att = dc->GetAttributes();
                        while (att != nullptr) {
                            dimmingInfo[name][att->GetName().ToStdString()] = att->GetValue();
                            att = att->GetNext();
                        }
                        dc = dc->GetNext();
                    }
                }
                f = f->GetNext();
            }
        }

        if (modelPreview->GetModels()[i]->GetModelXml()->GetAttribute("ModelBrightness", "-1") != "-1")
        {
            wxString b = modelPreview->GetModels()[i]->GetModelXml()->GetAttribute("ModelBrightness", "0");
            dimmingInfo["all"]["gamma"] = "1.0";
            dimmingInfo["all"]["brightness"] = b;
        }

        if (!dimmingInfo.empty()) {
            break;
        }
    }

    if (dimmingInfo.empty()) {
        dimmingInfo["all"]["gamma"] = "1.0";
        dimmingInfo["all"]["brightness"] = "0";
    }

    dlg.Init(dimmingInfo);
    if (dlg.ShowModal() == wxID_OK) {
        dimmingInfo.clear();
        dlg.Update(dimmingInfo);

        for (size_t i = 0; i < modelPreview->GetModels().size(); i++)
        {
            if (modelPreview->GetModels()[i]->GroupSelected)
            {
                wxXmlNode *f1 = modelPreview->GetModels()[i]->GetModelXml()->GetChildren();
                while (f1 != nullptr) {
                    if ("dimmingCurve" == f1->GetName()) {
                        modelPreview->GetModels()[i]->GetModelXml()->RemoveChild(f1);
                        delete f1;
                        f1 = modelPreview->GetModels()[i]->GetModelXml()->GetChildren();
                    }
                    else {
                        f1 = f1->GetNext();
                    }
                }
                f1 = new wxXmlNode(wxXML_ELEMENT_NODE, "dimmingCurve");
                modelPreview->GetModels()[i]->GetModelXml()->AddChild(f1);
                for (auto it = dimmingInfo.begin(); it != dimmingInfo.end(); ++it) {
                    wxXmlNode *dc = new wxXmlNode(wxXML_ELEMENT_NODE, it->first);
                    f1->AddChild(dc);
                    for (auto it2 = it->second.begin(); it2 != it->second.end(); ++it2) {
                        dc->AddAttribute(it2->first, it2->second);
                    }
                }
                xlights->MarkEffectsFileDirty(true);
            }
        }
    }
}

void LayoutPanel::BulkEditControllerConnection()
{
    // get the first controller connection
    std::string cc = "";
    for (size_t i = 0; i < modelPreview->GetModels().size(); i++)
    {
        if (modelPreview->GetModels()[i]->GroupSelected)
        {
            cc = modelPreview->GetModels()[i]->GetControllerConnection();
            if (cc != "") break;
        }
    }

    ControllerConnectionDialog dlg(this);
    dlg.Set(cc);

    if (dlg.ShowModal() == wxID_OK)
    {
        for (size_t i = 0; i < modelPreview->GetModels().size(); i++)
        {
            if (modelPreview->GetModels()[i]->GroupSelected)
            {
                modelPreview->GetModels()[i]->SetControllerConnection(dlg.Get());
            }
        }

        xlights->MarkEffectsFileDirty(true);
        resetPropertyGrid();
    }
}

void LayoutPanel::BulkEditControllerPreview()
{
    // get the first preview
    std::string p = "";
    for (size_t i = 0; i < modelPreview->GetModels().size(); i++)
    {
        if (modelPreview->GetModels()[i]->GroupSelected)
        {
            p = modelPreview->GetModels()[i]->GetLayoutGroup();
            if (p != "") break;
        }
    }

    // remember the selected models
    wxString selected = "";
    for (size_t i = 0; i < modelPreview->GetModels().size(); i++)
    {
        if (modelPreview->GetModels()[i]->GroupSelected)
        {
            if (selected != "")
            {
                selected += ",";
            }
            selected += modelPreview->GetModels()[i]->GetName();
        }
    }

    Model* sm = selectedModel;

    wxArrayString choices = Model::GetLayoutGroups(xlights->AllModels);
    int sel = 0;
    int j = 0;
    for (auto it = choices.begin(); it != choices.end(); ++it)
    {
        if (*it == p) {
            sel = j;
            break;
        }
        j++;
    }
    wxSingleChoiceDialog dlg(this, "Preview", "Preview", choices);
    dlg.SetSelection(sel);

    if (dlg.ShowModal() == wxID_OK)
    {
        for (size_t i = 0; i < modelPreview->GetModels().size(); i++)
        {
            if (modelPreview->GetModels()[i]->GroupSelected)
            {
                modelPreview->GetModels()[i]->SetLayoutGroup(dlg.GetStringSelection().ToStdString());
            }
        }

        xlights->MarkEffectsFileDirty(true);
        UpdateModelList(true);
        SelectModel(sm, true);
        resetPropertyGrid();

        // reselect all the models
        wxArrayString models = wxSplit(selected, ',');
        for (auto it = models.begin(); it != models.end(); ++it)
        {
            for (size_t i = 0; i < modelPreview->GetModels().size(); i++)
            {
                if (modelPreview->GetModels()[i]->GetName() == it->ToStdString())
                {
                    modelPreview->GetModels()[i]->GroupSelected = true;
                }
            }
        }

        RenderLayout();
    }
}

void LayoutPanel::CreateModelGroupFromSelected()
{
    wxTextEntryDialog dlg(this, "Enter name for new group", "Enter name for new group");
    if (dlg.ShowModal() == wxID_OK) {
        wxString name = wxString(Model::SafeModelName(dlg.GetValue().ToStdString()));
        while (xlights->AllModels.GetModel(name.ToStdString()) != nullptr) {
            wxTextEntryDialog dlg2(this, "Model of name " + name + " already exists. Enter name for new group", "Enter name for new group");
            if (dlg2.ShowModal() == wxID_OK) {
                name = wxString(Model::SafeModelName(dlg2.GetValue().ToStdString()));
            }
            else {
                return;
            }
        }

        wxXmlNode *node = new wxXmlNode(wxXML_ELEMENT_NODE, "modelGroup");
        xlights->ModelGroupsNode->AddChild(node);
        node->AddAttribute("selected", "0");
        node->AddAttribute("name", name);
        node->AddAttribute("layout", "minimalGrid");
        node->AddAttribute("GridSize", "400");
        wxString grp = currentLayoutGroup == "All Models" ? "Unassigned" : currentLayoutGroup;
        node->AddAttribute("LayoutGroup", grp);

        bool selectedModelAdded = selectedModel == nullptr;
        wxString ModelsInGroup = "";
        for (size_t i = 0; i < modelPreview->GetModels().size(); i++)
        {
            if (modelPreview->GetModels()[i]->GroupSelected)
            {
                if (modelPreview->GetModels()[i] == selectedModel)
                {
                    selectedModelAdded = true;
                }
                if (ModelsInGroup != "")
                {
                    ModelsInGroup += ",";
                }
                ModelsInGroup += modelPreview->GetModels()[i]->GetName();
            }
        }
        if (!selectedModelAdded)
        {
            if (ModelsInGroup != "")
            {
                ModelsInGroup += ",";
            }
            ModelsInGroup += selectedModel->GetName();
        }

        node->AddAttribute("models", ModelsInGroup);

        xlights->AllModels.AddModel(xlights->AllModels.CreateModel(node));
        xlights->UpdateModelsList();
        xlights->MarkEffectsFileDirty(true);
        model_grp_panel->UpdatePanel(name.ToStdString());
        ShowPropGrid(false);
        SelectModel(name.ToStdString());
        wxArrayString models = wxSplit(ModelsInGroup, ',');
        for (auto it = models.begin(); it != models.end(); ++it)
        {
            for (size_t i = 0; i < modelPreview->GetModels().size(); i++)
            {
                if (modelPreview->GetModels()[i]->GetName() == it->ToStdString())
                {
                    modelPreview->GetModels()[i]->GroupSelected = true;
                }
            }
        }
        RenderLayout();
    }
}

class xlImageProperty : public wxImageFileProperty {
public:
    xlImageProperty(const wxString& label,
                    const wxString& name,
                    const wxString& value,
                    const wxImage *img)
        : lastFileName(value), wxImageFileProperty(label, name, "") {

        SetValueFromString(value);
        if (img != nullptr) {
            m_pImage = new wxImage(*img);
        }
    }
    virtual ~xlImageProperty() {}

    virtual void OnSetValue() override {
        wxFileProperty::OnSetValue();
        wxFileName fn = GetFileName();
        if (fn != lastFileName) {
            lastFileName = fn;
            delete m_pImage;
            m_pImage = nullptr;
            if (fn.Exists()) {
                m_pImage = new wxImage(fn.GetFullPath());
            }
        }
    }

private:
    wxFileName lastFileName;
};

void LayoutPanel::UnSelectAllModels(bool addBkgProps)
{
    highlightedModel = nullptr;
    selectedModel = nullptr;
    selectionLatched = false;

    for (size_t i = 0; i < modelPreview->GetModels().size(); i++)
    {
        modelPreview->GetModels()[i]->Selected = false;
        modelPreview->GetModels()[i]->Highlighted = false;
        modelPreview->GetModels()[i]->GroupSelected = false;
        modelPreview->GetModels()[i]->SelectHandle(-1);
        modelPreview->GetModels()[i]->GetModelScreenLocation().SetActiveHandle(-1);
    }
    UpdatePreview();
    selectedModel = nullptr;
    mSelectedGroup = nullptr;

    if (!updatingProperty && addBkgProps) {
        propertyEditor->Freeze();
        clearPropGrid();

        GetBackgroundImageForSelectedPreview();       // don't need return value....just let it set local variable previewBackgroundFile
        GetBackgroundScaledForSelectedPreview();      // don't need return value....just let it set local variable previewBackgroundScaled
        GetBackgroundBrightnessForSelectedPreview();  // don't need return value....just let it set local variable previewBackgroundBrightness

        if (backgroundFile != previewBackgroundFile) {
            delete background;
            background = nullptr;
        }

        if (background == nullptr) {
            backgroundFile = previewBackgroundFile;
            if (backgroundFile != "" && wxFileExists(backgroundFile) && wxIsReadable(backgroundFile)) {
                background = new wxImage(backgroundFile);
            }
        }
        wxPGProperty* p = propertyEditor->Append(new xlImageProperty("Background Image",
            "BkgImage",
            previewBackgroundFile,
            background));
        p->SetAttribute(wxPG_FILE_WILDCARD, "Image files|*.png;*.bmp;*.jpg;*.gif|All files (*.*)|*.*");
        propertyEditor->Append(new wxBoolProperty("Fill", "BkgFill", previewBackgroundScaled))->SetAttribute("UseCheckbox", 1);
        if (currentLayoutGroup == "Default" || currentLayoutGroup == "All Models" || currentLayoutGroup == "Unassigned") {
            wxPGProperty* prop = propertyEditor->Append(new wxUIntProperty("Width", "BkgSizeWidth", modelPreview->GetVirtualCanvasWidth()));
            prop->SetAttribute("Min", 0);
            prop->SetAttribute("Max", 4096);
            prop->SetEditor("SpinCtrl");
            prop = propertyEditor->Append(new wxUIntProperty("Height", "BkgSizeHeight", modelPreview->GetVirtualCanvasHeight()));
            prop->SetAttribute("Min", 0);
            prop->SetAttribute("Max", 4096);
            prop->SetEditor("SpinCtrl");
        }
        wxPGProperty* prop = propertyEditor->Append(new wxUIntProperty("Brightness", "BkgBrightness",  previewBackgroundBrightness));
        prop->SetAttribute("Min", 0);
        prop->SetAttribute("Max", 100);
        prop->SetEditor("SpinCtrl");
        propertyEditor->Thaw();
    }
}

void LayoutPanel::SetupPropGrid(Model *model) {
    propertyEditor->Freeze();
    clearPropGrid();

    propertyEditor->Append(new wxStringProperty("Name", "ModelName", model->name));

    model->AddProperties(propertyEditor);

    if (dynamic_cast<SubModel*>(model) == nullptr) {
        wxPGProperty *p2 = propertyEditor->Append(new wxPropertyCategory("Size/Location", "ModelSize"));

        model->AddSizeLocationProperties(propertyEditor);
        if (!sizeVisible) {
            propertyEditor->Collapse(p2);
        }
        if (!appearanceVisible) {
            wxPGProperty *prop = propertyEditor->GetPropertyByName("ModelAppearance");
            if (prop != nullptr) {
                propertyEditor->Collapse(prop);
            }
        }
        if (!stringPropsVisible) {
            wxPGProperty *prop = propertyEditor->GetPropertyByName("ModelStringProperties");
            if (prop != nullptr) {
                propertyEditor->Collapse(prop);
            }
        }
    }
    propertyEditor->Thaw();
}

void LayoutPanel::SelectModel3D()
{
    if (is_3d) {
        // latch center handle immediately
        if (selectedModel != nullptr) {
            selectedModel->GetModelScreenLocation().SetActiveHandle(CENTER_HANDLE);
            selectedModel->GetModelScreenLocation().SetActiveAxis(-1);
            highlightedModel = selectedModel;
            selectionLatched = true;
        }
    }
}
void LayoutPanel::SelectModel(const std::string & name, bool highlight_tree)
{
    Model *m = xlights->AllModels[name];
    if (m == nullptr)
    {
        static log4cpp::Category &logger_base = log4cpp::Category::getInstance(std::string("log_base"));
        logger_base.warn("LayoutPanel:SelectModel Unable to select model '%s'.", (const char *)name.c_str());
    }
    SelectModel(m, highlight_tree);
}

void LayoutPanel::SelectModel(Model *m, bool highlight_tree) {

    static log4cpp::Category &logger_base = log4cpp::Category::getInstance(std::string("log_base"));

    // TODO need to strip out extra logging once I know for sure what is going on
    if (modelPreview == nullptr) logger_base.crit("LayoutPanel::SelectModel modelPreview is nullptr ... this is going to crash.");

    modelPreview->SetFocus();
    int foundStart = 0;
    int foundEnd = 0;

    if (m != nullptr) {

        if (m->GetDisplayAs() == "SubModel")
        {
            SubModel *subModel = dynamic_cast<SubModel*>(m);
            if (subModel != nullptr) {
                // this is the only thing I can see here that could crash
                if (subModel->GetParent() == nullptr) logger_base.crit("LayoutPanel::SelectModel subModel->GetParent is nullptr ... this is going to crash.");
                subModel->GetParent()->Selected = true;
            }
            else {
                m->Selected = true;
            }
        } else {
            m->Selected = true;
        }

        if( highlight_tree ) {
            for ( wxTreeListItem item = TreeListViewModels->GetFirstItem();
                  item.IsOk();
                  item = TreeListViewModels->GetNextSibling(item) )
            {
                if (TreeListViewModels->GetItemData(item) != nullptr)
                {
                    ModelTreeData *mitem = dynamic_cast<ModelTreeData*>(TreeListViewModels->GetItemData(item));
                    if (mitem != nullptr && mitem->GetModel() == m) {
                        TreeListViewModels->Select(item);
                        TreeListViewModels->EnsureVisible(item);
                        break;
                    }
                }
            }
        }
        if (CheckBoxOverlap->GetValue() == true) {
            foundStart = m->GetNumberFromChannelString(m->ModelStartChannel);
            foundEnd = m->GetLastChannel();
        }
        SetupPropGrid(m);
    } else {
        propertyEditor->Freeze();
        clearPropGrid();
        propertyEditor->Thaw();
    }

    selectedModel = m;
    selectedModel->GetModelScreenLocation().SetActiveHandle(CENTER_HANDLE);
    selectionLatched = true;

    if (CheckBoxOverlap->GetValue()) {
        for ( wxTreeListItem item = TreeListViewModels->GetFirstItem();
              item.IsOk();
              item = TreeListViewModels->GetNextSibling(item) )
        {
            if (TreeListViewModels->GetItemData(item) != nullptr)
            {
                ModelTreeData *data = dynamic_cast<ModelTreeData*>(TreeListViewModels->GetItemData(item));
                Model *mm = data != nullptr ? data->GetModel() : nullptr;
                if (mm != nullptr && mm != selectedModel) {
                    int startChan = mm->GetNumberFromChannelString(mm->ModelStartChannel);
                    int endChan = mm->GetLastChannel();
                    if ((startChan >= foundStart) && (endChan <= foundEnd)) {
                        mm->Overlapping = true;
                    }
                    else if ((startChan >= foundStart) && (startChan <= foundEnd)) {
                        mm->Overlapping = true;
                    }
                    else if ((endChan >= foundStart) && (endChan <= foundEnd)) {
                        mm->Overlapping = true;
                    }
                    else {
                        mm->Overlapping = false;
                    }
                }
            }
        }
    }
    SelectModel3D();
    UpdatePreview();
}

void LayoutPanel::OnCheckBoxOverlapClick(wxCommandEvent& event)
{
    if (CheckBoxOverlap->GetValue() == false) {
        for ( wxTreeListItem item = TreeListViewModels->GetFirstItem();
              item.IsOk();
              item = TreeListViewModels->GetNextSibling(item) )
        {
            ModelTreeData *data = dynamic_cast<ModelTreeData*>(TreeListViewModels->GetItemData(item));
            Model *model = data != nullptr ? data->GetModel() : nullptr;

            if( model != nullptr ) {
                if( model->GetDisplayAs() != "ModelGroup" ) {
                    model->Overlapping = false;
                }
            }
        }
    }
}

void LayoutPanel::SaveEffects()
{
    // update xml with offsets and scale
    for (size_t i = 0; i < modelPreview->GetModels().size(); i++)
    {
        modelPreview->GetModels()[i]->UpdateXmlWithScale();
    }
    xlights->SaveEffectsFile();
    xlights->SetStatusText(_("Preview layout saved"));
    SetDirtyHiLight(false);
}

void LayoutPanel::OnButtonSavePreviewClick(wxCommandEvent& event)
{
    SaveEffects();
}

int LayoutPanel::ModelListComparator::SortElementsFunction(wxTreeListCtrl *treelist, wxTreeListItem item1, wxTreeListItem item2, unsigned sortColumn)
{
    unsigned col;
    bool ascending;
    treelist->GetSortColumn(&col, &ascending);

    ModelTreeData *data1 = dynamic_cast<ModelTreeData*>(treelist->GetItemData(item1));
    ModelTreeData *data2 = dynamic_cast<ModelTreeData*>(treelist->GetItemData(item2));

    Model* a = data1->GetModel();
    Model* b = data2->GetModel();

    if (a == nullptr || b == nullptr) {
        return 0;
    }

    if (a->GetDisplayAs() == "ModelGroup") {
        if (b->GetDisplayAs() == "ModelGroup") {
            return NumberAwareStringCompare(a->name, b->name);
        }
        else {
            if (ascending)
                return -1;
            else
                return 1;
        }
    }
    else if (b->GetDisplayAs() == "ModelGroup") {
        if (ascending)
            return 1;
        else
            return -1;
    }

    if (sortColumn == 1) {
        int ia = data1->startingChannel;
        int ib = data2->startingChannel;
        if (ia > ib)
            return 1;
        if (ia < ib)
            return -1;
        return NumberAwareStringCompare(a->name, b->name);
    }
    else if (sortColumn == 2) {
        int ia = data1->endingChannel;
        int ib = data2->endingChannel;
        if (ia > ib)
            return 1;
        if (ia < ib)
    return -1;
        return NumberAwareStringCompare(a->name, b->name);
    }

    // Dont sort things with parents
    auto parent1 = treelist->GetItemParent(item1);
    auto parent2 = treelist->GetItemParent(item2);
    auto root = treelist->GetRootItem();
    if ((parent1 != root || parent2 != root) && parent1 == parent2)
    {
        int ia = data1->nativeOrder;
        int ib = data2->nativeOrder;
        if (ia > ib)
        {
            if (ascending)
            {
                return 1;
            }
            return -1;
        }
        if (ia < ib)
        {
            if (ascending)
            {
                return -1;
            }
            return 1;
        }
    }

    return NumberAwareStringCompare(a->name, b->name);
}

int LayoutPanel::ModelListComparator::Compare(wxTreeListCtrl *treelist, unsigned column, wxTreeListItem first, wxTreeListItem second)
{
    return SortElementsFunction(treelist, first, second, column);
}

void LayoutPanel::GetMouseLocation(int x, int y, glm::vec3& ray_origin, glm::vec3& ray_direction)
{
    VectorMath::ScreenPosToWorldRay(
        x, modelPreview->getHeight() - y,
        modelPreview->getWidth(), modelPreview->getHeight(),
        modelPreview->GetProjViewMatrix(),
        ray_origin,
        ray_direction
    );
}

int LayoutPanel::FindModelsClicked(int x, int y, std::vector<int> &found)
{
    glm::vec3 ray_origin;
    glm::vec3 ray_direction;
    GetMouseLocation(x, y, ray_origin, ray_direction);

    for (size_t i = 0; i < modelPreview->GetModels().size(); i++)
    {
        if (modelPreview->GetModels()[i]->HitTest(modelPreview, ray_origin, ray_direction))
        {
            found.push_back(i);
        }
    }
    return found.size();
}

bool LayoutPanel::SelectSingleModel(int x, int y)
{
    std::vector<int> found;
    int modelCount = FindModelsClicked(x, y, found);
    if (modelCount == 0)
    {
        TreeListViewModels->UnselectAll();
        return false;
    }
    else if (modelCount == 1)
    {
        SelectModel(modelPreview->GetModels()[found[0]]);
        mHitTestNextSelectModelIndex = 0;
        return true;
    }
    else if (modelCount > 1)
    {
        for (int i = 0; i < modelCount; i++)
        {
            if (mHitTestNextSelectModelIndex == i)
            {
                SelectModel(modelPreview->GetModels()[found[i]]);
                mHitTestNextSelectModelIndex += 1;
                mHitTestNextSelectModelIndex %= modelCount;
                return true;
            }
        }
    }
    return false;
}

void LayoutPanel::SelectAllInBoundingRect()
{
    for (size_t i = 0; i<modelPreview->GetModels().size(); i++)
    {
        if (modelPreview->GetModels()[i]->IsContained(modelPreview, m_bound_start_x, m_bound_start_y, m_bound_end_x, m_bound_end_y))
        {
            // if we dont have a selected model make the first one we find the selected model so alignment etc works
            if (selectedModel == nullptr)
            {
                SelectModel(modelPreview->GetModels()[i]->GetName(), false);
            }
            modelPreview->GetModels()[i]->GroupSelected = true;
        }
    }
}

void LayoutPanel::HighlightAllInBoundingRect()
{
    for (size_t i = 0; i < modelPreview->GetModels().size(); i++)
    {
        if (modelPreview->GetModels()[i]->IsContained(modelPreview, m_bound_start_x, m_bound_start_y, m_bound_end_x, m_bound_end_y))
        {
            modelPreview->GetModels()[i]->Highlighted = true;
        }
        else if(!modelPreview->GetModels()[i]->Selected &&
               !modelPreview->GetModels()[i]->GroupSelected){
            modelPreview->GetModels()[i]->Highlighted = false;
        }
    }
}

bool LayoutPanel::SelectMultipleModels(int x,int y)
{
    std::vector<int> found;
    int modelCount = FindModelsClicked(x, y, found);
    if (modelCount == 0)
    {
        return false;
    }
    else if(modelCount>0)
    {
        propertyEditor->Freeze();
        clearPropGrid();
        propertyEditor->Thaw();
        if(modelPreview->GetModels()[found[0]]->Selected)
        {
            modelPreview->GetModels()[found[0]]->Selected = false;
            modelPreview->GetModels()[found[0]]->Highlighted = false;
            modelPreview->GetModels()[found[0]]->GroupSelected = false;
            modelPreview->GetModels()[found[0]]->SelectHandle(-1);
            modelPreview->GetModels()[found[0]]->GetModelScreenLocation().SetActiveHandle(-1);
        }
        else if (modelPreview->GetModels()[found[0]]->GroupSelected)
        {
            SetSelectedModelToGroupSelected();
            modelPreview->GetModels()[found[0]]->Selected = true;
            modelPreview->GetModels()[found[0]]->Highlighted = true;
            SelectModel(modelPreview->GetModels()[found[0]]);
            modelPreview->GetModels()[found[0]]->SelectHandle(-1);
            modelPreview->GetModels()[found[0]]->GetModelScreenLocation().SetActiveHandle(CENTER_HANDLE);
        }
        else
        {
            modelPreview->GetModels()[found[0]]->GroupSelected = true;
            modelPreview->GetModels()[found[0]]->Highlighted = true;
        }
        UpdatePreview();
        return true;
    }
    return false;
}

void LayoutPanel::SetSelectedModelToGroupSelected()
{
    for (size_t i = 0; i<modelPreview->GetModels().size(); i++)
    {
        if(modelPreview->GetModels()[i]->Selected)
        {
            modelPreview->GetModels()[i]->Selected = false;
            modelPreview->GetModels()[i]->GroupSelected = true;
        }
    }
}

void LayoutPanel::OnPreviewLeftDClick(wxMouseEvent& event)
{
    UnSelectAllModels();
    m_mouse_down = false;
}

void LayoutPanel::ProcessLeftMouseClick3D(wxMouseEvent& event)
{
    m_moving_handle = false;
    // don't mark mouse down if a selection is being made
    if (highlightedModel != nullptr) {
        if (selectionLatched) {
            m_over_handle = -1;
            if (selectedModel != nullptr) {
                glm::vec3 ray_origin;
                glm::vec3 ray_direction;
                GetMouseLocation(event.GetX(), event.GetY(), ray_origin, ray_direction);
                selectedModel->GetModelScreenLocation().CheckIfOverHandles3D(ray_origin, ray_direction, m_over_handle);
            }
            if (m_over_handle != -1) {
                if ((m_over_handle & 0x2000) > 0) {
                    // an axis was selected
                    if (selectedModel != nullptr) {
                        int active_handle = selectedModel->GetModelScreenLocation().GetActiveHandle();
                        selectedModel->GetModelScreenLocation().SetActiveAxis(m_over_handle & 0xff);
                        selectedModel->GetModelScreenLocation().MouseOverHandle(-1);
                        bool z_scale = selectedModel->GetModelScreenLocation().GetSupportsZScaling();
                        // this is designed to pretend the control and shift keys are down when creating models to
                        // make them scale from the desired handle depending on model type
                        selectedModel->MoveHandle3D(modelPreview, active_handle, event.ShiftDown() | creating_model, event.ControlDown() | (creating_model & z_scale), event.GetX(), event.GetY(), true, z_scale);
                        UpdatePreview();
                        m_moving_handle = true;
                        m_mouse_down = true;
                        last_worldpos = selectedModel->GetModelScreenLocation().GetWorldPosition();
                    }
                }
                else if ((m_over_handle & 0x10000) > 0) {
                    // a segment was selected
                    if (selectedModel != nullptr) {
                        selectedModel->GetModelScreenLocation().SelectSegment(m_over_handle & 0xFFF);
                        UpdatePreview();
                    }
                }
                else {
                    if (selectedModel->GetModelScreenLocation().GetActiveHandle() == m_over_handle) {
                        selectedModel->GetModelScreenLocation().AdvanceAxisTool();
                    }
                    selectedModel->GetModelScreenLocation().SetActiveHandle(m_over_handle);
                    UpdatePreview();
                }
            }
            else {
                m_mouse_down = true;
            }
        }
        else {
            SelectModel(highlightedModel);
            selectionLatched = true;
            // latch center handle immediately
            selectedModel->GetModelScreenLocation().SetActiveHandle(CENTER_HANDLE);
            UpdatePreview();
        }
    }
    else {
        m_mouse_down = true;
    }

    m_last_mouse_x = event.GetX();
    m_last_mouse_y = event.GetY();

    if (selectedButton != nullptr) {
        //create a new model
        int wi, ht;
        modelPreview->GetVirtualCanvasSize(wi, ht);
        m_moving_handle = true;
        m_creating_bound_rect = false;
        const std::string& model_type = selectedButton->GetModelType();
        newModel = CreateNewModel(model_type);
        newModel->SetLayoutGroup(currentLayoutGroup);

        if (newModel != nullptr) {
            if (model_type == "Poly Line") {
                m_polyline_active = true;
            }
            UnSelectAllModels();
            newModel->Selected = true;
            newModel->GetModelScreenLocation().SetActiveHandle(newModel->GetModelScreenLocation().GetDefaultHandle());
            newModel->GetModelScreenLocation().SetAxisTool(newModel->GetModelScreenLocation().GetDefaultTool());
            selectionLatched = true;
            highlightedModel = newModel;
            selectedModel = newModel;
            creating_model = true;
            if (wi > 0 && ht > 0)
            {
                modelPreview->SetCursor(newModel->InitializeLocation(m_over_handle, event.GetX(), event.GetY(), modelPreview));
                newModel->UpdateXmlWithScale();
            }
            bool z_scale = selectedModel->GetModelScreenLocation().GetSupportsZScaling();
            // this is designed to pretend the control and shift keys are down when creating models to
            // make them scale from the desired handle depending on model type
            selectedModel->MoveHandle3D(modelPreview, selectedModel->GetModelScreenLocation().GetDefaultHandle(), event.ShiftDown() | creating_model, event.ControlDown() | (creating_model & z_scale), event.GetX(), event.GetY(), true, z_scale);
            lastModelName = newModel->name;
            modelPreview->GetModels().push_back(newModel);
        }
    }

    ShowPropGrid(true);
    modelPreview->SetFocus();

    if (event.ControlDown())
    {
        glm::vec3 ray_origin;
        glm::vec3 ray_direction;
        GetMouseLocation(event.GetX(), event.GetY(), ray_origin, ray_direction);
        // if control key is down check to see if we are highlighting another model for group selection
        if (event.ControlDown()) {
            int which_model = -1;
            float distance = 1000000000.0f;
            float intersection_distance = 1000000000.0f;
            for (size_t i = 0; i < modelPreview->GetModels().size(); i++)
            {
                if (modelPreview->GetModels()[i]->GetModelScreenLocation().HitTest3D(ray_origin, ray_direction, intersection_distance)) {
                    if (intersection_distance < distance) {
                        distance = intersection_distance;
                        which_model = i;
                    }
                }
            }
            if (which_model != -1)
            {
                if (modelPreview->GetModels()[which_model]->Highlighted) {
                    if (!modelPreview->GetModels()[which_model]->GroupSelected &&
                        !modelPreview->GetModels()[which_model]->Selected) {
                        modelPreview->GetModels()[which_model]->GroupSelected = true;
                    }
                    else if (modelPreview->GetModels()[which_model]->GroupSelected) {
                        modelPreview->GetModels()[which_model]->GroupSelected = false;
                        modelPreview->GetModels()[which_model]->Selected = true;
                        if (selectedModel != nullptr) {
                            selectedModel->GroupSelected = true;
                            selectedModel->Selected = false;
                            selectedModel->SelectHandle(-1);
                            selectedModel->GetModelScreenLocation().SetActiveHandle(-1);
                        }
                        selectedModel = modelPreview->GetModels()[which_model];
                        highlightedModel = selectedModel;
                        selectedModel->SelectHandle(-1);
                        selectedModel->GetModelScreenLocation().SetActiveHandle(CENTER_HANDLE);
                    }
                    else if (modelPreview->GetModels()[which_model]->Selected) {
                        modelPreview->GetModels()[which_model]->Selected = false;
                        modelPreview->GetModels()[which_model]->Highlighted = false;
                        modelPreview->GetModels()[which_model]->SelectHandle(-1);
                        modelPreview->GetModels()[which_model]->GetModelScreenLocation().SetActiveHandle(-1);
                        selectedModel = nullptr;
                        // select first model we find
                        for (size_t i = 0; i < modelPreview->GetModels().size(); i++)
                        {
                            if (modelPreview->GetModels()[i]->GroupSelected) {
                                selectedModel = modelPreview->GetModels()[i];
                                selectedModel->GroupSelected = false;
                                selectedModel->Selected = true;
                                selectedModel->SelectHandle(-1);
                                selectedModel->GetModelScreenLocation().SetActiveHandle(CENTER_HANDLE);
                                break;
                            }
                        }
                        highlightedModel = selectedModel;
                    }
                    UpdatePreview();
                }
            }
        }
    }
    else if (event.ShiftDown())
    {
        m_creating_bound_rect = true;
        m_bound_start_x = event.GetX();
        m_bound_start_y = event.GetY();
        m_bound_end_x = m_bound_start_x;
        m_bound_end_y = m_bound_start_y;
    }
    else {
        m_creating_bound_rect = false;
        m_dragging = false;
    }
}

void LayoutPanel::OnPreviewLeftDown(wxMouseEvent& event)
{
    if (m_polyline_active)
    {
        Model *m = newModel;
        m->AddHandle(modelPreview, event.GetX(), event.GetY());
        m->UpdateXmlWithScale();
        m->InitModel();
        xlights->MarkEffectsFileDirty(true);
        UpdatePreview();
        m_over_handle++;
        int handle = m->GetModelScreenLocation().GetActiveHandle();
        handle++;
        m->GetModelScreenLocation().SetActiveHandle(handle);
        return;
    }

    ShowPropGrid(true);
    modelPreview->SetFocus();

    if (is_3d) {
        ProcessLeftMouseClick3D(event);
        return;
    }

    if (event.ControlDown())
    {
        SelectMultipleModels(event.GetX(), event.GetY());
        m_dragging = true;
        m_previous_mouse_x = event.GetX();
        m_previous_mouse_y = event.GetY();
    }
    else if (event.ShiftDown())
    {
        m_creating_bound_rect = true;
        glm::vec3 ray_origin;
        glm::vec3 ray_direction;
        GetMouseLocation(event.GetX(), event.GetY(), ray_origin, ray_direction);
        m_bound_start_x = ray_origin.x;
        m_bound_start_y = ray_origin.y;
        m_bound_end_x = m_bound_start_x;
        m_bound_end_y = m_bound_start_y;
    }
    else if (m_over_handle != -1)
    {
        if ((m_over_handle & 0x10000) > 0) {
            // a segment was selected
            if (selectedModel != nullptr) {
                selectedModel->GetModelScreenLocation().SelectSegment(m_over_handle & 0xFFF);
                modelPreview->SetCursor(wxCURSOR_DEFAULT);
                UpdatePreview();
            }
        }
        else {
            m_moving_handle = true;
            if (selectedModel != nullptr) {
                selectedModel->SelectHandle(m_over_handle);
                UpdatePreview();
            }
        }
    }
    else if (selectedButton != nullptr)
    {
        //create a new model
        int wi, ht;
        modelPreview->GetVirtualCanvasSize(wi, ht);
        m_previous_mouse_x = event.GetX();
        m_previous_mouse_y = event.GetY();
        int cy = modelPreview->GetVirtualCanvasHeight() - m_previous_mouse_y;
        if (m_previous_mouse_x < wi
            && cy < ht
            && cy >= 0) {

            m_moving_handle = true;
            m_creating_bound_rect = false;
            const std::string& model_type = selectedButton->GetModelType();
            newModel = CreateNewModel(model_type);
            newModel->SetLayoutGroup(currentLayoutGroup);

            if (newModel != nullptr) {
                if (model_type == "Poly Line") {
                    m_polyline_active = true;
                }
                UnSelectAllModels();
                newModel->Selected = true;
                if (wi > 0 && ht > 0)
                {
                    modelPreview->SetCursor(newModel->InitializeLocation(m_over_handle, event.GetX(), event.GetY(), modelPreview));
                    newModel->UpdateXmlWithScale();
                }
                lastModelName = newModel->name;
                modelPreview->GetModels().push_back(newModel);
            }
        }
    }
    else
    {
        m_moving_handle = false;
        m_creating_bound_rect = false;

        if (!event.wxKeyboardState::ControlDown())
        {
            UnSelectAllModels();
        }

        if (SelectSingleModel(event.GetX(), event.GetY()))
        {
            m_dragging = true;
            m_previous_mouse_x = event.GetX();
            m_previous_mouse_y = event.GetY();
            xlights->SetStatusText(wxString::Format("x=%d y=%d", m_previous_mouse_x, m_previous_mouse_y));
        }
        else
        {
            m_creating_bound_rect = true;
            glm::vec3 ray_origin;
            glm::vec3 ray_direction;
            GetMouseLocation(event.GetX(), event.GetY(), ray_origin, ray_direction);
            m_bound_start_x = ray_origin.x;
            m_bound_start_y = ray_origin.y;
            m_bound_end_x = m_bound_start_x;
            m_bound_end_y = m_bound_start_y;
        }
    }
}

void LayoutPanel::OnPreviewLeftUp(wxMouseEvent& event)
{
    if (m_polyline_active) {
        m_mouse_down = false;
        return;
    }

    if (is_3d && m_mouse_down) {
        if (selectedModel != nullptr) {
            selectedModel->GetModelScreenLocation().SetActiveAxis(-1);
            UpdatePreview();
        }
        modelPreview->SetCameraView(0, 0, true);
    }

    m_mouse_down = false;
    m_moving_handle = false;
    over_handle = NO_HANDLE;

    int y = event.GetY();

    if (m_creating_bound_rect)
    {
        if (is_3d) {
            m_bound_end_x = event.GetX();
            m_bound_end_y = event.GetY();
        }
        else {
            glm::vec3 ray_origin;
            glm::vec3 ray_direction;
            GetMouseLocation(event.GetX(), event.GetY(), ray_origin, ray_direction);
            m_bound_end_x = ray_origin.x;
            m_bound_end_y = ray_origin.y;
        }
        SelectAllInBoundingRect();
        m_creating_bound_rect = false;
        UpdatePreview();
    }
    FinalizeModel();
}

void LayoutPanel::FinalizeModel()
{
    if( m_polyline_active && m_over_handle > 1 ) {
        Model *m = newModel;
        if (m != nullptr)
        {
            m->DeleteHandle(m_over_handle);
        }
    }
    m_moving_handle = false;
    m_dragging = false;
    m_polyline_active = false;
    creating_model = false;
    m_over_handle = NO_HANDLE;

    if (newModel != nullptr) {
        if (selectedButton->GetModelType() == "Import Custom" || selectedButton->GetModelType() == "Download")
        {
            float min_x = (float)(newModel->GetModelScreenLocation().GetLeft());
            float max_x = (float)(newModel->GetModelScreenLocation().GetRight());
            float min_y = (float)(newModel->GetModelScreenLocation().GetBottom());
            float max_y = (float)(newModel->GetModelScreenLocation().GetTop());
            bool cancelled = false;
            newModel = Model::GetXlightsModel(newModel, _lastXlightsModel, xlights, cancelled, selectedButton->GetModelType() == "Download");
            if (cancelled || newModel == nullptr) {
                newModel = nullptr;
                modelPreview->SetCursor(wxCURSOR_DEFAULT);
                if (selectedButton != nullptr) {
                    selectedButton->SetState(0);
                    selectedButton = nullptr;
                }
                xlights->UpdateModelsList();
                UpdatePreview();
                return;
            }
            newModel->ImportXlightsModel(_lastXlightsModel, xlights, min_x, max_x, min_y, max_y);
            if (selectedButton->GetState() == 1)
            {
                _lastXlightsModel = "";
            }
        }
        CreateUndoPoint("All", "", "");
        newModel->UpdateXmlWithScale();
        xlights->AllModels.AddModel(newModel);

        newModel->SetLayoutGroup(currentLayoutGroup == "All Models" ? "Default" : currentLayoutGroup);

        modelPreview->SetCursor(wxCURSOR_DEFAULT);
        if (selectedButton != nullptr && selectedButton->GetState() == 1) {
            std::string name = newModel->name;
            newModel = nullptr;
            if (selectedButton != nullptr) {
                selectedButton->SetState(0);
                selectedButton = nullptr;
            }
            selectedModel = nullptr;
            xlights->UpdateModelsList();
            SelectModel(name);
            SelectModel3D();
        } else {
            newModel = nullptr;
            xlights->UpdateModelsList();
        }
        UpdatePreview();
    }
}

void LayoutPanel::OnPreviewMouseLeave(wxMouseEvent& event)
{
    m_dragging = false;
    m_wheel_down = false;
}

void LayoutPanel::OnPreviewMouseWheelDown(wxMouseEvent& event)
{
    m_previous_mouse_x = event.GetX();
    m_previous_mouse_y = event.GetY();
    m_wheel_down = true;
}

void LayoutPanel::OnPreviewMouseWheelUp(wxMouseEvent& event)
{
    m_wheel_down = false;
}
void LayoutPanel::OnPreviewRotateGesture(wxRotateGestureEvent& event) {
    if (selectedModel != nullptr) {
        //rotate model
        float delta = (m_last_mouse_x - (event.GetRotationAngle() * 1000)) / 1000.0;
        if (!event.IsGestureStart()) {
            //convert to degrees
            delta = (delta/(2*M_PI))*360.0;
            if (delta > 90) {
                delta -= 360;
            }
            if (delta < -90) {
                delta += 360;
            }

            int axis = 2;  //default is around z axis
            if (wxGetKeyState(WXK_SHIFT)) {
                axis = 0;
            } else if (wxGetKeyState(WXK_CONTROL)) {
                axis = 1;
            }
            if (selectedModel->GetModelScreenLocation().Rotate(axis, delta)) {
                SetupPropGrid(selectedModel);
                xlights->MarkEffectsFileDirty(true);
                UpdatePreview();
            }
        } else {
            CreateUndoPoint("SingleModel", selectedModel->name, "Zoom");
        }
    }
    m_last_mouse_x = (event.GetRotationAngle() * 1000);
}
void LayoutPanel::OnPreviewZoomGesture(wxZoomGestureEvent& event) {
    float delta = (m_last_mouse_x - (event.GetZoomFactor() * 1000)) / 1000.0;
    if (selectedModel != nullptr) {
        if (!event.IsGestureStart()) {
            //resize model
            if (selectedModel->GetModelScreenLocation().Scale(1.0f - delta)) {
                SetupPropGrid(selectedModel);
                xlights->MarkEffectsFileDirty(true);
                UpdatePreview();
            }
        } else {
            CreateUndoPoint("SingleModel", selectedModel->name, "Zoom");
        }
    }  else {
        modelPreview->SetZoomDelta(delta > 0.0 ? 0.1f : -0.1f);
        UpdatePreview();
    }
    m_last_mouse_x = (event.GetZoomFactor() * 1000);
}
void LayoutPanel::OnPreviewMagnify(wxMouseEvent& event) {
    if (event.GetWheelRotation() == 0 || event.GetMagnification() == 0.0f) {
        //magnification of 0 is sometimes generated for other gestures (pinch/zoom), ignore
        return;
    }
    modelPreview->SetZoomDelta(event.GetMagnification() > 0 ? -0.1f : 0.1f);
}

void LayoutPanel::OnPreviewMouseWheel(wxMouseEvent& event)
{
    if (event.GetWheelRotation() == 0) {
        //rotation of 0 is sometimes generated for other gestures (pinch/zoom), ignore
        return;
    }
    bool fromTrackPad = IsMouseEventFromTouchpad();
    if (is_3d) {
        if (!fromTrackPad || event.ControlDown()) {
            modelPreview->SetZoomDelta(event.GetWheelRotation() > 0 ? -0.1f : 0.1f);
        } else {
            float delta_x = event.GetWheelAxis() == wxMOUSE_WHEEL_VERTICAL ? 0 : -event.GetWheelRotation();
            float delta_y = event.GetWheelAxis() == wxMOUSE_WHEEL_VERTICAL ? -event.GetWheelRotation() : 0;
            if (event.ShiftDown()) {
                modelPreview->SetPan(delta_x, delta_y);
            } else {
                modelPreview->SetCameraView(delta_x, delta_y, false);
                modelPreview->SetCameraView(0, 0, true);
            }
        }
    } else {
        if (!fromTrackPad || event.ControlDown()) {
            modelPreview->SetZoomDelta(event.GetWheelRotation() > 0 ? -0.1f : 0.1f);
        } else {
            float new_x = event.GetWheelAxis() == wxMOUSE_WHEEL_VERTICAL ? 0 : -event.GetWheelRotation();
            float new_y = event.GetWheelAxis() == wxMOUSE_WHEEL_VERTICAL ? -event.GetWheelRotation() : 0;

            // account for grid rotation
            float angle = glm::radians(modelPreview->GetCameraRotation());
            float delta_x = new_x * std::cos(angle) - new_y * std::sin(angle);
            float delta_y = new_y * std::cos(angle) + new_x * std::sin(angle);
            delta_x *= modelPreview->GetZoom() * 2.0f;
            delta_y *= modelPreview->GetZoom() * 2.0f;
            modelPreview->SetPan(delta_x, delta_y);
            m_previous_mouse_x = event.GetX();
            m_previous_mouse_y = event.GetY();
        }
    }
    UpdatePreview();
}

void LayoutPanel::OnPreviewMouseMove3D(wxMouseEvent& event)
{
    if (m_creating_bound_rect)
    {
        m_bound_end_x = event.GetX();
        m_bound_end_y = event.GetY();
        HighlightAllInBoundingRect();
        UpdatePreview();
        return;
    }
    else if (m_wheel_down)
    {
        float new_x = event.GetX() - m_previous_mouse_x;
        float new_y = event.GetY() - m_previous_mouse_y;
        // account for grid rotation
        float angle = glm::radians(modelPreview->GetCameraRotation());
        float delta_x = new_x * std::cos(angle) - new_y * std::sin(angle);
        float delta_y = new_y * std::cos(angle) + new_x * std::sin(angle);
        delta_x *= modelPreview->GetZoom() * 2.0f;
        delta_y *= modelPreview->GetZoom() * 2.0f;
        modelPreview->SetPan(delta_x, delta_y);
        m_previous_mouse_x = event.GetX();
        m_previous_mouse_y = event.GetY();
        UpdatePreview();
    }
    else if (m_mouse_down) {
        if (m_moving_handle) {
            if (selectedModel != nullptr) {
                int active_handle = selectedModel->GetModelScreenLocation().GetActiveHandle();
                int selectedModelCnt = ModelsSelectedCount();
                if (selectedModel != newModel) {
                    CreateUndoPoint("SingleModel", selectedModel->name, std::to_string(active_handle));
                }
                bool z_scale = selectedModel->GetModelScreenLocation().GetSupportsZScaling();
                // this is designed to pretend the control and shift keys are down when creating models to
                // make them scale from the desired handle depending on model type
                selectedModel->MoveHandle3D(modelPreview, active_handle, event.ShiftDown() | creating_model, event.ControlDown() | (creating_model & z_scale), event.GetX(), event.GetY(), false, z_scale);
                SetupPropGrid(selectedModel);
                xlights->MarkEffectsFileDirty(true);
                if (selectedModelCnt > 1) {
                    glm::vec3 new_worldpos = selectedModel->GetModelScreenLocation().GetWorldPosition();
                    new_worldpos = new_worldpos - last_worldpos;
                    for (size_t i = 0; i < modelPreview->GetModels().size(); i++)
                    {
                        if (modelPreview->GetModels()[i]->GroupSelected || modelPreview->GetModels()[i]->Selected) {
                            if (modelPreview->GetModels()[i] != selectedModel) {
                                modelPreview->GetModels()[i]->AddOffset(new_worldpos.x, new_worldpos.y, new_worldpos.z);
                            }
                        }
                    }
                    last_worldpos = selectedModel->GetModelScreenLocation().GetWorldPosition();
                }
                UpdatePreview();
            }
        }
        else {
            int delta_x = event.GetPosition().x - m_last_mouse_x;
            int delta_y = event.GetPosition().y - m_last_mouse_y;
            modelPreview->SetCameraView(delta_x, delta_y, false);
            UpdatePreview();
        }
    }
    else {
        if (!selectionLatched) {
            glm::vec3 ray_origin;
            glm::vec3 ray_direction;
            GetMouseLocation(event.GetX(), event.GetY(), ray_origin, ray_direction);
            int which_model = -1;
            float distance = 1000000000.0f;
            float intersection_distance = 1000000000.0f;
            for (size_t i = 0; i < modelPreview->GetModels().size(); i++)
            {
                if (modelPreview->GetModels()[i]->GetModelScreenLocation().HitTest3D(ray_origin, ray_direction, intersection_distance)) {
                    if (intersection_distance < distance) {
                        distance = intersection_distance;
                        which_model = i;
                    }
                }
            }
            if (which_model == -1)
            {
                if (highlightedModel != nullptr) {
                    highlightedModel->Highlighted = false;
                    highlightedModel = nullptr;
                    UpdatePreview();
                }
            }
            else
            {
                if (which_model != last_selection) {
                    UnSelectAllModels();
                    highlightedModel = modelPreview->GetModels()[which_model];
                    highlightedModel->Highlighted = true;
                    UpdatePreview();
                }
            }
            last_selection = which_model;
        }
        if (m_moving_handle)
        {
            Model *m = newModel;
            if (m == nullptr) {
                m = selectedModel;
                if (m == nullptr) return;
            }
            int active_handle = m->GetModelScreenLocation().GetActiveHandle();
            if (m != newModel) {
                CreateUndoPoint("SingleModel", m->name, std::to_string(active_handle));
            }
            bool z_scale = m->GetModelScreenLocation().GetSupportsZScaling();
            // this is designed to pretend the control and shift keys are down when creating models to
            // make them scale from the desired handle depending on model type
            m->MoveHandle3D(modelPreview, active_handle, event.ShiftDown() | creating_model, event.ControlDown() | (creating_model & z_scale), event.GetX(), event.GetY(), false, z_scale);
            SetupPropGrid(m);
            xlights->MarkEffectsFileDirty(true);
            UpdatePreview();
        }
        else {
            if (selectedModel != nullptr) {
                glm::vec3 ray_origin;
                glm::vec3 ray_direction;
                GetMouseLocation(event.GetX(), event.GetY(), ray_origin, ray_direction);
                // check for mouse over handle and if so highlight it
                modelPreview->SetCursor(selectedModel->GetModelScreenLocation().CheckIfOverHandles3D(ray_origin, ray_direction, m_over_handle));
                if (m_over_handle != over_handle) {
                    selectedModel->GetModelScreenLocation().MouseOverHandle(m_over_handle);
                    over_handle = m_over_handle;
                    UpdatePreview();
                }
                else if( event.ControlDown() ) {
                    // For now require control to be active before we start highlighting other models while a model is selected otherwise
                    // it gets hard to work on selected model with everything else highlighting.
                    // See if hovering over a model and if so highlight it or remove highlight as you leave it if it wasn't selected.
                    int which_model = -1;
                    float distance = 1000000000.0f;
                    float intersection_distance = 1000000000.0f;
                    for (size_t i = 0; i < modelPreview->GetModels().size(); i++)
                    {
                        if (modelPreview->GetModels()[i] != selectedModel) {
                            if (modelPreview->GetModels()[i]->GetModelScreenLocation().HitTest3D(ray_origin, ray_direction, intersection_distance)) {
                                if (intersection_distance < distance) {
                                    distance = intersection_distance;
                                    which_model = i;
                                }
                            }
                        }
                    }
                    if (which_model != -1)
                    {
                        if (last_highlight != which_model) {
                            if (!modelPreview->GetModels()[which_model]->Highlighted) {
                                modelPreview->GetModels()[which_model]->Highlighted = true;
                            }
                            UpdatePreview();
                        }
                    }
                    if (last_highlight != -1 && last_highlight != which_model) {
                        if (modelPreview->GetModels()[last_highlight]->Highlighted &&
                            !(modelPreview->GetModels()[last_highlight]->Selected ||
                                modelPreview->GetModels()[last_highlight]->GroupSelected)) {
                            modelPreview->GetModels()[last_highlight]->Highlighted = false;
                            UpdatePreview();
                        }
                    }
                    last_highlight = which_model;
                }
            }
        }
    }
}

void LayoutPanel::OnPreviewMouseMove(wxMouseEvent& event)
{
    if (is_3d) {
        OnPreviewMouseMove3D(event);
        return;
    }

    /*/ FIXME:  Delete when not needed for debugging
    /////////////////////////////////////
    // temporary for debugging
    glm::vec3 ray_origin;
    glm::vec3 ray_direction;
    GetMouseLocation(event.GetX(), event.GetY(), ray_origin, ray_direction);
    for (size_t i = 0; i < modelPreview->GetModels().size(); i++)
    {
        Model* whichModel = modelPreview->GetModels()[i];
        if (modelPreview->GetModels()[i]->GetModelScreenLocation().HitTest(ray_origin, ray_direction)) {
            whichModel->Highlighted = true;
        }
        else {
            whichModel->Highlighted = false;
        }
        UpdatePreview();
    }
    /////////////////////////////////////*/

    if (m_creating_bound_rect)
    {
        glm::vec3 ray_origin;
        glm::vec3 ray_direction;
        GetMouseLocation(event.GetX(), event.GetY(), ray_origin, ray_direction);
        m_bound_end_x = ray_origin.x;
        m_bound_end_y = ray_origin.y;
        UpdatePreview();
        return;
    }
    else if (m_wheel_down)
    {
        float delta_x = event.GetX() - m_previous_mouse_x;
        float delta_y = event.GetY() - m_previous_mouse_y;
        delta_x /= modelPreview->GetZoom();
        delta_y /= modelPreview->GetZoom();
        modelPreview->SetPan(delta_x, -delta_y);
        m_previous_mouse_x = event.GetX();
        m_previous_mouse_y = event.GetY();
        UpdatePreview();
    }

    Model *m = newModel;
    if (m == nullptr) {
        m = selectedModel;
        if( m == nullptr ) return;
    }

    if(m_moving_handle)
    {
        if (m != newModel) {
            CreateUndoPoint("SingleModel", m->name, std::to_string(m_over_handle));
        }
        m->MoveHandle(modelPreview,m_over_handle, event.ShiftDown(), event.GetX(), event.GetY());
        SetupPropGrid(m);
        xlights->MarkEffectsFileDirty(true);
        UpdatePreview();
    }
    else if (m_dragging && event.Dragging())
    {
        double delta_x = event.GetPosition().x - m_previous_mouse_x;
        double delta_y = -(event.GetPosition().y - m_previous_mouse_y);
        delta_x /= modelPreview->GetZoom();
        delta_y /= modelPreview->GetZoom();
        int wi, ht;
        modelPreview->GetVirtualCanvasSize(wi, ht);
        if (wi > 0 && ht > 0)
        {
            for (size_t i=0; i<modelPreview->GetModels().size(); i++)
            {
                if(modelPreview->GetModels()[i]->Selected || modelPreview->GetModels()[i]->GroupSelected)
                {
                    CreateUndoPoint("SingleModel", m->name, "location");
                    modelPreview->GetModels()[i]->AddOffset(delta_x, delta_y, 0.0);
                    modelPreview->GetModels()[i]->UpdateXmlWithScale();
                    SetupPropGrid(modelPreview->GetModels()[i]);
                    xlights->MarkEffectsFileDirty(true);
                }
            }
        }
        m_previous_mouse_x = event.GetPosition().x;
        m_previous_mouse_y = event.GetPosition().y;
        xlights->SetStatusText(wxString::Format("x=%d y=%d",m_previous_mouse_x,m_previous_mouse_y));
        UpdatePreview();
    }
    else
    {
        if(m->Selected)
        {
            modelPreview->SetCursor(m->GetModelScreenLocation().CheckIfOverHandles(modelPreview, m_over_handle, event.GetX(), event.GetY()));
        }
    }
}

void LayoutPanel::OnPreviewRightDown(wxMouseEvent& event)
{
    modelPreview->SetFocus();

    wxMenu mnu;

    int selectedModelCnt = ModelsSelectedCount();
    if (selectedModelCnt > 1)
    {
        wxMenu* mnuBulkEdit = new wxMenu();
        mnuBulkEdit->Append(ID_PREVIEW_BULKEDIT_CONTROLLERCONNECTION, "Controller Connection");
        mnuBulkEdit->Append(ID_PREVIEW_BULKEDIT_PREVIEW, "Preview");
        mnuBulkEdit->Append(ID_PREVIEW_BULKEDIT_DIMMINGCURVES, "Dimming Curves");
        mnuBulkEdit->Connect(wxEVT_MENU, (wxObjectEventFunction)&LayoutPanel::OnPreviewModelPopup, nullptr, this);

        wxMenu* mnuAlign = new wxMenu();
        mnuAlign->Append(ID_PREVIEW_ALIGN_TOP,"Top");
        mnuAlign->Append(ID_PREVIEW_ALIGN_BOTTOM,"Bottom");
        mnuAlign->Append(ID_PREVIEW_ALIGN_LEFT,"Left");
        mnuAlign->Append(ID_PREVIEW_ALIGN_RIGHT, "Right");
        if (is_3d) {
            mnuAlign->Append(ID_PREVIEW_ALIGN_FRONT, "Front");
            mnuAlign->Append(ID_PREVIEW_ALIGN_BACK, "Back");
            mnuAlign->Append(ID_PREVIEW_ALIGN_GROUND, "With Ground");
        }
        mnuAlign->Append(ID_PREVIEW_ALIGN_H_CENTER,"Horizontal Center");
        mnuAlign->Append(ID_PREVIEW_ALIGN_V_CENTER,"Vertical Center");
        mnuAlign->Connect(wxEVT_MENU, (wxObjectEventFunction)&LayoutPanel::OnPreviewModelPopup, nullptr, this);

        wxMenu* mnuDistribute = new wxMenu();
        mnuDistribute->Append(ID_PREVIEW_H_DISTRIBUTE,"Horizontal");
        mnuDistribute->Append(ID_PREVIEW_V_DISTRIBUTE,"Vertical");
        mnuDistribute->Connect(wxEVT_MENU, (wxObjectEventFunction)&LayoutPanel::OnPreviewModelPopup, nullptr, this);

        wxMenu* mnuResize = new wxMenu();
        mnuResize->Append(ID_PREVIEW_RESIZE_SAMEWIDTH, "Match Width");
        mnuResize->Append(ID_PREVIEW_RESIZE_SAMEHEIGHT, "Match Height");
        mnuResize->Append(ID_PREVIEW_RESIZE_SAMESIZE, "Match Size");
        mnuResize->Connect(wxEVT_MENU, (wxObjectEventFunction)&LayoutPanel::OnPreviewModelPopup, nullptr, this);

        mnu.Append(ID_PREVIEW_BULKEDIT, "Bulk Edit", mnuBulkEdit, "");
        mnu.Append(ID_PREVIEW_ALIGN, "Align", mnuAlign, "");
        mnu.Append(ID_PREVIEW_DISTRIBUTE, "Distribute", mnuDistribute, "");
        mnu.Append(ID_PREVIEW_RESIZE, "Resize", mnuResize, "");

        mnu.AppendSeparator();
    }

    if (selectedModelCnt > 0) {
        Model* model = selectedModel;
        if (model != nullptr && !model->GetModelScreenLocation().IsLocked())
        {
            bool need_sep = false;
            int sel_seg = model->GetSelectedSegment();
            if( sel_seg != -1 ) {
                if( !model->HasCurve(sel_seg) ) {
                    mnu.Append(ID_PREVIEW_MODEL_ADDPOINT,"Add Point");
                    mnu.Append(ID_PREVIEW_MODEL_ADDCURVE,"Define Curve");
                } else {
                    mnu.Append(ID_PREVIEW_MODEL_DELCURVE,"Remove Curve");
                }
                need_sep = true;
            }
            int sel_hdl = model->GetSelectedHandle();
            if( (sel_hdl != -1) && (sel_hdl < 0x4000) && (model->GetNumHandles() > 2) ) {
                mnu.Append(ID_PREVIEW_MODEL_DELETEPOINT,"Delete Point");
                need_sep = true;
            }
            if( need_sep ) {
                mnu.AppendSeparator();
            }
            if( model->GetDisplayAs() == "Matrix" )
            {
                mnu.Append(ID_PREVIEW_MODEL_ASPECTRATIO,"Correct Aspect Ratio");
            }
            if (is_3d && selectedModelCnt == 1) {
                mnu.Append(ID_PREVIEW_ALIGN_GROUND, "Align With Ground");
            }

        }
        if (model != nullptr)
        {
            mnu.Append(ID_PREVIEW_MODEL_NODELAYOUT, "Node Layout");
            mnu.Append(ID_PREVIEW_MODEL_LOCK, "Lock");
            mnu.Append(ID_PREVIEW_MODEL_UNLOCK, "Unlock");
            if (model->SupportsExportAsCustom())
            {
                mnu.Append(ID_PREVIEW_MODEL_EXPORTASCUSTOM, "Export as Custom xLights Model");
            }
            if (model->SupportsWiringView())
            {
                mnu.Append(ID_PREVIEW_MODEL_WIRINGVIEW, "Wiring View");
            }
            if (model->SupportsXlightsModel())
            {
                mnu.Append(ID_PREVIEW_MODEL_EXPORTXLIGHTSMODEL, "Export xLights Model");
            }
            mnu.Append(ID_PREVIEW_MODEL_CREATEGROUP, "Create Group");
        }

        if (selectedModelCnt == 1 && modelPreview->GetModels().size() > 1)
        {
            mnu.Append(ID_PREVIEW_REPLACEMODEL, "Replace A Model With This Model");
        }
    }

    if( currentLayoutGroup != "Default" && currentLayoutGroup != "All Models" && currentLayoutGroup != "Unassigned" ) {
        if (selectedModelCnt > 0) {
            mnu.AppendSeparator();
        }
        mnu.Append(ID_PREVIEW_DELETE_ACTIVE,"Delete this Preview");
    }

    mnu.Append(ID_PREVIEW_SAVE_LAYOUT_IMAGE, _("Save Layout Image"));
    mnu.Append(ID_PREVIEW_PRINT_LAYOUT_IMAGE, _("Print Layout Image"));

    // ViewPoint menus
    mnu.AppendSeparator();
    mnu.Append(ID_PREVIEW_SAVE_VIEWPOINT, _("Save Current ViewPoint"));
    if (is_3d) {
        if (xlights->viewpoint_mgr.GetNum3DCameras() > 0) {
            wxMenu* mnuViewPoint = new wxMenu();
            for (size_t i = 0; i < xlights->viewpoint_mgr.GetNum3DCameras(); ++i)
            {
                mnuViewPoint->Append(xlights->viewpoint_mgr.GetCamera3D(i)->GetMenuId(), xlights->viewpoint_mgr.GetCamera3D(i)->GetName());
            }
            mnu.Append(ID_PREVIEW_VIEWPOINT3D, "Load ViewPoint", mnuViewPoint, "");
            mnuViewPoint->Connect(wxEVT_MENU, (wxObjectEventFunction)&LayoutPanel::OnPreviewModelPopup, nullptr, this);

            mnuViewPoint = new wxMenu();
            for (size_t i = 0; i < xlights->viewpoint_mgr.GetNum3DCameras(); ++i)
            {
                mnuViewPoint->Append(xlights->viewpoint_mgr.GetCamera3D(i)->GetDeleteMenuId(), xlights->viewpoint_mgr.GetCamera3D(i)->GetName());
            }
            mnu.Append(ID_PREVIEW_DELETEVIEWPOINT3D, "Delete ViewPoint", mnuViewPoint, "");
            mnuViewPoint->Connect(wxEVT_MENU, (wxObjectEventFunction)&LayoutPanel::OnPreviewModelPopup, nullptr, this);
        }
    }
    else {
        if (xlights->viewpoint_mgr.GetNum2DCameras() > 0) {
            wxMenu* mnuViewPoint = new wxMenu();
            for (size_t i = 0; i < xlights->viewpoint_mgr.GetNum2DCameras(); ++i)
            {
                mnuViewPoint->Append(xlights->viewpoint_mgr.GetCamera2D(i)->GetMenuId(), xlights->viewpoint_mgr.GetCamera2D(i)->GetName());
            }
            mnu.Append(ID_PREVIEW_VIEWPOINT2D, "Load ViewPoint", mnuViewPoint, "");
            mnuViewPoint->Connect(wxEVT_MENU, (wxObjectEventFunction)&LayoutPanel::OnPreviewModelPopup, nullptr, this);

            mnuViewPoint = new wxMenu();
            for (size_t i = 0; i < xlights->viewpoint_mgr.GetNum2DCameras(); ++i)
            {
                mnuViewPoint->Append(xlights->viewpoint_mgr.GetCamera2D(i)->GetDeleteMenuId(), xlights->viewpoint_mgr.GetCamera2D(i)->GetName());
            }
            mnu.Append(ID_PREVIEW_DELETEVIEWPOINT2D, "Delete ViewPoint", mnuViewPoint, "");
            mnuViewPoint->Connect(wxEVT_MENU, (wxObjectEventFunction)&LayoutPanel::OnPreviewModelPopup, nullptr, this);
        }
    }

    mnu.Connect(wxEVT_MENU, (wxObjectEventFunction)&LayoutPanel::OnPreviewModelPopup, nullptr, this);
    PopupMenu(&mnu);
    modelPreview->SetFocus();
}

void LayoutPanel::OnPreviewModelPopup(wxCommandEvent &event)
{
    if (event.GetId() == ID_PREVIEW_REPLACEMODEL)
    {
        ReplaceModel();
    }
    else if (event.GetId() == ID_PREVIEW_ALIGN_TOP)
    {
        PreviewModelAlignTops();
    }
    else if (event.GetId() == ID_PREVIEW_SAVE_LAYOUT_IMAGE)
    {
        PreviewSaveImage();
    }
    else if (event.GetId() == ID_PREVIEW_PRINT_LAYOUT_IMAGE)
    {
        PreviewPrintImage();
    }
    else if (event.GetId() == ID_PREVIEW_ALIGN_BOTTOM)
    {
        PreviewModelAlignBottoms();
    }
    else if (event.GetId() == ID_PREVIEW_ALIGN_GROUND)
    {
        PreviewModelAlignWithGround();
    }
    else if (event.GetId() == ID_PREVIEW_BULKEDIT_CONTROLLERCONNECTION)
    {
        BulkEditControllerConnection();
    }
    else if (event.GetId() == ID_PREVIEW_BULKEDIT_PREVIEW)
    {
        BulkEditControllerPreview();
    }
    else if (event.GetId() == ID_PREVIEW_BULKEDIT_DIMMINGCURVES)
    {
        BulkEditDimmingCurves();
    }
    else if (event.GetId() == ID_PREVIEW_ALIGN_LEFT)
    {
        PreviewModelAlignLeft();
    }
    else if (event.GetId() == ID_PREVIEW_ALIGN_RIGHT)
    {
        PreviewModelAlignRight();
    }
    else if (event.GetId() == ID_PREVIEW_ALIGN_FRONT)
    {
        PreviewModelAlignFronts();
    }
    else if (event.GetId() == ID_PREVIEW_ALIGN_BACK)
    {
        PreviewModelAlignBacks();
    }
    else if (event.GetId() == ID_PREVIEW_ALIGN_H_CENTER)
    {
        PreviewModelAlignHCenter();
    }
    else if (event.GetId() == ID_PREVIEW_ALIGN_V_CENTER)
    {
        PreviewModelAlignVCenter();
    }
    else if (event.GetId() == ID_PREVIEW_H_DISTRIBUTE)
    {
        PreviewModelHDistribute();
    }
    else if (event.GetId() == ID_PREVIEW_V_DISTRIBUTE)
    {
        PreviewModelVDistribute();
    }
    else if (event.GetId() == ID_PREVIEW_RESIZE_SAMEWIDTH)
    {
        PreviewModelResize(true, false);
    }
    else if (event.GetId() == ID_PREVIEW_RESIZE_SAMEHEIGHT)
    {
        PreviewModelResize(false, true);
    }
    else if (event.GetId() == ID_PREVIEW_RESIZE_SAMESIZE)
    {
        PreviewModelResize(true, true);
    }
    else if (event.GetId() == ID_PREVIEW_MODEL_NODELAYOUT)
    {
        ShowNodeLayout();
    }
    else if (event.GetId() == ID_PREVIEW_MODEL_LOCK)
    {
        LockSelectedModels(true);
        UpdatePreview();
    }
    else if (event.GetId() == ID_PREVIEW_MODEL_UNLOCK)
    {
        LockSelectedModels(false);
        UpdatePreview();
    }
    else if (event.GetId() == ID_PREVIEW_MODEL_EXPORTASCUSTOM)
    {
        Model* md = selectedModel;
        if (md == nullptr) return;
        md->ExportAsCustomXModel();
    }
    else if (event.GetId() == ID_PREVIEW_MODEL_CREATEGROUP)
    {
        CreateModelGroupFromSelected();
    }
    else if (event.GetId() == ID_PREVIEW_MODEL_WIRINGVIEW)
    {
        ShowWiring();
    }
    else if (event.GetId() == ID_PREVIEW_MODEL_ASPECTRATIO)
    {
        Model* md=selectedModel;
        if( md == nullptr ) return;
        int screen_wi = md->GetModelScreenLocation().GetMWidth();
        int screen_ht = md->GetModelScreenLocation().GetMHeight();
        float render_ht = md->GetModelScreenLocation().GetRenderHt();
        float render_wi = md->GetModelScreenLocation().GetRenderWi();
        float ht_ratio = render_ht / (float)screen_ht;
        float wi_ratio = render_wi / (float)screen_wi;
        if( ht_ratio > wi_ratio) {
            render_wi = render_wi / ht_ratio;
            md->GetModelScreenLocation().SetMWidth((int)render_wi);
        } else {
            render_ht = render_ht / wi_ratio;
            md->GetModelScreenLocation().SetMHeight((int)render_ht);
        }
        UpdatePreview();
    }
    else if (event.GetId() == ID_PREVIEW_MODEL_EXPORTXLIGHTSMODEL)
    {
        Model* md=selectedModel;
        if( md == nullptr ) return;
        md->ExportXlightsModel();
    }
    else if (event.GetId() == ID_PREVIEW_DELETE_ACTIVE)
    {
        DeleteCurrentPreview();
    }
    else if (event.GetId() == ID_PREVIEW_MODEL_ADDPOINT)
    {
        Model* md=selectedModel;
        if( md == nullptr ) return;
        int handle = md->GetSelectedSegment();
        CreateUndoPoint("SingleModel", md->name, std::to_string(handle+0x8000));
        md->InsertHandle(handle);
        md->UpdateXmlWithScale();
        md->InitModel();
        SetupPropGrid(md);
        UpdatePreview();
    }
    else if (event.GetId() == ID_PREVIEW_MODEL_DELETEPOINT)
    {
        Model* md=selectedModel;
        if( md == nullptr ) return;
        int selected_handle = md->GetSelectedHandle();
        if( (selected_handle != -1) && (md->GetNumHandles() > 2) )
        {
            CreateUndoPoint("SingleModel", md->name, std::to_string(selected_handle+0x4000));
            md->DeleteHandle(selected_handle);
            md->UpdateXmlWithScale();
            md->InitModel();
            SetupPropGrid(md);
            UpdatePreview();
        }
    }
    else if (event.GetId() == ID_PREVIEW_MODEL_ADDCURVE)
    {
        Model* md=selectedModel;
        if( md == nullptr ) return;
        int seg = md->GetSelectedSegment();
        CreateUndoPoint("SingleModel", md->name, std::to_string(seg+0x2000));
        md->SetCurve(seg, true);
        md->UpdateXmlWithScale();
        md->InitModel();
        UpdatePreview();
    }
    else if (event.GetId() == ID_PREVIEW_MODEL_DELCURVE)
    {
        Model* md=selectedModel;
        if( md == nullptr ) return;
        int seg = md->GetSelectedSegment();
        CreateUndoPoint("SingleModel", md->name, std::to_string(seg+0x1000));
        md->SetCurve(seg, false);
        md->UpdateXmlWithScale();
        md->InitModel();
        UpdatePreview();
    }
    else if (event.GetId() == ID_PREVIEW_SAVE_VIEWPOINT)
    {
        modelPreview->SaveCurrentCameraPosition();
        SetDirtyHiLight(true);
    }
    else if (is_3d) {
        if (xlights->viewpoint_mgr.GetNum3DCameras() > 0) {
            for (size_t i = 0; i < xlights->viewpoint_mgr.GetNum3DCameras(); ++i)
            {
                if (event.GetId() == xlights->viewpoint_mgr.GetCamera3D(i)->GetMenuId())
                {
                    modelPreview->SetCamera3D(i);
                    UpdatePreview();
                    break;
                }
                else if (event.GetId() == xlights->viewpoint_mgr.GetCamera3D(i)->GetDeleteMenuId())
                {
                    xlights->viewpoint_mgr.DeleteCamera3D(i);
                }
            }
        }
    }
    else {
        if (xlights->viewpoint_mgr.GetNum2DCameras() > 0) {
            for (size_t i = 0; i < xlights->viewpoint_mgr.GetNum2DCameras(); ++i)
            {
                if (event.GetId() == xlights->viewpoint_mgr.GetCamera2D(i)->GetMenuId())
                {
                    modelPreview->SetCamera2D(i);
                    UpdatePreview();
                    break;
                }
                else if (event.GetId() == xlights->viewpoint_mgr.GetCamera2D(i)->GetDeleteMenuId())
                {
                    xlights->viewpoint_mgr.DeleteCamera2D(i);
                }
            }
        }
    }
}

#define retmsg(msg)  \
{ \
wxMessageBox(msg, _("Export Error")); \
return; \
}

<<<<<<< HEAD
void LayoutPanel::PreviewModelAlignWithGround()
{
    int selectedindex = GetSelectedModelIndex();
    if (selectedindex < 0) return;

    CreateUndoPoint("All", modelPreview->GetModels()[selectedindex]->name);
    for (size_t i = 0; i<modelPreview->GetModels().size(); i++)
    {
        if (modelPreview->GetModels()[i]->GroupSelected || modelPreview->GetModels()[i]->Selected)
        {
            modelPreview->GetModels()[i]->SetBottom(0.0f);
        }
    }
    UpdatePreview();
=======
void LayoutPanel::ShowNodeLayout()
{
    Model* md = selectedModel;
    if (md == nullptr) return;
    wxString html = md->ChannelLayoutHtml(xlights->GetOutputManager());
    ChannelLayoutDialog dialog(this);
    dialog.SetHtmlSource(html);
    dialog.ShowModal();
}

void LayoutPanel::ShowWiring()
{
    Model* md = selectedModel;
    if (md == nullptr) return;
    WiringDialog dlg(this, md->GetName());
    dlg.SetData(md);
    dlg.ShowModal();
>>>>>>> c6ce610b
}

void LayoutPanel::PreviewModelAlignTops()
{
    int selectedindex = GetSelectedModelIndex();
    if (selectedindex<0) return;

    CreateUndoPoint("All", modelPreview->GetModels()[selectedindex]->name);
    float top = modelPreview->GetModels()[selectedindex]->GetTop();
    for (size_t i = 0; i < modelPreview->GetModels().size(); i++)
    {
        if(modelPreview->GetModels()[i]->GroupSelected)
        {
            modelPreview->GetModels()[i]->SetTop(top);
        }
    }
    UpdatePreview();
}

void LayoutPanel::PreviewModelAlignBottoms()
{
    int selectedindex = GetSelectedModelIndex();
    if (selectedindex < 0) return;

    CreateUndoPoint("All", modelPreview->GetModels()[selectedindex]->name);
    float bottom = modelPreview->GetModels()[selectedindex]->GetBottom();
    for (size_t i = 0; i<modelPreview->GetModels().size(); i++)
    {
        if(modelPreview->GetModels()[i]->GroupSelected)
        {
            modelPreview->GetModels()[i]->SetBottom(bottom);
        }
    }
    UpdatePreview();
}

void LayoutPanel::PreviewModelAlignLeft()
{
    int selectedindex = GetSelectedModelIndex();
    if (selectedindex < 0) return;

    CreateUndoPoint("All", modelPreview->GetModels()[selectedindex]->name);
    float left = modelPreview->GetModels()[selectedindex]->GetLeft();
    for (size_t i = 0; i<modelPreview->GetModels().size(); i++)
    {
        if(modelPreview->GetModels()[i]->GroupSelected)
        {
            modelPreview->GetModels()[i]->SetLeft(left);
        }
    }
    UpdatePreview();
}

void LayoutPanel::PreviewModelAlignFronts()
{
    int selectedindex = GetSelectedModelIndex();
    if (selectedindex < 0) return;

    CreateUndoPoint("All", modelPreview->GetModels()[selectedindex]->name);
    float front = modelPreview->GetModels()[selectedindex]->GetFront();
    for (size_t i = 0; i<modelPreview->GetModels().size(); i++)
    {
        if (modelPreview->GetModels()[i]->GroupSelected)
        {
            modelPreview->GetModels()[i]->SetFront(front);
        }
    }
    UpdatePreview();
}

void LayoutPanel::PreviewModelAlignBacks()
{
    int selectedindex = GetSelectedModelIndex();
    if (selectedindex < 0) return;

    CreateUndoPoint("All", modelPreview->GetModels()[selectedindex]->name);
    float back = modelPreview->GetModels()[selectedindex]->GetBack();
    for (size_t i = 0; i<modelPreview->GetModels().size(); i++)
    {
        if (modelPreview->GetModels()[i]->GroupSelected)
        {
            modelPreview->GetModels()[i]->SetBack(back);
        }
    }
    UpdatePreview();
}

void LayoutPanel::PreviewModelResize(bool sameWidth, bool sameHeight)
{
    int selectedindex = GetSelectedModelIndex();
    if (selectedindex < 0) return;

    CreateUndoPoint("All", modelPreview->GetModels()[selectedindex]->name);

    if (sameWidth)

    {
        int width = modelPreview->GetModels()[selectedindex]->GetWidth();
        for (size_t i = 0; i < modelPreview->GetModels().size(); i++)
        {
            if (modelPreview->GetModels()[i]->GroupSelected)
            {
                modelPreview->GetModels()[i]->SetWidth(width);
                bool z_scale = modelPreview->GetModels()[i]->GetModelScreenLocation().GetSupportsZScaling();
                if (z_scale) {
                    modelPreview->GetModels()[i]->GetModelScreenLocation().SetMDepth(width);
                }
            }
        }
    }

    if (sameHeight)
    {
        int height = modelPreview->GetModels()[selectedindex]->GetHeight();
        for (size_t i = 0; i < modelPreview->GetModels().size(); i++)
        {
            if (modelPreview->GetModels()[i]->GroupSelected)
            {
                modelPreview->GetModels()[i]->SetHeight(height);
            }
        }
    }
    UpdatePreview();
}

void LayoutPanel::PreviewModelAlignRight()
{
    int selectedindex = GetSelectedModelIndex();
    if (selectedindex < 0) return;

    CreateUndoPoint("All", modelPreview->GetModels()[selectedindex]->name);
    float right = modelPreview->GetModels()[selectedindex]->GetRight();
    for (size_t i = 0; i<modelPreview->GetModels().size(); i++)
    {
        if(modelPreview->GetModels()[i]->GroupSelected)
        {
            modelPreview->GetModels()[i]->SetRight(right);
        }
    }
    UpdatePreview();
}

void LayoutPanel::PreviewModelAlignHCenter()
{
    int selectedindex = GetSelectedModelIndex();
    if (selectedindex < 0) return;

    CreateUndoPoint("All", modelPreview->GetModels()[selectedindex]->name);
    float center = modelPreview->GetModels()[selectedindex]->GetHcenterPos();
    for (size_t i = 0; i<modelPreview->GetModels().size(); i++)
    {
        if(modelPreview->GetModels()[i]->GroupSelected)
        {
            modelPreview->GetModels()[i]->SetHcenterPos(center);
        }
    }
    UpdatePreview();
}

bool SortModelX(const Model* first, const Model* second)
{
    float firstmodelX = first->GetModelScreenLocation().GetHcenterPos();
    float secondmodelX = second->GetModelScreenLocation().GetHcenterPos();

    return firstmodelX < secondmodelX;
}

bool SortModelY(const Model* first, const Model* second)
{
    float firstmodelY = first->GetModelScreenLocation().GetVcenterPos();
    float secondmodelY = second->GetModelScreenLocation().GetVcenterPos();

    return firstmodelY < secondmodelY;
}

void LayoutPanel::PreviewModelHDistribute()
{
    int count = 0;
    float minx = 999999;
    float maxx = -999999;

    std::list<Model*> models;

    for (size_t i = 0; i<modelPreview->GetModels().size(); i++)
    {
        Model* m = modelPreview->GetModels()[i];
        if (m->GroupSelected || m->Selected)
        {
            count++;
            float x = m->GetHcenterPos();

            if (x < minx) minx = x;
            if (x > maxx) maxx = x;
            models.push_back(m);
        }
    }

    if (count <= 2) return;

    models.sort(SortModelX);

    float space = (maxx - minx) / (count - 1);

    CreateUndoPoint("All", models.front()->name);

    float x = -1;
    for (auto it = models.begin(); it != models.end(); ++it)
    {
        if (it == models.begin())
        {
            x = (*it)->GetHcenterPos() + space;
        }
        else if (*it == models.back())
        {
            // do nothing
        }
        else
        {
            (*it)->SetHcenterPos(x);
            x += space;
        }
    }
    UpdatePreview();
}

void LayoutPanel::PreviewModelVDistribute()
{
    int count = 0;
    float miny = 999999;
    float maxy = -999999;

    std::list<Model*> models;

    for (size_t i = 0; i<modelPreview->GetModels().size(); i++)
    {
        Model* m = modelPreview->GetModels()[i];
        if (m->GroupSelected || m->Selected)
        {
            count++;
            float y = m->GetVcenterPos();

            if (y < miny) miny = y;
            if (y > maxy) maxy = y;
            models.push_back(m);
        }
    }

    if (count <= 2) return;

    models.sort(SortModelY);

    float space = (maxy - miny) / (count - 1);

    CreateUndoPoint("All", models.front()->name);

    float y = -1;
    for (auto it = models.begin(); it != models.end(); ++it)
    {
        if (it == models.begin())
        {
            y = (*it)->GetVcenterPos() + space;
        }
        else if (*it == models.back())
        {
            // do nothing
        }
        else
        {
            (*it)->SetVcenterPos(y);
            y += space;
        }
    }
    UpdatePreview();
}

void LayoutPanel::PreviewModelAlignVCenter()
{
    int selectedindex = GetSelectedModelIndex();
    if (selectedindex < 0) return;

    CreateUndoPoint("All", modelPreview->GetModels()[selectedindex]->name);
    float center = modelPreview->GetModels()[selectedindex]->GetVcenterPos();
    for (size_t i = 0; i < modelPreview->GetModels().size(); i++)
    {
        if(modelPreview->GetModels()[i]->GroupSelected)
        {
            modelPreview->GetModels()[i]->SetVcenterPos(center);
        }
    }
    UpdatePreview();
}


int LayoutPanel::GetSelectedModelIndex() const
{
    for (size_t i = 0; i<modelPreview->GetModels().size(); i++)
    {
        if(modelPreview->GetModels()[i]->Selected)
        {
            return i;
        }
    }
    return -1;
}
int LayoutPanel::ModelsSelectedCount() const
{
    int selectedModelCount = 0;
    for (size_t i = 0; i<modelPreview->GetModels().size(); i++)
    {
        if(modelPreview->GetModels()[i]->Selected || modelPreview->GetModels()[i]->GroupSelected)
        {
            selectedModelCount++;
        }
    }
    return selectedModelCount;
}

void LayoutPanel::OnModelSplitterSashPosChanged(wxSplitterEvent& event)
{
    if (ModelGroupWindow == nullptr) {
        //event during creation
        return;
    }
    wxConfigBase* config = wxConfigBase::Get();
    config->Write("LayoutModelSplitterSash", event.GetSashPosition());
}

void LayoutPanel::OnSplitterWindowSashPosChanged(wxSplitterEvent& event)
{
    if (ModelGroupWindow == nullptr) {
        //event during creation
        return;
    }
    wxConfigBase* config = wxConfigBase::Get();
    config->Write("LayoutMainSplitterSash", event.GetSashPosition());
}

void LayoutPanel::OnNewModelTypeButtonClicked(wxCommandEvent& event) {
    for (auto it = buttons.begin(); it != buttons.end(); ++it) {
        if (event.GetId() == (*it)->GetId()) {
            int state = (*it)->GetState();
            (*it)->SetState(state + 1);
            if ((*it)->GetState()) {
                selectedButton = (*it);
                UnSelectAllModels();
                modelPreview->SetFocus();
            } else {
                selectedButton = nullptr;
                _lastXlightsModel = "";
            }
        } else if ((*it)->GetState()) {
            (*it)->SetState(0);
        }
    }
}

Model *LayoutPanel::CreateNewModel(const std::string &type) const
{
    std::string t = type;
    if (t == "Import Custom" || t == "Download")
    {
        t = "Custom";
    }
    std::string startChannel = "1";
    if (xlights->AllModels[lastModelName] != nullptr) {
        startChannel = ">" + lastModelName + ":1";
    }
    else
    {
        long highestch = 0;
        Model* highest = nullptr;
        for (auto it = xlights->AllModels.begin(); it != xlights->AllModels.end(); ++it)
        {
            if (it->second->GetDisplayAs() != "ModelGroup")
            {
                if (it->second->GetLastChannel() > highestch)
                {
                    highestch = it->second->GetLastChannel();
                    highest = it->second;
                }
            }
        }

        if (highest != nullptr)
        {
            startChannel = ">" + highest->GetName() + ":1";
        }
    }
    Model* m = xlights->AllModels.CreateDefaultModel(t, startChannel);

    return m;
}

std::list<Model*> LayoutPanel::GetSelectedModels() const
{
    std::list<Model*> res;

    if (selectedModel != nullptr)
    {
        res.push_back(selectedModel);
    }

    for (auto it = modelPreview->GetModels().begin(); it!= modelPreview->GetModels().end(); ++it)
    {
        if ((*it) != selectedModel && ((*it)->Selected || (*it)->GroupSelected))
        {
            res.push_back(*it);
        }
    }

    return res;
}

void LayoutPanel::Nudge(int key)
{
    std::list<Model*> selectedModels = GetSelectedModels();
    if (selectedModels.size() > 0)
    {
        if (selectedModels.size() == 1)
        {
            CreateUndoPoint("SingleModel", selectedModels.front()->name, "location");
        }
        else
        {
            CreateUndoPoint("All", "", "");
        }

        for (auto it = selectedModels.begin(); it != selectedModels.end(); ++it)
        {
            float deltax = 0;
            float deltay = 0;
            if (key == WXK_UP) {
                deltay = 1.0;
            }
            else if (key == WXK_DOWN) {
                deltay = -1.0;
            }
            else if (key == WXK_LEFT) {
                deltax = -1.0;
            }
            else if (key == WXK_RIGHT) {
                deltax = 1.0;
            }
            // FIXME:  Only nudges in X/Z plane currently
            (*it)->AddOffset(deltax, 0.0, deltay);

            (*it)->UpdateXmlWithScale();
            SetupPropGrid(*it);
        }
        xlights->MarkEffectsFileDirty(true);
        UpdatePreview();
    }
}

void LayoutPanel::OnChar(wxKeyEvent& event) {

    if (HandleLayoutKeyBinding(event)) return;

    wxChar uc = event.GetKeyCode();
    switch (uc) {
        case WXK_UP:
        case WXK_DOWN:
        case WXK_LEFT:
        case WXK_RIGHT:
            Nudge(uc);
            break;
        default:
            break;
    }
}
void LayoutPanel::OnCharHook(wxKeyEvent& event) {

    if (HandleLayoutKeyBinding(event)) return;

  wxChar uc = event.GetKeyCode();

    switch(uc) {
#ifdef __WXMSW__
        case 'z':
        case 'Z':
            if (event.ControlDown()) {
                wxCommandEvent evt(wxEVT_MENU, wxID_UNDO);
                DoUndo(evt);
            }
            break;
        case 'x':
        case 'X':
            if (event.ControlDown()) {
                wxCommandEvent evt(wxEVT_MENU, wxID_CUT);
                DoCut(evt);
            }
            break;
        case 'c':
        case 'C':
            if (event.ControlDown()) {
                wxCommandEvent evt(wxEVT_MENU, wxID_COPY);
                DoCopy(evt);
            }
            break;
        case 'v':
        case 'V':
            if (event.ControlDown()) {
                wxCommandEvent evt(wxEVT_MENU, wxID_PASTE);
                DoPaste(evt);
            }
            break;
    case WXK_INSERT:
    case WXK_NUMPAD_INSERT:
        if (event.ControlDown()) // Copy
        {
            wxCommandEvent evt(wxEVT_MENU, wxID_COPY);
            DoCopy(evt);
            event.StopPropagation();
        }
        else if (event.ShiftDown()) // Paste
        {
            wxCommandEvent evt(wxEVT_MENU, wxID_PASTE);
            DoPaste(evt);
            event.StopPropagation();
        }
        break;
#endif
        case WXK_DELETE:
#ifdef __WXMSW__
            if (event.ShiftDown()) // Cut
            {
                wxCommandEvent evt(wxEVT_MENU, wxID_CUT);
                DoCut(evt);
                event.StopPropagation();
            }
            else
#endif
            DeleteSelectedModel();
            event.StopPropagation();
            break;
        case WXK_BACK:
            DeleteSelectedModel();
            event.StopPropagation();
            break;

        case WXK_UP:
        case WXK_DOWN:
        case WXK_LEFT:
        case WXK_RIGHT:
            Nudge(uc);
            break;

        case WXK_ESCAPE:
            if (m_polyline_active) {
                FinalizeModel();
            }
            else if (is_3d) {
                UnSelectAllModels();
            }
            break;

        default:
            event.Skip();
            break;
    }
}

void LayoutPanel::DeleteSelectedModel() {
    if( selectedModel != nullptr && !selectedModel->GetModelScreenLocation().IsLocked()) {
        CreateUndoPoint("All", selectedModel->name);
        // This should delete all selected models
        //xlights->AllModels.Delete(selectedModel->name);
        bool selectedModelFound = false;
        for (size_t i = 0; i<modelPreview->GetModels().size(); i++)
        {
            if (modelPreview->GetModels()[i]->GroupSelected)
            {
                if (!selectedModelFound && modelPreview->GetModels()[i]->name == selectedModel->name)
                {
                    selectedModelFound = true;
                }
                xlights->AllModels.Delete(modelPreview->GetModels()[i]->name);
            }
        }
        if (!selectedModelFound)
        {
            xlights->AllModels.Delete(selectedModel->name);
        }
        selectedModel = nullptr;
        xlights->UpdateModelsList();
        xlights->MarkEffectsFileDirty(true);
    }
}

void LayoutPanel::ReplaceModel()
{
    if (selectedModel == nullptr) return;

    Model* modelToReplaceItWith = selectedModel;

    wxArrayString choices;

    for (size_t i = 0; i < modelPreview->GetModels().size(); i++)
    {
        if (modelPreview->GetModels()[i]->GetName() != selectedModel->GetName())
        {
            choices.Add(modelPreview->GetModels()[i]->GetName());
        }
    }

    wxSingleChoiceDialog dlg(this, "", "Select the model to replace with this model.", choices);
    dlg.SetSelection(0);

    if (dlg.ShowModal() == wxID_OK)
    {
        Model* replaceModel = nullptr;
        for (size_t i = 0; i < modelPreview->GetModels().size(); i++)
        {
            if (modelPreview->GetModels()[i]->GetName() == dlg.GetStringSelection())
            {
                replaceModel = modelPreview->GetModels()[i];
            }
        }

        if (replaceModel == nullptr) return;

        xlights->AllModels.RenameInListOnly(dlg.GetStringSelection().ToStdString(), "Iamgoingtodeletethismodel");
        replaceModel->Rename("Iamgoingtodeletethismodel");
        xlights->AllModels.RenameInListOnly(modelToReplaceItWith->GetName(), dlg.GetStringSelection().ToStdString());
        modelToReplaceItWith->Rename(dlg.GetStringSelection().ToStdString());
        xlights->AllModels.Delete("Iamgoingtodeletethismodel");
        xlights->UpdateModelsList();
        xlights->MarkEffectsFileDirty(true);
    }
}

void LayoutPanel::LockSelectedModels(bool lock)
{
    bool selectedModelFound = false;
    for (size_t i = 0; i<modelPreview->GetModels().size(); i++)
    {
        if (modelPreview->GetModels()[i]->GroupSelected)
        {
            if (!selectedModelFound && modelPreview->GetModels()[i]->name == selectedModel->name)
            {
                selectedModelFound = true;
            }

            modelPreview->GetModels()[i]->Lock(lock);
        }
    }
    if (!selectedModelFound)
    {
        selectedModel->Lock(lock);
    }
    xlights->MarkEffectsFileDirty(true);
}

void LayoutPanel::DoCopy(wxCommandEvent& event) {
    if (!modelPreview->HasFocus() && !TreeListViewModels->HasFocus() && !TreeListViewModels->GetView()->HasFocus()) {
        event.Skip();
    } else if (selectedModel != nullptr) {
        CopyPasteModel copyData;

        copyData.SetModel(selectedModel);

        if (copyData.IsOk() && wxTheClipboard->Open()) {
            if (!wxTheClipboard->SetData(new wxTextDataObject(copyData.Serialise()))) {
                wxMessageBox(_("Unable to copy data to clipboard."), _("Error"));
            }
            wxTheClipboard->Close();
        }
    }
}

void LayoutPanel::DoCut(wxCommandEvent& event) {
    if (!modelPreview->HasFocus() && !TreeListViewModels->HasFocus() && !TreeListViewModels->GetView()->HasFocus()) {
        event.Skip();
    } else if (selectedModel != nullptr) {
        DoCopy(event);
        DeleteSelectedModel();
    }
}

void LayoutPanel::DoPaste(wxCommandEvent& event) {
    if (!modelPreview->HasFocus() && !TreeListViewModels->HasFocus() && !TreeListViewModels->GetView()->HasFocus()) {
        event.Skip();
    } else {
        if (wxTheClipboard->Open()) {
            CreateUndoPoint("All", selectedModel == nullptr ? "" : selectedModel->name);

            wxTextDataObject data;
            wxTheClipboard->GetData(data);

            CopyPasteModel copyData(data.GetText().ToStdString());

            wxTheClipboard->Close();

            if (copyData.IsOk())
            {
                wxXmlNode* nd = copyData.GetModelXml();

                if (nd != nullptr)
                {
                    if (selectedModel != nullptr) {
                        selectedModel->GetModelScreenLocation().SetActiveHandle(-1);
                        selectedModel = nullptr;
                    }

                    if (xlights->AllModels[lastModelName] != nullptr
                        && nd->GetAttribute("Advanced", "0") != "1") {
                        std::string startChannel = ">" + lastModelName + ":1";
                        nd->DeleteAttribute("StartChannel");
                        nd->AddAttribute("StartChannel", startChannel);
                    }

                    Model *newModel = xlights->AllModels.CreateModel(nd);
                    std::string name = xlights->AllModels.GenerateModelName(newModel->name);
                    newModel->name = name;
                    newModel->GetModelXml()->DeleteAttribute("name");
                    newModel->Lock(false);
                    newModel->GetModelXml()->AddAttribute("name", name);
                    newModel->AddOffset(0.02, 0.02, 0.0);
                    newModel->UpdateXmlWithScale();
                    xlights->AllModels.AddModel(newModel);
                    lastModelName = name;

                    xlights->UpdateModelsList();
                    xlights->MarkEffectsFileDirty(true);
                    SelectModel(name);
                }
            }
            else
            {
                static log4cpp::Category &logger_base = log4cpp::Category::getInstance(std::string("log_base"));
                logger_base.warn("LayoutPanel: Error trying to parse XML for paste. Paste request ignored. %s.", (const char *)data.GetText().c_str());
            }
        }
    }
}

void LayoutPanel::DoUndo(wxCommandEvent& event) {
    int sz = undoBuffer.size() - 1;
    if (sz >= 0) {
        UnSelectAllModels();

        if (undoBuffer[sz].type == "Background") {
            wxPropertyGridEvent pgEvent;
            pgEvent.SetPropertyGrid(propertyEditor);
            wxStringProperty wsp("Background", undoBuffer[sz].key, undoBuffer[sz].data);
            pgEvent.SetProperty(&wsp);
            wxVariant value(undoBuffer[sz].data);
            pgEvent.SetPropertyValue(value);
            OnPropertyGridChange(pgEvent);
            UnSelectAllModels();
        } else if (undoBuffer[sz].type == "ModelProperty") {
            SelectModel(undoBuffer[sz].model);
            wxPropertyGridEvent event2;
            event2.SetPropertyGrid(propertyEditor);
            wxStringProperty wsp("Model", undoBuffer[sz].key, undoBuffer[sz].data);
            event2.SetProperty(&wsp);
            wxVariant value(undoBuffer[sz].data);
            event2.SetPropertyValue(value);
            OnPropertyGridChange(event2);
            xlights->MarkEffectsFileDirty(true);
            resetPropertyGrid();
        } else if (undoBuffer[sz].type == "SingleModel") {
            Model *m = xlights->AllModels[undoBuffer[sz].model];
            if (m != nullptr) {
                wxStringInputStream min(undoBuffer[sz].data);
                wxXmlDocument mdoc(min);

                wxXmlNode *parent = m->GetModelXml()->GetParent();
                wxXmlNode *next = m->GetModelXml()->GetNext();
                parent->RemoveChild(m->GetModelXml());

                delete m->GetModelXml();
                m->SetFromXml(mdoc.GetRoot());
                mdoc.DetachRoot();
                parent->InsertChild(m->GetModelXml(), next);
                SelectModel(undoBuffer[sz].model);
                xlights->MarkEffectsFileDirty(true);
            }
        } else if (undoBuffer[sz].type == "All") {
            UnSelectAllModels();

            wxStringInputStream gin(undoBuffer[sz].groups);
            wxXmlDocument gdoc;
            gdoc.Load(gin);
            wxStringInputStream min(undoBuffer[sz].models);
            wxXmlDocument mdoc(min);

            wxXmlNode *m = xlights->ModelsNode->GetChildren();
            while (m != nullptr) {
                xlights->ModelsNode->RemoveChild(m);
                delete m;
                m = xlights->ModelsNode->GetChildren();
            }
            m = mdoc.GetRoot()->GetChildren();
            while (m != nullptr) {
                mdoc.GetRoot()->RemoveChild(m);
                xlights->ModelsNode->AddChild(m);
                m = mdoc.GetRoot()->GetChildren();
            }

            m = xlights->ModelGroupsNode->GetChildren();
            while (m != nullptr) {
                xlights->ModelGroupsNode->RemoveChild(m);
                delete m;
                m = xlights->ModelGroupsNode->GetChildren();
            }
            m = gdoc.GetRoot()->GetChildren();
            while (m != nullptr) {
                gdoc.GetRoot()->RemoveChild(m);
                xlights->ModelGroupsNode->AddChild(m);
                m = gdoc.GetRoot()->GetChildren();
            }

            xlights->UpdateModelsList();
            xlights->MarkEffectsFileDirty(true);
            if (undoBuffer[sz].model != "") {
                SelectModel(undoBuffer[sz].model);
            }
        } else if (undoBuffer[sz].type == "ModelName") {
            std::string origName = undoBuffer[sz].model;
            std::string newName = undoBuffer[sz].key;
            if (lastModelName == newName) {
                lastModelName = origName;
            }
            xlights->RenameModel(newName, origName);

            xlights->UpdateModelsList();
            xlights->MarkEffectsFileDirty(true);
            SelectModel(origName);
        }
        modelPreview->SetFocus();

        undoBuffer.resize(sz);
    }
}

void LayoutPanel::CreateUndoPoint(const std::string &type, const std::string &model, const std::string &key, const std::string &data) {
    xlights->MarkEffectsFileDirty(false);
    int idx = undoBuffer.size();

    //printf("%s   %s   %s  %s\n", type.c_str(), model.c_str(), key.c_str(), data.c_str());
    if (idx > 0 && (type == "SingleModel" || type == "ModelProperty" || type == "Background")
        && undoBuffer[idx - 1].model == model && undoBuffer[idx - 1].key == key)  {
        //SingleModel - multi mouse movement, just record the original
        //Background/ModelProperty - multiple changes of the same property (like spinning spin button)
        return;
    }
    if (idx >= 100) {  //100 steps is more than enough IMO
        for (int x = 1; x < idx; x++) {
            undoBuffer[x-1] = undoBuffer[x];
        }
        idx--;
    }
    undoBuffer.resize(idx + 1);

    undoBuffer[idx].type = type;
    undoBuffer[idx].model = model;
    undoBuffer[idx].key = key;
    undoBuffer[idx].data = data;

    if (type == "SingleModel") {
        Model *m = newModel;
        if (m == nullptr) {
            if( selectedModel == nullptr ) {
                undoBuffer.resize(idx);
                return;
            }
            m=selectedModel;
        }
        wxXmlDocument doc;
        wxXmlNode *parent = m->GetModelXml()->GetParent();
        wxXmlNode *next = m->GetModelXml()->GetNext();
        parent->RemoveChild(m->GetModelXml());
        doc.SetRoot(m->GetModelXml());
        wxStringOutputStream stream;
        doc.Save(stream);
        undoBuffer[idx].data = stream.GetString();
        doc.DetachRoot();
        parent->InsertChild(m->GetModelXml(), next);
    } else if (type == "All") {
        wxXmlDocument doc;
        wxXmlNode *parent = xlights->ModelsNode->GetParent();
        wxXmlNode *next = xlights->ModelsNode->GetNext();
        parent->RemoveChild(xlights->ModelsNode);
        doc.SetRoot(xlights->ModelsNode);
        wxStringOutputStream stream;
        doc.Save(stream);
        undoBuffer[idx].models = stream.GetString();
        doc.DetachRoot();
        parent->InsertChild(xlights->ModelsNode, next);

        wxStringOutputStream stream2;
        parent = xlights->ModelGroupsNode->GetParent();
        next = xlights->ModelGroupsNode->GetNext();
        parent->RemoveChild(xlights->ModelGroupsNode);
        doc.SetRoot(xlights->ModelGroupsNode);
        doc.Save(stream2);
        undoBuffer[idx].groups = stream2.GetString();
        stream.Reset();
        doc.DetachRoot();
        parent->InsertChild(xlights->ModelGroupsNode, next);
    }
}

void LayoutPanel::OnModelsPopup(wxCommandEvent& event)
{
    static log4cpp::Category &logger_base = log4cpp::Category::getInstance(std::string("log_base"));

    int id = event.GetId();
    if(id == ID_MNU_DELETE_MODEL)
    {
        logger_base.debug("LayoutPanel::OnModelsPopup DELETE_MODEL");
        DeleteSelectedModel();
    }
    else if(id == ID_MNU_DELETE_MODEL_GROUP)
    {
        logger_base.debug("LayoutPanel::OnModelsPopup DELETE_MODEL_GROUP");
        if( mSelectedGroup.IsOk() ) {
            wxString name = TreeListViewModels->GetItemText(mSelectedGroup);
            if (wxMessageBox("Are you sure you want to remove the " + name + " group?", "Confirm Remove?", wxICON_QUESTION | wxYES_NO) == wxYES) {
                xlights->AllModels.Delete(name.ToStdString());
                selectedModel = nullptr;
                mSelectedGroup = nullptr;
                UnSelectAllModels();
                ShowPropGrid(true);
                xlights->UpdateModelsList();
                xlights->MarkEffectsFileDirty(true);
            }
        }
    }
    else if (id == ID_MNU_MAKEALLSCVALID)
    {
        if (wxMessageBox("While this will make all your start channels valid it will not magically make your start channel right for your show. It will however solve strange nodes lighting up in the sequencer.\nAre you ok with this?", "WARNING", wxYES_NO | wxCENTRE) == wxYES)
        {
            Model* lastModel = nullptr;
            long lastModelEndChannel = 0;
            for (auto it = xlights->AllModels.begin(); it != xlights->AllModels.end(); ++it)
            {
                if (it->second->GetLastChannel() > lastModelEndChannel)
                {
                    if (it->second->GetDisplayAs() != "ModelGroup" && it->second->CouldComputeStartChannel && it->second->IsValidStartChannelString())
                    {
                        lastModelEndChannel = it->second->GetLastChannel();
                        lastModel = it->second;
                    }
                }
            }

            for (auto it = xlights->AllModels.begin(); it != xlights->AllModels.end(); ++it)
            {
                if (it->second->GetDisplayAs() != "ModelGroup" && (!it->second->CouldComputeStartChannel || !it->second->IsValidStartChannelString()))
                {
                    if (lastModel == nullptr)
                    {
                        it->second->SetStartChannel("1", true);
                        lastModel = it->second;
                    }
                    else
                    {
                        it->second->SetStartChannel(">" + lastModel->GetName() + ":1", true);
                        lastModel = it->second;
                    }
                }
            }
            //xlights->RecalcModels(true);
            xlights->UpdateModelsList();
            xlights->MarkEffectsFileDirty(true);
        }
    }
    else if (id == ID_MNU_MAKEALLSCNOTOVERLAPPING)
    {
        if (wxMessageBox("While this will make all your start channels not overlapping it will not magically make your start channel right for your show. It will however solve strange nodes lighting up in the sequencer.\nAre you ok with this?", "WARNING", wxYES_NO | wxCENTRE) == wxYES)
        {
            Model* lastModel = nullptr;
            long lastModelEndChannel = 0;
            for (auto it = xlights->AllModels.begin(); it != xlights->AllModels.end(); ++it)
            {
                if (it->second->GetLastChannel() > lastModelEndChannel)
                {
                    if (it->second->GetDisplayAs() != "ModelGroup" && it->second->CouldComputeStartChannel && it->second->IsValidStartChannelString())
                    {
                        lastModelEndChannel = it->second->GetLastChannel();
                        lastModel = it->second;
                    }
                }
            }

            for (auto it = xlights->AllModels.begin(); it != xlights->AllModels.end(); ++it)
            {
                if (it->second->GetDisplayAs() != "ModelGroup" && xlights->AllModels.IsModelOverlapping(it->second))
                {
                    if (lastModel == nullptr)
                    {
                        it->second->SetStartChannel("1", true);
                        lastModel = it->second;
                    }
                    else
                    {
                        it->second->SetStartChannel(">" + lastModel->GetName() + ":1", true);
                        lastModel = it->second;
                    }
                }
            }
            //xlights->RecalcModels(true);
            xlights->UpdateModelsList();
            xlights->MarkEffectsFileDirty(true);
        }
    }
    else if (id == ID_MNU_MAKESCVALID)
    {
        if (wxMessageBox("While this will make your start channel valid and not overlapping it will not magically make your start channel right for your show. It will however solve strange nodes lighting up in the sequencer.\nAre you ok with this?", "WARNING", wxYES_NO | wxCENTRE) == wxYES)
        {
            if (selectedModel != nullptr)
            {
                Model* lastModel = nullptr;
                long lastModelEndChannel = 0;
                for (auto it = xlights->AllModels.begin(); it != xlights->AllModels.end(); ++it)
                {
                    if (it->second->GetLastChannel() > lastModelEndChannel)
                    {
                        if (it->second->GetDisplayAs() != "ModelGroup" && it->second->CouldComputeStartChannel && it->second->IsValidStartChannelString())
                        {
                            lastModelEndChannel = it->second->GetLastChannel();
                            lastModel = it->second;
                        }
                    }
                }
                if (lastModel == nullptr)
                {
                    selectedModel->SetStartChannel("1", true);
                }
                else
                {
                    selectedModel->SetStartChannel(">" + lastModel->GetName() + ":1", true);
                }
                xlights->UpdateModelsList();
                xlights->MarkEffectsFileDirty(true);
            }
        }
    }
    else if (id == ID_MNU_RENAME_MODEL_GROUP)
    {
        logger_base.debug("LayoutPanel::OnModelsPopup RENAME_MODEL_GROUP");
        if( mSelectedGroup.IsOk() ) {
            wxString sel = TreeListViewModels->GetItemText(mSelectedGroup);
            wxTextEntryDialog dlg(this, "Enter new name for group " + sel, "Rename " + sel, sel);
            if (dlg.ShowModal() == wxID_OK) {
                wxString name = wxString(Model::SafeModelName(dlg.GetValue().ToStdString()));

                while (xlights->AllModels.GetModel(name.ToStdString()) != nullptr) {
                    wxTextEntryDialog dlg2(this, "Model or Group of name " + name + " already exists. Enter new name for group", "Enter new name for group");
                    if (dlg2.ShowModal() == wxID_OK) {
                        name = wxString(Model::SafeModelName(dlg2.GetValue().ToStdString()));
                    } else {
                        return;
                    }
                }

                if (xlights->RenameModel(sel.ToStdString(), name.ToStdString())) {
                    CallAfter(&LayoutPanel::UpdateModelList, true);
                }

                xlights->UpdateModelsList();
                xlights->MarkEffectsFileDirty(true);
                model_grp_panel->UpdatePanel(name.ToStdString());
            }
        }
    }
    else if(id == ID_MNU_ADD_MODEL_GROUP)
    {
        logger_base.debug("LayoutPanel::OnModelsPopup ADD_MODEL_GROUP");
        wxTextEntryDialog dlg(this, "Enter name for new group", "Enter name for new group");
        if (dlg.ShowModal() == wxID_OK && !Model::SafeModelName(dlg.GetValue().ToStdString()).empty()) {
            wxString name = wxString(Model::SafeModelName(dlg.GetValue().ToStdString()));
            while (xlights->AllModels.GetModel(name.ToStdString()) != nullptr) {
                wxTextEntryDialog dlg2(this, "Model of name " + name + " already exists. Enter name for new group", "Enter name for new group");
                if (dlg2.ShowModal() == wxID_OK) {
                    name = wxString(Model::SafeModelName(dlg2.GetValue().ToStdString()));
                } else {
                    return;
                }
            }
            wxXmlNode *node = new wxXmlNode(wxXML_ELEMENT_NODE, "modelGroup");
            xlights->ModelGroupsNode->AddChild(node);
            node->AddAttribute("selected", "0");
            node->AddAttribute("name", name);
            node->AddAttribute("models", "");
            node->AddAttribute("layout", "minimalGrid");
            node->AddAttribute("GridSize", "400");
            wxString grp = currentLayoutGroup == "All Models" ? "Unassigned" : currentLayoutGroup;
            node->AddAttribute("LayoutGroup", grp);

            xlights->AllModels.AddModel(xlights->AllModels.CreateModel(node));
            xlights->UpdateModelsList();
            xlights->MarkEffectsFileDirty(true);
            model_grp_panel->UpdatePanel(name.ToStdString());
            ShowPropGrid(false);
        }
    }
}

LayoutGroup* LayoutPanel::GetLayoutGroup(const std::string &name)
{
    for (auto it = xlights->LayoutGroups.begin(); it != xlights->LayoutGroups.end(); ++it) {
        LayoutGroup* grp = (LayoutGroup*)(*it);
        if( grp->GetName() == name ) {
            return grp;
        }
    }
    return nullptr;
}

void LayoutPanel::OnChoiceLayoutGroupsSelect(wxCommandEvent& event)
{
    for (auto it = xlights->AllModels.begin(); it != xlights->AllModels.end(); ++it) {
        Model *model = it->second;
        model->Selected = false;
        model->GroupSelected = false;
        model->Highlighted = false;
    }

    std::string choice_layout = std::string(ChoiceLayoutGroups->GetStringSelection().c_str());
    if( choice_layout == "<Create New Preview>" ) {
        wxTextEntryDialog dlg(this, "Enter name for new preview", "Create New Preview");
        if (dlg.ShowModal() == wxID_OK) {
            wxString name = dlg.GetValue();
            while (GetLayoutGroup(name.ToStdString()) != nullptr || name == "Default" || name == "All Models" || name == "Unassigned") {
                wxTextEntryDialog dlg2(this, "Preview of name " + name + " already exists. Enter name for new preview", "Create New Preview");
                if (dlg2.ShowModal() == wxID_OK) {
                    name = dlg2.GetValue();
                } else {
                    SwitchChoiceToCurrentLayoutGroup();
                    return;
                }
            }
            wxXmlNode *node = new wxXmlNode(wxXML_ELEMENT_NODE, "layoutGroup");
            xlights->LayoutGroupsNode->AddChild(node);
            node->AddAttribute("name", name);

            mSelectedGroup = nullptr;
            LayoutGroup* grp = new LayoutGroup(name.ToStdString(), xlights, node);
            grp->SetBackgroundImage(xlights->GetDefaultPreviewBackgroundImage());
            xlights->LayoutGroups.push_back(grp);
            xlights->AddPreviewOption(grp);
            SetCurrentLayoutGroup(name.ToStdString());
            AddPreviewChoice(name.ToStdString());
            ChoiceLayoutGroups->SetSelection(ChoiceLayoutGroups->GetCount() - 2);

            xlights->UpdateModelsList();
            xlights->MarkEffectsFileDirty(true);
            ShowPropGrid(true);
        } else {
            SwitchChoiceToCurrentLayoutGroup();
            return;
        }
    } else {
        SetCurrentLayoutGroup(choice_layout);
        mSelectedGroup = nullptr;
        UpdateModelList(true);
    }
    modelPreview->SetbackgroundImage(GetBackgroundImageForSelectedPreview());
    modelPreview->SetScaleBackgroundImage(GetBackgroundScaledForSelectedPreview());
    modelPreview->SetBackgroundBrightness(GetBackgroundBrightnessForSelectedPreview());
    UpdatePreview();

    xlights->SetStoredLayoutGroup(currentLayoutGroup);
}

void LayoutPanel::PreviewSaveImage()
{
	wxImage *image = modelPreview->GrabImage();
	if (image == nullptr)
	{
		static log4cpp::Category &logger_base = log4cpp::Category::getInstance(std::string("log_base"));
		logger_base.error("SavePreviewImage() - problem grabbing ModelPreview image");

		wxMessageDialog msgDlg(this, _("Error capturing preview image"), _("Image Capture Error"), wxOK | wxCENTRE);
		msgDlg.ShowModal();
		return;
	}

	const char wildcard[] = "JPG files (*.jpg;*.jpeg)|*.jpg;*.jpeg|PNG files (*.png)|*.png";
	wxFileDialog saveDlg(this, _("Save Image"), wxEmptyString, wxEmptyString,
		wildcard, wxFD_SAVE | wxFD_OVERWRITE_PROMPT);
	if (saveDlg.ShowModal() == wxID_OK)
	{
		wxString path = saveDlg.GetPath();
		wxBitmapType bitmapType = path.EndsWith(".png") ? wxBITMAP_TYPE_PNG : wxBITMAP_TYPE_JPEG;
		image->SaveFile(path, bitmapType);
	}

	delete image;
}

void LayoutPanel::PreviewPrintImage()
{
	static log4cpp::Category &logger_base = log4cpp::Category::getInstance(std::string("log_base"));

	class Printout : public wxPrintout
	{
	public:
		Printout(xlGLCanvas *canvas) : m_canvas(canvas), m_image(nullptr), m_grabbedImage(false) {}
		virtual ~Printout()
		{
			clearImage();
		}

		void clearImage()
		{
			if (m_image != nullptr)
			{
				delete m_image;
				m_image = nullptr;
			}
		}

		virtual bool GrabImage()
		{
			clearImage();

			wxRect rect = GetLogicalPageRect();
			rect.Deflate(rect.GetWidth() / 20, rect.GetHeight() / 20);
			wxRect adjustedRect = scaledRect(m_canvas->getWidth(), m_canvas->getHeight(), rect.GetWidth(), rect.GetHeight());

			m_image = m_canvas->GrabImage(wxSize(adjustedRect.GetWidth(), adjustedRect.GetHeight()));
			m_grabbedImage = (m_image != nullptr);
			return m_grabbedImage;
		}

		virtual bool OnPrintPage(int page) override
		{
			if ( GrabImage() == false )
				return false;

			wxDC* dc = GetDC();
			wxRect rect = GetLogicalPageRect();


            wxRect r = scaledRect(m_image->GetWidth(), m_image->GetHeight(), rect.GetWidth(), rect.GetHeight());
            wxAffineMatrix2D mtx;
            double xScale = r.GetWidth() / double(m_image->GetWidth());
            double yScale = r.GetHeight() / double(m_image->GetHeight());
            mtx.Scale(xScale, yScale);
            dc->SetTransformMatrix(mtx);
            dc->DrawBitmap(*m_image, rect.GetTopLeft());

			return true;
		}

		bool grabbedImage() const { return m_grabbedImage; }
	protected:
		xlGLCanvas *m_canvas;
		wxImage *m_image;
		bool m_grabbedImage;
	};

	Printout printout(modelPreview);

	static wxPrintDialogData printDialogData;
	wxPrinter printer(&printDialogData);

	if (!printer.Print(this, &printout, true))
	{
		if (wxPrinter::GetLastError() == wxPRINTER_ERROR)
		{
			logger_base.error("Problem printing. %d", wxPrinter::GetLastError());
			wxMessageBox("Problem printing.");
		}
    }
	else
	{
		printDialogData = printer.GetPrintDialogData();
        if (!printout.grabbedImage())
        {
            logger_base.error("PrintPreviewImage() - problem grabbing ModelPreview image");

            wxMessageDialog msgDlg(this, _("Error capturing preview image"), _("Image Capture Error"), wxOK | wxCENTRE);
            msgDlg.ShowModal();
        }
    }
}

void LayoutPanel::AddPreviewChoice(const std::string &name)
{
    ChoiceLayoutGroups->Insert(name, ChoiceLayoutGroups->GetCount()-1);
    model_grp_panel->AddPreviewChoice(name);

    // see if we need to switch to this one
    const std::string& storedLayoutGroup = xlights->GetStoredLayoutGroup();
    if( storedLayoutGroup == name ) {
        for( int i = 0; i < (int)ChoiceLayoutGroups->GetCount(); i++ )
        {
            if( ChoiceLayoutGroups->GetString(i) == storedLayoutGroup )
            {
                SetCurrentLayoutGroup(storedLayoutGroup);
                ChoiceLayoutGroups->SetSelection(i);
                modelPreview->SetbackgroundImage(GetBackgroundImageForSelectedPreview());
                modelPreview->SetScaleBackgroundImage(GetBackgroundScaledForSelectedPreview());
                modelPreview->SetBackgroundBrightness(GetBackgroundBrightnessForSelectedPreview());
                UpdatePreview();
                break;
            }
        }
    }
}

const wxString& LayoutPanel::GetBackgroundImageForSelectedPreview() {
    previewBackgroundFile = xlights->GetDefaultPreviewBackgroundImage();
    if( currentLayoutGroup != "Default" && currentLayoutGroup != "All Models" && currentLayoutGroup != "Unassigned" ) {
        previewBackgroundFile = pGrp->GetBackgroundImage();
    }
    return previewBackgroundFile;
}

bool LayoutPanel::GetBackgroundScaledForSelectedPreview()
{
    previewBackgroundScaled = xlights->GetDefaultPreviewBackgroundScaled();
    if( currentLayoutGroup != "Default" && currentLayoutGroup != "All Models" && currentLayoutGroup != "Unassigned" ) {
        previewBackgroundScaled = pGrp->GetBackgroundScaled();
    }
    return previewBackgroundScaled;
}

int LayoutPanel::GetBackgroundBrightnessForSelectedPreview()
{
    previewBackgroundBrightness = xlights->GetDefaultPreviewBackgroundBrightness();
    if( currentLayoutGroup != "Default" && currentLayoutGroup != "All Models" && currentLayoutGroup != "Unassigned" ) {
        previewBackgroundBrightness = pGrp->GetBackgroundBrightness();
    }
    return previewBackgroundBrightness;
}

void LayoutPanel::SwitchChoiceToCurrentLayoutGroup() {
    ChoiceLayoutGroups->SetSelection(0);
    for (int i = 0; i < (int)ChoiceLayoutGroups->GetCount(); i++ )
    {
        if( ChoiceLayoutGroups->GetString(i) == currentLayoutGroup )
        {
            ChoiceLayoutGroups->SetSelection(i);
            break;
        }
    }
}

void LayoutPanel::DeleteCurrentPreview()
{
    if (wxMessageBox("Are you sure you want to delete the " + currentLayoutGroup + " preview?", "Confirm Delete?", wxICON_QUESTION | wxYES_NO) == wxYES) {
        for (auto it = xlights->LayoutGroups.begin(); it != xlights->LayoutGroups.end(); ++it) {
            LayoutGroup* grp = (LayoutGroup*)(*it);
            if (grp != nullptr) {
                if( currentLayoutGroup == grp->GetName() ) {
                    xlights->RemovePreviewOption(grp);
                    grp->GetLayoutGroupXml()->GetParent()->RemoveChild(grp->GetLayoutGroupXml());
                    xlights->LayoutGroups.erase(it);
                    delete grp->GetLayoutGroupXml();
                    delete grp;
                    break;
                }
            }
        }
        xlights->MarkEffectsFileDirty(false);
        mSelectedGroup = nullptr;
        for( int i = 0; i < (int)ChoiceLayoutGroups->GetCount(); i++ )
        {
            if( ChoiceLayoutGroups->GetString(i) == currentLayoutGroup )
            {
                ChoiceLayoutGroups->Delete(i);
                break;
            }
        }
        // change any existing assignments to this preview to be unassigned
        for (auto it = xlights->AllModels.begin(); it != xlights->AllModels.end(); ++it) {
            Model *model = it->second;
            if( model->GetLayoutGroup() == currentLayoutGroup) {
                model->SetLayoutGroup("Unassigned");
            }
        }

        SetCurrentLayoutGroup("Default");
        ChoiceLayoutGroups->SetSelection(0);
        xlights->SetStoredLayoutGroup(currentLayoutGroup);

        UpdateModelList(true);
        modelPreview->SetbackgroundImage(GetBackgroundImageForSelectedPreview());
        modelPreview->SetScaleBackgroundImage(GetBackgroundScaledForSelectedPreview());
        modelPreview->SetBackgroundBrightness(GetBackgroundBrightnessForSelectedPreview());
        UpdatePreview();
    }
}

void LayoutPanel::ShowPropGrid(bool show)
{
    if( !mPropGridActive && show ) {
        ModelSplitter->ReplaceWindow(ModelGroupWindow, propertyEditor);
        ModelGroupWindow->Hide();
        propertyEditor->Show();
        mPropGridActive = true;
    } else if( mPropGridActive && !show) {
        ModelSplitter->ReplaceWindow(propertyEditor, ModelGroupWindow);
        propertyEditor->Hide();
        ModelGroupWindow->Show();
        mPropGridActive = false;
    }
}

void LayoutPanel::SetCurrentLayoutGroup(const std::string& group)
{
    currentLayoutGroup = group;
    for (auto it = xlights->LayoutGroups.begin(); it != xlights->LayoutGroups.end(); ++it) {
        LayoutGroup* grp = (LayoutGroup*)(*it);
        if (grp != nullptr) {
            if( currentLayoutGroup == grp->GetName() ) {
                pGrp = grp;
                break;
            }
        }
    }
}

void LayoutPanel::OnItemContextMenu(wxTreeListEvent& event)
{
    wxMenu mnuContext;
    wxTreeListItem item = event.GetItem();
    if( item.IsOk() ) {
        ModelTreeData *data = dynamic_cast<ModelTreeData*>(TreeListViewModels->GetItemData(item));
        Model* model = data != nullptr ? data->GetModel() : nullptr;
        if( model != nullptr ) {
            if( model->GetDisplayAs() == "ModelGroup" ) {
                mSelectedGroup = item;
            } else {
                mSelectedGroup = nullptr;
                SelectModel(model, false);
            }
        }
    } else {
        return;
    }

    if (selectedModel != nullptr && selectedModel->GetDisplayAs() != "SubModel") {
        mnuContext.Append(ID_MNU_DELETE_MODEL,"Delete");
        mnuContext.AppendSeparator();
    }

    mnuContext.Append(ID_MNU_ADD_MODEL_GROUP,"Add Group");
    if( mSelectedGroup.IsOk() ) {
        mnuContext.Append(ID_MNU_DELETE_MODEL_GROUP,"Delete Group");
        mnuContext.Append(ID_MNU_RENAME_MODEL_GROUP,"Rename Group");
    }

    bool foundInvalid = false;
    bool foundOverlapping = false;
    if (selectedModel != nullptr && selectedModel->GetDisplayAs() != "SubModel" && selectedModel->GetDisplayAs() != "ModelGroup")
    {
        if (!selectedModel->CouldComputeStartChannel || !selectedModel->IsValidStartChannelString())
        {
            mnuContext.Append(ID_MNU_MAKESCVALID, "Make Start Channel Valid");
            foundInvalid = true;
        }
        if (xlights->AllModels.IsModelOverlapping(selectedModel))
        {
            foundOverlapping = true;
            mnuContext.Append(ID_MNU_MAKESCVALID, "Make Start Channel Not Overlapping");
        }
    }

    for (auto it = xlights->AllModels.begin(); it != xlights->AllModels.end(); ++it)
    {
        if (it->second->GetDisplayAs() != "ModelGroup")
        {
            if (!foundInvalid && (!it->second->CouldComputeStartChannel || !it->second->IsValidStartChannelString()))
            {
                foundInvalid = true;
            }
            if (!foundOverlapping && xlights->AllModels.IsModelOverlapping(it->second))
            {
                foundOverlapping = true;
            }
        }
    }

    if (foundInvalid)
    {
        mnuContext.Append(ID_MNU_MAKEALLSCVALID, "Make All Start Channels Valid");
    }
    if (foundOverlapping)
    {
        mnuContext.Append(ID_MNU_MAKEALLSCNOTOVERLAPPING, "Make All Start Channels Not Overlapping");
    }

    mnuContext.Connect(wxEVT_COMMAND_MENU_SELECTED, (wxObjectEventFunction)&LayoutPanel::OnModelsPopup, nullptr, this);
    PopupMenu(&mnuContext);
}

static inline void SetToolTipForTreeList(wxTreeListCtrl *tv, const std::string &tip) {
#ifdef __WXMSW__
    if (tip == "") {
        tv->GetView()->UnsetToolTip();
    } else {
        tv->GetView()->SetToolTip(tip);
    }
#else
    if (tip == "") {
        tv->UnsetToolTip();
    } else {
        tv->SetToolTip(tip);
    }
#endif
}

void LayoutPanel::OnSelectionChanged(wxTreeListEvent& event)
{
    UnSelectAllModels(false);
    wxTreeListItem item = event.GetItem();
    if (item.IsOk()) {

        ModelTreeData *data = (ModelTreeData*)TreeListViewModels->GetItemData(item);
        Model *model = ((data != nullptr) ? data->GetModel() : nullptr);
        if (model != nullptr) {
            if (model->GetDisplayAs() == "ModelGroup") {
                mSelectedGroup = item;
                ShowPropGrid(false);
                UpdateModelList(false);
                model_grp_panel->UpdatePanel(model->name);
            } else {
                mSelectedGroup = nullptr;
                ShowPropGrid(true);
                SelectModel(model, false);
                SetToolTipForTreeList(TreeListViewModels, xlights->GetChannelToControllerMapping(model->GetNumberFromChannelString(model->ModelStartChannel)));
            }
        } else {
            mSelectedGroup = nullptr;
            selectedModel = nullptr;
            ShowPropGrid(true);
            UnSelectAllModels(true);
            SetToolTipForTreeList(TreeListViewModels, "");
        }
        #ifndef LINUX
        TreeListViewModels->SetFocus();
        #endif
    } else {
        SetToolTipForTreeList(TreeListViewModels, "");
    }
}

void LayoutPanel::ModelGroupUpdated(ModelGroup *grp, bool full_refresh) {

    if (grp == nullptr) return;

    xlights->UnsavedRgbEffectsChanges = true;
    xlights->modelsChangeCount++;
    std::vector<Model *> models;

    UpdateModelList(full_refresh, models);
    if (full_refresh) return;

    TreeListViewModels->Freeze();

    std::vector<Model *> modelsToAdd(models);

    wxTreeListItem root = TreeListViewModels->GetRootItem();
    std::vector<wxTreeListItem> toRemove;

    for (wxTreeListItem item = TreeListViewModels->GetFirstItem(); item.IsOk(); item = TreeListViewModels->GetNextItem(item))
    {
        ModelTreeData *data = dynamic_cast<ModelTreeData*>(TreeListViewModels->GetItemData(item));
        if (data != nullptr && data->GetModel() != nullptr) {
            if (data->GetModel()->GetFullName() == grp->GetFullName())
            {
                bool expanded = TreeListViewModels->IsExpanded(item);
                wxTreeListItem child = TreeListViewModels->GetFirstChild(item);
                while (child.IsOk()) {
                    TreeListViewModels->DeleteItem(child);
                    child = TreeListViewModels->GetFirstChild(item);
                }
                int i = 0;
                for (auto it = grp->ModelNames().begin(); it != grp->ModelNames().end(); ++it) {
                    Model *m = xlights->AllModels[*it];
                    if (m != nullptr)
                    {
                        if (currentLayoutGroup == "All Models" ||
                            m->GetLayoutGroup() == currentLayoutGroup ||
                            (m->GetLayoutGroup() == "All Previews" && currentLayoutGroup != "Unassigned"))
                        {
                            AddModelToTree(m, &item, false, i, true);
                        }
                        if (m->DisplayAs == "SubModel"
                            && std::find(modelsToAdd.begin(), modelsToAdd.end(), m) != modelsToAdd.end()) {
                            modelsToAdd.erase(std::find(modelsToAdd.begin(), modelsToAdd.end(), m));
                        }
                        i++;
                    }
                }
                if (expanded) {
                    TreeListViewModels->Expand(item);
                }
            }
            else if (data->GetModel()->GetDisplayAs() != "ModelGroup"
                && data->GetModel()->GetDisplayAs() != "SubModel") {
                if (std::find(models.begin(), models.end(), data->GetModel()) == models.end()) {
                    toRemove.push_back(item);
                }
            }
            wxTreeListItem parent = TreeListViewModels->GetItemParent(item);
            if (!parent.IsOk() || parent == root) {
                //root item, see if we have this
                if (std::find(modelsToAdd.begin(), modelsToAdd.end(), data->GetModel()) != modelsToAdd.end()) {
                    modelsToAdd.erase(std::find(modelsToAdd.begin(), modelsToAdd.end(), data->GetModel()));
                }
            }
        }
    }

    for (auto a = toRemove.begin(); a != toRemove.end(); ++a) {
        TreeListViewModels->DeleteItem(*a);
    }

    for (auto a = modelsToAdd.begin(); a != modelsToAdd.end(); ++a) {
        TreeListViewModels->GetRootItem();
        AddModelToTree(*a, &root, false, 0);
    }

    TreeListViewModels->Thaw();
    TreeListViewModels->Refresh();
}

CopyPasteModel::~CopyPasteModel()
{
    if (_xmlNode != nullptr)
    {
        delete _xmlNode;
    }
}

CopyPasteModel::CopyPasteModel()
{
    _ok = false;
    _xmlNode = nullptr;
}

CopyPasteModel::CopyPasteModel(const std::string& in)
{
    _ok = false;
    _xmlNode = nullptr;

    // check it looks like xml ... to stop parser errors
    wxString xml = in;
    if (!xml.StartsWith("<?xml") || !xml.Contains("<model "))
    {
        // not valid
        return;
    }

    wxStringInputStream strm(xml);
    wxXmlDocument doc(strm);

    wxXmlNode* xmlNode = doc.GetRoot();

    if (xmlNode == nullptr)
    {
        // not valid
        return;
    }

    _xmlNode = new wxXmlNode(*xmlNode);

    _ok = true;
}

void CopyPasteModel::SetModel(Model* model)
{
    if (_xmlNode != nullptr)
    {
        delete _xmlNode;
        _xmlNode = nullptr;
    }

    if (model == nullptr)
    {
        _ok = false;
    }
    else
    {
        _xmlNode = new wxXmlNode(*model->GetModelXml());
        _ok = true;
    }
}

std::string CopyPasteModel::Serialise() const
{
    if (_xmlNode == nullptr)
    {
        return "";
    }
    else
    {
        wxXmlDocument doc;
        doc.SetRoot(_xmlNode);
        wxStringOutputStream stream;
        doc.Save(stream);
        std::string copyData = stream.GetString().ToStdString();
        doc.DetachRoot();
        return copyData;
    }
}

<<<<<<< HEAD
void LayoutPanel::OnCheckBox_3DClick(wxCommandEvent& event)
{
    is_3d = CheckBox_3D->GetValue();
    modelPreview->Set3D(is_3d);
    if (is_3d) {
        if (selectedModel != nullptr) {
            selectionLatched = true;
            highlightedModel = selectedModel;
            selectedModel->GetModelScreenLocation().SetActiveHandle(CENTER_HANDLE);
        }
        else {
            UnSelectAllModels();
        }
    }

    wxConfigBase* config = wxConfigBase::Get();
    config->Write("LayoutMode3D", is_3d);
    Refresh();
=======
bool LayoutPanel::HandleLayoutKeyBinding(wxKeyEvent& event)
{
    log4cpp::Category &logger_base = log4cpp::Category::getInstance(std::string("log_base"));

    auto k = event.GetKeyCode();
    if (k == WXK_SHIFT || k == WXK_CONTROL || k == WXK_ALT) return false;

    KeyBinding *binding = xlights->GetMainSequencer()->keyBindings.Find(event, KBSCOPE_LAYOUT);
    if (binding != nullptr) {
        std::string type = binding->GetType();
        if (type == "LOCK_MODEL")
        {
            LockSelectedModels(true);
            UpdatePreview();
        }
        else if (type == "UNLOCK_MODEL")
        {
            LockSelectedModels(false);
            UpdatePreview();
        }
        else if (type == "GROUP_MODELS")
        {
            CreateModelGroupFromSelected();
        }
        else if (type == "WIRING_VIEW")
        {
            ShowWiring();
        }
        else if (type == "NODE_LAYOUT")
        {
            ShowNodeLayout();
        }
        else if (type == "SAVE_LAYOUT")
        {
            SaveEffects();
        }
        else if (type == "MODEL_ALIGN_TOP")
        {
            PreviewModelAlignTops();
        }
        else if (type == "MODEL_ALIGN_BOTTOM")
        {
            PreviewModelAlignBottoms();
        }
        else if (type == "MODEL_ALIGN_LEFT")
        {
            PreviewModelAlignLeft();
        }
        else if (type == "MODEL_ALIGN_RIGHT")
        {
            PreviewModelAlignRight();
        }
        else if (type == "MODEL_ALIGN_CENTER_VERT")
        {
            PreviewModelAlignVCenter();
        }
        else if (type == "MODEL_ALIGN_CENTER_HORIZ")
        {
            PreviewModelAlignHCenter();
        }
        else if (type == "MODEL_DISTRIBUTE_HORIZ")
        {
            PreviewModelHDistribute();
        }
        else if (type == "MODEL_DISTRIBUTE_VERT")
        {
            PreviewModelVDistribute();
        }
        else
        {
            logger_base.warn("Keybinding '%s' not recognised.", (const char*)type.c_str());
            wxASSERT(false);
            return false;
        }
        event.StopPropagation();
        return true;
    }
    else
    {
        return xlights->HandleAllKeyBinding(event);
    }

    return false;
>>>>>>> c6ce610b
}<|MERGE_RESOLUTION|>--- conflicted
+++ resolved
@@ -37,9 +37,10 @@
 #include "ModelDimmingCurveDialog.h"
 #include "UtilFunctions.h"
 #include "ColorManager.h"
-<<<<<<< HEAD
 #include "support/VectorMath.h"
 #include "osxMacUtils.h"
+#include "KeyBindings.h"
+#include "sequencer/MainSequencer.h"
 
 #ifdef __WXMSW__
 static bool IsMouseEventFromTouchpad() {
@@ -54,10 +55,6 @@
     //return ims.deviceType == IMDT_TOUCHPAD;
 }
 #endif
-=======
-#include "KeyBindings.h"
-#include "sequencer/MainSequencer.h"
->>>>>>> c6ce610b
 
 static wxRect scaledRect(int srcWidth, int srcHeight, int dstWidth, int dstHeight)
 {
@@ -3158,7 +3155,6 @@
 return; \
 }
 
-<<<<<<< HEAD
 void LayoutPanel::PreviewModelAlignWithGround()
 {
     int selectedindex = GetSelectedModelIndex();
@@ -3173,7 +3169,8 @@
         }
     }
     UpdatePreview();
-=======
+}
+
 void LayoutPanel::ShowNodeLayout()
 {
     Model* md = selectedModel;
@@ -3191,7 +3188,6 @@
     WiringDialog dlg(this, md->GetName());
     dlg.SetData(md);
     dlg.ShowModal();
->>>>>>> c6ce610b
 }
 
 void LayoutPanel::PreviewModelAlignTops()
@@ -4897,7 +4893,6 @@
     }
 }
 
-<<<<<<< HEAD
 void LayoutPanel::OnCheckBox_3DClick(wxCommandEvent& event)
 {
     is_3d = CheckBox_3D->GetValue();
@@ -4916,7 +4911,8 @@
     wxConfigBase* config = wxConfigBase::Get();
     config->Write("LayoutMode3D", is_3d);
     Refresh();
-=======
+}
+
 bool LayoutPanel::HandleLayoutKeyBinding(wxKeyEvent& event)
 {
     log4cpp::Category &logger_base = log4cpp::Category::getInstance(std::string("log_base"));
@@ -5000,5 +4996,4 @@
     }
 
     return false;
->>>>>>> c6ce610b
 }