--- conflicted
+++ resolved
@@ -360,13 +360,8 @@
 	//*)
 
     logger_base.debug("LayoutPanel basic setup complete");
-<<<<<<< HEAD
     modelPreview = new ModelPreview( (wxPanel*) PreviewGLPanel, xlights, true);
-    PreviewGLSizer->Add(modelPreview, 1, wxALL | wxEXPAND, 0);
-=======
-    modelPreview = new ModelPreview( (wxPanel*) PreviewGLPanel, xlights, xlights->PreviewModels, xlights->LayoutGroups, true);
     LayoutGLSizer->Insert(0, modelPreview, 1, wxALL | wxEXPAND, 0);
->>>>>>> 51e74252
     PreviewGLSizer->Fit(PreviewGLPanel);
     PreviewGLSizer->SetSizeHints(PreviewGLPanel);
     FlexGridSizerPreview->Fit(this);
@@ -1653,27 +1648,20 @@
 
 void LayoutPanel::UnSelectAllModels(bool addBkgProps)
 {
-<<<<<<< HEAD
-    auto models = modelPreview->GetModels();
-    for (size_t i = 0; i < models.size(); i++)
-    {
-        Model* m = modelPreview->GetModels()[i];
-        m->Selected = false;
-        m->GroupSelected = false;
-        m->SelectHandle(-1);
-=======
     highlightedBaseObject = nullptr;
     selectedBaseObject = nullptr;
     selectionLatched = false;
 
     if( editing_models ) {
-        for (size_t i = 0; i < modelPreview->GetModels().size(); i++)
-        {
-            modelPreview->GetModels()[i]->Selected = false;
-            modelPreview->GetModels()[i]->Highlighted = false;
-            modelPreview->GetModels()[i]->GroupSelected = false;
-            modelPreview->GetModels()[i]->SelectHandle(-1);
-            modelPreview->GetModels()[i]->GetBaseObjectScreenLocation().SetActiveHandle(-1);
+        auto models = modelPreview->GetModels();
+        for (size_t i = 0; i < models.size(); i++)
+        {
+            Model* m = modelPreview->GetModels()[i];
+            m->Selected = false;
+            m->Highlighted = false;
+            m->GroupSelected = false;
+            m->SelectHandle(-1);
+            m->GetBaseObjectScreenLocation().SetActiveHandle(-1);
         }
     } else {
         for (auto it = xlights->AllObjects.begin(); it != xlights->AllObjects.end(); ++it) {
@@ -1684,7 +1672,6 @@
             view_object->SelectHandle(-1);
             view_object->GetBaseObjectScreenLocation().SetActiveHandle(-1);
         }
->>>>>>> 51e74252
     }
 
     UpdatePreview();
@@ -2348,7 +2335,7 @@
             // make them scale from the desired handle depending on model type
             selectedBaseObject->MoveHandle3D(modelPreview, selectedBaseObject->GetBaseObjectScreenLocation().GetDefaultHandle(), event.ShiftDown() | creating_model, event.ControlDown() | (creating_model & z_scale), event.GetX(), event.GetY(), true, z_scale);
             lastModelName = newModel->name;
-            modelPreview->GetModels().push_back(newModel);
+            modelPreview->SetAdditionalModel(newModel);
         }
     }
 
@@ -2500,31 +2487,6 @@
         //create a new model
         m_previous_mouse_x = event.GetX();
         m_previous_mouse_y = event.GetY();
-<<<<<<< HEAD
-        int cy = modelPreview->GetVirtualCanvasHeight() - m_previous_mouse_y;
-        if (m_previous_mouse_x < wi
-            && cy < ht
-            && cy >= 0) {
-
-            m_moving_handle = true;
-            m_creating_bound_rect = false;
-            const std::string& model_type = selectedButton->GetModelType();
-            newModel = CreateNewModel(model_type);
-            if (newModel != nullptr) {
-                newModel->SetLayoutGroup(currentLayoutGroup);
-                if( model_type == "Poly Line" ) {
-                    m_polyline_active = true;
-                }
-
-                newModel->Selected = true;
-                if (wi > 0 && ht > 0)
-                {
-                    modelPreview->SetCursor(newModel->InitializeLocation(m_over_handle, event.GetPosition().x,modelPreview->GetVirtualCanvasHeight() - y));
-                    newModel->UpdateXmlWithScale();
-                }
-                lastModelName = newModel->name;
-                modelPreview->SetAdditionalModel(newModel);
-=======
         m_moving_handle = true;
         m_creating_bound_rect = false;
         const std::string& model_type = selectedButton->GetModelType();
@@ -2534,14 +2496,13 @@
         if (newModel != nullptr) {
             if (model_type == "Poly Line") {
                 m_polyline_active = true;
->>>>>>> 51e74252
             }
             UnSelectAllModels();
             newModel->Selected = true;
             modelPreview->SetCursor(newModel->InitializeLocation(m_over_handle, event.GetX(), event.GetY(), modelPreview));
             newModel->UpdateXmlWithScale();
             lastModelName = newModel->name;
-            modelPreview->GetModels().push_back(newModel);
+            modelPreview->SetAdditionalModel(newModel);
         }
     }
     else
@@ -4248,14 +4209,8 @@
 }
 
 void LayoutPanel::DeleteSelectedModel() {
-<<<<<<< HEAD
-    if( selectedModel != nullptr && !selectedModel->GetModelScreenLocation().IsLocked()) {
-        CreateUndoPoint("All", selectedModel->name);
-
-=======
     if( selectedBaseObject != nullptr && !selectedBaseObject->GetBaseObjectScreenLocation().IsLocked()) {
         CreateUndoPoint("All", selectedBaseObject->name);
->>>>>>> 51e74252
         // This should delete all selected models
         //xlights->AllModels.Delete(selectedBaseObject->name);
         bool selectedModelFound = false;
