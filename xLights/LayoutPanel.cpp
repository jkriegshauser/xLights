--- conflicted
+++ resolved
@@ -430,11 +430,6 @@
         ModelSplitter->SetSashPosition(msp);
     }
 
-<<<<<<< HEAD
-    mDefaultSaveBtnColor = ButtonSavePreview->GetBackgroundColour();
-
-=======
->>>>>>> 5dbcfda2
     Reset();
 
     TreeListViewModels->SetColumnWidth(0, wxCOL_WIDTH_AUTOSIZE);
