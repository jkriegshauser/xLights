--- conflicted
+++ resolved
@@ -347,13 +347,8 @@
                     lastModelName = event.GetValue().GetString().ToStdString();
                 }
                 if (xlights->RenameModel(selectedModel->name, event.GetValue().GetString().ToStdString())) {
-<<<<<<< HEAD
                     CallAfter(&LayoutPanel::UpdateModelList, true);
-                    CallAfter(&LayoutPanel::UnSelectAllModels);
-=======
-                    CallAfter(&LayoutPanel::UpdateModelList, false);
                     CallAfter(&LayoutPanel::UnSelectAllModels, true);
->>>>>>> 6578ec90
                 }
             }
         } else {
@@ -513,7 +508,6 @@
     UpdatePreview();
 
 }
-<<<<<<< HEAD
 
 void LayoutPanel::AddModelGroupItem(wxString name, ModelGroup *grp, bool selected)
 {
@@ -590,10 +584,7 @@
     }
 }
 
-void LayoutPanel::UnSelectAllModels()
-=======
 void LayoutPanel::UnSelectAllModels(bool addBkgProps)
->>>>>>> 6578ec90
 {
     for (size_t i=0; i<modelPreview->GetModels().size(); i++)
     {
