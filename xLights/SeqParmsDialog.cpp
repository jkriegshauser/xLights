#include "SeqParmsDialog.h"

//(*InternalHeaders(SeqParmsDialog)
#include <wx/intl.h>
#include <wx/button.h>
#include <wx/string.h>
//*)

//(*IdInit(SeqParmsDialog)
<<<<<<< HEAD
=======
const long SeqParmsDialog::ID_CHECKBOX_All = wxNewId();
>>>>>>> ffa53c64
const long SeqParmsDialog::ID_STATICTEXT_FILENAME = wxNewId();
const long SeqParmsDialog::ID_CHECKLISTBOX1 = wxNewId();
//*)

BEGIN_EVENT_TABLE(SeqParmsDialog,wxDialog)
    //(*EventTable(SeqParmsDialog)
    //*)
END_EVENT_TABLE()

SeqParmsDialog::SeqParmsDialog(wxWindow* parent,wxWindowID id,const wxPoint& pos,const wxSize& size)
{
    //(*Initialize(SeqParmsDialog)
    wxFlexGridSizer* FlexGridSizer2;
    wxStaticBoxSizer* StaticBoxSizer1;
    wxFlexGridSizer* FlexGridSizer1;
    wxStdDialogButtonSizer* StdDialogButtonSizer1;

    Create(parent, id, _("RGB Sequence Display Elements"), wxDefaultPosition, wxDefaultSize, wxDEFAULT_DIALOG_STYLE, _T("id"));
    SetClientSize(wxDefaultSize);
    Move(wxDefaultPosition);
    FlexGridSizer1 = new wxFlexGridSizer(0, 1, 0, 0);
    FlexGridSizer1->AddGrowableCol(0);
    StdDialogButtonSizer1 = new wxStdDialogButtonSizer();
    StdDialogButtonSizer1->AddButton(new wxButton(this, wxID_OK, wxEmptyString));
    StdDialogButtonSizer1->AddButton(new wxButton(this, wxID_CANCEL, wxEmptyString));
    StdDialogButtonSizer1->Realize();
    FlexGridSizer1->Add(StdDialogButtonSizer1, 1, wxALL|wxALIGN_LEFT|wxALIGN_CENTER_VERTICAL, 5);
    StaticText_Filename = new wxStaticText(this, ID_STATICTEXT_FILENAME, _("Filename"), wxDefaultPosition, wxDefaultSize, 0, _T("ID_STATICTEXT_FILENAME"));
<<<<<<< HEAD
    FlexGridSizer1->Add(StaticText_Filename, 1, wxALL|wxALIGN_LEFT|wxALIGN_CENTER_VERTICAL, 10);
    FlexGridSizer2 = new wxFlexGridSizer(0, 2, 0, 0);
    StaticBoxSizer1 = new wxStaticBoxSizer(wxHORIZONTAL, this, _("Models to Include"));
    CheckListBox1 = new wxCheckListBox(this, ID_CHECKLISTBOX1, wxDefaultPosition, wxSize(325,158), 0, 0, wxLB_SORT, wxDefaultValidator, _T("ID_CHECKLISTBOX1"));
=======
    FlexGridSizer3->Add(StaticText_Filename, 1, wxALL|wxALIGN_CENTER_HORIZONTAL|wxALIGN_CENTER_VERTICAL, 5);
    FlexGridSizer1->Add(FlexGridSizer3, 1, wxALL|wxALIGN_LEFT|wxALIGN_CENTER_VERTICAL, 5);
    FlexGridSizer2 = new wxFlexGridSizer(0, 2, 0, 0);
    StaticBoxSizer1 = new wxStaticBoxSizer(wxHORIZONTAL, this, _("Models to Include"));
    CheckListBox1 = new wxCheckListBox(this, ID_CHECKLISTBOX1, wxDefaultPosition, wxSize(325,158), 0, 0, wxLB_EXTENDED|wxLB_SORT, wxDefaultValidator, _T("ID_CHECKLISTBOX1"));
>>>>>>> ffa53c64
    StaticBoxSizer1->Add(CheckListBox1, 1, wxALL|wxEXPAND|wxALIGN_TOP|wxALIGN_CENTER_HORIZONTAL, 5);
    FlexGridSizer2->Add(StaticBoxSizer1, 1, wxALL|wxEXPAND|wxALIGN_TOP|wxALIGN_CENTER_HORIZONTAL, 5);
    FlexGridSizer1->Add(FlexGridSizer2, 1, wxALL|wxEXPAND|wxALIGN_CENTER_HORIZONTAL|wxALIGN_CENTER_VERTICAL, 5);
    SetSizer(FlexGridSizer1);
    FlexGridSizer1->Fit(this);
    FlexGridSizer1->SetSizeHints(this);
<<<<<<< HEAD
=======

    Connect(ID_CHECKBOX_All,wxEVT_COMMAND_CHECKBOX_CLICKED,(wxObjectEventFunction)&SeqParmsDialog::OnCheckBox_AllClick);
>>>>>>> ffa53c64
    //*)
}

SeqParmsDialog::~SeqParmsDialog()
{
    //(*Destroy(SeqParmsDialog)
    //*)
<<<<<<< HEAD
=======
}

void SeqParmsDialog::OnCheckBox_AllClick(wxCommandEvent& event)
{
//    wxArrayInt ignored;
//    bool numsel = CheckListBox1->GetCheckedItems(ignored);
//set all items to current value of All checkbox:
    for (int i = 0; i < CheckListBox1->GetCount(); ++i)
        CheckListBox1->Check(i, CheckBox_All->GetValue());
>>>>>>> ffa53c64
}<|MERGE_RESOLUTION|>--- conflicted
+++ resolved
@@ -7,10 +7,6 @@
 //*)
 
 //(*IdInit(SeqParmsDialog)
-<<<<<<< HEAD
-=======
-const long SeqParmsDialog::ID_CHECKBOX_All = wxNewId();
->>>>>>> ffa53c64
 const long SeqParmsDialog::ID_STATICTEXT_FILENAME = wxNewId();
 const long SeqParmsDialog::ID_CHECKLISTBOX1 = wxNewId();
 //*)
@@ -39,29 +35,19 @@
     StdDialogButtonSizer1->Realize();
     FlexGridSizer1->Add(StdDialogButtonSizer1, 1, wxALL|wxALIGN_LEFT|wxALIGN_CENTER_VERTICAL, 5);
     StaticText_Filename = new wxStaticText(this, ID_STATICTEXT_FILENAME, _("Filename"), wxDefaultPosition, wxDefaultSize, 0, _T("ID_STATICTEXT_FILENAME"));
-<<<<<<< HEAD
-    FlexGridSizer1->Add(StaticText_Filename, 1, wxALL|wxALIGN_LEFT|wxALIGN_CENTER_VERTICAL, 10);
-    FlexGridSizer2 = new wxFlexGridSizer(0, 2, 0, 0);
-    StaticBoxSizer1 = new wxStaticBoxSizer(wxHORIZONTAL, this, _("Models to Include"));
-    CheckListBox1 = new wxCheckListBox(this, ID_CHECKLISTBOX1, wxDefaultPosition, wxSize(325,158), 0, 0, wxLB_SORT, wxDefaultValidator, _T("ID_CHECKLISTBOX1"));
-=======
     FlexGridSizer3->Add(StaticText_Filename, 1, wxALL|wxALIGN_CENTER_HORIZONTAL|wxALIGN_CENTER_VERTICAL, 5);
     FlexGridSizer1->Add(FlexGridSizer3, 1, wxALL|wxALIGN_LEFT|wxALIGN_CENTER_VERTICAL, 5);
     FlexGridSizer2 = new wxFlexGridSizer(0, 2, 0, 0);
     StaticBoxSizer1 = new wxStaticBoxSizer(wxHORIZONTAL, this, _("Models to Include"));
     CheckListBox1 = new wxCheckListBox(this, ID_CHECKLISTBOX1, wxDefaultPosition, wxSize(325,158), 0, 0, wxLB_EXTENDED|wxLB_SORT, wxDefaultValidator, _T("ID_CHECKLISTBOX1"));
->>>>>>> ffa53c64
     StaticBoxSizer1->Add(CheckListBox1, 1, wxALL|wxEXPAND|wxALIGN_TOP|wxALIGN_CENTER_HORIZONTAL, 5);
     FlexGridSizer2->Add(StaticBoxSizer1, 1, wxALL|wxEXPAND|wxALIGN_TOP|wxALIGN_CENTER_HORIZONTAL, 5);
     FlexGridSizer1->Add(FlexGridSizer2, 1, wxALL|wxEXPAND|wxALIGN_CENTER_HORIZONTAL|wxALIGN_CENTER_VERTICAL, 5);
     SetSizer(FlexGridSizer1);
     FlexGridSizer1->Fit(this);
     FlexGridSizer1->SetSizeHints(this);
-<<<<<<< HEAD
-=======
 
     Connect(ID_CHECKBOX_All,wxEVT_COMMAND_CHECKBOX_CLICKED,(wxObjectEventFunction)&SeqParmsDialog::OnCheckBox_AllClick);
->>>>>>> ffa53c64
     //*)
 }
 
@@ -69,8 +55,6 @@
 {
     //(*Destroy(SeqParmsDialog)
     //*)
-<<<<<<< HEAD
-=======
 }
 
 void SeqParmsDialog::OnCheckBox_AllClick(wxCommandEvent& event)
@@ -80,5 +64,4 @@
 //set all items to current value of All checkbox:
     for (int i = 0; i < CheckListBox1->GetCount(); ++i)
         CheckListBox1->Check(i, CheckBox_All->GetValue());
->>>>>>> ffa53c64
 }