--- conflicted
+++ resolved
@@ -736,11 +736,7 @@
     </ClCompile>
     <ClCompile Include="CheckboxSelectDialog.cpp" />
     <ClCompile Include="EmailDialog.cpp" />
-<<<<<<< HEAD
     <ClCompile Include="vamp-hostsdk\PluginBufferingAdapter.cpp" />
-=======
-    <ClCompile Include="ModelPreview3DDialog.cpp" />
->>>>>>> 05da7946
   </ItemGroup>
   <ItemGroup>
     <ClInclude Include="BatchRenderDialog.h" />
