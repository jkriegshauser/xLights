--- conflicted
+++ resolved
@@ -139,12 +139,8 @@
     int PixelsPerString=PixelsPerStrand*parm3;
     SetBufferSize(PixelsPerStrand,NumStrands);
     SetNodeCount(parm1,PixelsPerString, rgbOrder);
-<<<<<<< HEAD
     screenLocation.SetRenderSize(NumStrands, PixelsPerStrand, 2.0f);
-=======
-    screenLocation.SetRenderSize(NumStrands, PixelsPerStrand);
     int chanPerNode = GetNodeChannelCount(StringType);
->>>>>>> da2be64a
 
     // create output mapping
     if (SingleNode) {
@@ -213,13 +209,9 @@
     int PixelsPerString=PixelsPerStrand*parm3;
     SetBufferSize(NumStrands,PixelsPerStrand);
     SetNodeCount(parm1,PixelsPerString,rgbOrder);
-<<<<<<< HEAD
     screenLocation.SetRenderSize(PixelsPerStrand, NumStrands, 2.0f);
-=======
-    screenLocation.SetRenderSize(PixelsPerStrand, NumStrands);
     
     int chanPerNode = GetNodeChannelCount(StringType);
->>>>>>> da2be64a
 
     // create output mapping
     if (SingleNode) {
