#include <wx/propgrid/propgrid.h>
#include <wx/propgrid/advprops.h>
#include <wx/xml/xml.h>
#include <wx/msgdlg.h>
#include <wx/log.h>
#include <wx/filedlg.h>

#include <glm/glm.hpp>
#include <glm/gtx/matrix_transform_2d.hpp>
#include <glm/gtx/rotate_vector.hpp>
#include <glm/mat3x3.hpp>

#include "PolyLineModel.h"
#include "ModelScreenLocation.h"
#include "Shapes.h"
#include "../support/VectorMath.h"
#include "../xLightsMain.h"
#include "../xLightsVersion.h"

PolyLineModel::PolyLineModel(const ModelManager &manager) : ModelWithScreenLocation(manager) {
    parm1 = parm2 = parm3 = 0;
    segs_collapsed = true;
    num_segments = 0;
    total_length = 0.0f;
    height = 1.0f;
    hasIndivSeg = false;
}

PolyLineModel::PolyLineModel(wxXmlNode *node, const ModelManager &manager, bool zeroBased) : ModelWithScreenLocation(manager)
{
    segs_collapsed = true;
    SetFromXml(node, zeroBased);
}

PolyLineModel::~PolyLineModel()
{
    //dtor
}

std::vector<std::string> PolyLineModel::POLYLINE_BUFFER_STYLES;

const std::vector<std::string> &PolyLineModel::GetBufferStyles() const {
    struct Initializer {
        Initializer() {
            POLYLINE_BUFFER_STYLES = Model::DEFAULT_BUFFER_STYLES;
            POLYLINE_BUFFER_STYLES.push_back("Line Segments");
        }
    };
    static Initializer ListInitializationGuard;
    return POLYLINE_BUFFER_STYLES;
}

void PolyLineModel::InitRenderBufferNodes(const std::string &type, const std::string &camera,
                                          const std::string &transform,
                                          std::vector<NodeBaseClassPtr> &newNodes, int &BufferWi, int &BufferHi) const {
    if (type == "Line Segments" && hasIndivSeg) {
        BufferHi = num_segments;
        BufferWi = 0;
        for (int x = 0; x < num_segments; x++) {
            int w = polyLineSizes[x];
            if (w > BufferWi) {
                BufferWi = w;
            }
        }
        for (auto it = Nodes.begin(); it != Nodes.end(); ++it) {
            newNodes.push_back(NodeBaseClassPtr(it->get()->clone()));
        }

        int idx = 0;
        for(size_t m=0; m<num_segments; m++) {
            int seg_idx = 0;
            int end_node = idx + polyLineSizes[m];
            float scale = (float)BufferWi / (float)polyLineSizes[m];
            for(size_t n=idx; n<end_node; n++) {
                newNodes[idx]->Coords.resize(SingleNode?parm2:parm3);
                size_t CoordCount=GetCoordCount(idx);
                int location = seg_idx * scale + scale / 2.0;
                for(size_t c=0; c < CoordCount; c++) {
                    newNodes[idx]->Coords[c].bufX=IsLtoR ? location : (SingleNode ? location : BufferWi-location-1);
                    newNodes[idx]->Coords[c].bufY = m;
                    newNodes[idx]->Coords[c].bufZ = 0;
                }
                idx++;
                seg_idx++;
            }
        }
        ApplyTransform(transform, newNodes, BufferWi, BufferHi);
    } else {
        Model::InitRenderBufferNodes(type, camera, transform, newNodes, BufferWi, BufferHi);
    }
}

int PolyLineModel::GetStrandLength(int strand) const {
    return SingleNode ? 1 : GetPolyLineSize(strand);
}

int PolyLineModel::MapToNodeIndex(int strand, int node) const {
    int idx = 0;
    for (int x = 0; x < strand; x++) {
        idx += GetPolyLineSize(x);
    }
    idx += node;
    return idx;
}

int PolyLineModel::GetNumStrands() const {
    return SingleNode ? 1 : polyLineSizes.size();
}

void PolyLineModel::SetStringStartChannels(bool zeroBased, int NumberOfStrings, int StartChannel, int ChannelsPerString) {
    std::string tempstr = ModelXml->GetAttribute("Advanced", "0").ToStdString();
    bool HasIndividualStartChans=tempstr == "1";
    if( HasIndividualStartChans && !SingleNode ) {
        // if individual start channels defer to InitModel where we know all the segment length data
    } else {
        Model::SetStringStartChannels(zeroBased, NumberOfStrings, StartChannel, ChannelsPerString);
    }
}

void PolyLineModel::InsertHandle(int after_handle) {
    if( polyLineSizes.size() > after_handle ) {
        for (int x = num_segments-1; x > after_handle; --x) {
            std::string val = ModelXml->GetAttribute(SegAttrName(x)).ToStdString();
            if (val == "") {
                val = wxString::Format("%d", polyLineSizes[x]);
            }
            ModelXml->DeleteAttribute(SegAttrName(x));
            ModelXml->AddAttribute(SegAttrName(x+1), val);
        }
        int segment1_size = polyLineSizes[after_handle] / 2;
        int segment2_size = polyLineSizes[after_handle] - segment1_size;
        polyLineSizes[after_handle] = segment1_size;
        polyLineSizes.insert(polyLineSizes.begin() + after_handle + 1, segment2_size);
        std::string val = "";
        val = wxString::Format("%d", polyLineSizes[after_handle]);
        ModelXml->DeleteAttribute(SegAttrName(after_handle));
        ModelXml->AddAttribute(SegAttrName(after_handle), val);
        val = wxString::Format("%d", polyLineSizes[after_handle+1]);
        ModelXml->DeleteAttribute(SegAttrName(after_handle+1));
        ModelXml->AddAttribute(SegAttrName(after_handle+1), val);
    }
    GetModelScreenLocation().InsertHandle(after_handle);
}

void PolyLineModel::DeleteHandle(int handle_) {
    // handle is offset by 1 due to the center handle at 0
    int handle = handle_ - 1;
    if( polyLineSizes.size() > handle ) {
        ModelXml->DeleteAttribute(SegAttrName(handle));
        for (int x = handle; x < num_segments-1; ++x) {
            std::string val = ModelXml->GetAttribute(SegAttrName(x+1)).ToStdString();
            if (val == "") {
                val = wxString::Format("%d", polyLineSizes[x+1]);
            }
            ModelXml->AddAttribute(SegAttrName(x), val);
            ModelXml->DeleteAttribute(SegAttrName(x+1));
        }
        polyLineSizes.erase(polyLineSizes.begin() + handle);
    }
    else {
        ModelXml->DeleteAttribute(SegAttrName(handle-1));
    }
    GetModelScreenLocation().DeleteHandle(handle);
}

void PolyLineModel::InitModel() {
    wxString dropPattern = GetModelXml()->GetAttribute("DropPattern", "1");
    wxArrayString pat = wxSplit(dropPattern, ',');

    // parse drop sizes
    std::vector<unsigned int> dropSizes;
    unsigned int dropset_size = 0;
    unsigned int maxH = 0;
    for (int x = 0; x < pat.size(); x++) {
        dropSizes.push_back(wxAtoi(pat[x]));
        maxH = std::max(maxH, dropSizes[x]);
        dropset_size += dropSizes[x];
    }
    if (dropSizes.size() == 0) {
        dropSizes.push_back(5);
        dropset_size = 5;
    }

    // establish light and segment counts
    int numLights = 0;
    int num_points = wxAtoi(ModelXml->GetAttribute("NumPoints", "2"));
	num_segments = num_points - 1;
    hasIndivSeg = ModelXml->GetAttribute("IndivSegs", "0") == "1";
    numDropPoints = 0;

    // setup number of lights per line segment
    unsigned int drop_index = 0;
    polyLineSizes.resize(num_segments);
    polyLineSegDropSizes.resize(num_segments);
    if (hasIndivSeg) {
        parm1 = SingleNode ? 1 : num_segments;
        for (int x = 0; x < num_segments; x++) {
            wxString val = ModelXml->GetAttribute(SegAttrName(x));
            if (val == "") {
                val = "0";
                ModelXml->DeleteAttribute(SegAttrName(x));
                ModelXml->AddAttribute(SegAttrName(x), val);
            }
            int num_drop_points_this_segment = wxAtoi(val);
            unsigned int drop_lights_this_segment = 0;
            for( size_t z = 0; z < num_drop_points_this_segment; z++ ) {
                drop_lights_this_segment += dropSizes[drop_index++];
                drop_index %= dropSizes.size();
            }
            numLights += drop_lights_this_segment;
            numDropPoints += num_drop_points_this_segment;
            polyLineSizes[x] = num_drop_points_this_segment;
            polyLineSegDropSizes[x] = drop_lights_this_segment;
        }
        parm2 = numLights;
        ModelXml->DeleteAttribute("parm2");
        ModelXml->AddAttribute("parm2", wxString::Format("%ld", parm2));
    } else {
        parm1 = 1;
        int lights = parm2;
        while(lights > 0) {
            unsigned int lights_this_drop = dropSizes[drop_index++];
            numLights += lights_this_drop;
            drop_index %= dropSizes.size();
            numDropPoints++;
            lights -= lights_this_drop;
        }
        if( numLights != parm2 ) {
            parm2 = numLights;
            ModelXml->DeleteAttribute("parm2");
            ModelXml->AddAttribute("parm2", wxString::Format("%ld", parm2));
        }
    }

    // reset node information
    Nodes.clear();
    SetNodeCount(1,numLights,rgbOrder);
    if (num_points == 1) return;  // TODO:  Should we even allow this creation

    // process our own start channels
    drop_index = 0;
    std::string tempstr = ModelXml->GetAttribute("Advanced", "0").ToStdString();
    bool HasIndividualStartChans=tempstr == "1";
    if( HasIndividualStartChans && !SingleNode) {
        std::string dependsonmodel;
        int StartChannel = GetNumberFromChannelString(ModelXml->GetAttribute("StartChannel","1").ToStdString(), CouldComputeStartChannel, dependsonmodel);
        stringStartChan.clear();
        stringStartChan.resize(num_segments);
        for (int i=0; i<num_segments; i++) {
            tempstr = StartChanAttrName(i);
            if (!zeroBased && ModelXml->HasAttribute(tempstr)) {
                bool b = false;
                stringStartChan[i] = GetNumberFromChannelString(ModelXml->GetAttribute(tempstr, "1").ToStdString(), b, dependsonmodel)-1;
                CouldComputeStartChannel &= b;
            } else {
                stringStartChan[i] = (zeroBased? 0 : StartChannel-1) + polyLineSegDropSizes[i]*GetNodeChannelCount(StringType);
            }
        }
    }

    // fix the string numbers for each node since model is non-standard
    size_t idx=0;
    if (HasIndividualStartChans && hasIndivSeg && !SingleNode) {
        for (int x = 0; x < (SingleNode ? 1 : num_segments); x++) {
            for( int n = 0; n < polyLineSegDropSizes[x]; ++n ) {
                Nodes[idx++]->StringNum = x;
            }
        }
    }

    // read in the point data from xml
    std::vector<xlPolyPoint> pPos(num_points);
    wxString point_data = ModelXml->GetAttribute("PointData", "0.0, 0.0, 0.0, 0.0, 0.0, 0.0");
    wxArrayString point_array = wxSplit(point_data, ',');
    for( int i = 0; i < num_points; ++i ) {
        pPos[i].x = wxAtof(point_array[i*3]);
        pPos[i].y = wxAtof(point_array[i*3+1]);
        pPos[i].z = wxAtof(point_array[i*3+2]);
        pPos[i].has_curve = false;
        pPos[i].curve = nullptr;
    }
    wxString cpoint_data = ModelXml->GetAttribute("cPointData", "");
    wxArrayString cpoint_array = wxSplit(cpoint_data, ',');
    int num_curves = cpoint_array.size() / 7;
    glm::vec3 def_scaling(100.0f, 100.0f, 100.0f);
    glm::vec3 def_pos(0.0f, 0.0f, 0.0f);
    for( int i = 0; i < num_curves; ++i ) {
        int seg_num = wxAtoi(cpoint_array[i*7]);
        pPos[seg_num].has_curve = true;
        pPos[seg_num].curve = new BezierCurveCubic3D();
        pPos[seg_num].curve->set_p0(pPos[seg_num].x, pPos[seg_num].y, pPos[seg_num].z);
        pPos[seg_num].curve->set_p1(pPos[seg_num+1].x, pPos[seg_num+1].y, pPos[seg_num+1].z);
        pPos[seg_num].curve->set_cp0( wxAtof(cpoint_array[i*7+1]), wxAtof(cpoint_array[i*7+2]), wxAtof(cpoint_array[i*7+3]));
        pPos[seg_num].curve->set_cp1( wxAtof(cpoint_array[i*7+4]), wxAtof(cpoint_array[i*7+5]), wxAtof(cpoint_array[i*7+6]));
        pPos[seg_num].curve->SetPositioning(def_scaling, def_pos);
        pPos[seg_num].curve->UpdatePoints();
        pPos[seg_num].curve->UpdateMatrices();
    }

    // calculate segment lengths if we need to auto-distribute lights
    total_length = 0.0f;
    if (!hasIndivSeg) {
        for( int i = 0; i < num_points-1; ++i ) {
            if( pPos[i].has_curve ) {
                total_length += pPos[i].curve->GetLength();
            } else {
                float length = std::sqrt((pPos[i+1].z - pPos[i].z)*(pPos[i+1].z - pPos[i].z) + (pPos[i+1].y - pPos[i].y)*(pPos[i+1].y - pPos[i].y) + (pPos[i+1].x - pPos[i].x)*(pPos[i+1].x - pPos[i].x));
                pPos[i].length = length;
                total_length += length;
            }
        }
    }

    // calculate min/max for the model
    float minX = 100000.0f;
    float minY = 100000.0f;
    float minZ = 100000.0f;
    float maxX = 0.0f;
    float maxY = 0.0f;
    float maxZ = 0.0f;

    for( int i = 0; i < num_points; ++i ) {
        if( pPos[i].x < minX ) minX = pPos[i].x;
        if( pPos[i].y < minY ) minY = pPos[i].y;
        if( pPos[i].z < minZ ) minZ = pPos[i].z;
        if( pPos[i].x > maxX ) maxX = pPos[i].x;
        if( pPos[i].y > maxY ) maxY = pPos[i].y;
        if( pPos[i].z > maxZ ) maxZ = pPos[i].z;
        if( pPos[i].has_curve ) {
            pPos[i].curve->check_min_max(minX, maxX, minY, maxY, minZ, maxZ);
        }
    }
    float deltax = maxX-minX;
    float deltay = maxY-minY;
    float deltaz = maxZ-minZ;

    // normalize all points from 0.0 to 1.0 and create
    // a matrix for each line segment
    for( int i = 0; i < num_points-1; ++i ) {
        float x1p, y1p, z1p, x2p, y2p, z2p;
        if (deltax == 0.0f) {
            x1p = 0.0f;
            x2p = 0.0f;
        }
        else {
            x1p = (pPos[i].x - minX) / deltax;
            x2p = (pPos[i+1].x - minX) / deltax;
        }
        if (deltay == 0.0f) {
            y1p = 0.0f;
            y2p = 0.0f;
        }
        else {
            y1p = (pPos[i].y - minY) / deltay;
            y2p = (pPos[i + 1].y - minY) / deltay;
        }
        if (deltaz == 0.0f) {
            z1p = 0.0f;
            z2p = 0.0f;
        }
        else {
            z1p = (pPos[i].z - minZ) / deltaz;
            z2p = (pPos[i + 1].z - minZ) / deltaz;
        }

        glm::vec3 pt1(x1p, y1p, z1p);
        glm::vec3 pt2(x2p, y2p, z2p);
        glm::vec3 a = pt2 - pt1;
        float scale = glm::length(a);
        glm::mat4 rotationMatrix = VectorMath::rotationMatrixFromXAxisToVector(a);
        glm::mat4 scalingMatrix = glm::scale(glm::mat4(1.0f), glm::vec3(scale, 1.0f, 1.0f));
        glm::mat4 translateMatrix = glm::translate(glm::mat4(1.0f), glm::vec3(x1p, y1p, z1p));
        glm::mat4 mat = translateMatrix * rotationMatrix * scalingMatrix;

        if (pPos[i].matrix != nullptr) {
            delete pPos[i].matrix;
        }
        pPos[i].matrix = new glm::mat4(mat);

        // update any curves
        if( pPos[i].has_curve ) {
            pPos[i].curve->CreateNormalizedMatrix(minX, maxX, minY, maxY, minZ, maxZ);
        }
    }

    // define the buffer positions
    drop_index = 0;
    int chan = 0;
    int LastStringNum=-1;
    int ChanIncr = GetNodeChannelCount(StringType);
    int lights = numLights;
    int y = 0;
    drop_index = 0;
    int width = 0;
    int curNode = 0;
    int curCoord = 0;
    while (lights) {
        if (curCoord >= Nodes[curNode]->Coords.size()) {
            curNode++;
            curCoord = 0;
        }
        while (y >= dropSizes[drop_index]) {
            width++;
            y = 0;
            drop_index++;
            if (drop_index >= dropSizes.size()) {
                drop_index = 0;
            }
        }
        if (Nodes[curNode]->StringNum != LastStringNum) {
            LastStringNum=Nodes[curNode]->StringNum;
            chan=stringStartChan[LastStringNum];
        }
        Nodes[curNode]->ActChan = chan;
        Nodes[curNode]->Coords[curCoord].bufX = width;
        Nodes[curNode]->Coords[curCoord].bufY = maxH - y - 1;
        Nodes[curNode]->Coords[curCoord].screenX = width;
        Nodes[curNode]->Coords[curCoord].screenY = maxH - y - 1;
        chan+=ChanIncr;
        lights--;
        y++;
        curCoord++;
    }
    SetBufferSize(maxH, SingleNode?1:width+1);
    screenLocation.SetRenderSize(1.0, maxH);

    height = wxAtof(GetModelXml()->GetAttribute("ModelHeight", "1.0"));
    double model_height = deltay;
    if (model_height < GetModelScreenLocation().GetRenderHt()) {
        model_height = GetModelScreenLocation().GetRenderHt();
    }
    float mheight = height * 10.0f / model_height;

    // place the nodes/coords along each line segment
    drop_index = 0;
    idx = IsLtoR ? 0 : numLights-1;
    float loc_x;
    if (hasIndivSeg) {
        // distribute the lights as defined by the polysize string
        if( SingleNode ) {
            int segment = 0;
            int seg_idx = 0;
            int count = 0;
            int num = Nodes[0].get()->Coords.size();
            float offset = 0.5f;
            if( num > 1 ) {
                offset -= 1.0f / (float)num;
            }
            size_t CoordCount=GetCoordCount(0);
            for(size_t c=0; c < CoordCount; c++) {
                if (num > 1) {
                    loc_x = seg_idx + offset + ((float)count / (float)num);
                    count++;
                } else {
                    loc_x = seg_idx + offset;
                }

                glm::vec3 v = glm::vec3(*pPos[segment].matrix * glm::vec4(loc_x / (float)polyLineSizes[segment], 0, 0, 1));

                unsigned int drops_this_node = dropSizes[drop_index++];
                for(size_t z = 0; z < drops_this_node; z++) {
                    Nodes[idx]->Coords[c].screenX = v.x;
                    Nodes[idx]->Coords[c].screenY = v.y - z * mheight;
                    Nodes[idx]->Coords[c].screenZ = v.z;
                    IsLtoR ? idx++ : idx--;
                }
                drop_index %= dropSizes.size();
                seg_idx++;
                if( seg_idx >= polyLineSizes[segment] ) {
                    segment++;
                    seg_idx = 0;
                    count = 0;
                    for(int x=segment; x < polyLineSizes.size(); ++x ) {
                        if( polyLineSizes[x] == 0 ) {
                            segment++;
                        } else {
                            break;
                        }
                    }
                }
                if( pPos[segment].has_curve ) {
                    DistributeLightsAcrossCurveSegment(polyLineSizes[segment], segment, c, pPos, dropSizes, drop_index, mheight );
                    segment++;
                    for(int x=segment; x < polyLineSizes.size(); ++x ) {
                        if( polyLineSizes[x] == 0 ) {
                            segment++;
                        } else {
                            break;
                        }
                    }
                }
            }
        } else {
            for(size_t m=0; m<num_segments; m++) {
                if( pPos[m].has_curve ) {
                    DistributeLightsAcrossCurveSegment(polyLineSizes[m], m, idx, pPos, dropSizes, drop_index, mheight);
                } else {
                    int seg_idx = 0;
                    for(size_t n=0; n<polyLineSizes[m]; n++) {
                        int count = 0;
                        int num = Nodes[idx].get()->Coords.size();
                        float offset = 0.5f;
                        if( num > 1 ) {
                            offset -= 1.0f / (float)num;
                        }
                        size_t CoordCount=GetCoordCount(idx);
                        int x_pos = seg_idx;
                        unsigned int drops_this_node = dropSizes[drop_index++];
                        for(size_t c=0; c < CoordCount; c++) {
                            if (num > 1) {
                                loc_x = x_pos + offset + ((float)count / (float)num);
                                count++;
                            } else {
                                loc_x = x_pos + offset;
                            }

                            glm::vec3 v = glm::vec3(*pPos[m].matrix * glm::vec4(loc_x / (float)polyLineSizes[m], 0, 0, 1));

                            for(size_t z = 0; z < drops_this_node; z++) {
                                Nodes[idx]->Coords[c].screenX = v.x;
                                Nodes[idx]->Coords[c].screenY = v.y - z * mheight;
                                Nodes[idx]->Coords[c].screenZ = v.z;
                                IsLtoR ? idx++ : idx--;
                            }
                            drop_index %= dropSizes.size();
                        }
                        seg_idx++;
                    }
                }
            }
        }
    } else {
        // distribute the lights evenly across the line segments
        int coords_per_node = Nodes[0].get()->Coords.size();
        int lights_to_distribute = SingleNode ? numDropPoints : numDropPoints * coords_per_node;
        float offset = total_length / (float)lights_to_distribute;
        float current_pos = offset / 2.0f;
        idx = (IsLtoR || SingleNode) ? 0 : numLights-1;
        size_t c=0;
        int segment = 0;
        int sub_segment = 0;
        int last_seg_light_num = 0;
        float seg_start = current_pos;
        float segment_length = pPos[segment].has_curve ? pPos[segment].curve->GetSegLength(sub_segment) : pPos[segment].length;
        float seg_end = seg_start + segment_length;
        for(size_t m=0; m<lights_to_distribute; m++) {
            while( current_pos > seg_end ) {
                sub_segment++;
                if( pPos[segment].has_curve && (sub_segment < pPos[segment].curve->GetNumSegments()) ) {
                    seg_start = seg_end;
                    segment_length = pPos[segment].curve->GetSegLength(sub_segment);
                    seg_end = seg_start + segment_length;
                } else {
                    if (segment == polyLineSizes.size() - 1)
                    {
                        // cant increase segment ... so just fudge the segment end
                        seg_end += 0.0001f;
                    }
                    else
                    {
                        sub_segment = 0;
                        polyLineSizes[segment] = m - last_seg_light_num;
                        last_seg_light_num = m;
                        segment++;
                        seg_start = seg_end;
                        segment_length = pPos[segment].has_curve ? pPos[segment].curve->GetSegLength(sub_segment) : pPos[segment].length;
                        seg_end = seg_start + segment_length;
                    }
                }
            }
            glm::vec3 v;
            float pos = (current_pos - seg_start) / segment_length;
            if( pPos[segment].has_curve ) {
                v = glm::vec3(*pPos[segment].curve->GetMatrix(sub_segment) * glm::vec4(pos, 0, 0, 1));
            } else {
                v = glm::vec3(*pPos[segment].matrix * glm::vec4(pos, 0, 0, 1));
            }
            unsigned int drops_this_node = dropSizes[drop_index++];
            for (size_t z = 0; z < drops_this_node; z++) {
                Nodes[idx]->Coords[c].screenX = v.x;
                Nodes[idx]->Coords[c].screenY = v.y - z * mheight;
                Nodes[idx]->Coords[c].screenZ = v.z;
                if( c < coords_per_node-1 ) {
                    c++;
                } else {
                    c = 0;
                    IsLtoR ? idx++ : idx--;
                }
            }
            drop_index %= dropSizes.size();
            current_pos += offset;
        }
        polyLineSizes[segment] = lights_to_distribute - last_seg_light_num;
    }

    // cleanup curves and matrices
    for( int i = 0; i < num_points; ++i ) {
        if( pPos[i].has_curve ) {
            delete pPos[i].curve;
            pPos[i].curve = nullptr;
        }
        if (pPos[i].matrix != nullptr) {
            delete pPos[i].matrix;
        }
    }
}

void PolyLineModel::DistributeLightsAcrossCurveSegment(int lights, int segment, size_t &idx, std::vector<xlPolyPoint> &pPos,
                                                       std::vector<unsigned int>& dropSizes, unsigned int& drop_index, float& mheight)
{
    // distribute the lights evenly across the line segments
    int coords_per_node = Nodes[0].get()->Coords.size();
    int lights_to_distribute = SingleNode ? lights : lights * coords_per_node;
    float total_length = pPos[segment].curve->GetLength();
    float offset = total_length / (float)lights_to_distribute;
    float current_pos = offset / 2.0f;
    size_t c=0;
    int sub_segment = 0;
    float seg_start = current_pos;
    float segment_length = pPos[segment].curve->GetSegLength(sub_segment);
    float seg_end = seg_start + segment_length;
    for(size_t m=0; m<lights_to_distribute; m++) {
        unsigned int drops_this_node = dropSizes[drop_index];
        while( current_pos > seg_end ) {
            sub_segment++;
            seg_start = seg_end;
            segment_length = pPos[segment].curve->GetSegLength(sub_segment);
            seg_end = seg_start + segment_length;
        }
        glm::vec3 v = glm::vec3(*pPos[segment].curve->GetMatrix(sub_segment) * glm::vec4((current_pos - seg_start) / segment_length, 0, 0, 1));
        if( SingleNode ) {
            for( int z = 0; z < drops_this_node; z++) {
                Nodes[0]->Coords[idx].screenX = v.x;
                Nodes[0]->Coords[idx].screenY = v.y - z * mheight;
                Nodes[0]->Coords[idx].screenZ = v.z;
                IsLtoR ? idx++ : idx--;
            }
            drop_index++;
            drop_index %= dropSizes.size();
        } else {
            for( int z = 0; z < drops_this_node; z++) {
                Nodes[idx]->Coords[c].screenX = v.x;
                Nodes[idx]->Coords[c].screenY = v.y - z * mheight;
                Nodes[idx]->Coords[c].screenZ = v.z;
                IsLtoR ? idx++ : idx--;
            }
            if( c < coords_per_node-1 ) {
                c++;
            } else {
                c = 0;
                //IsLtoR ? idx++ : idx--;
            }
            drop_index++;
            drop_index %= dropSizes.size();
        }
        current_pos += offset;
    }
}

static wxPGChoices LEFT_RIGHT;

void PolyLineModel::AddTypeProperties(wxPropertyGridInterface *grid) {
    if (LEFT_RIGHT.GetCount() == 0) {
        LEFT_RIGHT.Add("Green Square");
        LEFT_RIGHT.Add("Blue Square");
    }
    wxPGProperty *p;
    if (SingleNode) {
        p = grid->Append(new wxUIntProperty("# Lights", "PolyLineNodes", parm2));
        p->SetAttribute("Min", 1);
        p->SetAttribute("Max", 10000);
        p->SetEditor("SpinCtrl");
        p->Enable(!hasIndivSeg);
    } else {
        p = grid->Append(new wxUIntProperty("# Nodes", "PolyLineNodes", parm2));
        p->SetAttribute("Min", 1);
        p->SetAttribute("Max", 10000);
        p->SetEditor("SpinCtrl");
        p->Enable(!hasIndivSeg);

        p = grid->Append(new wxUIntProperty("Lights/Node", "PolyLineLights", parm3));
        p->SetAttribute("Min", 1);
        p->SetAttribute("Max", 300);
        p->SetEditor("SpinCtrl");
    }

    grid->Append(new wxEnumProperty("Starting Location", "PolyLineStart", LEFT_RIGHT, IsLtoR ? 0 : 1));

    grid->Append(new wxStringProperty("Drop Pattern", "IciclesDrops", GetModelXml()->GetAttribute("DropPattern", "1")));

    p = grid->Append(new wxFloatProperty("Height", "ModelHeight", height));
    p->SetAttribute("Precision", 2);
    p->SetAttribute("Step", 0.1);
    p->SetEditor("SpinCtrl");

    p = grid->Append(new wxBoolProperty("Indiv Segments", "ModelIndividualSegments", hasIndivSeg));
    p->SetAttribute("UseCheckbox", true);
    p->Enable(num_segments > 1);
    if (hasIndivSeg) {
        for (int x = 0; x < num_segments; x++) {
            std::string val = ModelXml->GetAttribute(SegAttrName(x)).ToStdString();
            if (val == "") {
                //TODO this needs to be improved like the model individual start channels code
                val = wxString::Format("%d", polyLineSizes[x]);
                ModelXml->DeleteAttribute(SegAttrName(x));
                ModelXml->AddAttribute(SegAttrName(x), val);
            }
            wxString nm = wxString::Format("Segment %d", x+1);
            grid->AppendIn(p, new wxUIntProperty(nm, SegAttrName(x), wxAtoi(ModelXml->GetAttribute(SegAttrName(x),""))));
        }
        if( segs_collapsed ) {
            grid->Collapse(p);
        }
    }
    else
    {
        for (int x = 0; x < 100; x++) {
            ModelXml->DeleteAttribute(SegAttrName(x));
        }
        // If we dont have individual segments ... then we dont have individual start channels
        ModelXml->DeleteAttribute("Advanced");
    }
}
int PolyLineModel::OnPropertyGridChange(wxPropertyGridInterface *grid, wxPropertyGridEvent& event) {
    if ("PolyLineNodes" == event.GetPropertyName()) {
        ModelXml->DeleteAttribute("parm2");
        ModelXml->AddAttribute("parm2", wxString::Format("%ld", (int)event.GetPropertyValue().GetLong()));
        SetFromXml(ModelXml, zeroBased);
<<<<<<< HEAD
        return GRIDCHANGE_MARK_DIRTY_AND_REFRESH | GRIDCHANGE_REBUILD_MODEL_LIST;
=======
        wxPGProperty* sp = grid->GetPropertyByLabel("# Nodes");
        sp->SetValueFromInt(parm2);
        return 3 | 0x0008;
>>>>>>> f334c6f3
    } else if ("PolyLineLights" == event.GetPropertyName()) {
        ModelXml->DeleteAttribute("parm3");
        ModelXml->AddAttribute("parm3", wxString::Format("%ld", (int)event.GetPropertyValue().GetLong()));
        SetFromXml(ModelXml, zeroBased);
        return GRIDCHANGE_MARK_DIRTY_AND_REFRESH | GRIDCHANGE_REBUILD_MODEL_LIST;
    } else if ("PolyLineStart" == event.GetPropertyName()) {
        ModelXml->DeleteAttribute("Dir");
        ModelXml->AddAttribute("Dir", event.GetValue().GetLong() == 0 ? "L" : "R");
        SetFromXml(ModelXml, zeroBased);
        return GRIDCHANGE_MARK_DIRTY_AND_REFRESH;
    } else if (event.GetPropertyName() == "ModelIndividualSegments") {
        ModelXml->DeleteAttribute("IndivSegs");
        if (event.GetValue().GetBool()) {
            hasIndivSeg = true;
            segs_collapsed = false;
            ModelXml->AddAttribute("IndivSegs", "1");
            int count = polyLineSizes.size();
            for (int x = 0; x < count; x++) {
                if (ModelXml->GetAttribute(SegAttrName(x)) == "") {
                    ModelXml->DeleteAttribute(SegAttrName(x));
                    //TODO This needs to be immproved like the individual start channels code in model
                    ModelXml->AddAttribute(SegAttrName(x), wxString::Format("%d", polyLineSizes[x]));
                }
            }
        }
        else {
            hasIndivSeg = false;
            for (int x = 0; x < 100; x++) {
                ModelXml->DeleteAttribute(SegAttrName(x));
            }
        }
        SetFromXml(ModelXml, zeroBased);
        IncrementChangeCount();
        return GRIDCHANGE_MARK_DIRTY_AND_REFRESH | GRIDCHANGE_REBUILD_PROP_GRID | GRIDCHANGE_REBUILD_MODEL_LIST;
    } else if (event.GetPropertyName().StartsWith("ModelIndividualSegments.")) {
        wxString str = event.GetPropertyName();
        str = str.SubString(str.Find(".") + 1, str.length());
        ModelXml->DeleteAttribute(str);
        ModelXml->AddAttribute(str, event.GetValue().GetString());
        SetFromXml(ModelXml, zeroBased);
        IncrementChangeCount();
        return GRIDCHANGE_MARK_DIRTY_AND_REFRESH | GRIDCHANGE_REBUILD_PROP_GRID | GRIDCHANGE_REBUILD_MODEL_LIST;
    } else if (event.GetPropertyName() == "ModelIndividualStartChannels") {
        ModelXml->DeleteAttribute("Advanced");
        if (event.GetValue().GetBool()) {
            ModelXml->AddAttribute("Advanced", "1");
            int start_channel = 1;
            for (int x = 0; x < num_segments; x++) {
                if (ModelXml->GetAttribute(StartChanAttrName(x)) == "") {
                    ModelXml->DeleteAttribute(StartChanAttrName(x));
                    ModelXml->AddAttribute(StartChanAttrName(x), wxString::Format("%d",start_channel));
                }
                start_channel += polyLineSizes[x]*GetNodeChannelCount(StringType);
            }
        } else {
            for (int x = 0; x < num_segments; x++) {
                ModelXml->DeleteAttribute(StartChanAttrName(x));
            }
        }
        RecalcStartChannels();
        AdjustStringProperties(grid, num_segments);
        IncrementChangeCount();
<<<<<<< HEAD
        return GRIDCHANGE_MARK_DIRTY_AND_REFRESH | GRIDCHANGE_REBUILD_MODEL_LIST;
=======
        return 3 | 0x0008;
    } else if ("IciclesDrops" == event.GetPropertyName()) {
        ModelXml->DeleteAttribute("DropPattern");
        ModelXml->AddAttribute("DropPattern", event.GetPropertyValue().GetString());
        SetFromXml(ModelXml, zeroBased);
        return 3;
    }
    else if (!GetModelScreenLocation().IsLocked() && "ModelHeight" == event.GetPropertyName()) {
        height = event.GetValue().GetDouble();
        if (std::abs(height) < 0.01f) {
            if (height < 0.0f) {
                height = -0.01f;
            }
            else {
                height = 0.01f;
            }
        }
        ModelXml->DeleteAttribute("ModelHeight");
        ModelXml->AddAttribute("ModelHeight", event.GetPropertyValue().GetString());
        SetFromXml(ModelXml, zeroBased);
        return 3;
    }
    else if (GetModelScreenLocation().IsLocked() && "ModelHeight" == event.GetPropertyName()) {
        event.Veto();
        return 0;
>>>>>>> f334c6f3
    }
    return Model::OnPropertyGridChange(grid, event);
}

int PolyLineModel::OnPropertyGridSelection(wxPropertyGridInterface *grid, wxPropertyGridEvent& event) {
    if (event.GetPropertyName().StartsWith("ModelIndividualSegments.")) {
        wxString str = event.GetPropertyName();
        str = str.SubString(str.Find(".") + 1, str.length());
        str = str.SubString(3, str.length());
        int segment = wxAtoi(str)-1;
        return segment;
    }
    return -1;
}

void PolyLineModel::OnPropertyGridItemCollapsed(wxPropertyGridInterface *grid, wxPropertyGridEvent& event) {
    if (event.GetPropertyName() == "ModelIndividualSegments") {
        segs_collapsed = true;
    }
}

void PolyLineModel::OnPropertyGridItemExpanded(wxPropertyGridInterface *grid, wxPropertyGridEvent& event) {
    if (event.GetPropertyName() == "ModelIndividualSegments") {
        segs_collapsed = false;
    }
}

void PolyLineModel::ImportXlightsModel(std::string filename, xLightsFrame* xlights, float& min_x, float& max_x, float& min_y, float& max_y)
{
    wxXmlDocument doc(filename);

    if (doc.IsOk())
    {
        wxXmlNode* root = doc.GetRoot();

        if (root->GetName() == "polylinemodel")
        {
            wxString name = root->GetAttribute("name");
            wxString p1 = root->GetAttribute("parm1");
            wxString p2 = root->GetAttribute("parm2");
            wxString p3 = root->GetAttribute("parm3");
            wxString st = root->GetAttribute("StringType");
            wxString ps = root->GetAttribute("PixelSize");
            wxString t = root->GetAttribute("Transparency");
            wxString mb = root->GetAttribute("ModelBrightness");
            wxString a = root->GetAttribute("Antialias");
            wxString ss = root->GetAttribute("StartSide");
            wxString dir = root->GetAttribute("Dir");
            wxString sn = root->GetAttribute("StrandNames");
            wxString nn = root->GetAttribute("NodeNames");
            wxString v = root->GetAttribute("SourceVersion");
            wxString is = root->GetAttribute("IndivSegs");
            wxString pts = root->GetAttribute("NumPoints");
            wxString point_data = root->GetAttribute("PointData");
            wxString cpoint_data = root->GetAttribute("cPointData");
            wxString pc = root->GetAttribute("PixelCount");
            wxString pt = root->GetAttribute("PixelType");
            wxString psp = root->GetAttribute("PixelSpacing");

            // Add any model version conversion logic here
            // Source version will be the program version that created the custom model

            SetProperty("parm1", p1);
            SetProperty("parm2", p2);
            SetProperty("parm3", p3);
            SetProperty("StringType", st);
            SetProperty("PixelSize", ps);
            SetProperty("Transparency", t);
            SetProperty("ModelBrightness", mb);
            SetProperty("Antialias", a);
            SetProperty("StartSide", ss);
            SetProperty("Dir", dir);
            SetProperty("StrandNames", sn);
            SetProperty("NodeNames", nn);
            SetProperty("PixelCount", pc);
            SetProperty("PixelType", pt);
            SetProperty("PixelSpacing", psp);
            wxString newname = xlights->AllModels.GenerateModelName(name.ToStdString());
            SetProperty("name", newname, true);

            for (wxXmlNode* n = root->GetChildren(); n != nullptr; n = n->GetNext())
            {
                if (n->GetName() == "stateInfo")
                {
                    AddState(n);
                }
                else if (n->GetName() == "subModel")
                {
                    AddSubmodel(n);
                }
            }

            int num_points = wxAtoi(pts);
            ModelXml->DeleteAttribute("NumPoints");
            ModelXml->AddAttribute("NumPoints", pts);

            // handle all the line segments
            ModelXml->DeleteAttribute("IndivSegs");
            if( is == "1" ) {
                ModelXml->AddAttribute("IndivSegs", "1");
                num_segments = num_points-1;
                for (int x = 0; x < num_segments; x++) {
                    ModelXml->DeleteAttribute(SegAttrName(x));
                    wxString seg = root->GetAttribute(SegAttrName(x), "");
                    // TODO this needs to be fixed like the individual start channel code in model
                    int seg_length = wxAtoi(seg);
                    ModelXml->AddAttribute(SegAttrName(x), wxString::Format("%d", seg_length));
                }
            }

            // read in the point data from xml
            std::vector<xlPolyPoint> pPos(num_points);
            wxArrayString point_array = wxSplit(point_data, ',');
            for( int i = 0; i < num_points; ++i ) {
                pPos[i].x = wxAtof(point_array[i*3]);
                pPos[i].y = wxAtof(point_array[i*3+1]);
                pPos[i].z = wxAtof(point_array[i*3+2]);
                pPos[i].has_curve = false;
                pPos[i].curve = nullptr;
            }
            wxArrayString cpoint_array = wxSplit(cpoint_data, ',');
            glm::vec3 def_scaling(100.0f, 100.0f, 100.0f);
            glm::vec3 def_pos(0.0f, 0.0f, 0.0f);
            int num_curves = cpoint_array.size() / 7;
            for( int i = 0; i < num_curves; ++i ) {
                int seg_num = wxAtoi(cpoint_array[i*7]);
                pPos[seg_num].has_curve = true;
                pPos[seg_num].curve = new BezierCurveCubic3D();
                pPos[seg_num].curve->set_p0(pPos[seg_num].x, pPos[seg_num].y, pPos[seg_num].z);
                pPos[seg_num].curve->set_p1(pPos[seg_num+1].x, pPos[seg_num+1].y, pPos[seg_num+1].z);
                pPos[seg_num].curve->set_cp0( wxAtof(cpoint_array[i*7+1]), wxAtof(cpoint_array[i*7+2]), wxAtof(cpoint_array[i*7+3]) );
                pPos[seg_num].curve->set_cp1( wxAtof(cpoint_array[i*7+4]), wxAtof(cpoint_array[i*7+5]), wxAtof(cpoint_array[i*7+6]));
                pPos[seg_num].curve->SetPositioning(def_scaling, def_pos);
                pPos[seg_num].curve->UpdatePoints();
            }

            float min_z = 0.0f;
            float max_z = 100.0f;
            float deltax = max_x-min_x;
            float deltay = max_y-min_y;
            float deltaz = max_z-min_z;

            // adjust points for new min/max
            for( int i = 0; i < num_points; ++i ) {
                pPos[i].x = (pPos[i].x * deltax) + min_x;
                pPos[i].y = (pPos[i].y * deltay) + min_y;
                pPos[i].z = (pPos[i].z * deltaz) + min_z;
                if( pPos[i].has_curve ) {
                    float cp0x = pPos[i].curve->get_cp0x();
                    float cp0y = pPos[i].curve->get_cp0y();
                    float cp0z = pPos[i].curve->get_cp0z();
                    float cp1x = pPos[i].curve->get_cp1x();
                    float cp1y = pPos[i].curve->get_cp1y();
                    float cp1z = pPos[i].curve->get_cp1z();
                    cp0x = (cp0x * deltax) + min_x;
                    cp0y = (cp0y * deltay) + min_y;
                    cp0z = (cp0z * deltaz) + min_z;
                    cp1x = (cp1x * deltax) + min_x;
                    cp1y = (cp1y * deltay) + min_y;
                    cp1z = (cp1z * deltaz) + min_z;
                    pPos[i].curve->set_cp0(cp0x, cp0y, cp0z);
                    pPos[i].curve->set_cp1(cp1x, cp1y, cp1z);
                }
            }

            ModelXml->DeleteAttribute("PointData");
            ModelXml->DeleteAttribute("cPointData");
            point_data = "";
            for( int i = 0; i < num_points; ++i ) {
                point_data += wxString::Format("%f,", pPos[i].x );
                point_data += wxString::Format("%f,", pPos[i].y);
                point_data += wxString::Format("%f", pPos[i].z);
                if( i != num_points-1 ) {
                    point_data += ",";
                }
            }
            cpoint_data = "";
            for( int i = 0; i < num_points; ++i ) {
                if( pPos[i].has_curve ) {
                    cpoint_data += wxString::Format( "%d,%f,%f,%f,%f,%f,%f,", i, pPos[i].curve->get_cp0x(), pPos[i].curve->get_cp0y(), pPos[i].curve->get_cp0z(),
                                                               pPos[i].curve->get_cp1x(), pPos[i].curve->get_cp1y(), pPos[i].curve->get_cp1z());
                }
            }
            ModelXml->AddAttribute("PointData", point_data);
            ModelXml->AddAttribute("cPointData", cpoint_data);

            // cleanup curves
            for( int i = 0; i < num_points; ++i ) {
                if( pPos[i].has_curve ) {
                    delete pPos[i].curve;
                    pPos[i].curve = nullptr;
                }
            }

            GetModelScreenLocation().Read(ModelXml);

            xlights->MarkEffectsFileDirty(true);
        }
        else
        {
            wxMessageBox("Failure loading PolyLine model file.");
        }
    }
    else
    {
        wxMessageBox("Failure loading PolyLine model file.");
    }
}

#define retmsg(msg)  \
{ \
wxMessageBox(msg, _("Export Error")); \
return; \
}

void PolyLineModel::ExportXlightsModel()
{
    wxString name = ModelXml->GetAttribute("name");
    wxLogNull logNo; //kludge: avoid "error 0" message from wxWidgets after new file is written
    wxString filename = wxFileSelector(_("Choose output file"), wxEmptyString, name, wxEmptyString, "Custom Model files (*.xmodel)|*.xmodel", wxFD_SAVE | wxFD_OVERWRITE_PROMPT);
    if (filename.IsEmpty()) return;
    wxFile f(filename);
    //    bool isnew = !wxFile::Exists(filename);
    if (!f.Create(filename, true) || !f.IsOpened()) retmsg(wxString::Format("Unable to create file %s. Error %d\n", filename, f.GetLastError()));
    wxString p1 = ModelXml->GetAttribute("parm1");
    wxString p2 = ModelXml->GetAttribute("parm2");
    wxString p3 = ModelXml->GetAttribute("parm3");
    wxString st = ModelXml->GetAttribute("StringType");
    wxString ps = ModelXml->GetAttribute("PixelSize");
    wxString t = ModelXml->GetAttribute("Transparency");
    wxString mb = ModelXml->GetAttribute("ModelBrightness");
    wxString a = ModelXml->GetAttribute("Antialias");
    wxString ss = ModelXml->GetAttribute("StartSide");
    wxString dir = ModelXml->GetAttribute("Dir");
    wxString sn = ModelXml->GetAttribute("StrandNames");
    wxString nn = ModelXml->GetAttribute("NodeNames");
    wxString is = ModelXml->GetAttribute("IndivSegs");
    wxString pts = ModelXml->GetAttribute("NumPoints");
    NormalizePointData();
    wxString point_data = ModelXml->GetAttribute("PointData");
    wxString cpoint_data = ModelXml->GetAttribute("cPointData");
    wxString v = xlights_version_string;
    f.Write("<?xml version=\"1.0\" encoding=\"UTF-8\"?>\n<polylinemodel \n");
    f.Write(wxString::Format("name=\"%s\" ", name));
    f.Write(wxString::Format("parm1=\"%s\" ", p1));
    f.Write(wxString::Format("parm2=\"%s\" ", p2));
    f.Write(wxString::Format("parm3=\"%s\" ", p3));
    f.Write(wxString::Format("StringType=\"%s\" ", st));
    f.Write(wxString::Format("Transparency=\"%s\" ", t));
    f.Write(wxString::Format("PixelSize=\"%s\" ", ps));
    f.Write(wxString::Format("ModelBrightness=\"%s\" ", mb));
    f.Write(wxString::Format("Antialias=\"%s\" ", a));
    f.Write(wxString::Format("StartSide=\"%s\" ", ss));
    f.Write(wxString::Format("Dir=\"%s\" ", dir));
    f.Write(wxString::Format("StrandNames=\"%s\" ", sn));
    f.Write(wxString::Format("NodeNames=\"%s\" ", nn));
    f.Write(wxString::Format("IndivSegs=\"%s\" ", is));
    f.Write(wxString::Format("NumPoints=\"%s\" ", pts));
    int count = wxAtoi(pts);
    for (int x = 0; x < count; x++) {
        wxString seg = ModelXml->GetAttribute(SegAttrName(x), "");
        f.Write(wxString::Format("%s=\"%s\" ", SegAttrName(x), seg));
    }
    f.Write(wxString::Format("PointData=\"%s\" ", point_data));
    f.Write(wxString::Format("cPointData=\"%s\" ", cpoint_data));
    f.Write(wxString::Format("SourceVersion=\"%s\" ", v));
    f.Write(" >\n");
    wxString state = SerialiseState();
    if (state != "")
    {
        f.Write(state);
    }
    wxString submodel = SerialiseSubmodel();
    if (submodel != "")
    {
        f.Write(submodel);
    }
    f.Write("</polylinemodel>");
    f.Close();
}

void PolyLineModel::NormalizePointData()
{
    // read in the point data from xml
    int num_points = wxAtoi(ModelXml->GetAttribute("NumPoints"));
    std::vector<xlPolyPoint> pPos(num_points);
    wxString point_data = ModelXml->GetAttribute("PointData");
    wxArrayString point_array = wxSplit(point_data, ',');
    for( int i = 0; i < num_points; ++i ) {
        pPos[i].x = wxAtof(point_array[i*3]);
        pPos[i].y = wxAtof(point_array[i*3+1]);
        pPos[i].z = wxAtof(point_array[i*3+2]);
        pPos[i].has_curve = false;
        pPos[i].curve = nullptr;
    }
    wxString cpoint_data = ModelXml->GetAttribute("cPointData", "");
    wxArrayString cpoint_array = wxSplit(cpoint_data, ',');
    glm::vec3 def_scaling(100.0f, 100.0f, 100.0f);
    glm::vec3 def_pos(0.0f, 0.0f, 0.0f);
    int num_curves = cpoint_array.size() / 7;
    for( int i = 0; i < num_curves; ++i ) {
        int seg_num = wxAtoi(cpoint_array[i*7]);
        pPos[seg_num].has_curve = true;
        pPos[seg_num].curve = new BezierCurveCubic3D();
        pPos[seg_num].curve->set_p0(pPos[seg_num].x, pPos[seg_num].y, pPos[seg_num].z);
        pPos[seg_num].curve->set_p1(pPos[seg_num+1].x, pPos[seg_num+1].y, pPos[seg_num+1].z);
        pPos[seg_num].curve->set_cp0( wxAtof(cpoint_array[i*7+1]), wxAtof(cpoint_array[i*7+2]), wxAtof(cpoint_array[i*7+3]));
        pPos[seg_num].curve->set_cp1( wxAtof(cpoint_array[i*7+4]), wxAtof(cpoint_array[i*7+5]), wxAtof(cpoint_array[i*7+6]));
        pPos[seg_num].curve->SetPositioning(def_scaling, def_pos);
        pPos[seg_num].curve->UpdatePoints();
    }

    float minX = 100000.0f;
    float minY = 100000.0f;
    float minZ = 100000.0f;
    float maxX = 0.0f;
    float maxY = 0.0f;
    float maxZ = 0.0f;

    for( int i = 0; i < num_points; ++i ) {
        if( pPos[i].x < minX ) minX = pPos[i].x;
        if (pPos[i].y < minY) minY = pPos[i].y;
        if (pPos[i].z < minZ) minZ = pPos[i].z;
        if( pPos[i].x > maxX ) maxX = pPos[i].x;
        if (pPos[i].y > maxY) maxY = pPos[i].y;
        if (pPos[i].z > maxZ) maxZ = pPos[i].z;
        if( pPos[i].has_curve ) {
            pPos[i].curve->check_min_max(minX, maxX, minY, maxY, minZ, maxZ);
        }
    }
    float deltax = maxX-minX;
    float deltay = maxY-minY;
    float deltaz = maxZ-minZ;

    // normalize all the point data
    for( int i = 0; i < num_points; ++i ) {
        if (deltax == 0.0f) {
            pPos[i].x = 0.0f;
        }
        else {
            pPos[i].x = (pPos[i].x - minX) / deltax;
        }
        if (deltay == 0.0f) {
            pPos[i].y = 0.0f;
        }
        else {
            pPos[i].y = (pPos[i].y - minY) / deltay;
        }
        if (deltaz == 0.0f) {
            pPos[i].z = 0.0f;
        }
        else {
            pPos[i].z = (pPos[i].z - minZ) / deltaz;
        }
        if( pPos[i].has_curve ) {
            float cp0x = pPos[i].curve->get_cp0x();
            float cp0y = pPos[i].curve->get_cp0y();
            float cp0z = pPos[i].curve->get_cp0z();
            float cp1x = pPos[i].curve->get_cp1x();
            float cp1y = pPos[i].curve->get_cp1y();
            float cp1z = pPos[i].curve->get_cp1z();
            cp0x = (cp0x - minX) / deltax;
            cp0y = (cp0y - minY) / deltay;
            cp0z = (cp0z - minZ) / deltaz;
            cp1x = (cp1x - minX) / deltax;
            cp1y = (cp1y - minY) / deltay;
            cp1z = (cp1z - minZ) / deltaz;
            pPos[i].curve->set_cp0(cp0x, cp0y, cp0z);
            pPos[i].curve->set_cp1(cp1x, cp1y, cp1z);
        }
    }

    ModelXml->DeleteAttribute("PointData");
    ModelXml->DeleteAttribute("cPointData");
    point_data = "";
    for( int i = 0; i < num_points; ++i ) {
        point_data += wxString::Format("%f,", pPos[i].x );
        point_data += wxString::Format("%f,", pPos[i].y);
        point_data += wxString::Format("%f", pPos[i].z);
        if( i != num_points-1 ) {
            point_data += ",";
        }
    }
    cpoint_data = "";
    for( int i = 0; i < num_points; ++i ) {
        if( pPos[i].has_curve ) {
            cpoint_data += wxString::Format( "%d,%f,%f,%f,%f,%f,%f,", i, pPos[i].curve->get_cp0x(), pPos[i].curve->get_cp0y(), pPos[i].curve->get_cp0z(),
                                                       pPos[i].curve->get_cp1x(), pPos[i].curve->get_cp1y(), pPos[i].curve->get_cp1z());
        }
    }
    ModelXml->AddAttribute("PointData", point_data);
    ModelXml->AddAttribute("cPointData", cpoint_data);
}<|MERGE_RESOLUTION|>--- conflicted
+++ resolved
@@ -726,13 +726,9 @@
         ModelXml->DeleteAttribute("parm2");
         ModelXml->AddAttribute("parm2", wxString::Format("%ld", (int)event.GetPropertyValue().GetLong()));
         SetFromXml(ModelXml, zeroBased);
-<<<<<<< HEAD
-        return GRIDCHANGE_MARK_DIRTY_AND_REFRESH | GRIDCHANGE_REBUILD_MODEL_LIST;
-=======
         wxPGProperty* sp = grid->GetPropertyByLabel("# Nodes");
         sp->SetValueFromInt(parm2);
-        return 3 | 0x0008;
->>>>>>> f334c6f3
+        return GRIDCHANGE_MARK_DIRTY_AND_REFRESH | GRIDCHANGE_REBUILD_MODEL_LIST;
     } else if ("PolyLineLights" == event.GetPropertyName()) {
         ModelXml->DeleteAttribute("parm3");
         ModelXml->AddAttribute("parm3", wxString::Format("%ld", (int)event.GetPropertyValue().GetLong()));
@@ -795,15 +791,12 @@
         RecalcStartChannels();
         AdjustStringProperties(grid, num_segments);
         IncrementChangeCount();
-<<<<<<< HEAD
         return GRIDCHANGE_MARK_DIRTY_AND_REFRESH | GRIDCHANGE_REBUILD_MODEL_LIST;
-=======
-        return 3 | 0x0008;
     } else if ("IciclesDrops" == event.GetPropertyName()) {
         ModelXml->DeleteAttribute("DropPattern");
         ModelXml->AddAttribute("DropPattern", event.GetPropertyValue().GetString());
         SetFromXml(ModelXml, zeroBased);
-        return 3;
+        return GRIDCHANGE_MARK_DIRTY_AND_REFRESH;
     }
     else if (!GetModelScreenLocation().IsLocked() && "ModelHeight" == event.GetPropertyName()) {
         height = event.GetValue().GetDouble();
@@ -818,12 +811,11 @@
         ModelXml->DeleteAttribute("ModelHeight");
         ModelXml->AddAttribute("ModelHeight", event.GetPropertyValue().GetString());
         SetFromXml(ModelXml, zeroBased);
-        return 3;
+        return GRIDCHANGE_MARK_DIRTY_AND_REFRESH;
     }
     else if (GetModelScreenLocation().IsLocked() && "ModelHeight" == event.GetPropertyName()) {
         event.Veto();
         return 0;
->>>>>>> f334c6f3
     }
     return Model::OnPropertyGridChange(grid, event);
 }
