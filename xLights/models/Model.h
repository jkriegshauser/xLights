--- conflicted
+++ resolved
@@ -205,13 +205,6 @@
 
 public:
     bool IsControllerConnectionValid() const;
-<<<<<<< HEAD
-=======
-    int GetPort(int string = 1) const;
-    int GetSmartRemote() const;
-    bool IsPixelProtocol() const;
-    std::string GetProtocol() const;
->>>>>>> b2eed1a1
     wxXmlNode *GetControllerConnection() const;
     std::string GetControllerConnectionString() const;
     std::string GetControllerConnectionRangeString() const;
@@ -233,6 +226,7 @@
     void SetControllerPort(int port);
     std::string GetControllerName() const { return _controllerName; }
     std::string GetControllerProtocol() const;
+    int GetSmartRemote() const;
     int GetControllerPort(int string = 1) const;
     void SetModelChain(const std::string& modelChain);
     std::string GetModelChain() const { return _modelChain; }
