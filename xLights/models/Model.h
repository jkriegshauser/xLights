#ifndef MODEL_H
#define MODEL_H

#include <string>
#include <map>
#include <vector>
#include <list>

#include "ModelScreenLocation.h"
#include "../Color.h"
#include "BaseObject.h"
#include <wx/gdicmn.h>

class wxProgressDialog;
class DimmingCurve;
class wxXmlNode;
class ModelPreview;
class wxArrayString;
class wxPropertyGridInterface;
class wxPropertyGridEvent;
class ModelScreenLocation;
class ModelManager;
class xLightsFrame;
class OutputManager;

class NodeBaseClass;
typedef std::unique_ptr<NodeBaseClass> NodeBaseClassPtr;

namespace DrawGLUtils {
    class xlAccumulator;
    class xl3Accumulator;
}

class Model : public BaseObject
{
    friend class LayoutPanel;
    friend class SubModel;

public:
    Model(const ModelManager &manager);
    virtual ~Model();
    static wxArrayString GetLayoutGroups(const ModelManager& mm);
    static std::string SafeModelName(const std::string& name)
    {
        wxString n(name.c_str());
        n.Replace(",", "", true);
        n.Replace("~", "", true);
        n.Replace("!", "", true);
        n.Replace(";", "", true);
        n.Replace("<", "", true);
        n.Replace(">", "", true);
        n.Replace("\"", "", true);
        n.Replace("\'", "", true);
        n.Replace("&", "", true);
        n.Replace(":", "", true);
        n.Replace("|", "", true);
        //n.Replace("#", "", true);
        n.Replace("@", "", true);
        n.Replace("/", "", true);
        n.Replace("\\", "", true);
        // Other characters I could remove
        // $%^*()?|][{}`.
        return n.ToStdString();
    }

    virtual std::string GetFullName() const { return name;}
    void Rename(std::string newName);
    int GetNumStrings() const { return parm1; }
    virtual int GetNumPhysicalStrings() const { return parm1; }

    std::string description;
    xlColor customColor;
    DimmingCurve *modelDimmingCurve;

    virtual bool AllNodesAllocated() const { return true; }
    static void ParseFaceInfo(wxXmlNode *fiNode, std::map<std::string, std::map<std::string, std::string> > &faceInfo);
    static void WriteFaceInfo(wxXmlNode *fiNode, const std::map<std::string, std::map<std::string, std::string> > &faceInfo);
    wxString SerialiseFace() const;
    wxString SerialiseState()const ;
    std::map<std::string, std::map<std::string, std::string> > faceInfo;

    static void ParseStateInfo(wxXmlNode *fiNode, std::map<std::string, std::map<std::string, std::string> > &stateInfo);
    static void WriteStateInfo(wxXmlNode *fiNode, const std::map<std::string, std::map<std::string, std::string> > &stateInfo);
    std::map<std::string, std::map<std::string, std::string> > stateInfo;
    void AddFace(wxXmlNode* n);
    void AddState(wxXmlNode* n);
    void AddSubmodel(wxXmlNode* n);

    wxString SerialiseSubmodel() const;

    virtual const std::vector<std::string> &GetBufferStyles() const { return DEFAULT_BUFFER_STYLES; };
    virtual void GetBufferSize(const std::string &type, const std::string &camera, const std::string &transform, int &BufferWi, int &BufferHi) const;
    virtual void InitRenderBufferNodes(const std::string &type, const std::string &camera, const std::string &transform,
                                       std::vector<NodeBaseClassPtr> &Nodes, int &BufferWi, int &BufferHi) const;
    const ModelManager &GetModelManager() const {
        return modelManager;
    }

    virtual bool SupportsXlightsModel();
    static Model* GetXlightsModel(Model* model, std::string &last_model, xLightsFrame* xlights, bool &cancelled, bool download, wxProgressDialog* prog, int low, int high);
    virtual void ImportXlightsModel(std::string filename, xLightsFrame* xlights, float& min_x, float& max_x, float& min_y, float& max_y);
    virtual void ExportXlightsModel();
    void SetStartChannel(std::string startChannel, bool suppressRecalc = false);

    static const std::vector<std::string> DEFAULT_BUFFER_STYLES;

    virtual bool StrandsZigZagOnString() const { return false;};
    int GetDefaultBufferWi() const {return BufferWi;}
    int GetDefaultBufferHt() const {return BufferHt;}

    void SetProperty(wxString property, wxString value, bool apply = false);
    virtual void AddProperties(wxPropertyGridInterface *grid) override;
    virtual void AddControllerProperties(wxPropertyGridInterface *grid);
    virtual void DisableUnusedProperties(wxPropertyGridInterface *grid) {};
    virtual void AddTypeProperties(wxPropertyGridInterface *grid) override {};
    virtual void AddSizeLocationProperties(wxPropertyGridInterface *grid) override;
    virtual void OnPropertyGridChanging(wxPropertyGridInterface *grid, wxPropertyGridEvent& event) {};
    virtual int OnPropertyGridSelection(wxPropertyGridInterface *grid, wxPropertyGridEvent& event) { return 0; };
    virtual void OnPropertyGridItemCollapsed(wxPropertyGridInterface *grid, wxPropertyGridEvent& event) {};
    virtual void OnPropertyGridItemExpanded(wxPropertyGridInterface *grid, wxPropertyGridEvent& event) {};
    /**
     * Returns a combination of:
     *     0x0001  -  Refresh displays
     *     0x0002  -  Mark settings as "dirty"/"changed"
     *     0x0004  -  Rebuild the property grid
     *     0x0008  -  Rebuild the model list
     *     0x0010  -  Update all model lists
     */
    enum {
        GRIDCHANGE_REFRESH_DISPLAY = 0x0001,
        GRIDCHANGE_MARK_DIRTY = 0x0002,
        GRIDCHANGE_REBUILD_PROP_GRID = 0x0004,
        GRIDCHANGE_REBUILD_MODEL_LIST = 0x0008,
        GRIDCHANGE_UPDATE_ALL_MODEL_LISTS = 0x0010,
       
        GRIDCHANGE_MARK_DIRTY_AND_REFRESH = 0x0003
    };
    virtual int OnPropertyGridChange(wxPropertyGridInterface *grid, wxPropertyGridEvent& event);
    virtual const ModelScreenLocation &GetModelScreenLocation() const = 0;
    virtual ModelScreenLocation &GetModelScreenLocation() = 0;

    bool IsNodeInBufferRange(size_t nodeNum, int x1, int y1, int x2, int y2);
protected:
    void AdjustStringProperties(wxPropertyGridInterface *grid, int newNum);
    std::string ComputeStringStartChannel(int x);
    void ApplyTransform(const std::string &transform,
                        std::vector<NodeBaseClassPtr> &Nodes,
                        int &bufferWi, int &bufferHi) const;
    void AdjustForTransform(const std::string &transform,
                            int &bufferWi, int &bufferHi) const;
    void ApplyTransparency(xlColor &color, int transparency) const;
    void DumpBuffer(std::vector<NodeBaseClassPtr> &newNodes, int bufferWi, int bufferHi) const;

    int BufferHt,BufferWi,BufferDp;  // size of the default buffer
    std::vector<NodeBaseClassPtr> Nodes;

    const ModelManager &modelManager;

    virtual void InitModel();
    virtual int CalcCannelsPerString();
    virtual void SetStringStartChannels(bool zeroBased, int NumberOfStrings, int StartChannel, int ChannelsPerString);
    void RecalcStartChannels();

    void SetBufferSize(int NewHt, int NewWi);
    void SetNodeCount(size_t NumStrings, size_t NodesPerString, const std::string &rgbOrder);
    void CopyBufCoord2ScreenCoord();

    void SetLineCoord();
    std::string GetNextName();

    int pixelStyle;  //0 - default, 1 - smooth, 2 - circle
    int pixelSize = 2;
    int transparency = 0;
    int blackTransparency = 0;
    bool splitRGB;

    int StrobeRate;      // 0=no strobing
    bool zeroBased;

    std::vector<std::string> strandNames;
    std::vector<std::string> nodeNames;
    long parm1;         /* Number of strings in the model or number of arches or canes (except for frames & custom) */
    long parm2;         /* Number of nodes per string in the model or number of segments per arch or cane (except for frames & custom) */
    long parm3;         /* Number of strands per string in the model or number of lights per arch or cane segment (except for frames & custom) */
    bool IsLtoR;         // true=left to right, false=right to left
    std::vector<long> stringStartChan;
    bool isBotToTop;
    std::string StringType; // RGB Nodes, 3 Channel RGB, Single Color Red, Single Color Green, Single Color Blue, Single Color White
    int rgbwHandlingType;

    std::vector<Model *> subModels;
    void ParseSubModel(wxXmlNode *subModelNode);

    std::vector<std::string> modelState;

public:
    bool IsControllerConnectionValid() const;
    int GetPort(int string = 1) const;
    bool IsPixelProtocol() const;
    std::string GetProtocol() const;
    wxXmlNode *GetControllerConnection() const;
    std::string GetControllerConnectionString() const;
    std::string GetControllerConnectionRangeString() const;
    
    static std::list<std::string> GetProtocols();
    static std::list<std::string> GetLCProtocols();
    static bool IsProtocolValid(std::string protocol);
    static bool IsPixelProtocol(const std::string &protocol);

    long GetStringStartChan(int x) const {
        if (x < stringStartChan.size()) {
            return stringStartChan[x];
        }
        return 1;
    }
    const std::vector<Model *>& GetSubModels() const { return subModels; }
    Model *GetSubModel(const std::string &name);
    int GetNumSubModels() const { return subModels.size();}
    Model *GetSubModel(int i) const { return i < (int)subModels.size() ? subModels[i] : nullptr;}
    void RemoveSubModel(const std::string &name);
    std::list<int> ParseFaceNodes(std::string channels);

    unsigned long GetChangeCount() const { return changeCount; }

    std::string rgbOrder;
    bool SingleNode;     // true for dumb strings and single channel strings
    bool SingleChannel;  // true for traditional single-color strings

    std::string ModelStartChannel;
    bool CouldComputeStartChannel;
    bool Overlapping=false;
    std::string _pixelCount = "";
    std::string _pixelType = "";
    std::string _pixelSpacing = "";

    void SetFromXml(wxXmlNode* ModelNode, bool zeroBased=false) override;
    virtual bool ModelRenamed(const std::string &oldName, const std::string &newName);
    size_t GetNodeCount() const;
    int GetChanCount() const;
    size_t GetActChanCount() const;
    int GetChanCountPerNode() const;
    size_t GetCoordCount(size_t nodenum) const;
    int GetNodeStringNumber(size_t nodenum) const;
    void UpdateXmlWithScale();
    void SetPosition(double posx, double posy);
    void AddOffset(double deltax, double deltay, double deltaz);
    virtual unsigned int GetLastChannel();
    std::string GetChannelInStartChannelFormat(OutputManager* outputManager, std::list<std::string>* visitedModels, unsigned int channel);
    std::string GetLastChannelInStartChannelFormat(OutputManager* outputManager);
    std::string GetFirstChannelInStartChannelFormat(OutputManager* outputManager);
    std::string GetStartChannelInDisplayFormat(OutputManager* outputManager);
    bool IsValidStartChannelString() const;
    virtual unsigned int GetFirstChannel() const;
    unsigned int GetNumChannels();
    int GetNodeNumber(size_t nodenum);
    bool UpdateStartChannelFromChannelString(std::map<std::string, Model*>& models, std::list<std::string>& used);
    int GetNumberFromChannelString(const std::string &sc) const;
    int GetNumberFromChannelString(const std::string &sc, bool &valid, std::string& dependsonmodel) const;
    virtual void DisplayModelOnWindow(ModelPreview* preview, DrawGLUtils::xlAccumulator &va, bool is_3d = false, const xlColor *color = NULL, bool allowSelected = false);
    virtual void DisplayModelOnWindow(ModelPreview* preview, DrawGLUtils::xl3Accumulator &va3, bool is_3d = false, const xlColor *color =  NULL, bool allowSelected = false);
    virtual void DisplayEffectOnWindow(ModelPreview* preview, double pointSize);
    virtual int NodeRenderOrder() {return 0;}
    wxString GetNodeNear(ModelPreview* preview, wxPoint pt);

    std::list<std::string> GetFaceFiles(bool all = false) const;
    virtual bool CleanupFileLocations(xLightsFrame* frame);
    virtual std::list<std::string> GetFileReferences() { return std::list<std::string>(); }
    void MoveHandle(ModelPreview* preview, int handle, bool ShiftKeyPressed, int mouseX, int mouseY);
    int GetSelectedHandle();
    int GetNumHandles();
    int GetSelectedSegment();
    bool HasCurve(int segment);
    void SetCurve(int segment, bool create);
    void AddHandle(ModelPreview* preview, int mouseX, int mouseY);
    virtual void InsertHandle(int after_handle);
    virtual void DeleteHandle(int handle);
    virtual std::list<std::string> CheckModelSettings() { std::list<std::string> res; return res; };

    std::vector<std::string> GetModelState() const;
    void SaveModelState( std::vector<std::string>& state );

    bool HitTest(ModelPreview* preview, glm::vec3& ray_origin, glm::vec3& ray_direction);
    bool IsContained(ModelPreview* preview, int x1, int y1, int x2, int y2);
    const std::string& GetStringType(void) const { return StringType; }
<<<<<<< HEAD
    const std::string& GetDisplayAs(void) const { return DisplayAs; }
    virtual int NodesPerString() const;
    virtual int NodesPerString(int string) const { return NodesPerString(); }
    virtual int MapPhysicalStringToLogicalString(int string) const { return string; }
=======
    virtual int NodesPerString();
>>>>>>> f334c6f3
    virtual int GetLightsPerNode() const { return 1; } // default to one unless a model supports this
    wxCursor InitializeLocation(int &handle, wxCoord x,wxCoord y, ModelPreview* preview);

    int NodeStartChannel(size_t nodenum) const;
    const std::string &NodeType(size_t nodenum) const;
    virtual int MapToNodeIndex(int strand, int node) const;

    void GetNodeChannelValues(size_t nodenum, unsigned char *buf);
    void SetNodeChannelValues(size_t nodenum, const unsigned char *buf);
    xlColor GetNodeColor(size_t nodenum) const;
    virtual xlColor GetNodeMaskColor(size_t nodenum) const;
    void SetNodeColor(size_t nodenum, const xlColor &c);
    wxChar GetChannelColorLetter(wxByte chidx);
    std::string GetRGBOrder() const { return rgbOrder; }
    static char EncodeColour(const xlColor& c);
    char GetAbsoluteChannelColorLetter(long absoluteChannel); // absolute channel may or may not be in this model ... in which case a ' ' is returned

    virtual std::string ChannelLayoutHtml(OutputManager* outputManager);
    void ExportAsCustomXModel() const;
    bool IsCustom(void);
    virtual bool SupportsExportAsCustom() const = 0;
    virtual bool SupportsWiringView() const = 0;
    size_t GetChannelCoords(wxArrayString& choices); //wxChoice* choices1, wxCheckListBox* choices2, wxListBox* choices3);
    static bool ParseFaceElement(const std::string& str, std::vector<wxPoint>& first_xy);
    static bool ParseStateElement(const std::string& str, std::vector<wxPoint>& first_xy);
    std::string GetNodeXY(const std::string& nodenumstr);
    std::string GetNodeXY(int nodeinx);

    void GetNodeCoords(int nodeidx, std::vector<wxPoint> &pts);

    bool GetIsLtoR() const {return IsLtoR;}
    bool GetIsBtoT() const {return isBotToTop;}
    virtual int GetStrandLength(int strand) const;

    virtual int GetNumStrands() const;
    std::string GetStrandName(size_t x, bool def = false) const {
        if (x < strandNames.size()) {
            return strandNames[x];
        }
        if (def) {
            return wxString::Format("Strand %ld", (long)x + 1).ToStdString();
        }
        return "";
    }
    virtual std::string GetNodeName(size_t x, bool def = false) const {
        if (x < nodeNames.size()) {
            return nodeNames[x];
        }
        if (def) {
            return wxString::Format("Node %ld", (long)x + 1).ToStdString();
        }
        return "";
    }

    static std::string StartChanAttrName(int idx)
    {
        return wxString::Format(wxT("String%i"),idx+1).ToStdString();  // a space between "String" and "%i" breaks the start channels listed in Indiv Start Chans
    }
    // returns true for models that only have 1 string and where parm1 does NOT represent the # of strings
    static bool HasOneString(const std::string& DispAs)
    {
        return (DispAs == "Window Frame" || DispAs == "Custom");
    }
    // true for dumb strings and traditional strings
    static bool HasSingleNode(const std::string& StrType)
    {
        static std::string Nodes(" Nodes");
        if (Nodes.size() > StrType.size()) return false;
        return StrType.find(Nodes) == std::string::npos;
    }
    // true for traditional strings
    static bool HasSingleChannel(const std::string& StrType)
    {
        return GetNodeChannelCount(StrType) == 1;
    }
    static int GetNodeChannelCount(const std::string & nodeType);

protected:
    int maxVertexCount;
};

template <class ScreenLocation>
class ModelWithScreenLocation : public Model {
public:
    virtual const ModelScreenLocation &GetModelScreenLocation() const {
        return screenLocation;
    }
    virtual ModelScreenLocation &GetModelScreenLocation() {
        return screenLocation;
    }
    virtual const ModelScreenLocation &GetBaseObjectScreenLocation() const {
        return screenLocation;
    }
    virtual ModelScreenLocation &GetBaseObjectScreenLocation() {
        return screenLocation;
    }
protected:
    ModelWithScreenLocation(const ModelManager &manager) : Model(manager) {}
    virtual ~ModelWithScreenLocation() {}
    ScreenLocation screenLocation;
};

#endif // MODEL_H<|MERGE_RESOLUTION|>--- conflicted
+++ resolved
@@ -282,14 +282,10 @@
     bool HitTest(ModelPreview* preview, glm::vec3& ray_origin, glm::vec3& ray_direction);
     bool IsContained(ModelPreview* preview, int x1, int y1, int x2, int y2);
     const std::string& GetStringType(void) const { return StringType; }
-<<<<<<< HEAD
     const std::string& GetDisplayAs(void) const { return DisplayAs; }
     virtual int NodesPerString() const;
     virtual int NodesPerString(int string) const { return NodesPerString(); }
     virtual int MapPhysicalStringToLogicalString(int string) const { return string; }
-=======
-    virtual int NodesPerString();
->>>>>>> f334c6f3
     virtual int GetLightsPerNode() const { return 1; } // default to one unless a model supports this
     wxCursor InitializeLocation(int &handle, wxCoord x,wxCoord y, ModelPreview* preview);
 
