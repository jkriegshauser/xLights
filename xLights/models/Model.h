#ifndef MODEL_H
#define MODEL_H

#include <string>
#include <map>
#include <vector>
#include <list>

#include "ModelScreenLocation.h"
#include "../Color.h"
#include "BaseObject.h"
#include <wx/gdicmn.h>

class DimmingCurve;
class wxXmlNode;
class ModelPreview;
class wxArrayString;
class wxPropertyGridInterface;
class wxPropertyGridEvent;
class ModelScreenLocation;
class ModelManager;
class xLightsFrame;
class OutputManager;

class NodeBaseClass;
typedef std::unique_ptr<NodeBaseClass> NodeBaseClassPtr;

namespace DrawGLUtils {
    class xlAccumulator;
    class xl3Accumulator;
}

class Model : public BaseObject
{
    friend class LayoutPanel;
    friend class SubModel;

public:
    Model(const ModelManager &manager);
    virtual ~Model();
    static wxArrayString GetLayoutGroups(const ModelManager& mm);
    static std::string SafeModelName(const std::string& name)
    {
        wxString n(name.c_str());
        n.Replace(",", "", true);
        n.Replace("~", "", true);
        n.Replace("!", "", true);
        n.Replace(";", "", true);
        n.Replace("<", "", true);
        n.Replace(">", "", true);
        n.Replace("\"", "", true);
        n.Replace("\'", "", true);
        n.Replace("&", "", true);
        n.Replace(":", "", true);
        n.Replace("|", "", true);
        //n.Replace("#", "", true);
        n.Replace("@", "", true);
        n.Replace("/", "", true);
        n.Replace("\\", "", true);
        // Other characters I could remove
        // $%^*()?|][{}`.
        return n.ToStdString();
    }

    virtual std::string GetFullName() const { return name;}
    void Rename(std::string newName);
    int GetNumStrings() const { return parm1; }
    virtual int GetNumPhysicalStrings() const { return parm1; }

    std::string description;
    xlColor customColor;
    DimmingCurve *modelDimmingCurve;

    virtual bool AllNodesAllocated() const { return true; }
    static void ParseFaceInfo(wxXmlNode *fiNode, std::map<std::string, std::map<std::string, std::string> > &faceInfo);
    static void WriteFaceInfo(wxXmlNode *fiNode, const std::map<std::string, std::map<std::string, std::string> > &faceInfo);
    wxString SerialiseFace() const;
    wxString SerialiseState()const ;
    std::map<std::string, std::map<std::string, std::string> > faceInfo;

    static void ParseStateInfo(wxXmlNode *fiNode, std::map<std::string, std::map<std::string, std::string> > &stateInfo);
    static void WriteStateInfo(wxXmlNode *fiNode, const std::map<std::string, std::map<std::string, std::string> > &stateInfo);
    std::map<std::string, std::map<std::string, std::string> > stateInfo;
    void AddFace(wxXmlNode* n);
    void AddState(wxXmlNode* n);
    void AddSubmodel(wxXmlNode* n);

    wxString SerialiseSubmodel() const;

    virtual const std::vector<std::string> &GetBufferStyles() const { return DEFAULT_BUFFER_STYLES; };
    virtual void GetBufferSize(const std::string &type, const std::string &camera, const std::string &transform, int &BufferWi, int &BufferHi) const;
    virtual void InitRenderBufferNodes(const std::string &type, const std::string &camera, const std::string &transform,
                                       std::vector<NodeBaseClassPtr> &Nodes, int &BufferWi, int &BufferHi) const;
    const ModelManager &GetModelManager() const {
        return modelManager;
    }

    virtual bool SupportsXlightsModel();
    static Model* GetXlightsModel(Model* model, std::string &last_model, xLightsFrame* xlights, bool &cancelled, bool download);
    virtual void ImportXlightsModel(std::string filename, xLightsFrame* xlights, float& min_x, float& max_x, float& min_y, float& max_y);
    virtual void ExportXlightsModel();
    void SetStartChannel(std::string startChannel, bool suppressRecalc = false);

    static const std::vector<std::string> DEFAULT_BUFFER_STYLES;

    virtual bool StrandsZigZagOnString() const { return false;};
    int GetDefaultBufferWi() const {return BufferWi;}
    int GetDefaultBufferHt() const {return BufferHt;}

    void SetProperty(wxString property, wxString value, bool apply = false);
    virtual void AddProperties(wxPropertyGridInterface *grid) override;
    virtual void DisableUnusedProperties(wxPropertyGridInterface *grid) {};
    virtual void AddTypeProperties(wxPropertyGridInterface *grid) override {};
    virtual void AddSizeLocationProperties(wxPropertyGridInterface *grid) override;
    virtual void OnPropertyGridChanging(wxPropertyGridInterface *grid, wxPropertyGridEvent& event) {};
    virtual int OnPropertyGridSelection(wxPropertyGridInterface *grid, wxPropertyGridEvent& event) { return 0; };
    virtual void OnPropertyGridItemCollapsed(wxPropertyGridInterface *grid, wxPropertyGridEvent& event) {};
    virtual void OnPropertyGridItemExpanded(wxPropertyGridInterface *grid, wxPropertyGridEvent& event) {};
    /**
     * Returns a combination of:
     *     0x0001  -  Refresh displays
     *     0x0002  -  Mark settings as "dirty"/"changed"
     *     0x0004  -  Rebuild the property grid
     *     0x0008  -  Rebuild the model list
     *     0x0010  -  Update all model lists
     */
    virtual int OnPropertyGridChange(wxPropertyGridInterface *grid, wxPropertyGridEvent& event);
    virtual const ModelScreenLocation &GetModelScreenLocation() const = 0;
    virtual ModelScreenLocation &GetModelScreenLocation() = 0;

    bool IsNodeInBufferRange(size_t nodeNum, int x1, int y1, int x2, int y2);
protected:
    void AdjustStringProperties(wxPropertyGridInterface *grid, int newNum);
    std::string ComputeStringStartChannel(int x);
    void ApplyTransform(const std::string &transform,
                        std::vector<NodeBaseClassPtr> &Nodes,
                        int &bufferWi, int &bufferHi) const;
    void AdjustForTransform(const std::string &transform,
                            int &bufferWi, int &bufferHi) const;
    void ApplyTransparency(xlColor &color, int transparency) const;
    void DumpBuffer(std::vector<NodeBaseClassPtr> &newNodes, int bufferWi, int bufferHi) const;

    int BufferHt,BufferWi,BufferDp;  // size of the default buffer
    std::vector<NodeBaseClassPtr> Nodes;

    const ModelManager &modelManager;

    virtual void InitModel();
    virtual int CalcCannelsPerString();
    virtual void SetStringStartChannels(bool zeroBased, int NumberOfStrings, int StartChannel, int ChannelsPerString);
    void RecalcStartChannels();

    void SetBufferSize(int NewHt, int NewWi);
    void SetNodeCount(size_t NumStrings, size_t NodesPerString, const std::string &rgbOrder);
    void CopyBufCoord2ScreenCoord();

    void SetLineCoord();
    std::string GetNextName();

    int pixelStyle;  //0 - default, 1 - smooth, 2 - circle
    int pixelSize = 2;
    int transparency = 0;
    int blackTransparency = 0;
    bool splitRGB;

    int StrobeRate;      // 0=no strobing
    bool zeroBased;

    std::vector<std::string> strandNames;
    std::vector<std::string> nodeNames;
    long parm1;         /* Number of strings in the model or number of arches or canes (except for frames & custom) */
    long parm2;         /* Number of nodes per string in the model or number of segments per arch or cane (except for frames & custom) */
    long parm3;         /* Number of strands per string in the model or number of lights per arch or cane segment (except for frames & custom) */
    bool IsLtoR;         // true=left to right, false=right to left
    std::vector<long> stringStartChan;
    bool isBotToTop;
    std::string StringType; // RGB Nodes, 3 Channel RGB, Single Color Red, Single Color Green, Single Color Blue, Single Color White
    std::string controller_connection;
    int rgbwHandlingType;

    std::vector<Model *> subModels;
    void ParseSubModel(wxXmlNode *subModelNode);

    std::vector<std::string> modelState;

public:
    bool IsControllerConnectionValid() const;
    std::string GetProtocol() const;
    static std::list<std::string> GetProtocols();
    static std::list<std::string> GetLCProtocols();
    static bool IsProtocolValid(std::string protocol);
    int GetPort() const;
    bool IsPixelProtocol() const;
    std::string GetControllerConnection() const { return controller_connection; }
    long GetStringStartChan(int x) const {
        if (x < stringStartChan.size()) {
            return stringStartChan[x];
        }
        return 1;
    }
    void SetControllerConnection(const std::string& controllerConnection);
    const std::vector<Model *>& GetSubModels() const { return subModels; }
    Model *GetSubModel(const std::string &name);
    int GetNumSubModels() const { return subModels.size();}
    Model *GetSubModel(int i) const { return i < (int)subModels.size() ? subModels[i] : nullptr;}
    void RemoveSubModel(const std::string &name);
    std::list<int> ParseFaceNodes(std::string channels);

    unsigned long GetChangeCount() const { return changeCount; }

    std::string rgbOrder;
    bool SingleNode;     // true for dumb strings and single channel strings
    bool SingleChannel;  // true for traditional single-color strings

    std::string ModelStartChannel;
    bool CouldComputeStartChannel;
    bool Overlapping=false;
    std::string _pixelCount = "";
    std::string _pixelType = "";
    std::string _pixelSpacing = "";

    void SetFromXml(wxXmlNode* ModelNode, bool zeroBased=false) override;
    virtual bool ModelRenamed(const std::string &oldName, const std::string &newName);
    size_t GetNodeCount() const;
    int GetChanCount() const;
    size_t GetActChanCount() const;
    int GetChanCountPerNode() const;
    size_t GetCoordCount(size_t nodenum) const;
    int GetNodeStringNumber(size_t nodenum) const;
    void UpdateXmlWithScale();
    void SetPosition(double posx, double posy);
    void AddOffset(double deltax, double deltay, double deltaz);
    virtual unsigned int GetLastChannel();
    std::string GetLastChannelInStartChannelFormat(OutputManager* outputManager, std::list<std::string>* visitedModels);
    std::string GetStartChannelInDisplayFormat();
    bool IsValidStartChannelString() const;
    virtual unsigned int GetFirstChannel();
    unsigned int GetNumChannels();
    int GetNodeNumber(size_t nodenum);
    bool UpdateStartChannelFromChannelString(std::map<std::string, Model*>& models, std::list<std::string>& used);
    int GetNumberFromChannelString(const std::string &sc) const;
    int GetNumberFromChannelString(const std::string &sc, bool &valid, std::string& dependsonmodel) const;
    virtual void DisplayModelOnWindow(ModelPreview* preview, DrawGLUtils::xlAccumulator &va, bool is_3d = false, const xlColor *color = NULL, bool allowSelected = false);
    virtual void DisplayModelOnWindow(ModelPreview* preview, DrawGLUtils::xl3Accumulator &va3, bool is_3d = false, const xlColor *color =  NULL, bool allowSelected = false);
    virtual void DisplayEffectOnWindow(ModelPreview* preview, double pointSize);
    virtual int NodeRenderOrder() {return 0;}
    wxString GetNodeNear(ModelPreview* preview, wxPoint pt);

<<<<<<< HEAD
    std::list<std::string> GetFaceFiles() const;
=======
    virtual const std::string &GetLayoutGroup() const {return layout_group;}
    void SetLayoutGroup(const std::string &grp);
    std::list<std::string> GetFaceFiles(bool all = false) const;
>>>>>>> 7343e88e
    void MoveHandle(ModelPreview* preview, int handle, bool ShiftKeyPressed, int mouseX, int mouseY);
    int GetSelectedHandle();
    int GetNumHandles();
    int GetSelectedSegment();
    bool HasCurve(int segment);
    void SetCurve(int segment, bool create);
    void AddHandle(ModelPreview* preview, int mouseX, int mouseY);
    virtual void InsertHandle(int after_handle);
    virtual void DeleteHandle(int handle);
    virtual std::list<std::string> GetFileReferences() { return std::list<std::string>(); }
    virtual std::list<std::string> CheckModelSettings() { std::list<std::string> res; return res; };

    std::vector<std::string> GetModelState() const;
    void SaveModelState( std::vector<std::string>& state );

    bool HitTest(ModelPreview* preview, glm::vec3& ray_origin, glm::vec3& ray_direction);
    bool IsContained(ModelPreview* preview, int x1, int y1, int x2, int y2);
    const std::string& GetStringType(void) const { return StringType; }
    virtual int NodesPerString();
    virtual int GetLightsPerNode() const { return 1; } // default to one unless a model supports this
    wxCursor InitializeLocation(int &handle, wxCoord x,wxCoord y, ModelPreview* preview);

    int NodeStartChannel(size_t nodenum) const;
    const std::string &NodeType(size_t nodenum) const;
    virtual int MapToNodeIndex(int strand, int node) const;

    void GetNodeChannelValues(size_t nodenum, unsigned char *buf);
    void SetNodeChannelValues(size_t nodenum, const unsigned char *buf);
    xlColor GetNodeColor(size_t nodenum) const;
    virtual xlColor GetNodeMaskColor(size_t nodenum) const;
    void SetNodeColor(size_t nodenum, const xlColor &c);
    wxChar GetChannelColorLetter(wxByte chidx);
    std::string GetRGBOrder() const { return rgbOrder; }
    static char EncodeColour(const xlColor& c);
    char GetAbsoluteChannelColorLetter(long absoluteChannel); // absolute channel may or may not be in this model ... in which case a ' ' is returned

    virtual std::string ChannelLayoutHtml(OutputManager* outputManager);
    void ExportAsCustomXModel() const;
    bool IsCustom(void);
    virtual bool SupportsExportAsCustom() const = 0;
    virtual bool SupportsWiringView() const = 0;
    size_t GetChannelCoords(wxArrayString& choices); //wxChoice* choices1, wxCheckListBox* choices2, wxListBox* choices3);
    static bool ParseFaceElement(const std::string& str, std::vector<wxPoint>& first_xy);
    static bool ParseStateElement(const std::string& str, std::vector<wxPoint>& first_xy);
    std::string GetNodeXY(const std::string& nodenumstr);
    std::string GetNodeXY(int nodeinx);

    void GetNodeCoords(int nodeidx, std::vector<wxPoint> &pts);

    bool GetIsLtoR() const {return IsLtoR;}
    bool GetIsBtoT() const {return isBotToTop;}
    virtual int GetStrandLength(int strand) const;

    virtual int GetNumStrands() const;
    std::string GetStrandName(size_t x, bool def = false) const {
        if (x < strandNames.size()) {
            return strandNames[x];
        }
        if (def) {
            return wxString::Format("Strand %ld", (long)x + 1).ToStdString();
        }
        return "";
    }
    virtual std::string GetNodeName(size_t x, bool def = false) const {
        if (x < nodeNames.size()) {
            return nodeNames[x];
        }
        if (def) {
            return wxString::Format("Node %ld", (long)x + 1).ToStdString();
        }
        return "";
    }

    static std::string StartChanAttrName(int idx)
    {
        return wxString::Format(wxT("String%i"),idx+1).ToStdString();  // a space between "String" and "%i" breaks the start channels listed in Indiv Start Chans
    }
    // returns true for models that only have 1 string and where parm1 does NOT represent the # of strings
    static bool HasOneString(const std::string& DispAs)
    {
        return (DispAs == "Window Frame" || DispAs == "Custom");
    }
    // true for dumb strings and traditional strings
    static bool HasSingleNode(const std::string& StrType)
    {
        static std::string Nodes(" Nodes");
        if (Nodes.size() > StrType.size()) return false;
        return StrType.find(Nodes) == std::string::npos;
    }
    // true for traditional strings
    static bool HasSingleChannel(const std::string& StrType)
    {
        return GetNodeChannelCount(StrType) == 1;
    }
    static int GetNodeChannelCount(const std::string & nodeType);

protected:
    int maxVertexCount;
};

template <class ScreenLocation>
class ModelWithScreenLocation : public Model {
public:
    virtual const ModelScreenLocation &GetModelScreenLocation() const {
        return screenLocation;
    }
    virtual ModelScreenLocation &GetModelScreenLocation() {
        return screenLocation;
    }
    virtual const ModelScreenLocation &GetBaseObjectScreenLocation() const {
        return screenLocation;
    }
    virtual ModelScreenLocation &GetBaseObjectScreenLocation() {
        return screenLocation;
    }
protected:
    ModelWithScreenLocation(const ModelManager &manager) : Model(manager) {}
    virtual ~ModelWithScreenLocation() {}
    ScreenLocation screenLocation;
};

#endif // MODEL_H<|MERGE_RESOLUTION|>--- conflicted
+++ resolved
@@ -246,13 +246,7 @@
     virtual int NodeRenderOrder() {return 0;}
     wxString GetNodeNear(ModelPreview* preview, wxPoint pt);
 
-<<<<<<< HEAD
-    std::list<std::string> GetFaceFiles() const;
-=======
-    virtual const std::string &GetLayoutGroup() const {return layout_group;}
-    void SetLayoutGroup(const std::string &grp);
     std::list<std::string> GetFaceFiles(bool all = false) const;
->>>>>>> 7343e88e
     void MoveHandle(ModelPreview* preview, int handle, bool ShiftKeyPressed, int mouseX, int mouseY);
     int GetSelectedHandle();
     int GetNumHandles();
