--- conflicted
+++ resolved
@@ -3301,12 +3301,6 @@
 
     GetModelScreenLocation().SetTop(y);
     GetModelScreenLocation().Write(ModelXml);
-<<<<<<< HEAD
-    IncrementChangeCount();
-
-=======
-    SetFromXml(ModelXml);
->>>>>>> c0620268
     IncrementChangeCount();
 }
 
@@ -3316,10 +3310,6 @@
 
     GetModelScreenLocation().SetBottom(y);
     GetModelScreenLocation().Write(ModelXml);
-<<<<<<< HEAD
-=======
-    SetFromXml(ModelXml);
->>>>>>> c0620268
     IncrementChangeCount();
 }
 
@@ -3329,10 +3319,6 @@
 
     GetModelScreenLocation().SetLeft(x);
     GetModelScreenLocation().Write(ModelXml);
-<<<<<<< HEAD
-=======
-    SetFromXml(ModelXml);
->>>>>>> c0620268
     IncrementChangeCount();
 }
 
@@ -3342,10 +3328,6 @@
 
     GetModelScreenLocation().SetRight(x);
     GetModelScreenLocation().Write(ModelXml);
-<<<<<<< HEAD
-=======
-    SetFromXml(ModelXml);
->>>>>>> c0620268
     IncrementChangeCount();
 }
 
@@ -3385,10 +3367,6 @@
 
     GetModelScreenLocation().SetMWidth(w);
     GetModelScreenLocation().Write(ModelXml);
-<<<<<<< HEAD
-=======
-    SetFromXml(ModelXml);
->>>>>>> c0620268
     IncrementChangeCount();
 }
 
@@ -3433,16 +3411,8 @@
 
     if (GetModelScreenLocation().IsLocked()) return;
 
-<<<<<<< HEAD
     GetModelScreenLocation().SetHcenterPos(pos);
     GetModelScreenLocation().Write(ModelXml);
-=======
-    GetModelScreenLocation().SetHcenterOffset(offset);
-
-    GetModelScreenLocation().Write(ModelXml);
-    SetFromXml(ModelXml);
-
->>>>>>> c0620268
     IncrementChangeCount();
 }
 
@@ -3450,16 +3420,8 @@
 
     if (GetModelScreenLocation().IsLocked()) return;
 
-<<<<<<< HEAD
     GetModelScreenLocation().SetVcenterPos(pos);
     GetModelScreenLocation().Write(ModelXml);
-=======
-    GetModelScreenLocation().SetVcenterOffset(offset);
-
-    GetModelScreenLocation().Write(ModelXml);
-    SetFromXml(ModelXml);
-
->>>>>>> c0620268
     IncrementChangeCount();
 }
 
