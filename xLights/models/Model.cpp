--- conflicted
+++ resolved
@@ -403,7 +403,6 @@
         NODE_TYPES.push_back("GRB Nodes");
         NODE_TYPES.push_back("BRG Nodes");
         NODE_TYPES.push_back("BGR Nodes");
-<<<<<<< HEAD
         
         NODE_TYPES.push_back("3 Channel RGB");
         NODE_TYPES.push_back("4 Channel RGBW");
@@ -412,9 +411,6 @@
         NODE_TYPES.push_back("Single Color");
         NODE_TYPES.push_back("Single Color Intensity");
         
-=======
-
->>>>>>> f334c6f3
         NODE_TYPES.push_back("WRGB Nodes");
         NODE_TYPES.push_back("WRBG Nodes");
         NODE_TYPES.push_back("WGBR Nodes");
@@ -429,17 +425,6 @@
         NODE_TYPES.push_back("BRGW Nodes");
         NODE_TYPES.push_back("BGRW Nodes");
 
-<<<<<<< HEAD
-=======
-        NODE_TYPES.push_back("3 Channel RGB");
-        NODE_TYPES.push_back("4 Channel RGBW");
-        NODE_TYPES.push_back("4 Channel WRGB");
-        NODE_TYPES.push_back("Strobes");
-        NODE_TYPES.push_back("Single Color");
-        NODE_TYPES.push_back("Single Color Intensity");
-
-
->>>>>>> f334c6f3
         RGBW_HANDLING.push_back("R=G=B -> W");
         RGBW_HANDLING.push_back("RGB Only");
         RGBW_HANDLING.push_back("White Only");
