--- conflicted
+++ resolved
@@ -233,28 +233,6 @@
     Model *m_model;
 };
 
-<<<<<<< HEAD
-class ControllerConnectionDialogAdapter : public wxPGEditorDialogAdapter
-{
-public:
-    ControllerConnectionDialogAdapter(Model *model)
-        : wxPGEditorDialogAdapter(), m_model(model) {
-    }
-    virtual bool DoShowDialog(wxPropertyGrid* propGrid,
-        wxPGProperty* property) override {
-        ControllerConnectionDialog dlg(propGrid);
-        dlg.Set(property->GetValue().GetString());
-        if (dlg.ShowModal() == wxID_OK) {
-            wxVariant v(dlg.Get());
-            SetValue(v);
-            return true;
-        }
-        return false;
-    }
-protected:
-    Model *m_model;
-};
-
 class ModelChainDialogAdapter : public wxPGEditorDialogAdapter
 {
 public:
@@ -275,8 +253,6 @@
 protected:
     Model *m_model;
 };
-=======
->>>>>>> a0354f1b
 
 class PopupDialogProperty : public wxStringProperty
 {
@@ -362,28 +338,6 @@
     int m_strand;
 };
 
-<<<<<<< HEAD
-class ControllerConnectionProperty : public wxStringProperty
-{
-public:
-    ControllerConnectionProperty(Model *m,
-        const wxString& label,
-        const wxString& name,
-        const wxString& value)
-        : wxStringProperty(label, name, value), m_model(m) {
-    }
-    // Set editor to have button
-    virtual const wxPGEditor* DoGetEditorClass() const override {
-        return wxPGEditor_TextCtrlAndButton;
-    }
-    // Set what happens on button click
-    virtual wxPGEditorDialogAdapter* GetEditorDialog() const override {
-        return new ControllerConnectionDialogAdapter(m_model);
-    }
-protected:
-    Model *m_model;
-};
-
 class ModelChainProperty : public wxStringProperty
 {
 public:
@@ -405,21 +359,15 @@
     Model *m_model;
 };
 
-=======
->>>>>>> a0354f1b
 static wxArrayString NODE_TYPES;
 static wxArrayString RGBW_HANDLING;
 static wxArrayString PIXEL_STYLES;
 static wxArrayString LAYOUT_GROUPS;
-<<<<<<< HEAD
 static wxArrayString CONTROLLERS;
-=======
 static wxArrayString CONTROLLER_PORTS;
 static wxArrayString CONTROLLER_PROTOCOLS;
 static wxArrayString CONTROLLER_DIRECTION;
 static wxArrayString CONTROLLER_COLORORDER;
-
->>>>>>> a0354f1b
 
 wxArrayString Model::GetLayoutGroups(const ModelManager& mm)
 {
@@ -590,15 +538,6 @@
             }
         }
     }
-    p = grid->Append(new ControllerConnectionProperty(this, "Controller Connection", "ControllerConnection", ModelXml->GetAttribute("ControllerConnection", "")));
-    if (_controllerName != "" && controller_connection == "")
-    {
-        p->SetBackgroundColour(*wxRED);
-    }
-    else
-    {
-        p->SetBackgroundColour(*wxWHITE);
-    }
     p = grid->Append(new ModelChainProperty(this, "Model Chain", "ModelChain", ModelXml->GetAttribute("ModelChain", "")));
     p->Enable(_controllerName != "" && controller_connection != "");
 
@@ -734,18 +673,33 @@
 void Model::AddControllerProperties(wxPropertyGridInterface *grid) {
     setupProtocolList();
 
-    
-    wxPGProperty *p;
-    wxPGProperty *sp, *sp2;
-
-    p = grid->Append(new wxPropertyCategory("Controller Connection", "ModelControllerConnectionProperties"));
-
-    sp = grid->AppendIn(p, new wxEnumProperty("Port", "ModelControllerConnectionPort", CONTROLLER_PORTS, wxArrayInt(), GetPort(1)));
-    wxString protocol = GetProtocol();
+    wxPGProperty* p = grid->Append(new wxPropertyCategory("Controller Connection", "ModelControllerConnectionProperties"));
+
+    wxPGProperty *sp = grid->AppendIn(p, new wxEnumProperty("Port", "ModelControllerConnectionPort", CONTROLLER_PORTS, wxArrayInt(), GetControllerPort()));
+
+    if (_controllerName != "" && GetControllerPort() == 0)
+    {
+        sp->SetBackgroundColour(*wxRED);
+    }
+    else
+    {
+        sp->SetBackgroundColour(*wxWHITE);
+    }
+
+    wxString protocol = GetControllerProtocol();
     protocol.UpperCase();
     int idx = CONTROLLER_PROTOCOLS.Index(protocol);
     sp = grid->AppendIn(p, new wxEnumProperty("Protocol", "ModelControllerConnectionProtocol", CONTROLLER_PROTOCOLS, wxArrayInt(), idx));
-    
+
+    if (_controllerName != "" && GetControllerProtocol() == "")
+    {
+        sp->SetBackgroundColour(*wxRED);
+    }
+    else
+    {
+        sp->SetBackgroundColour(*wxWHITE);
+    }
+
     wxXmlNode *node = GetControllerConnection();
     if (protocol == "DMX" || protocol == "PIXELNET") {
         int chan = wxAtoi(node->GetAttribute("channel", "1"));
@@ -756,8 +710,8 @@
     } else if (IsPixelProtocol(protocol)) {
         sp = grid->AppendIn(p, new wxBoolProperty("Set Null Pixels", "ModelControllerConnectionPixelSetNullNodes", node->HasAttribute("nullNodes")));
         sp->SetAttribute("UseCheckbox", true);
-        sp2 = grid->AppendIn(sp, new wxUIntProperty("Null Pixels", "ModelControllerConnectionPixelNullNodes",
-                                                    wxAtoi(GetControllerConnection()->GetAttribute("nullNodes", "0"))));
+        wxPGProperty *sp2 = grid->AppendIn(sp, new wxUIntProperty("Null Pixels", "ModelControllerConnectionPixelNullNodes",
+                                                                  wxAtoi(GetControllerConnection()->GetAttribute("nullNodes", "0"))));
         sp2->SetAttribute("Min", 0);
         sp2->SetAttribute("Max", 100);
         sp2->SetEditor("SpinCtrl");
@@ -824,8 +778,6 @@
 
     }
 }
-
-
 
 static wxString GetColorString(wxPGProperty *p, xlColor &xc) {
     wxString tp = "Single Color Custom";
@@ -902,34 +854,7 @@
         SetFromXml(ModelXml, zeroBased);
         IncrementChangeCount();
         return 2;
-<<<<<<< HEAD
-    } else if (event.GetPropertyName() == "ControllerConnection") {
-
-        wxString cc = event.GetValue().GetString();
-        if (!cc.Contains(":") && wxAtoi(cc) != 0)
-        {
-            cc = "WS2811:" + wxString::Format("%d", wxAtoi(cc));
-            event.GetProperty()->SetValue(cc);
-        }
-        SetControllerConnection(cc);
-
-        if (_controllerName != "")
-        {
-            grid->GetPropertyByName("ModelIndividualStartChannels")->GetPropertyByName("ModelStartChannel")->SetValue(ModelXml->GetAttribute("StartChannel", "1"));
-        }
-        grid->GetPropertyByName("ModelChain")->Enable(_controllerName != "" && controller_connection != "");
-        if (_controllerName != "" && controller_connection == "")
-        {
-            grid->GetPropertyByName("ControllerConnection")->SetBackgroundColour(*wxRED);
-        }
-        else
-        {
-            grid->GetPropertyByName("ControllerConnection")->SetBackgroundColour(*wxWHITE);
-        }
-        IncrementChangeCount();
-        return 3 | 0x0008;
-    }
-    else if (event.GetPropertyName() == "ModelChain") {
+    } else if (event.GetPropertyName() == "ModelChain") {
         SetModelChain(event.GetValue().GetString());
         ModelXml->DeleteAttribute("Advanced");
         AdjustStringProperties(grid, parm1);
@@ -965,18 +890,44 @@
         else
         {
             grid->GetPropertyByName("ControllerConnection")->SetBackgroundColour(*wxWHITE);
-=======
+		}
     } else if (event.GetPropertyName() == "ModelControllerConnectionPort") {
-        GetControllerConnection()->DeleteAttribute("Port");
-        if (event.GetValue().GetLong() > 0) {
-            GetControllerConnection()->AddAttribute("Port", CONTROLLER_PORTS[event.GetValue().GetLong()]);
-        }
-        return 2;
+
+        SetControllerPort(event.GetValue().GetLong());
+        if (_controllerName != "" && GetControllerPort() == 0)
+        {
+            event.GetProperty()->SetBackgroundColour(*wxRED);
+        }
+        else
+        {
+            event.GetProperty()->SetBackgroundColour(*wxWHITE);
+        }
+
+        if (_controllerName != "")
+        {
+            grid->GetPropertyByName("ModelIndividualStartChannels")->GetPropertyByName("ModelStartChannel")->SetValue(ModelXml->GetAttribute("StartChannel", "1"));
+        }
+        grid->GetPropertyByName("ModelChain")->Enable(_controllerName != "" && controller_connection != "");
+
+        return GRIDCHANGE_MARK_DIRTY_AND_REFRESH | GRIDCHANGE_REBUILD_PROP_GRID | GRIDCHANGE_REBUILD_MODEL_LIST;
     } else if (event.GetPropertyName() == "ModelControllerConnectionProtocol") {
-        GetControllerConnection()->DeleteAttribute("Protocol");
-        if (event.GetValue().GetLong() > 0) {
-            GetControllerConnection()->AddAttribute("Protocol", CONTROLLER_PROTOCOLS[event.GetValue().GetLong()]);
-        }
+        SetControllerProtocol(CONTROLLER_PROTOCOLS[event.GetValue().GetLong()]);
+
+        if (_controllerName != "" && GetControllerProtocol() == "")
+        {
+            event.GetProperty()->SetBackgroundColour(*wxRED);
+        }
+        else
+        {
+            event.GetProperty()->SetBackgroundColour(*wxWHITE);
+        }
+
+        if (_controllerName != "")
+        {
+            grid->GetPropertyByName("ModelIndividualStartChannels")->GetPropertyByName("ModelStartChannel")->SetValue(ModelXml->GetAttribute("StartChannel", "1"));
+        }
+        grid->GetPropertyByName("ModelChain")->Enable(_controllerName != "" && controller_connection != "");
+
         return GRIDCHANGE_MARK_DIRTY_AND_REFRESH | GRIDCHANGE_REBUILD_PROP_GRID | GRIDCHANGE_REBUILD_MODEL_LIST;
     } else if (event.GetPropertyName() == "ModelControllerConnectionDMXChannel") {
         GetControllerConnection()->DeleteAttribute("channel");
@@ -1081,7 +1032,6 @@
             grid->Expand(event.GetProperty());
         } else {
             grid->Collapse(event.GetProperty());
->>>>>>> a0354f1b
         }
         return GRIDCHANGE_MARK_DIRTY_AND_REFRESH;
     } else if (event.GetPropertyName() == "ModelControllerConnectionPixelSetNullNodes.ModelControllerConnectionPixelGroupCount") {
@@ -1102,14 +1052,8 @@
             ModelXml->AddAttribute("Description", XmlSafe(description));
         }
         IncrementChangeCount();
-<<<<<<< HEAD
-        return 2;
-    }
-    else if (event.GetPropertyName() == "ModelFaces") {
-=======
         return GRIDCHANGE_MARK_DIRTY;
     } else if (event.GetPropertyName() == "ModelFaces") {
->>>>>>> a0354f1b
         wxXmlNode *f = ModelXml->GetChildren();
         while (f != nullptr) {
             if ("faceInfo" == f->GetName()) {
@@ -1123,14 +1067,8 @@
         }
         Model::WriteFaceInfo(ModelXml, faceInfo);
         IncrementChangeCount();
-<<<<<<< HEAD
-        return 2;
-    }
-    else if (event.GetPropertyName() == "ModelStates") {
-=======
         return GRIDCHANGE_MARK_DIRTY;
     } else if (event.GetPropertyName() == "ModelStates") {
->>>>>>> a0354f1b
         wxXmlNode *f = ModelXml->GetChildren();
         while (f != nullptr) {
             if ("stateInfo" == f->GetName()) {
@@ -1144,18 +1082,10 @@
         }
         Model::WriteStateInfo(ModelXml, stateInfo);
         IncrementChangeCount();
-<<<<<<< HEAD
-        return 2;
-    }
-    else if (event.GetPropertyName() == "ModelStringColor"
-        || event.GetPropertyName() == "ModelStringType"
-        || event.GetPropertyName() == "ModelRGBWHandling") {
-=======
         return GRIDCHANGE_MARK_DIRTY;
     } else if (event.GetPropertyName() == "ModelStringColor"
                || event.GetPropertyName() == "ModelStringType"
                || event.GetPropertyName() == "ModelRGBWHandling") {
->>>>>>> a0354f1b
         wxPGProperty *p2 = grid->GetPropertyByName("ModelStringType");
         int i = p2->GetValue().GetLong();
         ModelXml->DeleteAttribute("StringType");
@@ -1185,11 +1115,7 @@
         }
         SetFromXml(ModelXml, zeroBased);
         IncrementChangeCount();
-<<<<<<< HEAD
-        return 3 | ((event.GetPropertyName() == "ModelStringType") ? 0x0004 | 0x0008 : 0);
-=======
         return GRIDCHANGE_MARK_DIRTY_AND_REFRESH | ((event.GetPropertyName() == "ModelStringType" ) ? GRIDCHANGE_REBUILD_PROP_GRID | GRIDCHANGE_REBUILD_MODEL_LIST : 0);
->>>>>>> a0354f1b
     } else if (event.GetPropertyName() == "ModelStartChannel" || event.GetPropertyName() == "ModelIndividualStartChannels.ModelStartChannel") {
 
         wxString val = event.GetValue().GetString();
@@ -1208,14 +1134,8 @@
         }
         RecalcStartChannels();
         IncrementChangeCount();
-<<<<<<< HEAD
-        return 3 | 0x0008;
-    }
-    else if (event.GetPropertyName() == "ModelIndividualStartChannels") {
-=======
         return GRIDCHANGE_MARK_DIRTY_AND_REFRESH | GRIDCHANGE_REBUILD_MODEL_LIST;
     } else if (event.GetPropertyName() == "ModelIndividualStartChannels") {
->>>>>>> a0354f1b
         ModelXml->DeleteAttribute("Advanced");
         int c = Model::HasOneString(DisplayAs) ? 1 : parm1;
         if (event.GetValue().GetBool()) {
@@ -1237,14 +1157,8 @@
         RecalcStartChannels();
         AdjustStringProperties(grid, parm1);
         IncrementChangeCount();
-<<<<<<< HEAD
-        return 3 | 0x0008;
-    }
-    else if (event.GetPropertyName().StartsWith("ModelIndividualStartChannels.")) {
-=======
         return GRIDCHANGE_MARK_DIRTY_AND_REFRESH | GRIDCHANGE_REBUILD_MODEL_LIST;
     } else if (event.GetPropertyName().StartsWith("ModelIndividualStartChannels.")) {
->>>>>>> a0354f1b
         wxString str = event.GetPropertyName();
         str = str.SubString(str.Find(".") + 1, str.length());
 
@@ -1259,14 +1173,8 @@
         ModelXml->AddAttribute(str, val);
         RecalcStartChannels();
         IncrementChangeCount();
-<<<<<<< HEAD
-        return 3 | 0x0008;
-    }
-    else if (event.GetPropertyName() == "ModelLayoutGroup") {
-=======
         return GRIDCHANGE_MARK_DIRTY_AND_REFRESH | GRIDCHANGE_REBUILD_MODEL_LIST;
     } else if (event.GetPropertyName() == "ModelLayoutGroup") {
->>>>>>> a0354f1b
         layout_group = LAYOUT_GROUPS[event.GetValue().GetLong()];
         ModelXml->DeleteAttribute("LayoutGroup");
         ModelXml->AddAttribute("LayoutGroup", layout_group);
@@ -1892,12 +1800,8 @@
 
     name=ModelNode->GetAttribute("name").ToStdString();
     DisplayAs=ModelNode->GetAttribute("DisplayAs").ToStdString();
-<<<<<<< HEAD
-    controller_connection = ModelNode->GetAttribute("ControllerConnection").ToStdString();
     _modelChain = ModelNode->GetAttribute("ModelChain").ToStdString();
     _controllerName = ModelNode->GetAttribute("Controller").ToStdString();
-=======
->>>>>>> a0354f1b
     StringType=ModelNode->GetAttribute("StringType").ToStdString();
     _pixelCount = ModelNode->GetAttribute("PixelCount", "").ToStdString();
     _pixelType = ModelNode->GetAttribute("PixelType", "").ToStdString();
@@ -2032,15 +1936,12 @@
             ModelNode->AddChild(controllerConnectionNode);
         }
         if (ar.size() > 0) {
-            controllerConnectionNode->DeleteAttribute("Protocol");
-            controllerConnectionNode->AddAttribute("Protocol", ar[0]);
+            SetControllerProtocol(ar[0]);
         }
         if (ar.size() > 1) {
-            controllerConnectionNode->DeleteAttribute("Port");
-            controllerConnectionNode->AddAttribute("Port", ar[1]);
-        }
-    }
-
+            SetControllerPort(wxAtoi(ar[1]));
+        }
+    }
 
     if (ModelNode->HasAttribute("ModelBrightness") && modelDimmingCurve == nullptr) {
         int b = wxAtoi(ModelNode->GetAttribute("ModelBrightness"));
@@ -2056,8 +1957,8 @@
 
 std::string Model::GetControllerConnectionString() const
 {
-    if (GetProtocol() == "") return "";
-    std::string ret = wxString::Format("%s:%d", GetProtocol(), GetPort(1)).ToStdString();
+    if (GetControllerProtocol() == "") return "";
+    std::string ret = wxString::Format("%s:%d", GetControllerProtocol(), GetControllerPort()).ToStdString();
     
     wxXmlAttribute* att = GetControllerConnection()->GetAttributes();
     while (att != nullptr) {
@@ -3268,12 +3169,12 @@
         html += wxString::Format("<tr><td>Controller:</td><td>%s:%s</td></tr>", o->GetCommPort(), o->GetDescription());
     }
     
-    if (GetProtocol() != "") {
-        html += wxString::Format("<tr><td>Pixel protocol:</td><td>%s</td></tr>", GetProtocol().c_str());
+    if (GetControllerProtocol() != "") {
+        html += wxString::Format("<tr><td>Pixel protocol:</td><td>%s</td></tr>", GetControllerProtocol().c_str());
         if (GetNumStrings() == 1) {
-            html += wxString::Format("<tr><td>Controller Connection:</td><td>%d</td></tr>", GetPort());
+            html += wxString::Format("<tr><td>Controller Connection:</td><td>%d</td></tr>", GetControllerPort());
         } else {
-            html += wxString::Format("<tr><td>Controller Connections:</td><td>%d-%d</td></tr>", GetPort(), GetPort() + GetNumPhysicalStrings() - 1);
+            html += wxString::Format("<tr><td>Controller Connections:</td><td>%d-%d</td></tr>", GetControllerPort(), GetControllerPort() + GetNumPhysicalStrings() - 1);
         }
     }
     html += "</table><p>Node numbers starting with 1 followed by string number:</p><table border=1>";
@@ -4183,21 +4084,9 @@
 
 bool Model::IsControllerConnectionValid() const
 {
-    return (Model::IsProtocolValid(GetProtocol()) && GetPort(1) > 0);
-}
-
-std::string Model::GetProtocol() const
-{
-    wxString s = GetControllerConnection()->GetAttribute("Protocol");
-    return s.ToStdString();
-}
-
-int Model::GetPort(int string) const
-{
-    wxString s = GetControllerConnection()->GetAttribute("Port", "0");
-    int port = wxAtoi(s);
-    return port;
-}
+    return (Model::IsProtocolValid(GetControllerProtocol()) && GetControllerPort() > 0);
+}
+
 bool Model::IsPixelProtocol(const std::string &p) {
     if (p == "") {
         return false;
@@ -4207,51 +4096,58 @@
     return (protocol != "dmx" && protocol != "pixelnet" && protocol != "renard");
 }
 
-bool Model::IsPixelProtocol() const
-{
-<<<<<<< HEAD
-    controller_connection = controllerConnection;
-    ModelXml->DeleteAttribute("ControllerConnection");
-    if (controller_connection != "")
-    {
-        ModelXml->AddAttribute("ControllerConnection", controller_connection);
+void Model::SetModelChain(const std::string& modelChain)
+{
+    _modelChain = modelChain;
+
+    if (_modelChain == "") _modelChain = "Beginning";
+
+    ModelXml->DeleteAttribute("ModelChain");
+    if (_modelChain != "")
+    {
+        ModelXml->AddAttribute("ModelChain", _modelChain);
     }
     ReworkStartChannel();
     RecalcStartChannels();
     IncrementChangeCount();
 }
 
-void Model::SetModelChain(const std::string& modelChain)
-{
-    _modelChain = modelChain;
-
-    if (_modelChain == "") _modelChain = "Beginning";
-
-    ModelXml->DeleteAttribute("ModelChain");
-    if (_modelChain != "")
-    {
-        ModelXml->AddAttribute("ModelChain", _modelChain);
+void Model::SetControllerName(const std::string& controller)
+{
+    _controllerName = controller;
+    ModelXml->DeleteAttribute("Controller");
+    if (_controllerName != "" && _controllerName != "Use Start Channel")
+    {
+        ModelXml->AddAttribute("Controller", _controllerName);
+    }
+    else
+    {
+        _controllerName = "";
     }
     ReworkStartChannel();
     RecalcStartChannels();
     IncrementChangeCount();
-=======
-    return GetPort(1) != 0 && IsPixelProtocol(GetProtocol());
->>>>>>> a0354f1b
-}
-
-void Model::SetControllerName(const std::string& controller)
-{
-    _controllerName = controller;
-    ModelXml->DeleteAttribute("Controller");
-    if (_controllerName != "" && _controllerName != "Use Start Channel")
-    {
-        ModelXml->AddAttribute("Controller", _controllerName);
-    }
-    else
-    {
-        _controllerName = "";
-    }
+}
+
+void Model::SetControllerProtocol(const std::string& protocol)
+{
+    GetControllerConnection()->DeleteAttribute("Protocol");
+    if (protocol != "") {
+        GetControllerConnection()->AddAttribute("Protocol", protocol);
+    }
+
+    ReworkStartChannel();
+    RecalcStartChannels();
+    IncrementChangeCount();
+}
+
+void Model::SetControllerPort(int port)
+{
+    GetControllerConnection()->DeleteAttribute("Port");
+    if (port > 0) {
+        GetControllerConnection()->AddAttribute("Port", CONTROLLER_PORTS[port]);
+    }
+
     ReworkStartChannel();
     RecalcStartChannels();
     IncrementChangeCount();
@@ -4326,4 +4222,17 @@
 void Model::SaveModelState( std::vector<std::string>& state )
 {
     modelState = state;
+}
+
+std::string Model::GetControllerProtocol() const
+{
+    wxString s = GetControllerConnection()->GetAttribute("Protocol");
+    return s.ToStdString();
+}
+
+int Model::GetControllerPort() const
+{
+    wxString s = GetControllerConnection()->GetAttribute("Port", wxString::Format("%d", "0"));
+    int port = wxAtoi(s);
+    return port;
 }