--- conflicted
+++ resolved
@@ -392,18 +392,17 @@
     ModelXml->AddAttribute("name", name);
 }
 
-void Model::SetStartChannel(std::string startChannel, bool suppressRecalc)
-{
+void Model::SetStartChannel(std::string startChannel)
+{
+    if (startChannel == ModelXml->GetAttribute("StartChannel", "xyzzy_kw")) return;
+
     ModelXml->DeleteAttribute("StartChannel");
     ModelXml->AddAttribute("StartChannel", startChannel);
     if (ModelXml->GetAttribute("Advanced") == "1") {
         ModelXml->DeleteAttribute(StartChanAttrName(0));
         ModelXml->AddAttribute(StartChanAttrName(0), startChannel);
     }
-    if (!suppressRecalc)
-    {
-        RecalcStartChannels();
-    }
+    AddASAPWork(OutputModelManager::WORK_CALCULATE_START_CHANNELS, "Model::SetStartChannel");
     IncrementChangeCount();
 }
 
@@ -815,8 +814,8 @@
         pixelSize = event.GetValue().GetLong();
         ModelXml->DeleteAttribute("PixelSize");
         ModelXml->AddAttribute("PixelSize", wxString::Format(wxT("%i"), pixelSize));
-        AddASAPWork(OutputModelManager::WORK_RGBEFFECTS_CHANGE);
-        AddASAPWork(OutputModelManager::WORK_REDRAW_LAYOUTPREVIEW);
+        AddASAPWork(OutputModelManager::WORK_RGBEFFECTS_CHANGE, "Model::OnPropertyGridChange::ModelPixelSize");
+        AddASAPWork(OutputModelManager::WORK_REDRAW_LAYOUTPREVIEW, "Model::OnPropertyGridChange::ModelPixelSize");
         IncrementChangeCount();
         return 0;
     } else if (event.GetPropertyName() == "ModelPixelStyle") {
@@ -824,35 +823,35 @@
         ModelXml->DeleteAttribute("Antialias");
         ModelXml->AddAttribute("Antialias", wxString::Format(wxT("%i"), pixelStyle));
         IncrementChangeCount();
-        AddASAPWork(OutputModelManager::WORK_RGBEFFECTS_CHANGE);
-        AddASAPWork(OutputModelManager::WORK_REDRAW_LAYOUTPREVIEW);
+        AddASAPWork(OutputModelManager::WORK_RGBEFFECTS_CHANGE, "Model::OnPropertyGridChange::ModelPixelStyle");
+        AddASAPWork(OutputModelManager::WORK_REDRAW_LAYOUTPREVIEW, "Model::OnPropertyGridChange::ModelPixelStyle");
         return 0;
     } else if (event.GetPropertyName() == "ModelPixelTransparency") {
         transparency = event.GetValue().GetLong();
         ModelXml->DeleteAttribute("Transparency");
         ModelXml->AddAttribute("Transparency", wxString::Format(wxT("%i"), transparency));
         IncrementChangeCount();
-        AddASAPWork(OutputModelManager::WORK_RGBEFFECTS_CHANGE);
-        AddASAPWork(OutputModelManager::WORK_REDRAW_LAYOUTPREVIEW);
+        AddASAPWork(OutputModelManager::WORK_RGBEFFECTS_CHANGE, "Model::OnPropertyGridChange::ModelPixelTransparency");
+        AddASAPWork(OutputModelManager::WORK_REDRAW_LAYOUTPREVIEW, "Model::OnPropertyGridChange::ModelPixelTransparency");
         return 0;
     } else if (event.GetPropertyName() == "ModelPixelBlackTransparency") {
         blackTransparency = event.GetValue().GetLong();
         ModelXml->DeleteAttribute("BlackTransparency");
         ModelXml->AddAttribute("BlackTransparency", wxString::Format(wxT("%i"), blackTransparency));
         IncrementChangeCount();
-        AddASAPWork(OutputModelManager::WORK_RGBEFFECTS_CHANGE);
-        AddASAPWork(OutputModelManager::WORK_REDRAW_LAYOUTPREVIEW);
+        AddASAPWork(OutputModelManager::WORK_RGBEFFECTS_CHANGE, "Model::OnPropertyGridChange::ModelPixelBlackTransparency");
+        AddASAPWork(OutputModelManager::WORK_REDRAW_LAYOUTPREVIEW, "Model::OnPropertyGridChange::ModelPixelBlackTransparency");
         return 0;
     } else if (event.GetPropertyName() == "ModelStrandNodeNames") {
-        AddASAPWork(OutputModelManager::WORK_RELOAD_MODEL_FROM_XML);
+        AddASAPWork(OutputModelManager::WORK_RELOAD_MODEL_FROM_XML, "Model::OnPropertyGridChange::ModelStrandNames");
         IncrementChangeCount();
-        AddASAPWork(OutputModelManager::WORK_RGBEFFECTS_CHANGE);
+        AddASAPWork(OutputModelManager::WORK_RGBEFFECTS_CHANGE, "Model::OnPropertyGridChange::ModelStrandNames");
         return 0;
     } else if (event.GetPropertyName() == "ModelDimmingCurves") {
-        AddASAPWork(OutputModelManager::WORK_RELOAD_MODEL_FROM_XML);
+        AddASAPWork(OutputModelManager::WORK_RELOAD_MODEL_FROM_XML, "Model::OnPropertyGridChange::ModelDimmingCurves");
         IncrementChangeCount();
-<<<<<<< HEAD
-        return GRIDCHANGE_MARK_DIRTY;
+        AddASAPWork(OutputModelManager::WORK_RGBEFFECTS_CHANGE, "Model::OnPropertyGridChange::ModelDimmingCurves");
+        return 0;
     } else if (event.GetPropertyName() == "ModelChain") {
         SetModelChain(event.GetValue().GetString());
         if (event.GetValue().GetString() != "")
@@ -865,34 +864,33 @@
         }
         else
         {
-            SetStartChannel("1", true);
+            SetStartChannel("1");
             grid->GetPropertyByName("ModelIndividualStartChannels")->GetPropertyByName("ModelStartChannel")->Enable();
             grid->GetPropertyByName("ModelIndividualStartChannels")->Enable();
         }
         IncrementChangeCount();
-        return GRIDCHANGE_MARK_DIRTY_AND_REFRESH | GRIDCHANGE_REBUILD_MODEL_LIST | GRIDCHANGE_REBUILD_PROP_GRID;
-=======
-        AddASAPWork(OutputModelManager::WORK_RGBEFFECTS_CHANGE);
+        AddASAPWork(OutputModelManager::WORK_RELOAD_PROPERTYGRID, "Model::OnPropertyGridChange::ModelChain");
+        AddASAPWork(OutputModelManager::WORK_RGBEFFECTS_CHANGE, "Model::OnPropertyGridChange::ModelChain");
+        AddASAPWork(OutputModelManager::WORK_RELOAD_MODELLIST, "Model::OnPropertyGridChange::ModelChain");
         return 0;
->>>>>>> ede612fe
     }
     else if (event.GetPropertyName() == "Controller") {
         if (GetControllerName() != CONTROLLERS[event.GetValue().GetInteger()])
         {
-            SetControllerName(CONTROLLERS[event.GetValue().GetInteger()], false);
+            SetControllerName(CONTROLLERS[event.GetValue().GetInteger()]);
             if (GetControllerPort() != 0)
             {
-                SetModelChain(">" + modelManager.GetLastModelOnPort(CONTROLLERS[event.GetValue().GetInteger()], GetControllerPort(), GetName()), false);
+                SetModelChain(">" + modelManager.GetLastModelOnPort(CONTROLLERS[event.GetValue().GetInteger()], GetControllerPort(), GetName()));
             }
             else
             {
-                SetModelChain("", false);
+                SetModelChain("");
             }
         }
         if (GetControllerName() == "")
         {
-            SetModelChain("", false);
-            SetStartChannel("1", true);
+            SetModelChain("");
+            SetStartChannel("1");
             grid->GetPropertyByName("ModelIndividualStartChannels")->Enable();
             grid->GetPropertyByName("ModelIndividualStartChannels")->GetPropertyByName("ModelStartChannel")->Enable();
         }
@@ -919,7 +917,10 @@
         {
             grid->GetPropertyByName("ModelControllerConnectionProtocol")->SetBackgroundColour(*wxWHITE);
 		}
-        return GRIDCHANGE_MARK_DIRTY_AND_REFRESH | GRIDCHANGE_REBUILD_MODEL_LIST | GRIDCHANGE_REBUILD_PROP_GRID;
+        AddASAPWork(OutputModelManager::WORK_RGBEFFECTS_CHANGE, "Model::OnPropertyGridChange::Controller");
+        AddASAPWork(OutputModelManager::WORK_RELOAD_MODELLIST, "Model::OnPropertyGridChange::Controller");
+        AddASAPWork(OutputModelManager::WORK_RELOAD_PROPERTYGRID, "Model::OnPropertyGridChange::Controller");
+        return 0;
     } else if (event.GetPropertyName() == "ModelControllerConnectionPort") {
 
         bool protocolChanged = false;
@@ -929,7 +930,6 @@
 
             if (GetControllerPort(1) > 0 && GetControllerProtocol() == "")
             {
-<<<<<<< HEAD
                 SetControllerProtocol(CONTROLLER_PROTOCOLS[1]);
                 protocolChanged = true;
             }
@@ -956,26 +956,17 @@
         if (protocolChanged)
         {
             // need to refresh to add protocol specific options
-            return GRIDCHANGE_MARK_DIRTY_AND_REFRESH | GRIDCHANGE_REBUILD_MODEL_LIST | GRIDCHANGE_REBUILD_PROP_GRID;
-        }
-        return GRIDCHANGE_MARK_DIRTY_AND_REFRESH | GRIDCHANGE_REBUILD_MODEL_LIST;
-
-=======
-                GetControllerConnection()->DeleteAttribute("Protocol");
-                GetControllerConnection()->AddAttribute("Protocol", CONTROLLER_PROTOCOLS[1]); // default to ws2811
-                grid->GetPropertyByName("ModelControllerConnectionProtocol")->SetValue(GetControllerProtocol());
-                AddASAPWork(OutputModelManager::WORK_RELOAD_PROPERTYGRID);
-            }
-        }
-        AddASAPWork(OutputModelManager::WORK_RGBEFFECTS_CHANGE);
-        AddASAPWork(OutputModelManager::WORK_RELOAD_MODELLIST);
+            AddASAPWork(OutputModelManager::WORK_RELOAD_PROPERTYGRID, "Model::OnPropertyGridChange::ModelControllerConnectionPort");
+        }
+        AddASAPWork(OutputModelManager::WORK_RGBEFFECTS_CHANGE, "Model::OnPropertyGridChange::ModelControllerConnectionPort");
+        AddASAPWork(OutputModelManager::WORK_RELOAD_MODELLIST, "Model::OnPropertyGridChange::ModelControllerConnectionPort");
         return 0;
->>>>>>> ede612fe
+
     } else if (event.GetPropertyName() == "SmartRemote") {
         GetControllerConnection()->DeleteAttribute("SmartRemote");
         GetControllerConnection()->AddAttribute("SmartRemote", event.GetValue().GetString());
-        AddASAPWork(OutputModelManager::WORK_RGBEFFECTS_CHANGE);
-        AddASAPWork(OutputModelManager::WORK_RELOAD_MODELLIST);
+        AddASAPWork(OutputModelManager::WORK_RGBEFFECTS_CHANGE, "Model::OnPropertyGridChange::SmartRemote");
+        AddASAPWork(OutputModelManager::WORK_RELOAD_MODELLIST, "Model::OnPropertyGridChange::SmartRemote");
         return 0;
     } else if (event.GetPropertyName() == "ModelControllerConnectionProtocol") {
         std::string oldProtocol = GetControllerProtocol();
@@ -996,12 +987,8 @@
         {
             grid->GetPropertyByName("ModelIndividualStartChannels")->GetPropertyByName("ModelStartChannel")->SetValue(ModelXml->GetAttribute("StartChannel", "1"));
         }
-<<<<<<< HEAD
         grid->GetPropertyByName("ModelChain")->Enable(GetControllerName() != "" && GetControllerProtocol() != "" && GetControllerPort() != 0);
 
-=======
-        clearUnusedProtocolProperties(GetControllerConnection());
->>>>>>> ede612fe
         std::string newProtocol = GetControllerProtocol();
         if (
             ((newProtocol == "DMX" || newProtocol == "PixelNet" || newProtocol == "Renard" || newProtocol == "LOR") && IsPixelProtocol(oldProtocol)) ||
@@ -1010,10 +997,10 @@
             (newProtocol == "" && oldProtocol != ""))
         {
             // if we switch between a DMX and pixel protocol we need to rebuild the properties
-            AddASAPWork(OutputModelManager::WORK_RELOAD_PROPERTYGRID);
-        }
-        AddASAPWork(OutputModelManager::WORK_RGBEFFECTS_CHANGE);
-        AddASAPWork(OutputModelManager::WORK_RELOAD_MODELLIST);
+            AddASAPWork(OutputModelManager::WORK_RELOAD_PROPERTYGRID, "Model::OnPropertyGridChange::ModelControllerConnectionProtocol");
+        }
+        AddASAPWork(OutputModelManager::WORK_RGBEFFECTS_CHANGE, "Model::OnPropertyGridChange::ModelControllerConnectionProtocol");
+        AddASAPWork(OutputModelManager::WORK_RELOAD_MODELLIST, "Model::OnPropertyGridChange::ModelControllerConnectionProtocol");
         return 0;
     } else if (event.GetPropertyName() == "ModelControllerConnectionDMXChannel") {
         GetControllerConnection()->DeleteAttribute("channel");
@@ -1021,8 +1008,8 @@
             GetControllerConnection()->AddAttribute("channel", wxString::Format("%i", (int)event.GetValue().GetLong()));
             clearUnusedProtocolProperties(GetControllerConnection());
         }
-        AddASAPWork(OutputModelManager::WORK_RGBEFFECTS_CHANGE);
-        AddASAPWork(OutputModelManager::WORK_RELOAD_MODELLIST);
+        AddASAPWork(OutputModelManager::WORK_RGBEFFECTS_CHANGE, "Model::OnPropertyGridChange::ModelControllerConnectionDMXChannel");
+        AddASAPWork(OutputModelManager::WORK_RELOAD_MODELLIST, "Model::OnPropertyGridChange::ModelControllerConnectionDMXChannel");
         return 0;
     } else if (event.GetPropertyName() == "ModelControllerConnectionPixelSetBrightness") {
         GetControllerConnection()->DeleteAttribute("brightness");
@@ -1035,16 +1022,16 @@
         } else {
             grid->Collapse(event.GetProperty());
         }
-        AddASAPWork(OutputModelManager::WORK_RGBEFFECTS_CHANGE);
-        AddASAPWork(OutputModelManager::WORK_RELOAD_MODELLIST);
+        AddASAPWork(OutputModelManager::WORK_RGBEFFECTS_CHANGE, "Model::OnPropertyGridChange::ModelControllerConnectionPixelSetBrightness");
+        AddASAPWork(OutputModelManager::WORK_RELOAD_MODELLIST, "Model::OnPropertyGridChange::ModelControllerConnectionPixelSetBrightness");
         return 0;
     } else if (event.GetPropertyName() == "ModelControllerConnectionPixelSetBrightness.ModelControllerConnectionPixelBrightness") {
         GetControllerConnection()->DeleteAttribute("brightness");
         if (event.GetValue().GetLong() > 0) {
             GetControllerConnection()->AddAttribute("brightness", wxString::Format("%i", (int)event.GetValue().GetLong()));
         }
-        AddASAPWork(OutputModelManager::WORK_RGBEFFECTS_CHANGE);
-        AddASAPWork(OutputModelManager::WORK_RELOAD_MODELLIST);
+        AddASAPWork(OutputModelManager::WORK_RGBEFFECTS_CHANGE, "Model::OnPropertyGridChange::ModelControllerConnectionPixelBrightness");
+        AddASAPWork(OutputModelManager::WORK_RELOAD_MODELLIST, "Model::OnPropertyGridChange::ModelControllerConnectionPixelSetBrightness");
         return 0;
     } else if (event.GetPropertyName() == "ModelControllerConnectionPixelSetGamma") {
         GetControllerConnection()->DeleteAttribute("gamma");
@@ -1057,14 +1044,14 @@
         } else {
             grid->Collapse(event.GetProperty());
         }
-        AddASAPWork(OutputModelManager::WORK_RGBEFFECTS_CHANGE);
-        AddASAPWork(OutputModelManager::WORK_RELOAD_MODELLIST);
+        AddASAPWork(OutputModelManager::WORK_RGBEFFECTS_CHANGE, "Model::OnPropertyGridChange::ModelControllerConnectionPixelSetGamma");
+        AddASAPWork(OutputModelManager::WORK_RELOAD_MODELLIST, "Model::OnPropertyGridChange::ModelControllerConnectionPixelSetGamma");
         return 0;
     } else if (event.GetPropertyName() == "ModelControllerConnectionPixelSetGamma.ModelControllerConnectionPixelGamma") {
         GetControllerConnection()->DeleteAttribute("gamma");
         GetControllerConnection()->AddAttribute("gamma", wxString::Format("%g", (float)event.GetValue().GetDouble()));
-        AddASAPWork(OutputModelManager::WORK_RGBEFFECTS_CHANGE);
-        AddASAPWork(OutputModelManager::WORK_RELOAD_MODELLIST);
+        AddASAPWork(OutputModelManager::WORK_RGBEFFECTS_CHANGE, "Model::OnPropertyGridChange::ModelControllerConnectionPixelGamma");
+        AddASAPWork(OutputModelManager::WORK_RELOAD_MODELLIST, "Model::OnPropertyGridChange::ModelControllerConnectionPixelGamma");
         return 0;
     } else if (event.GetPropertyName() == "ModelControllerConnectionPixelSetDirection") {
         GetControllerConnection()->DeleteAttribute("reverse");
@@ -1077,16 +1064,16 @@
         } else {
             grid->Collapse(event.GetProperty());
         }
-        AddASAPWork(OutputModelManager::WORK_RGBEFFECTS_CHANGE);
-        AddASAPWork(OutputModelManager::WORK_RELOAD_MODELLIST);
+        AddASAPWork(OutputModelManager::WORK_RGBEFFECTS_CHANGE, "Model::OnPropertyGridChange::ModelControllerConnectionPixelSetDirection");
+        AddASAPWork(OutputModelManager::WORK_RELOAD_MODELLIST, "Model::OnPropertyGridChange::ModelControllerConnectionPixelSetDirection");
         return 0;
     } else if (event.GetPropertyName() == "ModelControllerConnectionPixelSetDirection.ModelControllerConnectionPixelDirection") {
         GetControllerConnection()->DeleteAttribute("reverse");
         if (event.GetValue().GetLong() > 0) {
             GetControllerConnection()->AddAttribute("reverse", wxString::Format("%i", (int)event.GetValue().GetLong()));
         }
-        AddASAPWork(OutputModelManager::WORK_RGBEFFECTS_CHANGE);
-        AddASAPWork(OutputModelManager::WORK_RELOAD_MODELLIST);
+        AddASAPWork(OutputModelManager::WORK_RGBEFFECTS_CHANGE, "Model::OnPropertyGridChange::ModelControllerConnectionPixelDirection");
+        AddASAPWork(OutputModelManager::WORK_RELOAD_MODELLIST, "Model::OnPropertyGridChange::ModelControllerConnectionPixelDirection");
         return 0;
     } else if (event.GetPropertyName() == "ModelControllerConnectionPixelSetColorOrder") {
         GetControllerConnection()->DeleteAttribute("colorOrder");
@@ -1099,14 +1086,14 @@
         } else {
             grid->Collapse(event.GetProperty());
         }
-        AddASAPWork(OutputModelManager::WORK_RGBEFFECTS_CHANGE);
-        AddASAPWork(OutputModelManager::WORK_RELOAD_MODELLIST);
+        AddASAPWork(OutputModelManager::WORK_RGBEFFECTS_CHANGE, "Model::OnPropertyGridChange::ModelControllerConnectionPixelSetColorOrder");
+        AddASAPWork(OutputModelManager::WORK_RELOAD_MODELLIST, "Model::OnPropertyGridChange::ModelControllerConnectionPixelSetColorOrder");
         return 0;
     } else if (event.GetPropertyName() == "ModelControllerConnectionPixelSetColorOrder.ModelControllerConnectionPixelColorOrder") {
         GetControllerConnection()->DeleteAttribute("colorOrder");
         GetControllerConnection()->AddAttribute("colorOrder", CONTROLLER_COLORORDER[event.GetValue().GetLong()]);
-        AddASAPWork(OutputModelManager::WORK_RGBEFFECTS_CHANGE);
-        AddASAPWork(OutputModelManager::WORK_RELOAD_MODELLIST);
+        AddASAPWork(OutputModelManager::WORK_RGBEFFECTS_CHANGE, "Model::OnPropertyGridChange::ModelControllerConnectionPixelColorOrder");
+        AddASAPWork(OutputModelManager::WORK_RELOAD_MODELLIST, "Model::OnPropertyGridChange::ModelControllerConnectionPixelColorOrder");
         return 0;
     } else if (event.GetPropertyName() == "ModelControllerConnectionPixelSetNullNodes") {
         GetControllerConnection()->DeleteAttribute("nullNodes");
@@ -1119,16 +1106,16 @@
         } else {
             grid->Collapse(event.GetProperty());
         }
-        AddASAPWork(OutputModelManager::WORK_RGBEFFECTS_CHANGE);
-        AddASAPWork(OutputModelManager::WORK_RELOAD_MODELLIST);
+        AddASAPWork(OutputModelManager::WORK_RGBEFFECTS_CHANGE, "Model::OnPropertyGridChange::ModelControllerConnectionPixelSetNullNodes");
+        AddASAPWork(OutputModelManager::WORK_RELOAD_MODELLIST, "Model::OnPropertyGridChange::ModelControllerConnectionPixelSetNullNodes");
         return 0;
     } else if (event.GetPropertyName() == "ModelControllerConnectionPixelSetNullNodes.ModelControllerConnectionPixelNullNodes") {
         GetControllerConnection()->DeleteAttribute("nullNodes");
         if (event.GetValue().GetLong() >= 0) {
             GetControllerConnection()->AddAttribute("nullNodes", wxString::Format("%i", (int)event.GetValue().GetLong()));
         }
-        AddASAPWork(OutputModelManager::WORK_RGBEFFECTS_CHANGE);
-        AddASAPWork(OutputModelManager::WORK_RELOAD_MODELLIST);
+        AddASAPWork(OutputModelManager::WORK_RGBEFFECTS_CHANGE, "Model::OnPropertyGridChange::ModelControllerConnectionPixelNullNodes");
+        AddASAPWork(OutputModelManager::WORK_RELOAD_MODELLIST, "Model::OnPropertyGridChange::ModelControllerConnectionPixelNullNodes");
         return 0;
     } else if (event.GetPropertyName() == "ModelControllerConnectionPixelSetGroupCount") {
         GetControllerConnection()->DeleteAttribute("groupCount");
@@ -1141,21 +1128,21 @@
         } else {
             grid->Collapse(event.GetProperty());
         }
-        AddASAPWork(OutputModelManager::WORK_RGBEFFECTS_CHANGE);
-        AddASAPWork(OutputModelManager::WORK_RELOAD_MODELLIST);
+        AddASAPWork(OutputModelManager::WORK_RGBEFFECTS_CHANGE, "Model::OnPropertyGridChange::ModelControllerConnectionPixelSetGroupCount");
+        AddASAPWork(OutputModelManager::WORK_RELOAD_MODELLIST, "Model::OnPropertyGridChange::ModelControllerConnectionPixelSetGroupCount");
         return 0;
     } else if (event.GetPropertyName() == "ModelControllerConnectionPixelSetGroupCount.ModelControllerConnectionPixelGroupCount") {
         GetControllerConnection()->DeleteAttribute("groupCount");
         if (event.GetValue().GetLong() >= 0) {
             GetControllerConnection()->AddAttribute("groupCount", wxString::Format("%i", (int)event.GetValue().GetLong()));
         }
-        AddASAPWork(OutputModelManager::WORK_RGBEFFECTS_CHANGE);
-        AddASAPWork(OutputModelManager::WORK_RELOAD_MODELLIST);
+        AddASAPWork(OutputModelManager::WORK_RGBEFFECTS_CHANGE, "Model::OnPropertyGridChange::ModelControllerConnectionPixelGroupCount");
+        AddASAPWork(OutputModelManager::WORK_RELOAD_MODELLIST, "Model::OnPropertyGridChange::ModelControllerConnectionPixelGroupCount");
         return 0;
     } else if (event.GetPropertyName() == "SubModels") {
         IncrementChangeCount();
-        AddASAPWork(OutputModelManager::WORK_RELOAD_MODEL_FROM_XML);
-        AddASAPWork(OutputModelManager::WORK_RGBEFFECTS_CHANGE);
+        AddASAPWork(OutputModelManager::WORK_RELOAD_MODEL_FROM_XML, "Model::OnPropertyGridChange::Submodels");
+        AddASAPWork(OutputModelManager::WORK_RGBEFFECTS_CHANGE, "Model::OnPropertyGridChange::Submodels");
         return 0;
     } else if (event.GetPropertyName() == "Description") {
         description = event.GetValue().GetString();
@@ -1165,7 +1152,7 @@
             ModelXml->AddAttribute("Description", XmlSafe(description));
         }
         IncrementChangeCount();
-        AddASAPWork(OutputModelManager::WORK_RGBEFFECTS_CHANGE);
+        AddASAPWork(OutputModelManager::WORK_RGBEFFECTS_CHANGE, "Model::OnPropertyGridChange::Description");
         return 0;
     } else if (event.GetPropertyName() == "ModelFaces") {
         wxXmlNode *f = ModelXml->GetChildren();
@@ -1181,7 +1168,7 @@
         }
         Model::WriteFaceInfo(ModelXml, faceInfo);
         IncrementChangeCount();
-        AddASAPWork(OutputModelManager::WORK_RGBEFFECTS_CHANGE);
+        AddASAPWork(OutputModelManager::WORK_RGBEFFECTS_CHANGE, "Model::OnPropertyGridChange::ModelFaces");
         return 0;
     } else if (event.GetPropertyName() == "ModelStates") {
         wxXmlNode *f = ModelXml->GetChildren();
@@ -1197,7 +1184,7 @@
         }
         Model::WriteStateInfo(ModelXml, stateInfo);
         IncrementChangeCount();
-        AddASAPWork(OutputModelManager::WORK_RGBEFFECTS_CHANGE);
+        AddASAPWork(OutputModelManager::WORK_RGBEFFECTS_CHANGE, "Model::OnPropertyGridChange::ModelStates");
         return 0;
     } else if (event.GetPropertyName() == "ModelStringColor"
                || event.GetPropertyName() == "ModelStringType"
@@ -1229,14 +1216,14 @@
             ModelXml->AddAttribute("RGBWHandling", RGBW_HANDLING[p2->GetValue().GetLong()]);
         }
         IncrementChangeCount();
-        AddASAPWork(OutputModelManager::WORK_RELOAD_MODEL_FROM_XML);
-        AddASAPWork(OutputModelManager::WORK_RGBEFFECTS_CHANGE);
+        AddASAPWork(OutputModelManager::WORK_RELOAD_MODEL_FROM_XML, "Model::OnPropertyGridChange::ModelStringType");
+        AddASAPWork(OutputModelManager::WORK_RGBEFFECTS_CHANGE, "Model::OnPropertyGridChange::ModelStringType");
         if (event.GetPropertyName() == "ModelStringType")
         {
-            AddASAPWork(OutputModelManager::WORK_RELOAD_PROPERTYGRID);
-            AddASAPWork(OutputModelManager::WORK_RELOAD_MODELLIST);
-            AddASAPWork(OutputModelManager::WORK_CALCULATE_START_CHANNELS);
-            AddASAPWork(OutputModelManager::WORK_MODELS_CHANGE_REQUIRING_RERENDER);
+            AddASAPWork(OutputModelManager::WORK_RELOAD_PROPERTYGRID, "Model::OnPropertyGridChange::ModelStringType");
+            AddASAPWork(OutputModelManager::WORK_RELOAD_MODELLIST, "Model::OnPropertyGridChange::ModelStringType");
+            AddASAPWork(OutputModelManager::WORK_CALCULATE_START_CHANNELS, "Model::OnPropertyGridChange::ModelStringType");
+            AddASAPWork(OutputModelManager::WORK_MODELS_CHANGE_REQUIRING_RERENDER, "Model::OnPropertyGridChange::ModelStringType");
         }
         return 0;
     } else if (event.GetPropertyName() == "ModelStartChannel" || event.GetPropertyName() == "ModelIndividualStartChannels.ModelStartChannel") {
@@ -1256,11 +1243,11 @@
             ModelXml->AddAttribute(StartChanAttrName(0), val);
         }
         IncrementChangeCount();
-        AddASAPWork(OutputModelManager::WORK_RGBEFFECTS_CHANGE);
-        AddASAPWork(OutputModelManager::WORK_RELOAD_PROPERTYGRID);
-        AddASAPWork(OutputModelManager::WORK_RELOAD_MODELLIST);
-        AddASAPWork(OutputModelManager::WORK_CALCULATE_START_CHANNELS);
-        AddASAPWork(OutputModelManager::WORK_MODELS_CHANGE_REQUIRING_RERENDER);
+        AddASAPWork(OutputModelManager::WORK_RGBEFFECTS_CHANGE, "Model::OnPropertyGridChange::ModelStartChannel");
+        AddASAPWork(OutputModelManager::WORK_RELOAD_PROPERTYGRID, "Model::OnPropertyGridChange::ModelStartChannel");
+        AddASAPWork(OutputModelManager::WORK_RELOAD_MODELLIST, "Model::OnPropertyGridChange::ModelStartChannel");
+        AddASAPWork(OutputModelManager::WORK_CALCULATE_START_CHANNELS, "Model::OnPropertyGridChange::ModelStartChannel");
+        AddASAPWork(OutputModelManager::WORK_MODELS_CHANGE_REQUIRING_RERENDER, "Model::OnPropertyGridChange::ModelStartChannel");
         return 0;
     } else if (event.GetPropertyName() == "ModelIndividualStartChannels") {
         ModelXml->DeleteAttribute("Advanced");
@@ -1284,11 +1271,11 @@
         //RecalcStartChannels();
         //AdjustStringProperties(grid, parm1);
         IncrementChangeCount();
-        AddASAPWork(OutputModelManager::WORK_RGBEFFECTS_CHANGE);
-        AddASAPWork(OutputModelManager::WORK_RELOAD_PROPERTYGRID);
-        AddASAPWork(OutputModelManager::WORK_RELOAD_MODELLIST);
-        AddASAPWork(OutputModelManager::WORK_CALCULATE_START_CHANNELS);
-        AddASAPWork(OutputModelManager::WORK_MODELS_CHANGE_REQUIRING_RERENDER);
+        AddASAPWork(OutputModelManager::WORK_RGBEFFECTS_CHANGE, "Model::OnPropertyGridChange::ModelIndividualStartChannels");
+        AddASAPWork(OutputModelManager::WORK_RELOAD_PROPERTYGRID, "Model::OnPropertyGridChange::ModelIndividualStartChannels");
+        AddASAPWork(OutputModelManager::WORK_RELOAD_MODELLIST, "Model::OnPropertyGridChange::ModelIndividualStartChannels");
+        AddASAPWork(OutputModelManager::WORK_CALCULATE_START_CHANNELS, "Model::OnPropertyGridChange::ModelIndividualStartChannels");
+        AddASAPWork(OutputModelManager::WORK_MODELS_CHANGE_REQUIRING_RERENDER, "Model::OnPropertyGridChange::ModelIndividualStartChannels");
         return 0;
     } else if (event.GetPropertyName().StartsWith("ModelIndividualStartChannels.")) {
         wxString str = event.GetPropertyName();
@@ -1304,32 +1291,28 @@
         ModelXml->DeleteAttribute(str);
         ModelXml->AddAttribute(str, val);
         IncrementChangeCount();
-        AddASAPWork(OutputModelManager::WORK_RGBEFFECTS_CHANGE);
-        AddASAPWork(OutputModelManager::WORK_RELOAD_PROPERTYGRID);
-        AddASAPWork(OutputModelManager::WORK_RELOAD_MODELLIST);
-        AddASAPWork(OutputModelManager::WORK_CALCULATE_START_CHANNELS);
-        AddASAPWork(OutputModelManager::WORK_MODELS_CHANGE_REQUIRING_RERENDER);
+        AddASAPWork(OutputModelManager::WORK_RGBEFFECTS_CHANGE, "Model::OnPropertyGridChange::ModelIndividualStartChannels2");
+        AddASAPWork(OutputModelManager::WORK_RELOAD_PROPERTYGRID, "Model::OnPropertyGridChange::ModelIndividualStartChannels2");
+        AddASAPWork(OutputModelManager::WORK_RELOAD_MODELLIST, "Model::OnPropertyGridChange::ModelIndividualStartChannels2");
+        AddASAPWork(OutputModelManager::WORK_CALCULATE_START_CHANNELS, "Model::OnPropertyGridChange::ModelIndividualStartChannels2");
+        AddASAPWork(OutputModelManager::WORK_MODELS_CHANGE_REQUIRING_RERENDER, "Model::OnPropertyGridChange::ModelIndividualStartChannels2");
         return 0;
     } else if (event.GetPropertyName() == "ModelLayoutGroup") {
         layout_group = LAYOUT_GROUPS[event.GetValue().GetLong()];
         ModelXml->DeleteAttribute("LayoutGroup");
         ModelXml->AddAttribute("LayoutGroup", layout_group);
         IncrementChangeCount();
-        AddASAPWork(OutputModelManager::WORK_RGBEFFECTS_CHANGE);
-        AddASAPWork(OutputModelManager::WORK_RELOAD_ALLMODELS);
-        AddASAPWork(OutputModelManager::WORK_RELOAD_MODELLIST);
-        AddASAPWork(OutputModelManager::WORK_REDRAW_LAYOUTPREVIEW);
+        AddASAPWork(OutputModelManager::WORK_RGBEFFECTS_CHANGE, "Model::OnPropertyGridChange::ModelLayoutGroup");
+        AddASAPWork(OutputModelManager::WORK_RELOAD_ALLMODELS, "Model::OnPropertyGridChange::ModelLayoutGroup");
+        AddASAPWork(OutputModelManager::WORK_RELOAD_MODELLIST, "Model::OnPropertyGridChange::ModelLayoutGroup");
+        AddASAPWork(OutputModelManager::WORK_REDRAW_LAYOUTPREVIEW, "Model::OnPropertyGridChange::ModelLayoutGroup");
         return 0;
     }
 
     int i = GetModelScreenLocation().OnPropertyGridChange(grid, event);
 
-    if (i & GRIDCHANGE_MARK_DIRTY) {
-        // Todo ... this has to move into the ModelScreen location change event
-        GetModelScreenLocation().Write(ModelXml);
-        SetFromXml(ModelXml, zeroBased);
-        IncrementChangeCount();
-    }
+    GetModelScreenLocation().Write(ModelXml);
+    AddASAPWork(OutputModelManager::WORK_RELOAD_MODEL_FROM_XML, "Model::OnPropertyGridChange::ModelLayoutGroup");
 
     return i;
 }
@@ -4173,9 +4156,9 @@
     GetModelScreenLocation().AddSizeLocationProperties(grid);
 }
 
-void Model::AddASAPWork(uint32_t work)
-{
-    modelManager.GetXLightsFrame()->GetOutputModelManager()->AddASAPWork(work, this, nullptr);
+void Model::AddASAPWork(uint32_t work, const std::string& from)
+{
+    modelManager.GetXLightsFrame()->GetOutputModelManager()->AddASAPWork(work, from, this, nullptr, GetName());
 }
 
 bool Model::SupportsXlightsModel()
@@ -4430,23 +4413,15 @@
     return wxAtoi(s);
 }
 
-void Model::SetModelChain(const std::string& modelChain, bool recalc)
+void Model::SetModelChain(const std::string& modelChain)
 {
     ModelXml->DeleteAttribute("ModelChain");
     if (modelChain != "")
     {
         ModelXml->AddAttribute("ModelChain", modelChain);
     }
-<<<<<<< HEAD
-    if (recalc)
-    {
-        ReworkStartChannel();
-        RecalcStartChannels();
-    }
-=======
-    AddASAPWork(OutputModelManager::WORK_MODELS_REWORK_STARTCHANNELS);
-    AddASAPWork(OutputModelManager::WORK_CALCULATE_START_CHANNELS);
->>>>>>> ede612fe
+    AddASAPWork(OutputModelManager::WORK_MODELS_REWORK_STARTCHANNELS, "Model::SetModelChain");
+    AddASAPWork(OutputModelManager::WORK_CALCULATE_START_CHANNELS, "Model::SetModelChain");
     IncrementChangeCount();
 }
 
@@ -4455,52 +4430,48 @@
     return ModelXml->GetAttribute("ModelChain", "").ToStdString();
 }
 
-void Model::SetControllerName(const std::string& controller, bool recalc)
-{
+void Model::SetControllerName(const std::string& controller)
+{
+    if (controller == ModelXml->GetAttribute("Controller", "xyzzy_kw")) return;
+
     ModelXml->DeleteAttribute("Controller");
     if (controller != "" && controller != "Use Start Channel")
     {
         ModelXml->AddAttribute("Controller", controller);
     }
-<<<<<<< HEAD
-    if (recalc)
-    {
-        ReworkStartChannel();
-        RecalcStartChannels();
-    }
-=======
-    AddASAPWork(OutputModelManager::WORK_MODELS_REWORK_STARTCHANNELS);
-    AddASAPWork(OutputModelManager::WORK_CALCULATE_START_CHANNELS);
->>>>>>> ede612fe
+    AddASAPWork(OutputModelManager::WORK_MODELS_REWORK_STARTCHANNELS, "Model::SetControllerName");
+    AddASAPWork(OutputModelManager::WORK_CALCULATE_START_CHANNELS, "Model::SetControllerName");
+    AddASAPWork(OutputModelManager::WORK_RGBEFFECTS_CHANGE, "Model::SetControllerName");
+    AddASAPWork(OutputModelManager::WORK_MODELS_CHANGE_REQUIRING_RERENDER, "Model::SetControllerName");
+    AddASAPWork(OutputModelManager::WORK_RELOAD_PROPERTYGRID, "Model::SetControllerName");
     IncrementChangeCount();
 }
 
 void Model::SetControllerProtocol(const std::string& protocol)
 {
+    if (protocol == ModelXml->GetAttribute("Protocol", "xyzzy_kw")) return;
+
     GetControllerConnection()->DeleteAttribute("Protocol");
     if (protocol != "") {
         GetControllerConnection()->AddAttribute("Protocol", protocol);
     }
-<<<<<<< HEAD
-    ReworkStartChannel();
-    RecalcStartChannels();
-=======
     
-    AddASAPWork(OutputModelManager::WORK_MODELS_REWORK_STARTCHANNELS);
-    AddASAPWork(OutputModelManager::WORK_CALCULATE_START_CHANNELS);
->>>>>>> ede612fe
+    AddASAPWork(OutputModelManager::WORK_MODELS_REWORK_STARTCHANNELS, "Model::SetControllerProtocol");
+    AddASAPWork(OutputModelManager::WORK_CALCULATE_START_CHANNELS, "Model::SetControllerProtocol");
     IncrementChangeCount();
 }
 
 void Model::SetControllerPort(int port)
 {
+    if (port == wxAtoi(ModelXml->GetAttribute("Port", "-999"))) return;
+
     GetControllerConnection()->DeleteAttribute("Port");
     if (port > 0) {
         GetControllerConnection()->AddAttribute("Port", wxString::Format("%d", port));
     }
     
-    AddASAPWork(OutputModelManager::WORK_MODELS_REWORK_STARTCHANNELS);
-    AddASAPWork(OutputModelManager::WORK_CALCULATE_START_CHANNELS);
+    AddASAPWork(OutputModelManager::WORK_MODELS_REWORK_STARTCHANNELS, "Model::SetControllerPort");
+    AddASAPWork(OutputModelManager::WORK_CALCULATE_START_CHANNELS, "Model::SetControllerPort");
     IncrementChangeCount();
 }
 
