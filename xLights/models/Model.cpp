--- conflicted
+++ resolved
@@ -570,25 +570,19 @@
         wxColor v;
         if (StringType == "Single Color Red") {
             v = *wxRED;
-        }
-        else if (StringType == "Single Color Green" || StringType == "G") {
+        } else if (StringType == "Single Color Green" || StringType == "G") {
             v = *wxGREEN;
-        }
-        else if (StringType == "Single Color Blue" || StringType == "B") {
+        } else if (StringType == "Single Color Blue" || StringType == "B") {
             v = *wxBLUE;
-        }
-        else if (StringType == "Single Color White" || StringType == "W") {
+        } else if (StringType == "Single Color White" || StringType == "W") {
             v = *wxWHITE;
-        }
-        else if (StringType == "Single Color Custom" || StringType == "Single Color Intensity") {
+        } else if (StringType == "Single Color Custom" || StringType == "Single Color Intensity") {
             v = customColor.asWxColor();
-        }
-        else if (StringType[0] == '#') {
+        } else if (StringType[0] == '#') {
             v = xlColor(StringType).asWxColor();
         }
         grid->AppendIn(p, new wxColourProperty("Color", "ModelStringColor", v));
-    }
-    else {
+    } else {
         sp = grid->AppendIn(p, new wxColourProperty("Color", "ModelStringColor", *wxRED));
         sp->Enable(false);
     }
@@ -678,8 +672,7 @@
         sp->SetBackgroundColour(*wxRED);
     }
 
-
-	wxString protocol = GetControllerProtocol();
+    wxString protocol = GetControllerProtocol();
     protocol.LowerCase();
     int idx = -1;
     int i = 0;
@@ -846,8 +839,7 @@
         SetFromXml(ModelXml, zeroBased);
         IncrementChangeCount();
         return 2;
-    }
-    else if (event.GetPropertyName() == "ModelDimmingCurves") {
+    } else if (event.GetPropertyName() == "ModelDimmingCurves") {
         SetFromXml(ModelXml, zeroBased);
         IncrementChangeCount();
         return GRIDCHANGE_MARK_DIRTY;
@@ -1137,8 +1129,7 @@
                 ModelXml->AddAttribute("CustomColor", xc);
             }
             ModelXml->AddAttribute("StringType", tp);
-        }
-        else {
+        } else {
             ModelXml->AddAttribute("StringType", NODE_TYPES[i]);
             grid->GetPropertyByName("ModelStringColor")->Enable(false);
         }
@@ -1180,8 +1171,7 @@
                         ComputeStringStartChannel(x));
                 }
             }
-        }
-        else {
+        } else {
             // overkill but just delete any that are there
             for (int x = 0; x < 100; x++) {
                 ModelXml->DeleteAttribute(StartChanAttrName(x));
@@ -2209,18 +2199,7 @@
     }
     else if (ModelStartChannel[0] == '!')
     {
-<<<<<<< HEAD
-        auto o = outputManager->GetOutput(GetControllerName());
-        long start = 1;
-        if (o != nullptr)
-        {
-            start = o->GetStartChannel();
-        }
-        unsigned int startChannel = GetFirstChannel() + 1;
-        return wxString::Format("!%s:%ld (%u)", GetControllerName(), startChannel - start + 1, startChannel);
-=======
         return ModelStartChannel + wxString::Format(" (%u)", GetFirstChannel() + 1);
->>>>>>> 77009049
     }
     else if (ModelStartChannel[0] == '#' || CountChar(ModelStartChannel, ':') > 0)
     {
@@ -4288,11 +4267,7 @@
     }
     wxString protocol = p;
     protocol.MakeLower();
-<<<<<<< HEAD
-    return (protocol != "dmx" && protocol != "pixelnet" && protocol != "renard");
-=======
     return (protocol != "dmx" && protocol != "pixelnet" && protocol != "renard" && protocol != "lor");
->>>>>>> 77009049
 }
 
 bool Model::IsPixelProtocol() const
@@ -4312,9 +4287,6 @@
     if (modelChain != "")
     {
         ModelXml->AddAttribute("ModelChain", modelChain);
-<<<<<<< HEAD
-    }
-=======
     }
     ReworkStartChannel();
     RecalcStartChannels();
@@ -4344,27 +4316,11 @@
     if (protocol != "") {
         GetControllerConnection()->AddAttribute("Protocol", protocol);
     }
-    
->>>>>>> 77009049
     ReworkStartChannel();
     RecalcStartChannels();
     IncrementChangeCount();
 }
 
-<<<<<<< HEAD
-std::string Model::GetModelChain() const
-{
-    return ModelXml->GetAttribute("ModelChain", "").ToStdString();
-}
-
-void Model::SetControllerName(const std::string& controller)
-{
-    ModelXml->DeleteAttribute("Controller");
-    if (controller != "" && controller != "Use Start Channel")
-    {
-        ModelXml->AddAttribute("Controller", controller);
-    }
-=======
 void Model::SetControllerPort(int port)
 {
     GetControllerConnection()->DeleteAttribute("Port");
@@ -4372,37 +4328,11 @@
         GetControllerConnection()->AddAttribute("Port", wxString::Format("%d", port));
     }
     
->>>>>>> 77009049
     ReworkStartChannel();
     RecalcStartChannels();
     IncrementChangeCount();
 }
 
-<<<<<<< HEAD
-void Model::SetControllerProtocol(const std::string& protocol)
-{
-    GetControllerConnection()->DeleteAttribute("Protocol");
-    if (protocol != "") {
-        GetControllerConnection()->AddAttribute("Protocol", protocol);
-    }
-
-    ReworkStartChannel();
-    RecalcStartChannels();
-    IncrementChangeCount();
-}
-
-void Model::SetControllerPort(int port)
-{
-    GetControllerConnection()->DeleteAttribute("Port");
-    if (port > 0) {
-        GetControllerConnection()->AddAttribute("Port", wxString::Format("%d", port));
-    }
-
-    ReworkStartChannel();
-    RecalcStartChannels();
-    IncrementChangeCount();
-}
-
 std::string Model::GetControllerName() const
 {
     return ModelXml->GetAttribute("Controller", "").ToStdString();
@@ -4410,15 +4340,6 @@
 
 void Model::ReworkStartChannel()
 {
-=======
-std::string Model::GetControllerName() const
-{
-    return ModelXml->GetAttribute("Controller", "").ToStdString();
-}
-
-void Model::ReworkStartChannel()
-{
->>>>>>> 77009049
     modelManager.ReworkStartChannel();
 }
 
@@ -4547,11 +4468,7 @@
         wxString s = GetControllerConnection()->GetAttribute(p);
         return wxAtoi(s);
     }
-<<<<<<< HEAD
-
-=======
     
->>>>>>> 77009049
     wxString s = GetControllerConnection()->GetAttribute("Port", "0");
     int port = wxAtoi(s);
     if (port > 0) {
