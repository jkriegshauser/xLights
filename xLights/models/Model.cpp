--- conflicted
+++ resolved
@@ -1112,7 +1112,6 @@
                 SetModelChain(">" + modelManager.GetLastModelOnPort(GetControllerName(), event.GetValue().GetLong(), GetName()));
             }
         }
-<<<<<<< HEAD
 
         grid->GetPropertyByName("ModelChain")->Enable(GetControllerName() != "" && GetControllerProtocol() != "" && GetControllerPort() != 0);
 
@@ -1125,9 +1124,6 @@
         AddASAPWork(OutputModelManager::WORK_RGBEFFECTS_CHANGE, "Model::OnPropertyGridChange::ModelControllerConnectionPort");
         AddASAPWork(OutputModelManager::WORK_RELOAD_MODELLIST, "Model::OnPropertyGridChange::ModelControllerConnectionPort");
         return 0;
-
-=======
-        return GRIDCHANGE_MARK_DIRTY_AND_REFRESH | GRIDCHANGE_REBUILD_MODEL_LIST;
     } else if (event.GetPropertyName() == "Active") {
             ModelXml->DeleteAttribute("Active");
             active = event.GetValue().GetBool();
@@ -1138,8 +1134,9 @@
             {
                 ModelXml->AddAttribute("Active", "0");
             }
-            return GRIDCHANGE_MARK_DIRTY_AND_REFRESH | GRIDCHANGE_REBUILD_MODEL_LIST;
->>>>>>> 56ecb924
+        AddASAPWork(OutputModelManager::WORK_RGBEFFECTS_CHANGE, "Model::OnPropertyGridChange::ModelControllerConnectionPort");
+        AddASAPWork(OutputModelManager::WORK_REDRAW_LAYOUTPREVIEW, "Model::OnPropertyGridChange::ModelPixelBlackTransparency");
+        return 0;
     } else if (event.GetPropertyName() == "SmartRemote") {
         GetControllerConnection()->DeleteAttribute("SmartRemote");
         GetControllerConnection()->AddAttribute("SmartRemote", event.GetValue().GetString());
