#include <wx/wx.h>
#include <wx/xml/xml.h>
#include <wx/tokenzr.h>
#include <wx/propgrid/propgrid.h>
#include <wx/propgrid/advprops.h>
#include <wx/sstream.h>

#include "Model.h"
#include "ModelManager.h"
#include "../xLightsMain.h" //for Preview and Other model collections
#include "../xLightsXmlFile.h"
#include "../Color.h"
#include "../DrawGLUtils.h"
#include "../DimmingCurve.h"
#include "../StrandNodeNamesDialog.h"
#include "../ModelFaceDialog.h"
#include "../ModelStateDialog.h"
#include "../ModelChainDialog.h"
#include "../ModelDimmingCurveDialog.h"
#include "../StartChannelDialog.h"
#include "../SubModelsDialog.h"
#include "../ControllerConnectionDialog.h"
#include "../outputs/Output.h"
#include "../outputs/OutputManager.h"
#include "../outputs/IPOutput.h"
#include "../VendorModelDialog.h"
#include "../ModelPreview.h"
#include "ModelScreenLocation.h"
#include "SubModel.h"
#include "../UtilFunctions.h"
#include "xLightsVersion.h"

#include <log4cpp/Category.hh>

static const std::string DEFAULT("Default");
static const std::string PER_PREVIEW("Per Preview");
static const std::string SINGLE_LINE("Single Line");
static const std::string AS_PIXEL("As Pixel");
static const std::string VERT_PER_STRAND("Vertical Per Strand");
static const std::string HORIZ_PER_STRAND("Horizontal Per Strand");

static const std::string PER_PREVIEW_NO_OFFSET("Per Preview No Offset");

#define retmsg(msg)  \
{ \
wxMessageBox(msg, _("Export Error")); \
return; \
}

const std::vector<std::string> Model::DEFAULT_BUFFER_STYLES {DEFAULT, PER_PREVIEW, SINGLE_LINE, AS_PIXEL};

Model::Model(const ModelManager &manager) : modelDimmingCurve(nullptr), ModelXml(nullptr),
    parm1(0), parm2(0), parm3(0), pixelStyle(1), pixelSize(2), transparency(0), blackTransparency(0),
    StrobeRate(0), changeCount(0), modelManager(manager), CouldComputeStartChannel(false), maxVertexCount(0),
    splitRGB(false), rgbwHandlingType(0)
{
    // These member vars were not initialised so give them some defaults.
    BufferHt = 0;
    BufferWi = 0;
    IsLtoR = true;
    isBotToTop = true;
    SingleNode = false;
    zeroBased = false;
    SingleChannel = false;
    _controllerName = "";
    _modelChain = "";
}

Model::~Model() {
    if (modelDimmingCurve != nullptr) {
        delete modelDimmingCurve;
    }
    for (auto it = subModels.begin(); it != subModels.end(); ++it) {
        Model *m = *it;
        delete m;
    }
}

static const std::string CLICK_TO_EDIT("--Click To Edit--");
class StrandNodeNamesDialogAdapter : public wxPGEditorDialogAdapter
{
public:
    StrandNodeNamesDialogAdapter(const Model *model)
    : wxPGEditorDialogAdapter(), m_model(model) {
    }
    virtual bool DoShowDialog(wxPropertyGrid* propGrid,
                              wxPGProperty* WXUNUSED(property) ) override {
        StrandNodeNamesDialog dlg(propGrid);
        dlg.Setup(m_model,
                  m_model->GetModelXml()->GetAttribute("NodeNames").ToStdString(),
                  m_model->GetModelXml()->GetAttribute("StrandNames").ToStdString());
        if (dlg.ShowModal() == wxID_OK) {
            m_model->GetModelXml()->DeleteAttribute("NodeNames");
            m_model->GetModelXml()->DeleteAttribute("StrandNames");
            m_model->GetModelXml()->AddAttribute("NodeNames", dlg.GetNodeNames());
            m_model->GetModelXml()->AddAttribute("StrandNames", dlg.GetStrandNames());
            wxVariant v(CLICK_TO_EDIT);
            SetValue(v);
            return true;
        }
        return false;
    }
protected:
    const Model *m_model;
};

class FacesDialogAdapter : public wxPGEditorDialogAdapter
{
public:
    FacesDialogAdapter(Model *model)
    : wxPGEditorDialogAdapter(), m_model(model) {
    }
    virtual bool DoShowDialog(wxPropertyGrid* propGrid,
                              wxPGProperty* WXUNUSED(property) ) override {
        ModelFaceDialog dlg(propGrid);
        dlg.SetFaceInfo(m_model, m_model->faceInfo);
        if (dlg.ShowModal() == wxID_OK) {
            m_model->faceInfo.clear();
            dlg.GetFaceInfo(m_model->faceInfo);
            wxVariant v(CLICK_TO_EDIT);
            SetValue(v);
            return true;
        }
        return false;
    }
protected:
    Model *m_model;
};
class StatesDialogAdapter : public wxPGEditorDialogAdapter
{
public:
    StatesDialogAdapter(Model *model)
        : wxPGEditorDialogAdapter(), m_model(model) {
    }
    virtual bool DoShowDialog(wxPropertyGrid* propGrid,
        wxPGProperty* WXUNUSED(property)) override {
        ModelStateDialog dlg(propGrid);
        dlg.SetStateInfo(m_model, m_model->stateInfo);
        if (dlg.ShowModal() == wxID_OK) {
            m_model->stateInfo.clear();
            dlg.GetStateInfo(m_model->stateInfo);
            wxVariant v(CLICK_TO_EDIT);
            SetValue(v);
            return true;
        }
        return false;
    }
protected:
    Model *m_model;
};
class DimmingCurveDialogAdapter : public wxPGEditorDialogAdapter
{
public:
    DimmingCurveDialogAdapter(const Model *model)
    : wxPGEditorDialogAdapter(), m_model(model) {
    }
    virtual bool DoShowDialog(wxPropertyGrid* propGrid,
                              wxPGProperty* WXUNUSED(property) ) override {
        ModelDimmingCurveDialog dlg(propGrid);
        std::map<std::string, std::map<std::string,std::string> > dimmingInfo;
        wxXmlNode *f = m_model->GetModelXml()->GetChildren();
        while (f != nullptr) {
            if ("dimmingCurve" == f->GetName()) {
                wxXmlNode *dc = f->GetChildren();
                while (dc != nullptr) {
                    std::string name = dc->GetName().ToStdString();
                    wxXmlAttribute *att = dc->GetAttributes();
                    while (att != nullptr) {
                        dimmingInfo[name][att->GetName().ToStdString()] = att->GetValue();
                        att = att->GetNext();
                    }
                    dc = dc->GetNext();
                }
            }
            f = f->GetNext();
        }
        if(dimmingInfo.empty()) {
            wxString b = m_model->GetModelXml()->GetAttribute("ModelBrightness","0");
            dimmingInfo["all"]["gamma"] = "1.0";
            dimmingInfo["all"]["brightness"] = b;
        }
        dlg.Init(dimmingInfo);
        if (dlg.ShowModal() == wxID_OK) {
            dimmingInfo.clear();
            dlg.Update(dimmingInfo);
            wxXmlNode *f1 = m_model->GetModelXml()->GetChildren();
            while (f1 != nullptr) {
                if ("dimmingCurve" == f1->GetName()) {
                    m_model->GetModelXml()->RemoveChild(f1);
                    delete f1;
                    f1 = m_model->GetModelXml()->GetChildren();
                } else {
                    f1 = f1->GetNext();
                }
            }
            f1 = new wxXmlNode(wxXML_ELEMENT_NODE , "dimmingCurve");
            m_model->GetModelXml()->AddChild(f1);
            for (auto it = dimmingInfo.begin(); it != dimmingInfo.end(); ++it) {
                wxXmlNode *dc = new wxXmlNode(wxXML_ELEMENT_NODE , it->first);
                f1->AddChild(dc);
                for (auto it2 = it->second.begin(); it2 != it->second.end(); ++it2) {
                    dc->AddAttribute(it2->first, it2->second);
                }
            }
            wxVariant v(CLICK_TO_EDIT);
            SetValue(v);
            return true;
        }
        return false;
    }
protected:
    const Model *m_model;
};
class SubModelsDialogAdapter : public wxPGEditorDialogAdapter
{
public:
    SubModelsDialogAdapter(Model *model)
    : wxPGEditorDialogAdapter(), m_model(model) {
    }
    virtual bool DoShowDialog(wxPropertyGrid* propGrid,
                              wxPGProperty* WXUNUSED(property) ) override {
        SubModelsDialog dlg(propGrid);
        dlg.Setup(m_model);
        if (dlg.ShowModal() == wxID_OK) {
            dlg.Save();
            wxVariant v(CLICK_TO_EDIT);
            SetValue(v);
            return true;
        }
        return false;
    }
protected:
    Model *m_model;
};

class ControllerConnectionDialogAdapter : public wxPGEditorDialogAdapter
{
public:
    ControllerConnectionDialogAdapter(Model *model)
        : wxPGEditorDialogAdapter(), m_model(model) {
    }
    virtual bool DoShowDialog(wxPropertyGrid* propGrid,
        wxPGProperty* property) override {
        ControllerConnectionDialog dlg(propGrid);
        dlg.Set(property->GetValue().GetString());
        if (dlg.ShowModal() == wxID_OK) {
            wxVariant v(dlg.Get());
            SetValue(v);
            return true;
        }
        return false;
    }
protected:
    Model *m_model;
};

class ModelChainDialogAdapter : public wxPGEditorDialogAdapter
{
public:
    ModelChainDialogAdapter(Model *model)
        : wxPGEditorDialogAdapter(), m_model(model) {
    }
    virtual bool DoShowDialog(wxPropertyGrid* propGrid,
        wxPGProperty* property) override {
        ModelChainDialog dlg(propGrid);
        dlg.Set(m_model, m_model->GetModelManager());
        if (dlg.ShowModal() == wxID_OK) {
            wxVariant v(dlg.Get());
            SetValue(v);
            return true;
        }
        return false;
    }
protected:
    Model *m_model;
};

class PopupDialogProperty : public wxStringProperty
{
public:
    PopupDialogProperty(Model *m,
                        const wxString& label,
                        const wxString& name,
                        const wxString& value,
                        int type)
    : wxStringProperty(label, name, value), m_model(m), m_tp(type) {
    }
    // Set editor to have button
    virtual const wxPGEditor* DoGetEditorClass() const override {
        return wxPGEditor_TextCtrlAndButton;
    }
    // Set what happens on button click
    virtual wxPGEditorDialogAdapter* GetEditorDialog() const override {
        switch (m_tp) {
        case 1:
            return new StrandNodeNamesDialogAdapter(m_model);
        case 2:
            return new FacesDialogAdapter(m_model);
        case 3:
            return new DimmingCurveDialogAdapter(m_model);
        case 4:
            return new StatesDialogAdapter(m_model);
        case 5:
            return new SubModelsDialogAdapter(m_model);
        default:
            break;
        }
        return nullptr;
    }
protected:
    Model *m_model;
    int m_tp;
};

class StartChannelDialogAdapter : public wxPGEditorDialogAdapter
{
public:
    StartChannelDialogAdapter(Model *model, std::string preview)
    : wxPGEditorDialogAdapter(), m_model(model), _preview(preview) {
    }
    virtual bool DoShowDialog(wxPropertyGrid* propGrid,
                              wxPGProperty* property) override {
        StartChannelDialog dlg(propGrid);
        dlg.Set(property->GetValue().GetString(), m_model->GetModelManager(), _preview);
        if (dlg.ShowModal() == wxID_OK) {
            wxVariant v(dlg.Get());
            SetValue(v);
            return true;
        }
        return false;
    }
protected:
    Model *m_model;
    std::string _preview;
};

class StartChannelProperty : public wxStringProperty
{
public:
    StartChannelProperty(Model *m,
                         int strand,
                        const wxString& label,
                        const wxString& name,
                        const wxString& value,
                        std::string preview)
        : wxStringProperty(label, name, value), m_model(m), m_strand(strand), _preview(preview) {
    }
    // Set editor to have button
    virtual const wxPGEditor* DoGetEditorClass() const override {
        return wxPGEditor_TextCtrlAndButton;
    }
    // Set what happens on button click
    virtual wxPGEditorDialogAdapter* GetEditorDialog() const override {
        return new StartChannelDialogAdapter(m_model, _preview);
    }
protected:
    Model *m_model;
    std::string _preview;
    int m_strand;
};

class ControllerConnectionProperty : public wxStringProperty
{
public:
    ControllerConnectionProperty(Model *m,
        const wxString& label,
        const wxString& name,
        const wxString& value)
        : wxStringProperty(label, name, value), m_model(m) {
    }
    // Set editor to have button
    virtual const wxPGEditor* DoGetEditorClass() const override {
        return wxPGEditor_TextCtrlAndButton;
    }
    // Set what happens on button click
    virtual wxPGEditorDialogAdapter* GetEditorDialog() const override {
        return new ControllerConnectionDialogAdapter(m_model);
    }
protected:
    Model *m_model;
};

class ModelChainProperty : public wxStringProperty
{
public:
    ModelChainProperty(Model *m,
        const wxString& label,
        const wxString& name,
        const wxString& value)
        : wxStringProperty(label, name, value), m_model(m) {
    }
    // Set editor to have button
    virtual const wxPGEditor* DoGetEditorClass() const override {
        return wxPGEditor_TextCtrlAndButton;
    }
    // Set what happens on button click
    virtual wxPGEditorDialogAdapter* GetEditorDialog() const override {
        return new ModelChainDialogAdapter(m_model);
    }
protected:
    Model *m_model;
};

static wxArrayString NODE_TYPES;
static wxArrayString RGBW_HANDLING;
static wxArrayString PIXEL_STYLES;
static wxArrayString LAYOUT_GROUPS;
static wxArrayString CONTROLLERS;

wxArrayString Model::GetLayoutGroups(const ModelManager& mm)
{
    wxArrayString lg;
    lg.push_back("Default");
    lg.push_back("All Previews");
    lg.push_back("Unassigned");

    wxXmlNode* layouts_node = mm.GetLayoutsNode();
    for (wxXmlNode* e = layouts_node->GetChildren(); e != nullptr; e = e->GetNext())
    {
        if (e->GetName() == "layoutGroup")
        {
            wxString grp_name = e->GetAttribute("name");
            if (!grp_name.IsEmpty())
            {
                lg.push_back(grp_name.ToStdString());
            }
        }
    }

    return lg;
}

void Model::Rename(std::string newName)
{
    name = newName;
    ModelXml->DeleteAttribute("name");
    ModelXml->AddAttribute("name", name);
}

void Model::SetStartChannel(std::string startChannel, bool suppressRecalc)
{
    ModelXml->DeleteAttribute("StartChannel");
    ModelXml->AddAttribute("StartChannel", startChannel);
    if (ModelXml->GetAttribute("Advanced") == "1") {
        ModelXml->DeleteAttribute(StartChanAttrName(0));
        ModelXml->AddAttribute(StartChanAttrName(0), startChannel);
    }
    if (!suppressRecalc)
    {
        RecalcStartChannels();
    }
    IncrementChangeCount();
}

void Model::SetProperty(wxString property, wxString value, bool apply)
{
    wxString val = ModelXml->GetAttribute(property);
    if (val != "")
    {
        ModelXml->DeleteAttribute(property);
        ModelXml->AddAttribute(property, value);
    }
    else
    {
        ModelXml->AddAttribute(property, value);
    }
    if (apply)
    {
        SetFromXml(ModelXml);
    }
}

void Model::AddProperties(wxPropertyGridInterface *grid, OutputManager* outputManager) {
    if (PIXEL_STYLES.empty()) {
        PIXEL_STYLES.push_back("Square");
        PIXEL_STYLES.push_back("Smooth");
        PIXEL_STYLES.push_back("Solid Circle");
        PIXEL_STYLES.push_back("Blended Circle");

        NODE_TYPES.push_back("RGB Nodes");
        NODE_TYPES.push_back("RBG Nodes");
        NODE_TYPES.push_back("GBR Nodes");
        NODE_TYPES.push_back("GRB Nodes");
        NODE_TYPES.push_back("BRG Nodes");
        NODE_TYPES.push_back("BGR Nodes");

        NODE_TYPES.push_back("WRGB Nodes");
        NODE_TYPES.push_back("WRBG Nodes");
        NODE_TYPES.push_back("WGBR Nodes");
        NODE_TYPES.push_back("WGRB Nodes");
        NODE_TYPES.push_back("WBRG Nodes");
        NODE_TYPES.push_back("WBGR Nodes");

        NODE_TYPES.push_back("RGBW Nodes");
        NODE_TYPES.push_back("RBGW Nodes");
        NODE_TYPES.push_back("GBRW Nodes");
        NODE_TYPES.push_back("GRBW Nodes");
        NODE_TYPES.push_back("BRGW Nodes");
        NODE_TYPES.push_back("BGRW Nodes");

        NODE_TYPES.push_back("3 Channel RGB");
        NODE_TYPES.push_back("4 Channel RGBW");
        NODE_TYPES.push_back("4 Channel WRGB");
        NODE_TYPES.push_back("Strobes");
        NODE_TYPES.push_back("Single Color");
        NODE_TYPES.push_back("Single Color Intensity");

        RGBW_HANDLING.push_back("R=G=B -> W");
        RGBW_HANDLING.push_back("RGB Only");
        RGBW_HANDLING.push_back("White Only");
    }

    LAYOUT_GROUPS = Model::GetLayoutGroups(modelManager);

    wxPGProperty *p;
    wxPGProperty *sp;

    p = grid->Append(new wxPropertyCategory(DisplayAs, "ModelType"));

    AddTypeProperties(grid);

    _controller = 0;
    auto controllerNames = outputManager->GetControllerNames();
    if (controllerNames.size() > 0)
    {
        CONTROLLERS.clear();
        CONTROLLERS.Add("Use Start Channel");

        for (auto it = controllerNames.begin(); it != controllerNames.end(); ++it)
        {
            if (_controllerName == *it)
            {
                _controller = controllerNames.size();
            }
            CONTROLLERS.Add(*it);
        }
    }

    p = grid->Append(new wxEnumProperty("Controller", "Controller", CONTROLLERS, wxArrayInt(), _controller));
    p->Enable(CONTROLLERS.size() > 0);

    if (HasOneString(DisplayAs)) {
<<<<<<< HEAD
        p = grid->Append(new StartChannelProperty(this, 0, "Start Channel", "ModelStartChannel", ModelXml->GetAttribute("StartChannel", "1")));
        p->Enable(_controllerName == "");
    }
    else {
        bool hasIndiv = ModelXml->GetAttribute("Advanced", "0") == "1";
        p = grid->Append(new wxBoolProperty("Indiv Start Chans", "ModelIndividualStartChannels", hasIndiv));
        p->SetAttribute("UseCheckbox", true);
        p->Enable(parm1 > 1 && _controllerName == "");
        sp = grid->AppendIn(p, new StartChannelProperty(this, 0, "Start Channel", "ModelStartChannel", ModelXml->GetAttribute("StartChannel", "1")));
        sp->Enable(_controllerName == "");
=======
        grid->Append(new StartChannelProperty(this, 0, "Start Channel", "ModelStartChannel", ModelXml->GetAttribute("StartChannel","1"), modelManager.GetXLightsFrame()->GetSelectedLayoutPanelPreview()));
    } else {
        bool hasIndiv = ModelXml->GetAttribute("Advanced", "0") == "1";
        p = grid->Append(new wxBoolProperty("Indiv Start Chans", "ModelIndividualStartChannels", hasIndiv));
        p->SetAttribute("UseCheckbox", true);
        p->Enable(parm1 > 1);
        sp = grid->AppendIn(p, new StartChannelProperty(this, 0, "Start Channel", "ModelStartChannel", ModelXml->GetAttribute("StartChannel","1"), modelManager.GetXLightsFrame()->GetSelectedLayoutPanelPreview()));
>>>>>>> 7343e88e
        if (hasIndiv) {
            int c = Model::HasOneString(DisplayAs) ? 1 : parm1;
            for (int x = 0; x < c; x++) {
                wxString nm = StartChanAttrName(x);
                std::string val = ModelXml->GetAttribute(nm).ToStdString();
                if (val == "") {
                    val = ComputeStringStartChannel(x);
                    ModelXml->DeleteAttribute(nm);
                    ModelXml->AddAttribute(nm, val);
                }
                if (x == 0) {
                    sp->SetLabel(nm);
                    sp->SetValue(val);
<<<<<<< HEAD
                }
                else {
                    sp = grid->AppendIn(p, new StartChannelProperty(this, x, nm, nm, val));
=======
                } else {
                    sp = grid->AppendIn(p, new StartChannelProperty(this, x, nm, nm, val, modelManager.GetXLightsFrame()->GetSelectedLayoutPanelPreview()));
>>>>>>> 7343e88e
                }
            }
        }
        else
        {
            // remove per strand start channels if individual isnt selected
            for (int x = 0; x < 100; x++) {
                wxString nm = StartChanAttrName(x);
                ModelXml->DeleteAttribute(nm);
            }
        }
    }
    p = grid->Append(new ControllerConnectionProperty(this, "Controller Connection", "ControllerConnection", ModelXml->GetAttribute("ControllerConnection", "")));
    if (_controllerName != "" && controller_connection == "")
    {
        p->SetBackgroundColour(*wxRED);
    }
    else
    {
        p->SetBackgroundColour(*wxWHITE);
    }
    p = grid->Append(new ModelChainProperty(this, "Model Chain", "ModelChain", ModelXml->GetAttribute("ModelChain", "")));
    p->Enable(_controllerName != "" && controller_connection != "");

    int layout_group_number = 0;
    for (int grp = 0; grp < LAYOUT_GROUPS.Count(); grp++)
    {
        if (LAYOUT_GROUPS[grp] == layout_group)
        {
            layout_group_number = grp;
            break;
        }
    }

    grid->Append(new wxStringProperty("Description", "Description", description));
    grid->Append(new wxEnumProperty("Preview", "ModelLayoutGroup", LAYOUT_GROUPS, wxArrayInt(), layout_group_number));

    p = grid->Append(new PopupDialogProperty(this, "Strand/Node Names", "ModelStrandNodeNames", CLICK_TO_EDIT, 1));
    grid->LimitPropertyEditing(p);
    p = grid->Append(new PopupDialogProperty(this, "Faces", "ModelFaces", CLICK_TO_EDIT, 2));
    grid->LimitPropertyEditing(p);
    p = grid->Append(new PopupDialogProperty(this, "Dimming Curves", "ModelDimmingCurves", CLICK_TO_EDIT, 3));
    grid->LimitPropertyEditing(p);
    p = grid->Append(new PopupDialogProperty(this, "States", "ModelStates", CLICK_TO_EDIT, 4));
    grid->LimitPropertyEditing(p);
    p = grid->Append(new PopupDialogProperty(this, "Sub-Models", "SubModels", CLICK_TO_EDIT, 5));
    grid->LimitPropertyEditing(p);

    p = grid->Append(new wxPropertyCategory("String Properties", "ModelStringProperties"));
    int i = NODE_TYPES.Index(StringType);
    if (i == wxNOT_FOUND) {
        i = NODE_TYPES.size() - 2;
    }
    grid->AppendIn(p, new wxEnumProperty("String Type", "ModelStringType", NODE_TYPES, wxArrayInt(), i));
    if (i == NODE_TYPES.size() - 1 || i == NODE_TYPES.size() - 2) {
        //get the color
        wxColor v;
        if (StringType == "Single Color Red") {
            v = *wxRED;
        }
        else if (StringType == "Single Color Green" || StringType == "G") {
            v = *wxGREEN;
        }
        else if (StringType == "Single Color Blue" || StringType == "B") {
            v = *wxBLUE;
        }
        else if (StringType == "Single Color White" || StringType == "W") {
            v = *wxWHITE;
        }
        else if (StringType == "Single Color Custom" || StringType == "Single Color Intensity") {
            v = customColor.asWxColor();
        }
        else if (StringType[0] == '#') {
            v = xlColor(StringType).asWxColor();
        }
        grid->AppendIn(p, new wxColourProperty("Color", "ModelStringColor", v));
    }
    else {
        sp = grid->AppendIn(p, new wxColourProperty("Color", "ModelStringColor", *wxRED));
        sp->Enable(false);
    }
    sp = grid->AppendIn(p, new wxEnumProperty("RGBW Color Handling", "ModelRGBWHandling", RGBW_HANDLING, wxArrayInt(), rgbwHandlingType));
    if (HasSingleChannel(StringType) || GetNodeChannelCount(StringType) != 4) {
        sp->Enable(false);
    }

    p = grid->Append(new wxPropertyCategory("Appearance", "ModelAppearance"));
    sp = grid->AppendIn(p, new wxUIntProperty("Pixel Size", "ModelPixelSize", pixelSize));
    sp->SetAttribute("Min", 1);
    sp->SetAttribute("Max", 300);
    sp->SetEditor("SpinCtrl");

    grid->AppendIn(p, new wxEnumProperty("Pixel Style", "ModelPixelStyle", PIXEL_STYLES, wxArrayInt(), pixelStyle));
    sp = grid->AppendIn(p, new wxUIntProperty("Transparency", "ModelPixelTransparency", transparency));
    sp->SetAttribute("Min", 0);
    sp->SetAttribute("Max", 100);
    sp->SetEditor("SpinCtrl");
    sp = grid->AppendIn(p, new wxUIntProperty("Black Transparency", "ModelPixelBlackTransparency", blackTransparency));
    sp->SetAttribute("Min", 0);
    sp->SetAttribute("Max", 100);
    sp->SetEditor("SpinCtrl");

    DisableUnusedProperties(grid);
}

static wxString GetColorString(wxPGProperty *p, xlColor &xc) {
    wxString tp = "Single Color Custom";
    wxColour c;
    c << p->GetValue();
    if (c == *wxRED) {
        tp = "Single Color Red";
    } else if (c == *wxBLUE) {
        tp = "Single Color Blue";
    } else if (c == *wxGREEN) {
        tp = "Single Color Green";
    } else if (c == *wxWHITE) {
        tp = "Single Color White";
    } else {
        xc = c;
    }
    return tp;
}

int Model::OnPropertyGridChange(wxPropertyGridInterface *grid, wxPropertyGridEvent& event) {
    if (event.GetPropertyName() == "ModelPixelSize") {
        pixelSize = event.GetValue().GetLong();
        ModelXml->DeleteAttribute("PixelSize");
        ModelXml->AddAttribute("PixelSize", wxString::Format(wxT("%i"), pixelSize));
        IncrementChangeCount();
        return 3;
    }
    else if (event.GetPropertyName() == "ModelPixelStyle") {
        pixelStyle = event.GetValue().GetLong();
        ModelXml->DeleteAttribute("Antialias");
        ModelXml->AddAttribute("Antialias", wxString::Format(wxT("%i"), pixelStyle));
        IncrementChangeCount();
        return 3;
    }
    else if (event.GetPropertyName() == "ModelPixelTransparency") {
        transparency = event.GetValue().GetLong();
        ModelXml->DeleteAttribute("Transparency");
        ModelXml->AddAttribute("Transparency", wxString::Format(wxT("%i"), transparency));
        IncrementChangeCount();
        return 3;
    }
    else if (event.GetPropertyName() == "ModelPixelBlackTransparency") {
        blackTransparency = event.GetValue().GetLong();
        ModelXml->DeleteAttribute("BlackTransparency");
        ModelXml->AddAttribute("BlackTransparency", wxString::Format(wxT("%i"), blackTransparency));
        IncrementChangeCount();
        return 3;
    }
    else if (event.GetPropertyName() == "ModelStrandNodeNames") {
        SetFromXml(ModelXml, zeroBased);
        IncrementChangeCount();
        return 2;
    }
    else if (event.GetPropertyName() == "ModelDimmingCurves") {
        SetFromXml(ModelXml, zeroBased);
        IncrementChangeCount();
        return 2;
<<<<<<< HEAD
    }
    else if (event.GetPropertyName() == "ControllerConnection") {
        SetControllerConnection(event.GetValue().GetString());
        if (_controllerName != "")
=======
    } else if (event.GetPropertyName() == "ControllerConnection") {
        controller_connection = event.GetValue().GetString();

        if (!event.GetValue().GetString().Contains(":") && wxAtoi(controller_connection) != 0)
        {
            controller_connection = "WS2811:" + wxString::Format("%d", wxAtoi(controller_connection));
            event.GetProperty()->SetValue(controller_connection);
        }

        ModelXml->DeleteAttribute("ControllerConnection");
        if (controller_connection != "")
>>>>>>> 7343e88e
        {
            grid->GetPropertyByName("ModelIndividualStartChannels")->GetPropertyByName("ModelStartChannel")->SetValue(ModelXml->GetAttribute("StartChannel", "1"));
        }
        grid->GetPropertyByName("ModelChain")->Enable(_controllerName != "" && controller_connection != "");
        if (_controllerName != "" && controller_connection == "")
        {
            grid->GetPropertyByName("ControllerConnection")->SetBackgroundColour(*wxRED);
        }
        else
        {
            grid->GetPropertyByName("ControllerConnection")->SetBackgroundColour(*wxWHITE);
        }
        return 3 | 0x0008;
    }
    else if (event.GetPropertyName() == "ModelChain") {
        SetModelChain(event.GetValue().GetString());
        ModelXml->DeleteAttribute("Advanced");
        AdjustStringProperties(grid, parm1);
        grid->GetPropertyByName("ModelIndividualStartChannels")->GetPropertyByName("ModelStartChannel")->Enable(false);
        grid->GetPropertyByName("ModelIndividualStartChannels")->Enable(false);
        grid->GetPropertyByName("ModelIndividualStartChannels")->GetPropertyByName("ModelStartChannel")->SetValue(ModelXml->GetAttribute("StartChannel", "1"));
        return 3 | 0x0008;
    }
    else if (event.GetPropertyName() == "Controller") {
        SetControllerName(CONTROLLERS[event.GetValue().GetInteger()]);

        if (_controllerName == "")
        {
            SetModelChain("");
            SetStartChannel("1", true);
            grid->GetPropertyByName("ModelIndividualStartChannels")->Enable();
            grid->GetPropertyByName("ModelIndividualStartChannels")->GetPropertyByName("ModelStartChannel")->Enable();
        }
        else
        {
            ModelXml->DeleteAttribute("Advanced");
            AdjustStringProperties(grid, parm1);
            grid->GetPropertyByName("ModelIndividualStartChannels")->GetPropertyByName("ModelStartChannel")->Enable(false);
            grid->GetPropertyByName("ModelIndividualStartChannels")->Enable(false);
            grid->GetPropertyByName("ModelIndividualStartChannels")->GetPropertyByName("ModelStartChannel")->SetValue(ModelXml->GetAttribute("StartChannel", "1"));
        }
        grid->GetPropertyByName("ModelChain")->Enable(_controllerName != "" && controller_connection != "");
        if (_controllerName != "" && controller_connection == "")
        {
            grid->GetPropertyByName("ControllerConnection")->SetBackgroundColour(*wxRED);
        }
        else
        {
            grid->GetPropertyByName("ControllerConnection")->SetBackgroundColour(*wxWHITE);
        }
        return 3 | 0x0008;
    }
    else if (event.GetPropertyName() == "SubModels") {
        SetFromXml(ModelXml, zeroBased);
        IncrementChangeCount();
        return 2;
    }
    else if (event.GetPropertyName() == "Description") {
        description = event.GetValue().GetString();
        ModelXml->DeleteAttribute("Description");
        if (description != "")
        {
            ModelXml->AddAttribute("Description", XmlSafe(description));
        }
        IncrementChangeCount();
        return 2;
    }
    else if (event.GetPropertyName() == "ModelFaces") {
        wxXmlNode *f = ModelXml->GetChildren();
        while (f != nullptr) {
            if ("faceInfo" == f->GetName()) {
                ModelXml->RemoveChild(f);
                delete f;
                f = ModelXml->GetChildren();
            }
            else {
                f = f->GetNext();
            }
        }
        Model::WriteFaceInfo(ModelXml, faceInfo);
        IncrementChangeCount();
        return 2;
    }
    else if (event.GetPropertyName() == "ModelStates") {
        wxXmlNode *f = ModelXml->GetChildren();
        while (f != nullptr) {
            if ("stateInfo" == f->GetName()) {
                ModelXml->RemoveChild(f);
                delete f;
                f = ModelXml->GetChildren();
            }
            else {
                f = f->GetNext();
            }
        }
        Model::WriteStateInfo(ModelXml, stateInfo);
        IncrementChangeCount();
        return 2;
    }
    else if (event.GetPropertyName() == "ModelStringColor"
        || event.GetPropertyName() == "ModelStringType"
        || event.GetPropertyName() == "ModelRGBWHandling") {
        wxPGProperty *p2 = grid->GetPropertyByName("ModelStringType");
        int i = p2->GetValue().GetLong();
        ModelXml->DeleteAttribute("StringType");
        ModelXml->DeleteAttribute("RGBWHandling");
        if (i == NODE_TYPES.size() - 1 || i == NODE_TYPES.size() - 2) {
            wxPGProperty *p = grid->GetPropertyByName("ModelStringColor");
            xlColor c;
            wxString tp = GetColorString(p, c);
            if (NODE_TYPES[i] == "Single Color Intensity") {
                tp = "Single Color Intensity";
            }
            p->Enable();
            if (tp == "Single Color Custom" || tp == "Single Color Intensity") {
                ModelXml->DeleteAttribute("CustomColor");
                xlColor xc = c;
                ModelXml->AddAttribute("CustomColor", xc);
            }
            ModelXml->AddAttribute("StringType", tp);
        }
        else {
            ModelXml->AddAttribute("StringType", NODE_TYPES[i]);
            grid->GetPropertyByName("ModelStringColor")->Enable(false);
        }
        if (GetNodeChannelCount(ModelXml->GetAttribute("StringType")) == 4) {
            p2 = grid->GetPropertyByName("ModelRGBWHandling");
            ModelXml->AddAttribute("RGBWHandling", RGBW_HANDLING[p2->GetValue().GetLong()]);
        }
        SetFromXml(ModelXml, zeroBased);
        IncrementChangeCount();
<<<<<<< HEAD
        return 3 | ((event.GetPropertyName() == "ModelStringType") ? 0x0004 | 0x0008 : 0);
    }
    else if (event.GetPropertyName() == "ModelStartChannel" || event.GetPropertyName() == "ModelIndividualStartChannels.ModelStartChannel") {
=======
        return 3 | ((event.GetPropertyName() == "ModelStringType" ) ? 0x0004 | 0x0008 : 0);
    } else if (event.GetPropertyName() == "ModelStartChannel" || event.GetPropertyName() == "ModelIndividualStartChannels.ModelStartChannel") {

        wxString val = event.GetValue().GetString();

        if ((val.StartsWith("@") || val.StartsWith("#") || val.StartsWith(">")) && !val.Contains(":"))
        {
            val = val + ":1";
            event.GetProperty()->SetValue(val);
        }

>>>>>>> 7343e88e
        ModelXml->DeleteAttribute("StartChannel");
        ModelXml->AddAttribute("StartChannel", val);
        if (ModelXml->GetAttribute("Advanced") == "1") {
            ModelXml->DeleteAttribute(StartChanAttrName(0));
            ModelXml->AddAttribute(StartChanAttrName(0), val);
        }
        RecalcStartChannels();
        IncrementChangeCount();
        return 3 | 0x0008;
    }
    else if (event.GetPropertyName() == "ModelIndividualStartChannels") {
        ModelXml->DeleteAttribute("Advanced");
        int c = Model::HasOneString(DisplayAs) ? 1 : parm1;
        if (event.GetValue().GetBool()) {
            ModelXml->AddAttribute("Advanced", "1");
            for (int x = 0; x < c; x++) {
                if (ModelXml->GetAttribute(StartChanAttrName(x)) == "") {
                    ModelXml->DeleteAttribute(StartChanAttrName(x));
                    ModelXml->AddAttribute(StartChanAttrName(x),
                        ComputeStringStartChannel(x));
                }
            }
        }
        else {
            // overkill but just delete any that are there
            for (int x = 0; x < 100; x++) {
                ModelXml->DeleteAttribute(StartChanAttrName(x));
            }
        }
        RecalcStartChannels();
        AdjustStringProperties(grid, parm1);
        IncrementChangeCount();
        return 3 | 0x0008;
    }
    else if (event.GetPropertyName().StartsWith("ModelIndividualStartChannels.")) {
        wxString str = event.GetPropertyName();
        str = str.SubString(str.Find(".") + 1, str.length());

        wxString val = event.GetValue().GetString();
        if ((val.StartsWith("@") || val.StartsWith("#") || val.StartsWith(">")) && !val.Contains(":"))
        {
            val = val + ":1";
            event.GetProperty()->SetValue(val);
        }

        ModelXml->DeleteAttribute(str);
        ModelXml->AddAttribute(str, val);
        RecalcStartChannels();
        IncrementChangeCount();
        return 3 | 0x0008;
    }
    else if (event.GetPropertyName() == "ModelLayoutGroup") {
        layout_group = LAYOUT_GROUPS[event.GetValue().GetLong()];
        ModelXml->DeleteAttribute("LayoutGroup");
        ModelXml->AddAttribute("LayoutGroup", layout_group);
        IncrementChangeCount();
        return 3 | 0x0010;
    }

    int i = GetModelScreenLocation().OnPropertyGridChange(grid, event);

    if (i & 0x2) {
        GetModelScreenLocation().Write(ModelXml);
        SetFromXml(ModelXml, zeroBased);
        IncrementChangeCount();
    }

    return i;
}

void Model::AdjustStringProperties(wxPropertyGridInterface *grid, int newNum) {
    wxPropertyGrid *pg = (wxPropertyGrid*)grid;
    wxPGProperty *p = grid->GetPropertyByName("ModelIndividualStartChannels");
    if (p != nullptr) {
        pg->Freeze();
        p->Enable(_controllerName == "");
        bool adv = p->GetValue().GetBool();
        if (adv) {
            int count = p->GetChildCount();
            while (count > newNum) {
                count--;
                wxString nm = StartChanAttrName(count);
                wxPGProperty *sp = grid->GetPropertyByName("ModelIndividualStartChannels." + nm);
                if (sp != nullptr) {
                    grid->DeleteProperty(sp);
                }
                ModelXml->DeleteAttribute(nm);
            }
            while (count < newNum) {
                wxString nm = StartChanAttrName(count);
                std::string val = ModelXml->GetAttribute(nm).ToStdString();
                if (val == "") {
                    val = ComputeStringStartChannel(count);
                    ModelXml->DeleteAttribute(nm);
                    ModelXml->AddAttribute(nm, val);
                }
<<<<<<< HEAD
                p = grid->AppendIn(p, new StartChannelProperty(this, count, nm, nm, val));
                p->Enable(_controllerName == "");
=======
                grid->AppendIn(p, new StartChannelProperty(this, count, nm, nm, val, modelManager.GetXLightsFrame()->GetSelectedLayoutPanelPreview()));
>>>>>>> 7343e88e
                count++;
            }
        } else if (p->GetChildCount() > 1) {
            int count = p->GetChildCount();
            for (int x = 1; x < count; x++) {
                wxString nm = StartChanAttrName(x);
                wxPGProperty *sp = grid->GetPropertyByName("ModelIndividualStartChannels." + nm);
                if (sp != nullptr) {
                    grid->DeleteProperty(sp);
                }
            }
        }
        wxPGProperty *sp = grid->GetPropertyByName("ModelIndividualStartChannels.ModelStartChannel");
        if (adv) {
            sp->SetLabel(StartChanAttrName(0));
        } else {
            sp->SetLabel("Start Channel");
        }
        p->Enable(parm1 > 1);
        pg->Thaw();
        pg->RefreshGrid();
    }
}

void Model::ParseFaceInfo(wxXmlNode *f, std::map<std::string, std::map<std::string, std::string> > &faceInfo) {
    std::string name = f->GetAttribute("Name", "SingleNode").ToStdString();
    std::string type = f->GetAttribute("Type", "SingleNode").ToStdString();
    if (name == "") {
        name = type;
        f->DeleteAttribute("Name");
        f->AddAttribute("Name", type);
    }
    if (!(type == "SingleNode" || type == "NodeRange" || type == "Matrix")) {
        if (type == "Coro") {
            type = "SingleNode";
        } else {
            type = "Matrix";
        }
        f->DeleteAttribute("Type");
        f->AddAttribute("Type", type);
    }
    wxXmlAttribute *att = f->GetAttributes();
    while (att != nullptr) {
        if (att->GetName() != "Name")
        {
            if (att->GetName().Left(5) == "Mouth" || att->GetName().Left(4) == "Eyes")
            {
                faceInfo[name][att->GetName().ToStdString()] = FixFile("", att->GetValue());
            }
            else
            {
                faceInfo[name][att->GetName().ToStdString()] = att->GetValue();
            }
        }
        att = att->GetNext();
    }
}

void Model::WriteFaceInfo(wxXmlNode *rootXml, const std::map<std::string, std::map<std::string, std::string> > &faceInfo) {
    if (!faceInfo.empty()) {
        for (auto it = faceInfo.begin(); it != faceInfo.end(); ++it) {
            wxXmlNode *f = new wxXmlNode(rootXml, wxXML_ELEMENT_NODE , "faceInfo");
            std::string name = it->first;
            f->AddAttribute("Name", name);
            for (auto it2 = it->second.begin(); it2 != it->second.end(); ++it2) {
                f->AddAttribute(it2->first, it2->second);
            }
        }
    }
}

void Model::AddFace(wxXmlNode* n)
{
    ParseFaceInfo(n, faceInfo);
    Model::WriteFaceInfo(ModelXml, faceInfo);
}

void Model::AddState(wxXmlNode* n)
{
    ParseStateInfo(n, stateInfo);
    Model::WriteStateInfo(ModelXml, stateInfo);
}

void Model::AddSubmodel(wxXmlNode* n)
{
    ParseSubModel(n);

    // this may break if the submodel format changes and the user loads an old format ... if that happens this needs to go through a upgrade routine
    wxXmlNode *f = new wxXmlNode(wxXML_ELEMENT_NODE, "subModel");
    ModelXml->AddChild(f);
    for (auto a = n->GetAttributes(); a!= nullptr; a = a->GetNext())
    {
        f->AddAttribute(a->GetName(), a->GetValue());
    }
}

wxString Model::SerialiseFace() const
{
    wxString res = "";

    if (!faceInfo.empty()) {
        for (auto it = faceInfo.begin(); it != faceInfo.end(); ++it) {
            res += "    <faceInfo Name=\"" + it->first + "\" ";
            for (auto it2 = it->second.begin(); it2 != it->second.end(); ++it2) {
                res += it2->first + "=\"" + it2->second + "\" ";
            }
            res += "/>\n";
        }
    }

    return res;
}

void Model::ParseStateInfo(wxXmlNode *f, std::map<std::string, std::map<std::string, std::string> > &stateInfo) {
    std::string name = f->GetAttribute("Name", "SingleNode").ToStdString();
    std::string type = f->GetAttribute("Type", "SingleNode").ToStdString();
    if (name == "") {
        name = type;
        f->DeleteAttribute("Name");
        f->AddAttribute("Name", type);
    }
    if (!(type == "SingleNode" || type == "NodeRange")) {
        if (type == "Coro") {
            type = "SingleNode";
        }
        f->DeleteAttribute("Type");
        f->AddAttribute("Type", type);
    }
    wxXmlAttribute *att = f->GetAttributes();
    while (att != nullptr) {
        if (att->GetName() != "Name")
        {
                stateInfo[name][att->GetName().ToStdString()] = att->GetValue();
        }
        att = att->GetNext();
    }
}

void Model::WriteStateInfo(wxXmlNode *rootXml, const std::map<std::string, std::map<std::string, std::string> > &stateInfo) {
    if (!stateInfo.empty()) {
        for (auto it = stateInfo.begin(); it != stateInfo.end(); ++it) {
            std::string name = it->first;
            if (wxString(name).Trim(true).Trim(false) != "")
            {
                wxXmlNode *f = new wxXmlNode(rootXml, wxXML_ELEMENT_NODE, "stateInfo");
                f->AddAttribute("Name", name);
                for (auto it2 = it->second.begin(); it2 != it->second.end(); ++it2) {
                    if (wxString(it2->first).Trim(true).Trim(false) != "")
                        f->AddAttribute(it2->first, it2->second);
                }
            }
        }
    }
}

wxString Model::SerialiseState() const
{
    wxString res = "";

    if (!stateInfo.empty()) {
        for (auto it = stateInfo.begin(); it != stateInfo.end(); ++it) {
            res += "    <stateInfo Name=\"" + it->first + "\" ";
            for (auto it2 = it->second.begin(); it2 != it->second.end(); ++it2) {
                if (wxString(it2->first).Trim(false).Trim(true) != "")
                {
                    res += it2->first + "=\"" + it2->second + "\" ";
                }
            }
            res += "/>\n";
        }
    }

    return res;
}

std::string Model::ComputeStringStartChannel(int i) {
    if (i == 0) {
        return ModelXml->GetAttribute("StartChannel", "1").ToStdString();
    }

    wxString existingStartChannelAsString = ModelXml->GetAttribute(StartChanAttrName(i));
    if (existingStartChannelAsString != "")
    {
        return existingStartChannelAsString;
    }

    wxString stch = ModelXml->GetAttribute("StartChannel", "1");
    wxString priorStringStartChannelAsString = ModelXml->GetAttribute(StartChanAttrName(i - 1));
    int priorLength = CalcCannelsPerString();
    // This will be required once custom model supports multiple strings ... working on that
    //if (DisplayAs == "Custom")
    //{
    //    priorLength = GetStrandLength(i - 1) * GetChanCountPerNode();
    //}
    long priorStringStartChannel = GetNumberFromChannelString(priorStringStartChannelAsString);
    long startChannel = priorStringStartChannel + priorLength;
    if (stch.Contains(":")) {
        auto comps = wxSplit(priorStringStartChannelAsString, ':');
        if (comps[0].StartsWith("#"))
        {
            long ststch;
            Output* o = modelManager.GetOutputManager()->GetOutput(startChannel, ststch);
            if (comps.size() == 2)
            {
                if (o != nullptr)
                {
                    return wxString::Format("#%i:%ld", o->GetUniverse(), ststch).ToStdString();
                }
                else
                {
                    return wxString::Format("%ld", startChannel);
                }
            }
            else
            {
                if (o != nullptr)
                {
                    return wxString::Format("%s:i:%ld", comps[0], o->GetUniverse(), ststch).ToStdString();
                }
                else
                {
                    return wxString::Format("%ld", startChannel);
                }
            }
        }
        else if (comps[0].StartsWith(">") || comps[0].StartsWith("@") || comps[0].StartsWith("!") )
        {
            return wxString::Format("%s:%ld", comps[0], wxAtol(comps[1]) + priorLength);
        }
        else {
            long ststch;
            Output* o = modelManager.GetOutputManager()->GetLevel1Output(startChannel, ststch);
            if (o != nullptr)
            {
                return wxString::Format("%i:%ld", o->GetOutputNumber(), ststch).ToStdString();
            }
            else
            {
                return wxString::Format("%ld", startChannel);
            }
        }
    }
    return wxString::Format("%ld", startChannel);
}

int Model::GetNumStrands() const {
    return 1;
}

wxXmlNode* Model::GetModelXml() const {
    return this->ModelXml;
}

bool Model::ModelRenamed(const std::string &oldName, const std::string &newName) {
    bool changed = false;
    std::string sc = ModelXml->GetAttribute("StartChannel","1").ToStdString();
    if (sc[0] == '@' || sc[0] == '<' || sc[0] == '>') {
        std::string mn = sc.substr(1, sc.find(':')-1);
        if (mn == oldName) {
            sc = sc[0] + newName + sc.substr(sc.find(':'), sc.size());
            ModelXml->DeleteAttribute("StartChannel");
            ModelXml->AddAttribute("StartChannel", sc);
            changed = true;
        }
    }

    std::string mc = ModelXml->GetAttribute("ModelChain", "").ToStdString();
    if (mc != oldName)
    {
        ModelXml->DeleteAttribute("ModelChain");
        ModelXml->AddAttribute("ModelChain", newName);
        changed = true;
    }

    for (size_t i=0; i<stringStartChan.size(); i++) {
        std::string tempstr = StartChanAttrName(i);
        if (ModelXml->HasAttribute(tempstr)) {
            sc = ModelXml->GetAttribute(tempstr, "1").ToStdString();
            if (sc[0] == '@' || sc[0] == '<' || sc[0] == '>') {
                std::string mn = sc.substr(1, sc.find(':')-1);
                if (mn == oldName) {
                    sc = sc[0] + newName + sc.substr(sc.find(':'), sc.size());
                    ModelXml->DeleteAttribute(tempstr);
                    ModelXml->AddAttribute(tempstr, sc);
                    changed = true;
                }
            }
        }
    }
    if (changed) {
        SetFromXml(ModelXml, zeroBased);
    }
    return changed;
}

bool Model::IsValidStartChannelString() const
{
    wxString sc = ModelXml->GetAttribute("StartChannel");

    if (sc.IsNumber() && wxAtol(sc) > 0 && ! sc.Contains('.')) return true; // absolule

    if (!sc.Contains(':')) return false; // all other formats need a colon

    wxArrayString parts = wxSplit(sc, ':');

    if (parts.size() > 3) return false;

    if (parts[0][0] == '#')
    {
        if (parts.size() == 2)
        {
            Output* o = modelManager.GetOutputManager()->GetOutput(wxAtoi(parts[0].substr(1)), "");
            if (o != nullptr &&
                (parts[1].IsNumber() && wxAtol(parts[1]) > 0 && !parts[1].Contains('.')))
            {
                return true;
            }
        }
        else if (parts.size() == 3)
        {
            wxString ip = parts[0].substr(1);
            Output* o = modelManager.GetOutputManager()->GetOutput(wxAtoi(parts[1]), ip.ToStdString());
            if (IsIPValidOrHostname(ip.ToStdString()) && o != nullptr &&
                (parts[2].IsNumber() && wxAtol(parts[2]) > 0 && !parts[2].Contains('.')))
            {
                return true;
            }
        }
    }
    else if (parts[0][0] == '>' || parts[0][0] == '@')
    {
        if ((parts.size() == 2) &&
            (parts[0].substr(1) != GetName()) && // self referencing
            (parts[1].IsNumber() && wxAtol(parts[1]) > 0 && !parts[1].Contains('.')))
        {
            // dont bother checking the model name ... other processes will check for that
            return true;
        }
    }
    else if (parts[0][0] == '!')
    {
        if ((parts.size() == 2) &&
            (modelManager.GetOutputManager()->GetOutput(parts[0].substr(1)) != nullptr) && 
            (parts[1].IsNumber() && wxAtol(parts[1]) > 0 && !parts[1].Contains('.')))
        {
            return true;
        }
    }
    else if ((parts.size() == 2) &&
             (parts[0].IsNumber() && wxAtol(parts[0]) > 0 && !parts[0].Contains('.')) &&
             (parts[1].IsNumber() && wxAtol(parts[1]) > 0 && !parts[1].Contains('.'))) // output:startch
    {
        return true;
    }

    return false;
}

bool Model::UpdateStartChannelFromChannelString(std::map<std::string, Model*>& models, std::list<std::string>& used)
{
    bool valid = false;

    used.push_back(GetName());

    std::string dependsonmodel;
    ModelStartChannel = ModelXml->GetAttribute("StartChannel");
    long StartChannel = GetNumberFromChannelString(ModelStartChannel, valid, dependsonmodel);
    while (!valid && dependsonmodel != "" && std::find(used.begin(), used.end(), dependsonmodel) == used.end())
    {
        Model* m = models[dependsonmodel];
        if (m != nullptr)
        {
            valid = m->UpdateStartChannelFromChannelString(models, used);
        }
        if (valid)
        {
            StartChannel = GetNumberFromChannelString(ModelStartChannel, valid, dependsonmodel);
        }
    }

    if (valid)
    {
        size_t NumberOfStrings = HasOneString(DisplayAs) ? 1 : parm1;
        int ChannelsPerString = CalcCannelsPerString();
        SetStringStartChannels(zeroBased, NumberOfStrings, StartChannel, ChannelsPerString);
    }

    CouldComputeStartChannel = valid;
    return valid;
}

int Model::GetNumberFromChannelString(const std::string &sc) const {
    bool v = false;
    std::string dependsonmodel;
    return GetNumberFromChannelString(sc, v, dependsonmodel);
}

int Model::GetNumberFromChannelString(const std::string &str, bool &valid, std::string& dependsonmodel) const {
    std::string sc(str);
    int output = 1;
    valid = true;
    if (sc.find(":") != std::string::npos) {
        std::string start = sc.substr(0, sc.find(":"));
        sc = sc.substr(sc.find(":") + 1);
        if (start[0] == '@' || start[0] == '<' || start[0] == '>') {
            int returnChannel = wxAtoi(sc);
            bool fromStart = start[0] == '@';
            start = start.substr(1, start.size());
            if (start == GetName() && !CouldComputeStartChannel)
            {
                valid = false;
                output = 1;
            }
            else
            {
                if (start != GetName()) {
                    dependsonmodel = start;
                }
                Model *m = modelManager[start];
                if (m != nullptr && m->CouldComputeStartChannel) {
                    if (fromStart) {
                        int i = m->GetFirstChannel();
                        if (i == -1 && m == this && stringStartChan.size() > 0) {
                            i = stringStartChan[0];
                        }
                        int res = i + returnChannel;
                        if (res < 1)
                        {
                            valid = false;
                            res = 1;
                        }
                        return res;
                    }
                    else {
                        int res = m->GetLastChannel() + returnChannel + 1;
                        if (res < 1)
                        {
                            valid = false;
                            res = 1;
                        }
                        return res;
                    }
                }
                else {
                    valid = false;
                    output = 1;
                }
            }
        }
        else if (start[0] == '!')
        {
            wxString ss = wxString(str);
            wxArrayString cs = wxSplit(ss.SubString(1, ss.Length()), ':');
            if (cs.Count() == 2)
            {
                Output* o = modelManager.GetOutputManager()->GetOutput(cs[0].Trim(false).Trim(true).ToStdString());
                if (o != nullptr)
                {
                    return o->GetStartChannel() - 1 + wxAtoi(cs[1]);
                }
            }
            valid = false;
            return 1;
        }
        else if (start[0] == '#') {
            wxString ss = wxString(str);
            wxArrayString cs = wxSplit(ss.SubString(1, ss.Length()), ':');
            if (cs.Count() == 3)
            {
                // #ip:universe:channel
                int returnUniverse = wxAtoi(cs[1]);
                int returnChannel = wxAtoi(cs[2]);

                int res = modelManager.GetOutputManager()->GetAbsoluteChannel(cs[0].Trim(false).Trim(true).ToStdString(), returnUniverse - 1, returnChannel - 1);
                if (res < 1)
                {
                    res = 1;
                    valid = false;
                }
                return res;
            }
            else if (cs.Count() == 2)
            {
                // #universe:channel
                int returnChannel = wxAtoi(sc);
                int returnUniverse = wxAtoi(ss.SubString(1, ss.Find(":") - 1));

                // find output based on universe number ...
                int res = modelManager.GetOutputManager()->GetAbsoluteChannel("", returnUniverse - 1, returnChannel - 1);
                if (res < 1)
                {
                    res = 1;
                    valid = false;
                }
                return res;
            }
            else
            {
                valid = false;
                return 1;
            }
        }
        else
        {
            output = wxAtoi(start);
            if (output == 0) {
                output = 1; // 1 based
            }
        }
    }
    int returnChannel = wxAtoi(sc);
    if (output > 1) {
        returnChannel = modelManager.GetOutputManager()->GetAbsoluteChannel(output - 1, returnChannel - 1);
        if (returnChannel < 1)
        {
            valid = false;
            returnChannel = 1;
        }
    }
    else if (returnChannel < 1)
    {
        valid = false;
        returnChannel = 1;
    }

    return returnChannel;
}

std::list<int> Model::ParseFaceNodes(std::string channels)
{
    std::list<int> res;

    wxStringTokenizer wtkz(channels, ",");
    while (wtkz.HasMoreTokens())
    {
        wxString valstr = wtkz.GetNextToken();

        int start, end;
        if (valstr.Contains("-")) {
            int idx = valstr.Index('-');
            start = wxAtoi(valstr.Left(idx));
            end = wxAtoi(valstr.Right(valstr.size() - idx - 1));
        }
        else {
            start = end = wxAtoi(valstr);
        }
        if (start > end) {
            start = end;
        }
        start--;
        end--;
        for (int n = start; n <= end; n++) {
            res.push_back(n);
        }
    }

    return res;
}

void Model::SetFromXml(wxXmlNode* ModelNode, bool zb) {
    if (modelDimmingCurve != nullptr) {
        delete modelDimmingCurve;
        modelDimmingCurve = nullptr;
    }
    for (auto it = subModels.begin(); it != subModels.end(); ++it) {
        Model *m = *it;
        delete m;
    }
    subModels.clear();

    wxString channelstr;

    zeroBased = zb;
    ModelXml=ModelNode;
    StrobeRate=0;
    Nodes.clear();

    name=ModelNode->GetAttribute("name").ToStdString();
    DisplayAs=ModelNode->GetAttribute("DisplayAs").ToStdString();
    controller_connection = ModelNode->GetAttribute("ControllerConnection").ToStdString();
    _modelChain = ModelNode->GetAttribute("ModelChain").ToStdString();
    _controllerName = ModelNode->GetAttribute("Controller").ToStdString();
    StringType=ModelNode->GetAttribute("StringType").ToStdString();
    _pixelCount = ModelNode->GetAttribute("PixelCount", "").ToStdString();
    _pixelType = ModelNode->GetAttribute("PixelType", "").ToStdString();
    _pixelSpacing = ModelNode->GetAttribute("PixelSpacing", "").ToStdString();
    SingleNode=HasSingleNode(StringType);
    int ncc = GetNodeChannelCount(StringType);
    SingleChannel = (ncc == 1);
    if (SingleNode) {
        rgbOrder = "RGB";
    } else if (ncc == 4 && StringType[0] == 'W') {
        rgbOrder = StringType.substr(1, 4);
    } else {
        rgbOrder = StringType.substr(0, 3);
    }
    if (ncc == 4) {
        std::string s = ModelNode->GetAttribute("RGBWHandling").ToStdString();
        for (int x = 0; x < RGBW_HANDLING.size(); x++) {
            if (RGBW_HANDLING[x] == s) {
                rgbwHandlingType = x;
            }
        }
    }
    description = UnXmlSafe(ModelNode->GetAttribute("Description"));

    wxString tempstr = ModelNode->GetAttribute("parm1");
    tempstr.ToLong(&parm1);
    tempstr=ModelNode->GetAttribute("parm2");
    tempstr.ToLong(&parm2);
    tempstr=ModelNode->GetAttribute("parm3");
    tempstr.ToLong(&parm3);
    tempstr=ModelNode->GetAttribute("StrandNames");
    strandNames.clear();
    while (tempstr.size() > 0) {
        std::string t2 = tempstr.ToStdString();
        if (tempstr[0] == ',') {
            t2 = "";
            tempstr = tempstr(1, tempstr.length());
        } else if (tempstr.Contains(",")) {
            t2 = tempstr.SubString(0, tempstr.Find(",") - 1);
            tempstr = tempstr.SubString(tempstr.Find(",") + 1, tempstr.length());
        } else {
            tempstr = "";
        }
        strandNames.push_back(t2);
    }
    tempstr=ModelNode->GetAttribute("NodeNames");
    nodeNames.clear();
    while (tempstr.size() > 0) {
        std::string t2 = tempstr.ToStdString();
        if (tempstr[0] == ',') {
            t2 = "";
            tempstr = tempstr(1, tempstr.length());
        } else if (tempstr.Contains(",")) {
            t2 = tempstr.SubString(0, tempstr.Find(",") - 1);
            tempstr = tempstr.SubString(tempstr.Find(",") + 1, tempstr.length());
        } else {
            tempstr = "";
        }
        nodeNames.push_back(t2);
    }

    CouldComputeStartChannel = false;
    std::string  dependsonmodel;
    long StartChannel = GetNumberFromChannelString(ModelNode->GetAttribute("StartChannel","1").ToStdString(), CouldComputeStartChannel, dependsonmodel);
    tempstr=ModelNode->GetAttribute("Dir");
    IsLtoR = tempstr != "R";
    if (ModelNode->HasAttribute("StartSide")) {
        tempstr=ModelNode->GetAttribute("StartSide");
        isBotToTop = (tempstr == "B");
    } else {
        isBotToTop=true;
    }
    customColor = xlColor(ModelNode->GetAttribute("CustomColor", "#000000").ToStdString());

    long n;
    tempstr=ModelNode->GetAttribute("Antialias","1");
    tempstr.ToLong(&n);
    pixelStyle = n;
    tempstr=ModelNode->GetAttribute("PixelSize","2");
    tempstr.ToLong(&n);
    pixelSize = n;
    tempstr=ModelNode->GetAttribute("Transparency","0");
    tempstr.ToLong(&n);
    transparency = n;
    blackTransparency = wxAtoi(ModelNode->GetAttribute("BlackTransparency","0"));

    layout_group = ModelNode->GetAttribute("LayoutGroup","Unassigned");

    ModelStartChannel = ModelNode->GetAttribute("StartChannel");

    // calculate starting channel numbers for each string
    size_t NumberOfStrings= HasOneString(DisplayAs) ? 1 : parm1;
    int ChannelsPerString=CalcCannelsPerString();

    SetStringStartChannels(zeroBased, NumberOfStrings, StartChannel, ChannelsPerString);
    GetModelScreenLocation().Read(ModelNode);

    InitModel();

    size_t NodeCount=GetNodeCount();
    for(size_t i=0; i<NodeCount; i++) {
        Nodes[i]->sparkle = rand() % 10000;
    }

    wxXmlNode *f = ModelNode->GetChildren();
    faceInfo.clear();
    stateInfo.clear();
    wxXmlNode * dimmingCurveNode = nullptr;
    while (f != nullptr) {
        if ("faceInfo" == f->GetName()) {
            ParseFaceInfo(f, faceInfo);
        }
        else if ("stateInfo" == f->GetName()) {
            ParseStateInfo(f, stateInfo);
        }
        else if ("dimmingCurve" == f->GetName()) {
            dimmingCurveNode = f;
            modelDimmingCurve = DimmingCurve::createFromXML(f);
        }
        else if ("subModel" == f->GetName()) {
            ParseSubModel(f);
        }
        f = f->GetNext();
    }

    if (ModelNode->HasAttribute("ModelBrightness") && modelDimmingCurve == nullptr) {
        int b = wxAtoi(ModelNode->GetAttribute("ModelBrightness"));
        if (b != 0) {
            modelDimmingCurve = DimmingCurve::createBrightnessGamma(b, 1.0);
        }
    }
    if (modelDimmingCurve == nullptr && dimmingCurveNode != nullptr) {
        ModelNode->RemoveChild(dimmingCurveNode);
    }
    IncrementChangeCount();
}

void Model::RemoveSubModel(const std::string &name) {
    for (auto a = subModels.begin(); a != subModels.end(); ++a) {
        Model *m = *a;
        if (m->GetName() == name) {
            delete m;
            subModels.erase(a);
        }
    }
}

Model *Model::GetSubModel(const std::string &name) {
    for (auto a = subModels.begin(); a != subModels.end(); ++a) {
        if ((*a)->GetName() == name) {
            return *a;
        }
    }
    return nullptr;
}

void Model::ParseSubModel(wxXmlNode *node) {
    subModels.push_back(new SubModel(this, node));
}
int Model::CalcCannelsPerString() {
    int ChannelsPerString = parm2*GetNodeChannelCount(StringType);
    if (SingleChannel)
        ChannelsPerString=1;
    else if (SingleNode)
        ChannelsPerString=GetNodeChannelCount(StringType);

    return ChannelsPerString;
}

void Model::SetStringStartChannels(bool zeroBased, int NumberOfStrings, int StartChannel, int ChannelsPerString) {
    std::string tempstr = ModelXml->GetAttribute("Advanced", "0").ToStdString();
    bool HasIndividualStartChans=tempstr == "1";
    stringStartChan.clear();
    stringStartChan.resize(NumberOfStrings);
    for (int i=0; i<NumberOfStrings; i++) {
        tempstr = StartChanAttrName(i);
        if (!zeroBased && HasIndividualStartChans && ModelXml->HasAttribute(tempstr)) {
            bool b = false;
            std::string dependsonmodel;
            stringStartChan[i] = GetNumberFromChannelString(ModelXml->GetAttribute(tempstr, "1").ToStdString(), b, dependsonmodel)-1;
            CouldComputeStartChannel &= b;
        } else {
            stringStartChan[i] = (zeroBased? 0 : StartChannel-1) + i*ChannelsPerString;
        }
    }
}

void Model::InitModel() {
}

void Model::GetNodeChannelValues(size_t nodenum, unsigned char *buf) {
    wxASSERT(nodenum < Nodes.size()); // trying to catch an error i can see in crash reports
    if (nodenum < Nodes.size()) {
        Nodes[nodenum]->GetForChannels(buf);
    }
}

void Model::SetNodeChannelValues(size_t nodenum, const unsigned char *buf) {
    wxASSERT(nodenum < Nodes.size()); // trying to catch an error i can see in crash reports
    if (nodenum < Nodes.size()) {
        Nodes[nodenum]->SetFromChannels(buf);
    }
}

xlColor Model::GetNodeColor(size_t nodenum) const {
    wxASSERT(nodenum < Nodes.size()); // trying to catch an error i can see in crash reports
    xlColor color;
    if (nodenum < Nodes.size()) {
        Nodes[nodenum]->GetColor(color);
    }
    else
    {
        color = xlWHITE;
    }
    return color;
}

xlColor Model::GetNodeMaskColor(size_t nodenum) const {
    if (nodenum >= Nodes.size()) return xlWHITE; // this shouldnt happen but it does if you have a custom model with no nodes in it
    xlColor color;
    Nodes[nodenum]->GetMaskColor(color);
    return color;
}

void Model::SetNodeColor(size_t nodenum, const xlColor &c) {
    wxASSERT(nodenum < Nodes.size()); // trying to catch an error i can see in crash reports
    if (nodenum < Nodes.size()) {
        Nodes[nodenum]->SetColor(c);
    }
}

bool Model::IsNodeInBufferRange(size_t nodeNum, int x1, int y1, int x2, int y2) {
    if (nodeNum < Nodes.size()) {
        for (auto a = Nodes[nodeNum]->Coords.begin(); a != Nodes[nodeNum]->Coords.end(); ++a) {
            if (a->bufX >= x1 && a->bufX <= x2
                && a->bufY >= y1 && a->bufY <= y2) {
                return true;
            }
        }
    }
    return false;
}

// only valid for rgb nodes and dumb strings (not traditional strings)
wxChar Model::GetChannelColorLetter(wxByte chidx) {
    return rgbOrder[chidx];
}

char Model::EncodeColour(const xlColor& c)
{
	if (c.red > 0 && c.green == 0 && c.blue == 0)
	{
		return 'R';
	}
	if (c.red == 0 && c.green > 0 && c.blue == 0)
	{
		return 'G';
	}
	if (c.red == 0 && c.green == 0 && c.blue > 0)
	{
		return 'B';
	}
	if (c.red > 0 && c.red == c.green && c.red == c.blue)
	{
		return 'W';
	}

	return 'X';
}

// Accepts any absolute channel number and if it happens to be used by this model a single character representing the channel colour is returned.
// If the channel does not map to the model this returns ' '
char Model::GetAbsoluteChannelColorLetter(long absoluteChannel)
{
    long fc = GetFirstChannel();
    if (absoluteChannel < fc + 1 || absoluteChannel > GetLastChannel() + 1) return ' ';

    if (SingleChannel)
    {
        return EncodeColour(GetNodeMaskColor(0));
    }

    return GetChannelColorLetter((absoluteChannel - fc - 1) % GetChanCountPerNode());
}

int CountChar(const std::string& s, char c)
{
    int count = 0;

    for (int i = 0; i < s.size(); ++i)
    {
        if (s[i] == c) count++;
    }

    return count;
}

std::string Model::GetStartChannelInDisplayFormat()
{
    if (ModelStartChannel == "")
    {
        return "(1)";
    }
    else if (ModelStartChannel[0] == '#' || ModelStartChannel[0] == '>' || ModelStartChannel[0] == '@' || ModelStartChannel[0] == '!' || CountChar(ModelStartChannel, ':') > 0)
    {
        return wxString::Format("%s (%u)", ModelStartChannel, GetNumberFromChannelString(ModelStartChannel)).ToStdString();
    }
    else
    {
        return ModelStartChannel;
    }
}

std::string Model::GetLastChannelInStartChannelFormat(OutputManager* outputManager, std::list<std::string>* visitedModels)
{
    bool allocated = false;
    if (visitedModels == nullptr)
    {
        allocated = true;
        visitedModels = new std::list<std::string>();
    }
    visitedModels->push_back(GetName());

    std::string modelFormat = ModelStartChannel;
    char firstChar = ModelStartChannel[0];

    unsigned int lastChannel = GetLastChannel()+1;

    if ((firstChar == '@' || firstChar == '>') && CountChar(ModelStartChannel, ':') == 1)
    {
        std::string referencedModel = ModelStartChannel.substr(1, ModelStartChannel.find(':') - 1);
        Model *m = modelManager[referencedModel];

        if (m != nullptr && std::find(visitedModels->begin(), visitedModels->end(), referencedModel) == visitedModels->end())
        {
            std::string end = m->GetLastChannelInStartChannelFormat(outputManager, visitedModels);
            if (end != "")
            {
                if (end[0] == '#')
                {
                    firstChar = '#';
                    modelFormat = end;
                }
                else if (end[0] == '!')
                {
                    firstChar = '!';
                    modelFormat = end;
                }
                else if (CountChar(end, ':') == 1)
                {
                    firstChar = '0';
                    modelFormat = end;
                }
            }
        }
    }

    if (allocated)
    {
        delete visitedModels;
    }

    if (firstChar == '#')
    {
        // universe:channel
        long startChannel;
        Output* output = outputManager->GetOutput(lastChannel, startChannel);

        if (output == nullptr) {
            return wxString::Format("%u", lastChannel).ToStdString();
        }

        if (output->IsOutputCollection())
        {
            output = output->GetActualOutput(lastChannel);
            startChannel = lastChannel - output->GetStartChannel() + 1;
        }

        if (CountChar(modelFormat, ':') == 1)
        {
            return wxString::Format("#%d:%ld (%u)", output->GetUniverse(), startChannel, lastChannel).ToStdString();
        }
        else
        {
            std::string ip = "<err>";
            if (output->IsIpOutput())
            {
                ip = ((IPOutput*)output)->GetIP();
            }
            return wxString::Format("#%s:%d:%ld (%u)", ip, output->GetUniverse(), startChannel, lastChannel).ToStdString();
        }
    }
    else if (firstChar == '!')
    {
        auto comps = wxSplit(modelFormat, ':');
        auto o = outputManager->GetOutput(comps[0].substr(1));
        long start = 1;
        if (o != nullptr)
        {
            start = o->GetStartChannel();
        }
        return wxString(modelFormat).BeforeFirst(':') + ":" + wxString::Format("%ld (%u)", lastChannel - start + 1, lastChannel);
    }
    else if (firstChar == '@' || firstChar == '>' || CountChar(modelFormat, ':') == 0)
    {
        // absolute
        return wxString::Format("%u", lastChannel).ToStdString();
    }
    else
    {
        // output:channel
        long startChannel;
        Output* output = outputManager->GetLevel1Output(lastChannel, startChannel);

        if (output == nullptr)
        {
            return wxString::Format("%u", lastChannel).ToStdString();
        }
        else
        {
            return wxString::Format("%d:%ld (%u)", output->GetOutputNumber(), startChannel, lastChannel).ToStdString();
        }
    }
}

unsigned int Model::GetLastChannel() {
    unsigned int LastChan=0;
    size_t NodeCount=GetNodeCount();
    for(size_t idx=0; idx<NodeCount; idx++) {
        if (Nodes[idx]->ActChan == (unsigned int)-1)
        {
            return (unsigned int)NodeCount * Nodes[idx]->GetChanCount() - 1;
        }
        LastChan=std::max(LastChan,Nodes[idx]->ActChan + Nodes[idx]->GetChanCount() - 1);
    }
    return LastChan;
}

unsigned int Model::GetFirstChannel() {
    unsigned int LastChan = -1;
    size_t NodeCount = GetNodeCount();
    for (size_t idx = 0; idx < NodeCount; idx++) {
        LastChan = std::min(LastChan, Nodes[idx]->ActChan);
    }
    return LastChan;
}

unsigned int Model::GetNumChannels() {
    return GetLastChannel() - GetFirstChannel() + 1;
}

void Model::SetOffset(double xPct, double yPct) {

    if (GetModelScreenLocation().IsLocked()) return;

    GetModelScreenLocation().SetOffset(xPct, yPct);
    IncrementChangeCount();
}

void Model::Lock(bool lock)
{
    GetModelScreenLocation().Lock(lock);
    GetModelXml()->DeleteAttribute("Locked");
    if (lock)
    {
        GetModelXml()->AddAttribute("Locked", "1");
    }
    IncrementChangeCount();
}

void Model::AddOffset(double xPct, double yPct) {

    if (GetModelScreenLocation().IsLocked()) return;

    GetModelScreenLocation().AddOffset(xPct, yPct);
    IncrementChangeCount();
}

// initialize screen coordinates
// parm1=Number of Strings/Arches/Canes
// parm2=Pixels Per String/Arch/Cane
void Model::SetLineCoord() {
    float x,y;
    float idx=0;
    size_t NodeCount=GetNodeCount();
    int numlights=parm1*parm2;
    float half=numlights/2;
    GetModelScreenLocation().SetRenderSize(numlights, numlights*2);

    for(size_t n=0; n<NodeCount; n++) {
        size_t CoordCount=GetCoordCount(n);
        for(size_t c=0; c < CoordCount; c++) {
            x=idx;
            x=IsLtoR ? x - half : half - x;
            y=0;
            Nodes[n]->Coords[c].screenX=x;
            Nodes[n]->Coords[c].screenY=y + numlights;
            idx++;
        }
    }
}

void Model::SetBufferSize(int NewHt, int NewWi) {
    BufferHt = NewHt;
    BufferWi = NewWi;
    IncrementChangeCount();
}

// not valid for Frame or Custom
int Model::NodesPerString() {
    return SingleNode ? 1 : parm2;
}

int Model::NodeStartChannel(size_t nodenum) const {
    return Nodes.size() && nodenum < Nodes.size() ? Nodes[nodenum]->ActChan: 0; //avoid memory access error if no nods -DJ
}

const std::string &Model::NodeType(size_t nodenum) const {
    return Nodes.size() && nodenum < Nodes.size() ? Nodes[nodenum]->GetNodeType(): NodeBaseClass::RGB; //avoid memory access error if no nods -DJ
}

void Model::GetBufferSize(const std::string &type, const std::string &transform, int &bufferWi, int &bufferHi) const {
    if (type == DEFAULT) {
        bufferHi = this->BufferHt;
        bufferWi = this->BufferWi;
    } else if (type == SINGLE_LINE) {
        bufferHi = 1;
        bufferWi = Nodes.size();
    } else if (type == AS_PIXEL) {
        bufferHi = 1;
        bufferWi = 1;
    } else if (type == VERT_PER_STRAND) {
        bufferHi = GetNumStrands();
        bufferWi = 1;
        for (int x = 0; x < bufferHi; x++) {
            bufferWi = std::max(bufferWi, GetStrandLength(x));
        }
    } else if (type == HORIZ_PER_STRAND) {
        bufferWi = GetNumStrands();
        bufferHi = 1;
        for (int x = 0; x < bufferWi; x++) {
            bufferHi = std::max(bufferHi, GetStrandLength(x));
        }
    } else {
        //if (type == PER_PREVIEW) {
        //default is to go ahead and build the full node buffer
        std::vector<NodeBaseClassPtr> newNodes;
        InitRenderBufferNodes(type, "None", newNodes, bufferWi, bufferHi);
    }
    AdjustForTransform(transform, bufferWi, bufferHi);
}

void Model::AdjustForTransform(const std::string &transform,
                               int &bufferWi, int &bufferHi) const {
    if (transform == "Rotate CC 90" || transform == "Rotate CW 90") {
        int x = bufferHi;
        bufferHi = bufferWi;
        bufferWi = x;
    }
}

static inline void SetCoords(NodeBaseClass::CoordStruct &it2, int x, int y) {
    it2.bufX = x;
    it2.bufY = y;
}

static inline void SetCoords(NodeBaseClass::CoordStruct &it2, int x, int y, int maxX, int maxY, int scale) {
    if (maxX != -1) {
        x = x * maxX;
        x = x / scale;
    }
    if (maxY != -1) {
        y = y * maxY;
        y = y / scale;
    }
    it2.bufX = x;
    it2.bufY = y;
}

void Model::ApplyTransform(const std::string &type,
                    std::vector<NodeBaseClassPtr> &newNodes,
                    int &bufferWi, int &bufferHi) const {
    //"Rotate CC 90", "Rotate CW 90", "Rotate 180", "Flip Vertical", "Flip Horizontal",
    if (type == "None") {
        return;
    } else if (type == "Rotate 180") {
        for (size_t x = 0; x < newNodes.size(); x++) {
            for (auto it2 = newNodes[x]->Coords.begin(); it2 != newNodes[x]->Coords.end(); ++it2) {
                SetCoords(*it2, bufferWi - it2->bufX - 1, bufferHi - it2->bufY - 1);
            }
        }
    } else if (type == "Flip Vertical") {
        for (size_t x = 0; x < newNodes.size(); x++) {
            for (auto it2 = newNodes[x]->Coords.begin(); it2 != newNodes[x]->Coords.end(); ++it2) {
                SetCoords(*it2, it2->bufX, bufferHi - it2->bufY - 1);
            }
        }
    } else if (type == "Flip Horizontal") {
        for (size_t x = 0; x < newNodes.size(); x++) {
            for (auto it2 = newNodes[x]->Coords.begin(); it2 != newNodes[x]->Coords.end(); ++it2) {
                SetCoords(*it2, bufferWi - it2->bufX - 1, it2->bufY);
            }
        }
    } else if (type == "Rotate CW 90") {
        for (size_t x = 0; x < newNodes.size(); x++) {
            for (auto it2 = newNodes[x]->Coords.begin(); it2 != newNodes[x]->Coords.end(); ++it2) {
                SetCoords(*it2, bufferHi - it2->bufY - 1, it2->bufX);
            }
        }
        int tmp = bufferHi;
        bufferHi = bufferWi;
        bufferWi = tmp;
    } else if (type == "Rotate CC 90") {
        for (int x = 0; x < newNodes.size(); x++) {
            for (auto it2 = newNodes[x]->Coords.begin(); it2 != newNodes[x]->Coords.end(); ++it2) {
                SetCoords(*it2, it2->bufY, bufferWi - it2->bufX - 1);
            }
        }
        int tmp = bufferHi;
        bufferHi = bufferWi;
        bufferWi = tmp;
    }
}

void Model::InitRenderBufferNodes(const std::string &type,
    const std::string &transform,
    std::vector<NodeBaseClassPtr> &newNodes, int &bufferWi, int &bufferHt) const {
    static log4cpp::Category &logger_base = log4cpp::Category::getInstance(std::string("log_base"));

    int firstNode = newNodes.size();

    // want to see if i can catch something that causes this to crash
    if (firstNode + Nodes.size() <= 0)
    {
        // This seems to happen when an effect is dropped on a strand with zero pixels
        // Like a polyline segment with no nodes
        logger_base.warn("Model::InitRenderBufferNodes firstNode + Nodes.size() = %ld. %s::'%s'. This commonly happens on a polyline segement with zero pixels or a cutom model with no nodes but with effects dropped on it.", (long)firstNode + Nodes.size(), (const char *)GetDisplayAs().c_str(), (const char *)GetFullName().c_str());
    }

    newNodes.reserve(firstNode + Nodes.size());
    for (auto it = Nodes.begin(); it != Nodes.end(); ++it) {
        newNodes.push_back(NodeBaseClassPtr(it->get()->clone()));
    }
    if (type == DEFAULT) {
        bufferHt = this->BufferHt;
        bufferWi = this->BufferWi;
    }
    else if (type == SINGLE_LINE) {
        bufferHt = 1;
        bufferWi = newNodes.size();
        int cnt = 0;
        for (int x = firstNode; x < newNodes.size(); x++) {
            if (newNodes[x] == nullptr)
            {
                logger_base.crit("XXX Model::InitRenderBufferNodes newNodes[x] is null ... this is going to crash.");
            }
            for (auto it2 = newNodes[x]->Coords.begin(); it2 != newNodes[x]->Coords.end(); ++it2) {
                SetCoords(*it2, cnt, 0);
            }
            cnt++;
        }
    }
    else if (type == AS_PIXEL) {
        bufferHt = 1;
        bufferWi = 1;
        for (int x = firstNode; x < newNodes.size(); x++) {
            if (newNodes[x] == nullptr)
            {
                logger_base.crit("XXX Model::InitRenderBufferNodes newNodes[x] is null ... this is going to crash.");
            }
            for (auto it2 = newNodes[x]->Coords.begin(); it2 != newNodes[x]->Coords.end(); ++it2) {
                SetCoords(*it2, 0, 0);
            }
        }
    }
    else if (type == HORIZ_PER_STRAND) {
        bufferWi = GetNumStrands();
        bufferHt = 1;
        for (int x = 0; x < bufferWi; x++) {
            bufferHt = std::max(bufferHt, GetStrandLength(x));
        }
        int cnt = 0;
        int strand = 0;
        int strandLen = GetStrandLength(0);
        for (int x = firstNode; x < newNodes.size();) {
            if (cnt >= strandLen) {
                strand++;
                strandLen = GetStrandLength(strand);
                cnt = 0;
            }
            else {
                if (newNodes[x] == nullptr)
                {
                    logger_base.crit("AAA Model::InitRenderBufferNodes newNodes[x] is null ... this is going to crash.");
                }
                for (auto it2 = newNodes[x]->Coords.begin(); it2 != newNodes[x]->Coords.end(); ++it2) {
                    SetCoords(*it2, strand, cnt, -1, bufferHt, strandLen);
                }
                cnt++;
                x++;
            }
        }
    }
    else if (type == VERT_PER_STRAND) {
        bufferHt = GetNumStrands();
        bufferWi = 1;
        for (int x = 0; x < bufferHt; x++) {
            bufferWi = std::max(bufferWi, GetStrandLength(x));
        }
        int cnt = 0;
        int strand = 0;
        int strandLen = GetStrandLength(0);
        for (int x = firstNode; x < newNodes.size();) {
            if (cnt >= strandLen) {
                strand++;
                strandLen = GetStrandLength(strand);
                cnt = 0;
            }
            else {
                if (newNodes[x] == nullptr)
                {
                    logger_base.crit("BBB Model::InitRenderBufferNodes newNodes[x] is null ... this is going to crash.");
                }
                for (auto it2 = newNodes[x]->Coords.begin(); it2 != newNodes[x]->Coords.end(); ++it2) {
                    SetCoords(*it2, cnt, strand, bufferWi, -1, strandLen);
                }
                cnt++;
                x++;
            }
        }
    }
    else if (type == PER_PREVIEW || type == PER_PREVIEW_NO_OFFSET) {
        float maxX = -1000000;
        float minX = 1000000;
        float maxY = -1000000;
        float minY = 1000000;
        float sx, sy;
        GetModelScreenLocation().PrepareToDraw();

        for (int x = firstNode; x < newNodes.size(); x++) {
            if (newNodes[x] == nullptr)
            {
                logger_base.crit("CCC Model::InitRenderBufferNodes newNodes[x] is null ... this is going to crash.");
            }
            for (auto it2 = newNodes[x]->Coords.begin(); it2 != newNodes[x]->Coords.end(); ++it2) {
                sx = it2->screenX;
                sy = it2->screenY;

                GetModelScreenLocation().TranslatePoint(sx, sy);

                if (sx > maxX) {
                    maxX = sx;
                }
                if (sx < minX) {
                    minX = sx;
                }
                if (sy > maxY) {
                    maxY = sy;
                }
                if (sy < minY) {
                    minY = sy;
                }
            }
        }
        int offx = minX;
        int offy = minY;
        bool noOff = type == PER_PREVIEW_NO_OFFSET;
        if (noOff) {
            offx = 0;
            offy = 0;
        }
        bufferHt = bufferWi = -1;
        for (int x = firstNode; x < newNodes.size(); x++) {
            if (newNodes[x] == nullptr)
            {
                logger_base.crit("DDD Model::InitRenderBufferNodes newNodes[x] is null ... this is going to crash.");
            }
            for (auto it2 = newNodes[x]->Coords.begin(); it2 != newNodes[x]->Coords.end(); ++it2) {
                sx = it2->screenX;
                sy = it2->screenY;

                GetModelScreenLocation().TranslatePoint(sx, sy);

                SetCoords(*it2, std::round(sx - offx), std::round(sy - offy));
                if (it2->bufX > bufferWi) {
                    bufferWi = it2->bufX;
                }
                if (it2->bufY > bufferHt) {
                    bufferHt = it2->bufY;
                }

                if (noOff) {
                    it2->screenX = sx;
                    it2->screenY = sy;
                }
            }
        }
        if (!noOff) {
            bufferHt++;
            bufferWi++;
        }
        else {
            bufferHt = std::round(maxY - minY + 1.0f);
            bufferWi = std::round(maxX - minX + 1.0f);
        }
    }
    else {
        bufferHt = this->BufferHt;
        bufferWi = this->BufferWi;
    }

    // Zero buffer sizes are bad
    // This can happen when a strand is zero length ... maybe also a custom model with no nodes
    if (BufferHt == 0)
    {
        logger_base.warn("Model::InitRenderBufferNodes BufferHt was 0 ... overidden to be 1.");
        bufferHt = 1;
    }
    if (BufferWi == 0)
    {
        logger_base.warn("Model::InitRenderBufferNodes BufferWi was 0 ... overidden to be 1.");
        bufferWi = 1;
    }

    ApplyTransform(transform, newNodes, bufferWi, bufferHt);
}

std::string Model::GetNextName() {
    if (nodeNames.size() > Nodes.size()) {
        return nodeNames[Nodes.size()];
    }
    return "";
}

// set size of Nodes vector and each Node's Coords vector
void Model::SetNodeCount(size_t NumStrings, size_t NodesPerString, const std::string &rgbOrder) {
    size_t n;
    if (SingleNode) {
        if (StringType=="Single Color Red") {
            for(n = 0; n < NumStrings; n++) {
                Nodes.push_back(NodeBaseClassPtr(new NodeClassRed(n, NodesPerString, GetNextName())));
                Nodes.back()->model = this;
            }
        } else if (StringType=="Single Color Green") {
            for(n = 0; n < NumStrings; n++) {
                Nodes.push_back(NodeBaseClassPtr(new NodeClassGreen(n, NodesPerString, GetNextName())));
                Nodes.back()->model = this;
            }
        } else if (StringType=="Single Color Blue") {
            for(n = 0; n < NumStrings; n++) {
                Nodes.push_back(NodeBaseClassPtr(new NodeClassBlue(n, NodesPerString, GetNextName())));
                Nodes.back()->model = this;
            }
        } else if (StringType=="Single Color White") {
            for(n = 0; n < NumStrings; n++) {
                Nodes.push_back(NodeBaseClassPtr(new NodeClassWhite(n, NodesPerString, GetNextName())));
                Nodes.back()->model = this;
            }
        } else if (StringType=="Strobes White 3fps" || StringType=="Strobes") {
            StrobeRate=7;  // 1 out of every 7 frames
            for(n = 0; n < NumStrings; n++) {
                Nodes.push_back(NodeBaseClassPtr(new NodeClassWhite(n, NodesPerString, GetNextName())));
                Nodes.back()->model = this;
            }
        } else if (StringType=="Single Color Custom") {
            for(n = 0; n < NumStrings; n++) {
                Nodes.push_back(NodeBaseClassPtr(new NodeClassCustom(n, NodesPerString, customColor, GetNextName())));
                Nodes.back()->model = this;
            }
        } else if (StringType=="Single Color Intensity") {
            for(n = 0; n < NumStrings; n++) {
                Nodes.push_back(NodeBaseClassPtr(new NodeClassIntensity(n, NodesPerString, customColor, GetNextName())));
                Nodes.back()->model = this;
            }
        } else if (StringType=="4 Channel RGBW") {
            for(n = 0; n < NumStrings; n++) {
                Nodes.push_back(NodeBaseClassPtr(new NodeClassRGBW(n, NodesPerString, "RGB", true, rgbwHandlingType, GetNextName())));
                Nodes.back()->model = this;
            }
        } else if (StringType=="4 Channel WRGB") {
            for(n = 0; n < NumStrings; n++) {
                Nodes.push_back(NodeBaseClassPtr(new NodeClassRGBW(n, NodesPerString, "RGB", true, rgbwHandlingType, GetNextName())));
                Nodes.back()->model = this;
            }
        } else {
            // 3 Channel RGB
            for(n = 0; n < NumStrings; n++) {
                Nodes.push_back(NodeBaseClassPtr(new NodeBaseClass(n, NodesPerString, "RGB", GetNextName())));
                Nodes.back()->model = this;
            }
        }
    } else if (NodesPerString == 0) {
        Nodes.push_back(NodeBaseClassPtr(new NodeBaseClass(0, 0, rgbOrder, GetNextName())));
        Nodes.back()->model = this;
    } else if (StringType[3] == ' ') {
        size_t numnodes = NumStrings * NodesPerString;
        for(n = 0; n < numnodes; n++) {
            Nodes.push_back(NodeBaseClassPtr(new NodeBaseClass(n/NodesPerString, 1, rgbOrder, GetNextName())));
            Nodes.back()->model = this;
        }
    } else {
        bool wLast = StringType[3] == 'W';
        size_t numnodes = NumStrings * NodesPerString;
        for(n = 0; n < numnodes; n++) {
            Nodes.push_back(NodeBaseClassPtr(new NodeClassRGBW(n/NodesPerString, 1, rgbOrder, wLast, rgbwHandlingType, GetNextName())));
            Nodes.back()->model = this;
        }
    }
}

int Model::GetNodeChannelCount(const std::string & nodeType) {
    if (nodeType.compare(0, 12, "Single Color") == 0) {
        return 1;
    } else if (nodeType == "Strobes White 3fps") {
        return 1;
    } else if (nodeType == "Strobes") {
        return 1;
    } else if (nodeType == "4 Channel RGBW") {
        return 4;
    } else if (nodeType == "4 Channel WRGB") {
        return 4;
    } else if (nodeType[0] == 'W' || nodeType [3] == 'W') {
        //various WRGB and RGBW types
        return 4;
    }
    return 3;
}

// returns a number where the first node is 1
int Model::GetNodeNumber(size_t nodenum) {
    if (nodenum >= Nodes.size()) return 0;
    //if (Nodes[nodenum].bufX < 0) return 0;
    int sn=Nodes[nodenum]->StringNum;
    return (Nodes[nodenum]->ActChan - stringStartChan[sn]) / 3 + sn*NodesPerString() + 1;
}

size_t Model::GetNodeCount() const {
    return Nodes.size();
}

size_t Model::GetActChanCount() const
{
    size_t NodeCnt = GetNodeCount();
    if (NodeCnt == 0) {
        return 0;
    }

    size_t count = 0;
    for (int x = 0; x < NodeCnt; x++) {
        count += Nodes[x]->GetChanCount();
    }

    return count;
}

int Model::GetChanCount() const {
    size_t NodeCnt=GetNodeCount();
    if (NodeCnt == 0) {
        return 0;
    }
    int min = 999999999;
    int max = 0;

    for (int x = 0; x < NodeCnt; x++) {
        int i = Nodes[x]->ActChan;
        if (i < min) {
            min = i;
        }
        i += Nodes[x]->GetChanCount();
        if (i > max) {
            max = i;
        }
    }
    return max - min;
}

int Model::GetChanCountPerNode() const {
    size_t NodeCnt = GetNodeCount();
    if (NodeCnt == 0) {
        return 0;
    }
    return Nodes[0]->GetChanCount();
}

size_t Model::GetCoordCount(size_t nodenum) const {
    return nodenum < Nodes.size() ? Nodes[nodenum]->Coords.size() : 0;
}
int Model::GetNodeStringNumber(size_t nodenum) const {
    return nodenum < Nodes.size() ? Nodes[nodenum]->StringNum : 0;
}

void Model::GetNodeCoords(int nodeidx, std::vector<wxPoint> &pts) {
    for (int x = 0; x < Nodes[nodeidx]->Coords.size(); x++) {
        pts.push_back(wxPoint(Nodes[nodeidx]->Coords[x].bufX, Nodes[nodeidx]->Coords[x].bufY));
    }
}

bool Model::IsCustom(void) {
    return (DisplayAs == "Custom");
}

//convert # to AA format so it matches Custom Model grid display:
//this makes it *so* much easier to visually compare with Custom Model grid display
//A - Z == 1 - 26
//AA - AZ == 27 - 52
//BA - BZ == 53 - 78
//etc
static wxString AA(int x) {
    wxString retval;
    --x;
    //    if (x >= 26 * 26) { retval += 'A' + x / (26 * 26); x %= 26 * 26; }
    if (x >= 26) {
        retval += 'A' + x / 26 - 1;
        x %= 26;
    }
    retval += 'A' + x;
    return retval;
}

//add just the node#s to a choice list:
//NO add parsed info to choice list or check list box:
size_t Model::GetChannelCoords(wxArrayString& choices) { //wxChoice* choices1, wxCheckListBox* choices2, wxListBox* choices3)
    //    if (choices1) choices1->Clear();
    //    if (choices2) choices2->Clear();
    //    if (choices3) choices3->Clear();
    //    if (choices1) choices1->Append(wxT("0: (none)"));
    //    if (choices2) choices2->Append(wxT("0: (none)"));
    //    if (choices3) choices3->Append(wxT("0: (none)"));
    size_t NodeCount = GetNodeCount();
    for (size_t n = 0; n < NodeCount; n++) {
        wxString newstr;
        //        debug(10, "model::node[%d/%d]: #coords %d, ach# %d, str %d", n, NodeCount, Nodes[n]->Coords.size(), Nodes[n]->StringNum, Nodes[n]->ActChan);
        if (Nodes[n]->Coords.empty()) continue;
        //        newstr = wxString::Format(wxT("%i"), GetNodeNumber(n));
        //        choices.Add(newstr);
        choices.Add(GetNodeXY(n));
        //        if (choices1) choices1->Append(newstr);
        //        if (choices2) choices2->Append(newstr);
        //        if (choices3)
        //        {
        //            wxArrayString strary;
        //            choices3->InsertItems(strary, choices3->GetCount() + 0);
        //        }
    }
    return choices.GetCount(); //choices1? choices1->GetCount(): 0) + (choices2? choices2->GetCount(): 0);
}

//get parsed node info:
std::string Model::GetNodeXY(const std::string& nodenumstr) {
    long nodenum;
    size_t NodeCount = GetNodeCount();
    try {
        nodenum = std::stod(nodenumstr);
        for (size_t inx = 0; inx < NodeCount; inx++) {
            if (Nodes[inx]->Coords.empty()) continue;
            if (GetNodeNumber(inx) == nodenum) return GetNodeXY(inx);
        }
    } catch ( ... ) {

    }
    return nodenumstr; //not found?
}

std::string Model::GetNodeXY(int nodeinx) {
    if ((nodeinx < 0) || (nodeinx >= GetNodeCount())) return "";
    if (Nodes[nodeinx]->Coords.empty()) return "";
    if (GetCoordCount(nodeinx) > 1) //show count and first + last coordinates
        if (IsCustom())
            return wxString::Format(wxT("%d: %d# @%s%d-%s%d"), GetNodeNumber(nodeinx), GetCoordCount(nodeinx), AA(Nodes[nodeinx]->Coords.front().bufX + 1), BufferHt - Nodes[nodeinx]->Coords.front().bufY, AA(Nodes[nodeinx]->Coords.back().bufX + 1), BufferHt - Nodes[nodeinx]->Coords.back().bufY).ToStdString(); //NOTE: only need first (X,Y) for each channel, but show last and count as well; Y is in reverse order
        else
            return wxString::Format(wxT("%d: %d# @(%d,%d)-(%d,%d"), GetNodeNumber(nodeinx), GetCoordCount(nodeinx), Nodes[nodeinx]->Coords.front().bufX + 1, BufferHt - Nodes[nodeinx]->Coords.front().bufY, Nodes[nodeinx]->Coords.back().bufX + 1, BufferHt - Nodes[nodeinx]->Coords.back().bufY).ToStdString(); //NOTE: only need first (X,Y) for each channel, but show last and count as well; Y is in reverse order
        else //just show singleton
            if (IsCustom())
                return wxString::Format(wxT("%d: @%s%d"), GetNodeNumber(nodeinx), AA(Nodes[nodeinx]->Coords.front().bufX + 1), BufferHt - Nodes[nodeinx]->Coords.front().bufY).ToStdString();
            else
                return wxString::Format(wxT("%d: @(%d,%d)"), GetNodeNumber(nodeinx), Nodes[nodeinx]->Coords.front().bufX + 1, BufferHt - Nodes[nodeinx]->Coords.front().bufY).ToStdString();
}

//extract first (X,Y) from string formatted above:
bool Model::ParseFaceElement(const std::string& multi_str, std::vector<wxPoint>& first_xy) {
    //    first_xy->x = first_xy->y = 0;
    //    first_xy.clear();
    wxStringTokenizer wtkz(multi_str, "+");
    while (wtkz.HasMoreTokens()) {
        wxString str = wtkz.GetNextToken();
        if (str.empty()) continue;
        if (str.Find('@') == wxNOT_FOUND) continue; //return false;

        wxString xystr = str.AfterFirst('@');
        if (xystr.empty()) continue; //return false;
        long xval = 0, yval = 0;
        if (xystr[0] == '(') {
            xystr.Remove(0, 1);
            if (!xystr.BeforeFirst(',').ToLong(&xval)) continue; //return false;
            if (!xystr.AfterFirst(',').BeforeFirst(')').ToLong(&yval)) continue; //return false;
        } else {
            int parts = 0;
            while (!xystr.empty() && (xystr[0] >= 'A') && (xystr[0] <= 'Z')) {
                xval *= 26;
                xval += xystr[0] - 'A' + 1;
                xystr.Remove(0, 1);
                parts |= 1;
            }
            while (!xystr.empty() && (xystr[0] >= '0') && (xystr[0] <= '9')) {
                yval *= 10;
                yval += xystr[0] - '0';
                xystr.Remove(0, 1);
                parts |= 2;
            }
            if (parts != 3) continue; //return false;
            if (!xystr.empty() && (xystr[0] != '-')) continue; //return false;
        }
        wxPoint newxy(xval, yval);
        first_xy.push_back(newxy);
    }

    return !first_xy.empty(); //true;
}

//extract first (X,Y) from string formatted above:
bool Model::ParseStateElement(const std::string& multi_str, std::vector<wxPoint>& first_xy) {
    //    first_xy->x = first_xy->y = 0;
    //    first_xy.clear();
    wxStringTokenizer wtkz(multi_str, "+");
    while (wtkz.HasMoreTokens()) {
        wxString str = wtkz.GetNextToken();
        if (str.empty()) continue;
        if (str.Find('@') == wxNOT_FOUND) continue; //return false;

        wxString xystr = str.AfterFirst('@');
        if (xystr.empty()) continue; //return false;
        long xval = 0, yval = 0;
        if (xystr[0] == '(') {
            xystr.Remove(0, 1);
            if (!xystr.BeforeFirst(',').ToLong(&xval)) continue; //return false;
            if (!xystr.AfterFirst(',').BeforeFirst(')').ToLong(&yval)) continue; //return false;
        }
        else {
            int parts = 0;
            while (!xystr.empty() && (xystr[0] >= 'A') && (xystr[0] <= 'Z')) {
                xval *= 26;
                xval += xystr[0] - 'A' + 1;
                xystr.Remove(0, 1);
                parts |= 1;
            }
            while (!xystr.empty() && (xystr[0] >= '0') && (xystr[0] <= '9')) {
                yval *= 10;
                yval += xystr[0] - '0';
                xystr.Remove(0, 1);
                parts |= 2;
            }
            if (parts != 3) continue; //return false;
            if (!xystr.empty() && (xystr[0] != '-')) continue; //return false;
        }
        wxPoint newxy(xval, yval);
        first_xy.push_back(newxy);
    }

    return !first_xy.empty(); //true;
}

void Model::ExportAsCustomXModel() const {

    wxString name = ModelXml->GetAttribute("name");
    wxLogNull logNo; //kludge: avoid "error 0" message from wxWidgets after new file is written
    wxString filename = wxFileSelector(_("Choose output file"), wxEmptyString, name, wxEmptyString, "Custom Model files (*.xmodel)|*.xmodel", wxFD_SAVE | wxFD_OVERWRITE_PROMPT);

    if (filename.IsEmpty()) return;

    wxFile f(filename);
    //    bool isnew = !wxFile::Exists(filename);
    if (!f.Create(filename, true) || !f.IsOpened()) retmsg(wxString::Format("Unable to create file %s. Error %d\n", filename, f.GetLastError()));

    wxString cm = "";

    float minsx = 99999;
    float minsy = 99999;
    float maxsx = -1;
    float maxsy = -1;

    size_t nodeCount = GetNodeCount();
    for (size_t i = 0; i < nodeCount; i++) {
        float Sbufx = Nodes[i]->Coords[0].screenX;
        float Sbufy = Nodes[i]->Coords[0].screenY;
        if (Sbufx < minsx) minsx = Sbufx;
        if (Sbufx > maxsx) maxsx = Sbufx;
        if (Sbufy < minsy) minsy = Sbufy;
        if (Sbufy > maxsy) maxsy = Sbufy;
    }

    int minx = std::floor(minsx);
    int miny = std::floor(minsy);
    int maxx = std::ceil(maxsx);
    int maxy = std::ceil(maxsy);
    int sizex = maxx - minx + 1;
    int sizey = maxy - miny + 1;

    int* nodeLayout = (int*)malloc(sizey * sizex * sizeof(int));
    memset(nodeLayout, 0x00, sizey * sizex * sizeof(int));

    for (int i = 0; i < nodeCount; i++)
    {
        int x = Nodes[i]->Coords[0].screenX - minx;
        int y = sizey - (Nodes[i]->Coords[0].screenY - miny) - 1;
        nodeLayout[y*sizex + x] = i+1;
    }

    for (int i = 0; i < sizey * sizex; i++)
    {
        if (i != 0)
        {
            if (i % sizex == 0)
            {
                cm += ";";
            }
            else
            {
                cm += ",";
            }
        }
        if (nodeLayout[i] != 0)
        {
            cm += wxString::Format("%i", nodeLayout[i]);
        }
    }

    free(nodeLayout);

    wxString p1 = wxString::Format("%i", sizex);
    wxString p2 = wxString::Format("%i", sizey);
    wxString st = ModelXml->GetAttribute("StringType");
    wxString ps = ModelXml->GetAttribute("PixelSize");
    wxString t = ModelXml->GetAttribute("Transparency");
    wxString mb = ModelXml->GetAttribute("ModelBrightness");
    wxString a = ModelXml->GetAttribute("Antialias");
    wxString sn = ModelXml->GetAttribute("StrandNames");
    wxString nn = ModelXml->GetAttribute("NodeNames");
    wxString pc = ModelXml->GetAttribute("PixelCount");
    wxString pt = ModelXml->GetAttribute("PixelType");
    wxString psp = ModelXml->GetAttribute("PixelSpacing");

    wxString v = xlights_version_string;
    f.Write("<?xml version=\"1.0\" encoding=\"UTF-8\"?>\n<custommodel \n");
    f.Write(wxString::Format("name=\"%s\" ", name));
    f.Write(wxString::Format("parm1=\"%s\" ", p1));
    f.Write(wxString::Format("parm2=\"%s\" ", p2));
    f.Write(wxString::Format("StringType=\"%s\" ", st));
    f.Write(wxString::Format("Transparency=\"%s\" ", t));
    f.Write(wxString::Format("PixelSize=\"%s\" ", ps));
    f.Write(wxString::Format("ModelBrightness=\"%s\" ", mb));
    f.Write(wxString::Format("Antialias=\"%s\" ", a));
    f.Write(wxString::Format("StrandNames=\"%s\" ", sn));
    f.Write(wxString::Format("NodeNames=\"%s\" ", nn));
    if (pc != "")
        f.Write(wxString::Format("PixelCount=\"%s\" ", pc));
    if (pt != "")
        f.Write(wxString::Format("PixelType=\"%s\" ", pt));
    if (psp != "")
        f.Write(wxString::Format("PixelSpacing=\"%s\" ", psp));
    f.Write("CustomModel=\"");
    f.Write(cm);
    f.Write("\" ");
    f.Write(wxString::Format("SourceVersion=\"%s\" ", v));
    f.Write(" >\n");
    wxString face = SerialiseFace();
    if (face != "")
    {
        f.Write(face);
    }
    wxString state = SerialiseState();
    if (state != "")
    {
        f.Write(state);
    }
    wxString submodel = SerialiseSubmodel();
    if (submodel != "")
    {
        f.Write(submodel);
    }
    f.Write("</custommodel>");
    f.Close();
}

std::string Model::ChannelLayoutHtml(OutputManager* outputManager)
{
    size_t NodeCount = GetNodeCount();

    std::vector<int> chmap;
    chmap.resize(BufferHt * BufferWi, 0);

    bool IsCustom = DisplayAs == "Custom";

    std::string direction;
    if (IsCustom) {
        direction = "n/a";
    } else if (!IsLtoR) {
        if(!isBotToTop)
            direction = "Top Right";
        else
            direction = "Bottom Right";
    } else {
        if (!isBotToTop)
            direction = "Top Left";
        else
            direction = "Bottom Left";
    }

    long sc;
    Output* o = outputManager->GetOutput(this->GetFirstChannel(), sc);

    std::string html = "<html><body><table border=0>";
    html += "<tr><td>Name:</td><td>" + name + "</td></tr>";
    html += "<tr><td>Display As:</td><td>" + DisplayAs + "</td></tr>";
    html += "<tr><td>String Type:</td><td>" + StringType + "</td></tr>";
    html += "<tr><td>Start Corner:</td><td>" + direction + "</td></tr>";
    html += wxString::Format("<tr><td>Total nodes:</td><td>%d</td></tr>", (int)NodeCount);
    html += wxString::Format("<tr><td>Height:</td><td>%d</td></tr>", BufferHt);

    if (o != nullptr)
    {
        html += wxString::Format("<tr><td>Controller:</td><td>%s:%s</td></tr>", o->GetCommPort(), o->GetDescription());
    }

    if (wxString(controller_connection).Contains(":"))
    {
        wxArrayString cc = wxSplit(controller_connection, ':');
        html += wxString::Format("<tr><td>Pixel protocol:</td><td>%s</td></tr>", cc[0]);
        if (GetNumStrings() == 1)
        {
            html += wxString::Format("<tr><td>Controller Connection:</td><td>%s</td></tr>", cc[1]);
        }
        else
        {
            html += wxString::Format("<tr><td>Controller Connections:</td><td>%s-%d</td></tr>", cc[1], wxAtoi(cc[1]) + GetNumPhysicalStrings() - 1);
        }
    }
    html += "</table><p>Node numbers starting with 1 followed by string number:</p><table border=1>";

    if (BufferHt == 1) {
        // single line or arch or cane
        html += "<tr>";
        for (size_t i = 1; i <= NodeCount; i++) {
            int n = IsLtoR ? i : NodeCount - i + 1;
            int s = Nodes[n-1]->StringNum + 1;
            wxString bgcolor = s%2 == 1 ? "#ADD8E6" : "#90EE90";
            while (n > NodesPerString())
            {
                n -= NodesPerString();
            }
            html += wxString::Format("<td bgcolor='" + bgcolor + "'>n%ds%d</td>", n, s);
        }
        html += "</tr>";
    } else if (BufferHt > 1) {
        // horizontal or vertical matrix or frame
        for (size_t i = 0; i < NodeCount; i++) {
            size_t idx = Nodes[i]->Coords[0].bufY * BufferWi + Nodes[i]->Coords[0].bufX;
            if (idx < chmap.size())
            {
                chmap[idx] = i + 1;
            }
        }
        for (int y = BufferHt - 1; y >= 0; y--) {
            html += "<tr>";
            for (int x = 0; x < BufferWi; x++) {
                int n = chmap[y * BufferWi + x];
                if (n == 0) {
                    html += "<td></td>";
                } else {
                    int s = Nodes[n-1]->StringNum + 1;
                    wxString bgcolor = (s%2 == 1) ? "#ADD8E6" : "#90EE90";
                    while (n > NodesPerString())
                    {
                        n -= NodesPerString();
                    }
                    html += wxString::Format("<td bgcolor='" + bgcolor + "'>n%ds%d</td>", n, s);
                }
            }
            html += "</tr>";
        }
    } else {
        html += "<tr><td>Error - invalid height</td></tr>";
    }
    html += "</table></body></html>";
    return html;
}

// initialize screen coordinates
void Model::CopyBufCoord2ScreenCoord() {
    size_t NodeCount = GetNodeCount();
    int xoffset = BufferWi / 2;
    int yoffset = BufferHt / 2;
    for (size_t n = 0; n < NodeCount; n++) {
        size_t CoordCount=GetCoordCount(n);
        for (size_t c = 0; c < CoordCount; c++) {
            Nodes[n]->Coords[c].screenX = Nodes[n]->Coords[c].bufX - xoffset;
            Nodes[n]->Coords[c].screenY = Nodes[n]->Coords[c].bufY - yoffset;
        }
    }
    GetModelScreenLocation().SetRenderSize(BufferWi, BufferHt);
}

void Model::UpdateXmlWithScale() {
    GetModelScreenLocation().Write(ModelXml);
    ModelXml->DeleteAttribute("StartChannel");
    if (ModelXml->HasAttribute("versionNumber"))
        ModelXml->DeleteAttribute("versionNumber");
    ModelXml->AddAttribute("versionNumber", "1");
    ModelXml->AddAttribute("StartChannel", ModelStartChannel);
}

bool Model::IsContained(ModelPreview* preview, int x1, int y1, int x2, int y2) {
    SetMinMaxModelScreenCoordinates(preview);
    return GetModelScreenLocation().IsContained(x1, y1, x2, y2);
}

bool Model::HitTest(ModelPreview* preview, int x, int y) {
    int y1 = preview->GetVirtualCanvasHeight() - y;
    SetMinMaxModelScreenCoordinates(preview);
    return GetModelScreenLocation().HitTest(x, y1);
}

wxCursor Model::CheckIfOverHandles(int &handle, wxCoord x, wxCoord y) {
    return GetModelScreenLocation().CheckIfOverHandles(handle, x, y);
}

wxCursor Model::InitializeLocation(int &handle, wxCoord x, wxCoord y) {
    return GetModelScreenLocation().InitializeLocation(handle, x, y, Nodes);
}

void Model::ApplyTransparency(xlColor &color, int transparency) const
{
    if (transparency) {
        float t = 100.0f - transparency;
        t *= 2.55f;
        transparency = t;
        color.alpha = transparency > 255 ? 255 : (transparency < 0 ? 0 : transparency);
    }
}

// display model using colors stored in each node
// used when preview is running
void Model::DisplayModelOnWindow(ModelPreview* preview, DrawGLUtils::xlAccumulator &va, const xlColor *c, bool allowSelected) {
    size_t NodeCount = Nodes.size();
    xlColor color;
    if (c != nullptr) {
        color = *c;
    }

    int w, h;
    preview->GetVirtualCanvasSize(w, h);

	 ModelScreenLocation& screenLocation = GetModelScreenLocation();
	 screenLocation.SetPreviewSize(w, h, std::vector<NodeBaseClassPtr>());

    screenLocation.PrepareToDraw();

    int vcount = 0;
    for (auto it = Nodes.begin(); it != Nodes.end(); ++it) {
        vcount += it->get()->Coords.size();
    }
    if (pixelStyle > 1) {
        int f = pixelSize;
        if (pixelSize < 16) {
            f = 16;
        }
        vcount = vcount * f * 3;
    }
    if (vcount > maxVertexCount) {
        maxVertexCount = vcount;
    }
    va.PreAlloc(maxVertexCount);

    int first = 0;
    int last = NodeCount;
    int buffFirst = -1;
    int buffLast = -1;
    bool left = true;

    while (first < last) {
        int n;
        if (left) {
            n = first;
            first++;
            if (NodeRenderOrder() == 1) {
                if (buffFirst == -1) {
                    buffFirst = Nodes[n]->Coords[0].bufX;
                }
                if (first < NodeCount && buffFirst != Nodes[first]->Coords[0].bufX) {
                    left = false;
                }
            }
        } else {
            last--;
            n = last;
            if (buffLast == -1) {
                buffLast = Nodes[n]->Coords[0].bufX;
            }
            if (last > 0 && buffFirst != Nodes[last - 1]->Coords[0].bufX) {
                left = true;
            }
        }
        if (c == nullptr) {
            Nodes[n]->GetColor(color);
            if (Nodes[n]->model->modelDimmingCurve != nullptr) {
                Nodes[n]->model->modelDimmingCurve->reverse(color);
            }
            if (Nodes[n]->model->StrobeRate) {
                int r = rand() % 5;
                if (r != 0) {
                    color = xlBLACK;
                }
            }
        }
        size_t CoordCount=GetCoordCount(n);
        for(size_t c2=0; c2 < CoordCount; c2++) {
            // draw node on screen
            float sx = Nodes[n]->Coords[c2].screenX;;
            float sy = Nodes[n]->Coords[c2].screenY;
            GetModelScreenLocation().TranslatePoint(sx, sy);

            if (pixelStyle < 2) {
                if (splitRGB) {
                    if ((color.Red() == color.Blue()) && (color.Blue() == color.Green())) {
                        xlColor c3(color);
                        ApplyTransparency(c3, color == xlBLACK ? blackTransparency : transparency);
                        va.AddVertex(sx, sy, c3);
                    } else {
                        xlColor c3(color.Red(), 0 , 0);
                        if (c3 != xlBLACK) {
                            ApplyTransparency(c3, transparency);
                            va.AddVertex(sx-pixelSize, sy+pixelSize/2.0f, c3);
                        }
                        c3.Set(0, color.Green(), 0);
                        if (c3 != xlBLACK) {
                            ApplyTransparency(c3, transparency);
                            va.AddVertex(sx, sy-pixelSize, c3);
                        }
                        c3.Set(0, 0, color.Blue());
                        if (c3 != xlBLACK) {
                            ApplyTransparency(c3, transparency);
                            va.AddVertex(sx+pixelSize, sy+pixelSize/2.0f, c3);
                        }
                    }
                } else {
                    xlColor c3(color);
                    ApplyTransparency(c3, color == xlBLACK ? blackTransparency : transparency);
                    va.AddVertex(sx, sy, c3);
                }
            } else {
                xlColor ccolor(color);
                xlColor ecolor(color);
                int trans = color == xlBLACK ? blackTransparency : transparency;
                ApplyTransparency(ccolor, trans);
                ApplyTransparency(ecolor, pixelStyle == 2 ? trans : 100);
                va.AddTrianglesCircle(sx, sy, ((float)pixelSize) / 2.0f, ccolor, ecolor);
            }
        }
    }
    if (pixelStyle > 1) {
        va.Finish(GL_TRIANGLES);
    } else {
        va.Finish(GL_POINTS, pixelStyle == 1 ? GL_POINT_SMOOTH : 0, preview->calcPixelSize(pixelSize));
    }
    if (Selected && c != nullptr && allowSelected) {
        GetModelScreenLocation().DrawHandles(va);
    }
}

wxString Model::GetNodeNear(ModelPreview* preview, wxPoint pt)
{
    int w, h;
    preview->GetSize(&w, &h);
    float scaleX = float(w) * 0.95 / GetModelScreenLocation().RenderWi;
    float scaleY = float(h) * 0.95 / GetModelScreenLocation().RenderHt;
    float scale = scaleY < scaleX ? scaleY : scaleX;

    float pointScale = scale;
    if (pointScale > 2.5) {
        pointScale = 2.5;
    }
    if (pointScale > GetModelScreenLocation().RenderHt) {
        pointScale = GetModelScreenLocation().RenderHt;
    }
    if (pointScale > GetModelScreenLocation().RenderWi) {
        pointScale = GetModelScreenLocation().RenderWi;
    }

    float px = pt.x;
    float py = h - pt.y;


    int i = 1;
    for (auto it = Nodes.begin(); it != Nodes.end(); ++it) {
        auto c = it->get()->Coords;
        for (auto it2 = c.begin(); it2 != c.end(); ++it2)
        {
            float sx=it2->screenX;
            float sy=it2->screenY;

            if (!GetModelScreenLocation().IsCenterBased()) {
                sx -= GetModelScreenLocation().RenderWi / 2.0;
                sy *= GetModelScreenLocation().GetVScaleFactor();
                if (GetModelScreenLocation().GetVScaleFactor() < 0) {
                    sy += GetModelScreenLocation().RenderHt / 2.0;
                } else {
                    sy -= GetModelScreenLocation().RenderHt / 2.0;
                }
            }
            sy = ((sy*scale)+(h/2));
            sx = (sx*scale)+(w/2);

            if (sx >= (px - pointScale) && sx <= (px + pointScale)  &&
                sy >= (py - pointScale) && sy <= (py + pointScale))
            {
                return wxString::Format(wxT("%i"),i);
            }
        }
        i++;
    }
    return "";
}

void Model::DisplayEffectOnWindow(ModelPreview* preview, double pointSize) {
    bool success = preview->StartDrawing(pointSize);

    if(success) {
        xlColor color;
        int w, h;

        preview->GetSize(&w, &h);

        float scaleX = float(w) * 0.95 / GetModelScreenLocation().RenderWi;
        float scaleY = float(h) * 0.95 / GetModelScreenLocation().RenderHt;
        float scale=scaleY < scaleX ? scaleY : scaleX;

        float pointScale = scale;
        if (pointScale > 2.5) {
            pointScale = 2.5;
        }
        if (pointScale > GetModelScreenLocation().RenderHt) {
            pointScale = GetModelScreenLocation().RenderHt;
        }
        if (pointScale > GetModelScreenLocation().RenderWi) {
            pointScale = GetModelScreenLocation().RenderWi;
        }

        LOG_GL_ERRORV(glPointSize(preview->calcPixelSize(pixelSize*pointScale)));
        int lastPixelStyle = pixelStyle;
        int lastPixelSize = pixelSize;

        // layer calculation and map to output
        size_t NodeCount=Nodes.size();
        int vcount = 0;
        for (auto it = Nodes.begin(); it != Nodes.end(); ++it) {
            vcount += it->get()->Coords.size();
        }
        if (vcount > maxVertexCount) {
            maxVertexCount = vcount;
        }
        DrawGLUtils::xlAccumulator va(maxVertexCount);
        int first = 0; int last = NodeCount;
        int buffFirst = -1; int buffLast = -1;
        bool left = true;
        while (first < last) {
            int n;
            if (left) {
                n = first;
                first++;
                if (NodeRenderOrder() == 1) {
                    if (buffFirst == -1) {
                        buffFirst = Nodes[n]->Coords[0].bufX;
                    }
                    if (first < NodeCount && buffFirst != Nodes[first]->Coords[0].bufX) {
                        left = false;
                    }
                }
            } else {
                last--;
                n = last;
                if (buffLast == -1) {
                    buffLast = Nodes[n]->Coords[0].bufX;
                }
                if (last > 0 && buffFirst != Nodes[last - 1]->Coords[0].bufX) {
                    left = true;
                }
            }

            Nodes[n]->GetColor(color);
            if (Nodes[n]->model->modelDimmingCurve != nullptr) {
                Nodes[n]->model->modelDimmingCurve->reverse(color);
            }
            if (Nodes[n]->model->StrobeRate) {
                int r = rand() % 5;
                if (r != 0) {
                    color = xlBLACK;
                }
            }
            size_t CoordCount=GetCoordCount(n);
            for(size_t c=0; c < CoordCount; c++) {
                // draw node on screen
                float sx = Nodes[n]->Coords[c].screenX;
                float sy = Nodes[n]->Coords[c].screenY;

                if (!GetModelScreenLocation().IsCenterBased()) {
                    sx -= GetModelScreenLocation().RenderWi / 2.0;
                    sy *= GetModelScreenLocation().GetVScaleFactor();
                    if (GetModelScreenLocation().GetVScaleFactor() < 0) {
                        sy += GetModelScreenLocation().RenderHt / 2.0;
                    } else {
                        sy -= GetModelScreenLocation().RenderHt / 2.0;
                    }
                }
                float newsy = ((sy*scale)+(h/2));


                if (lastPixelStyle != Nodes[n]->model->pixelStyle
                    || lastPixelSize != Nodes[n]->model->pixelSize) {

                    if (va.count && (lastPixelStyle < 2 || Nodes[n]->model->pixelStyle < 2)) {
                        if (lastPixelStyle > 1) {
                            va.Finish(GL_TRIANGLES);
                        } else {
                            va.Finish(GL_POINTS, lastPixelStyle == 1 ? GL_POINT_SMOOTH : 0, preview->calcPixelSize(lastPixelSize * pointScale));
                        }
                    }
                    lastPixelStyle = Nodes[n]->model->pixelStyle;
                    lastPixelSize = Nodes[n]->model->pixelSize;
                }

                if (lastPixelStyle < 2) {
                    if (splitRGB) {
                        float sxn = (sx*scale)+(w/2);
                        float syn = newsy;

                        if ((color.Red() == color.Blue()) && (color.Blue() == color.Green())) {
                            xlColor c2(color);
                            ApplyTransparency(c2, color == xlBLACK ? blackTransparency : transparency);
                            va.AddVertex(sxn, syn, c2);
                        } else {
                            xlColor c2(color.Red(), 0 , 0);
                            ApplyTransparency(c2, transparency);
                            if (c2 != xlBLACK) {
                                ApplyTransparency(c2, transparency);
                                va.AddVertex(sxn-pixelSize, syn+pixelSize/2.0f, c2);
                            }
                            c2.Set(0, color.Green(), 0);
                            if (c2 != xlBLACK) {
                                ApplyTransparency(c2, transparency);
                                va.AddVertex(sxn, syn-pixelSize, c2);
                            }
                            c2.Set(0, 0, color.Blue());
                            if (c2 != xlBLACK) {
                                ApplyTransparency(c2, transparency);
                                va.AddVertex(sxn+pixelSize, syn+pixelSize/2.0f, c2);
                            }
                        }
                    } else {
                        xlColor c2(color);
                        ApplyTransparency(c2, color == xlBLACK ? Nodes[n]->model->blackTransparency
                                                            : Nodes[n]->model->transparency);

                        sx = (sx*scale)+(w/2);
                        va.AddVertex(sx, newsy, c2);
                    }
                } else {
                    xlColor ccolor(color);
                    xlColor ecolor(color);
                    int trans = color == xlBLACK ? Nodes[n]->model->blackTransparency : Nodes[n]->model->transparency;
                    ApplyTransparency(ccolor, trans);
                    ApplyTransparency(ecolor, lastPixelStyle == 2 ? trans : 100);
                    va.AddTrianglesCircle((sx*scale)+(w/2), newsy, lastPixelSize*pointScale, ccolor, ecolor);
                }
            }
        }
        if (va.count) {
            if (va.count > maxVertexCount) {
                maxVertexCount = va.count;
            }
            if (lastPixelStyle > 1) {
                va.Finish(GL_TRIANGLES);
            } else {
                va.Finish(GL_POINTS, lastPixelStyle == 1 ? GL_POINT_SMOOTH : 0, preview->calcPixelSize(lastPixelSize * pointScale));
            }
            DrawGLUtils::Draw(va);
        }
        preview->EndDrawing();
    }
}

void Model::SetMinMaxModelScreenCoordinates(ModelPreview* preview) {
    int w, h;
    preview->GetVirtualCanvasSize(w, h);
    SetMinMaxModelScreenCoordinates(w, h);
}

void Model::SetMinMaxModelScreenCoordinates(int w, int h) {
    GetModelScreenLocation().SetPreviewSize(w, h, Nodes);
}

void Model::MoveHandle(ModelPreview* preview, int handle, bool ShiftKeyPressed, int mouseX,int mouseY) {

    if (GetModelScreenLocation().IsLocked()) return;

    int i = GetModelScreenLocation().MoveHandle(preview, handle, ShiftKeyPressed, mouseX, mouseY);
    GetModelScreenLocation().Write(ModelXml);
    if (i) {
        SetFromXml(ModelXml);
    }
    IncrementChangeCount();
}

void Model::SelectHandle(int handle) {
    GetModelScreenLocation().SelectHandle(handle);
}

int Model::GetSelectedHandle() {
    return GetModelScreenLocation().GetSelectedHandle();
}

int Model::GetNumHandles() {
    return GetModelScreenLocation().GetNumHandles();
}

int Model::GetSelectedSegment() {
    return GetModelScreenLocation().GetSelectedSegment();
}

bool Model::HasCurve(int segment) {
    return GetModelScreenLocation().HasCurve(segment);
}

void Model::SetCurve(int segment, bool create) {
    return GetModelScreenLocation().SetCurve(segment, create);
}

void Model::AddHandle(ModelPreview* preview, int mouseX, int mouseY) {
    GetModelScreenLocation().AddHandle(preview, mouseX, mouseY);
}

void Model::InsertHandle(int after_handle) {

    if (GetModelScreenLocation().IsLocked()) return;

    GetModelScreenLocation().InsertHandle(after_handle);
}

void Model::DeleteHandle(int handle) {

    if (GetModelScreenLocation().IsLocked()) return;

    GetModelScreenLocation().DeleteHandle(handle);
}

void Model::SetTop(ModelPreview* preview,int y) {

    if (GetModelScreenLocation().IsLocked()) return;

    SetMinMaxModelScreenCoordinates(preview);
    GetModelScreenLocation().SetTop(y);
    GetModelScreenLocation().Write(ModelXml);
    SetFromXml(ModelXml);
    IncrementChangeCount();
}

void Model::SetBottom(ModelPreview* preview,int y) {

    if (GetModelScreenLocation().IsLocked()) return;

    SetMinMaxModelScreenCoordinates(preview);
    GetModelScreenLocation().SetBottom(y);
    GetModelScreenLocation().Write(ModelXml);
    SetFromXml(ModelXml);
    IncrementChangeCount();
}

void Model::SetLeft(ModelPreview* preview,int x) {

    if (GetModelScreenLocation().IsLocked()) return;

    SetMinMaxModelScreenCoordinates(preview);
    GetModelScreenLocation().SetLeft(x);
    GetModelScreenLocation().Write(ModelXml);
    SetFromXml(ModelXml);
    IncrementChangeCount();
}

void Model::SetRight(ModelPreview* preview,int x) {

    if (GetModelScreenLocation().IsLocked()) return;

    SetMinMaxModelScreenCoordinates(preview);
    GetModelScreenLocation().SetRight(x);
    GetModelScreenLocation().Write(ModelXml);
    SetFromXml(ModelXml);
    IncrementChangeCount();
}

int Model::GetTop(ModelPreview* preview) {
    SetMinMaxModelScreenCoordinates(preview);
    return GetModelScreenLocation().GetTop();
}

int Model::GetWidth(ModelPreview* preview) {
    SetMinMaxModelScreenCoordinates(preview);
    return GetModelScreenLocation().GetMWidth();
}

int Model::GetHeight(ModelPreview* preview) {
    SetMinMaxModelScreenCoordinates(preview);
    return GetModelScreenLocation().GetMHeight();
}

void Model::SetWidth(ModelPreview* preview, int w) {

    if (GetModelScreenLocation().IsLocked()) return;

    SetMinMaxModelScreenCoordinates(preview);
    GetModelScreenLocation().SetMWidth(w);
    GetModelScreenLocation().Write(ModelXml);
    SetFromXml(ModelXml);
    IncrementChangeCount();
}

void Model::SetHeight(ModelPreview* preview, int h) {

    if (GetModelScreenLocation().IsLocked()) return;

    SetMinMaxModelScreenCoordinates(preview);
    GetModelScreenLocation().SetMHeight(h);

    // this is necessary for three point models
    GetModelScreenLocation().Write(ModelXml);
    SetFromXml(ModelXml);

    IncrementChangeCount();
}

int Model::GetBottom(ModelPreview* preview) {
    SetMinMaxModelScreenCoordinates(preview);
    return GetModelScreenLocation().GetBottom();
}

int Model::GetLeft(ModelPreview* preview) {
    SetMinMaxModelScreenCoordinates(preview);
    return GetModelScreenLocation().GetLeft();
}

int Model::GetRight(ModelPreview* preview) {
    SetMinMaxModelScreenCoordinates(preview);
    return GetModelScreenLocation().GetRight();
}

float Model::GetHcenterOffset() {
    return GetModelScreenLocation().GetHcenterOffset();
}

float Model::GetVcenterOffset() {
    return GetModelScreenLocation().GetVcenterOffset();
}
void Model::SetHcenterOffset(float offset) {

    if (GetModelScreenLocation().IsLocked()) return;

    GetModelScreenLocation().SetHcenterOffset(offset);

    GetModelScreenLocation().Write(ModelXml);
    SetFromXml(ModelXml);

    IncrementChangeCount();
}

void Model::SetVcenterOffset(float offset) {

    if (GetModelScreenLocation().IsLocked()) return;

    GetModelScreenLocation().SetVcenterOffset(offset);

    GetModelScreenLocation().Write(ModelXml);
    SetFromXml(ModelXml);

    IncrementChangeCount();
}

int Model::GetStrandLength(int strand) const {
    return GetNodeCount() / GetNumStrands();
}

int Model::MapToNodeIndex(int strand, int node) const {
    if ((DisplayAs == wxT("Vert Matrix") || DisplayAs == wxT("Horiz Matrix") || DisplayAs == wxT("Matrix")) && SingleChannel) {
        return node;
    }
    if (GetNumStrands() == 1) {
        return node;
    }
    if (SingleNode) {
        return strand;
    }
    return (strand * parm2 / parm3) + node;
}

void Model::RecalcStartChannels()
{
    modelManager.OldRecalcStartChannels();
    //modelManager.NewRecalcStartChannels();
}

void Model::AddSizeLocationProperties(wxPropertyGridInterface *grid) {
    GetModelScreenLocation().AddSizeLocationProperties(grid);
}

void Model::SetLayoutGroup(const std::string &grp) {
    layout_group = grp;
    ModelXml->DeleteAttribute("LayoutGroup");
    ModelXml->AddAttribute("LayoutGroup", grp);
    IncrementChangeCount();
}

bool Model::SupportsXlightsModel()
{
    return false;
}

void Model::ImportXlightsModel(std::string filename, xLightsFrame* xlights, float& min_x, float& max_x, float& min_y, float& max_y)
{
}

void Model::ExportXlightsModel()
{
}

Model* Model::GetXlightsModel(Model* model, std::string &last_model, xLightsFrame* xlights, bool &cancelled, bool download)
{
    if (last_model == "")
    {
        if (download)
        {
            xlights->SuspendAutoSave(true);
            VendorModelDialog dlg(xlights);
            xlights->SetCursor(wxCURSOR_WAIT);
            if (dlg.DlgInit())
            {
                xlights->SetCursor(wxCURSOR_DEFAULT);
                if (dlg.ShowModal() == wxID_OK)
                {
                    xlights->SuspendAutoSave(false);
                    last_model = dlg.GetModelFile();

                    if (last_model == "")
                    {
                        wxMessageBox("Failed to download model file.");

                        cancelled = true;
                        return model;
                    }
                }
                else
                {
                    xlights->SuspendAutoSave(false);
                    cancelled = true;
                    return model;
                }
            }
            else
            {
                xlights->SetCursor(wxCURSOR_DEFAULT);
                xlights->SuspendAutoSave(false);
                cancelled = true;
                return model;
            }
        }
        else
        {
            wxString filename = wxFileSelector(_("Choose model file"), wxEmptyString, wxEmptyString, wxEmptyString, "xLights Model files (*.xmodel)|*.xmodel|LOR prop files (*.lff;*.lpf)|*.lff;*.lpf", wxFD_OPEN);
            if (filename.IsEmpty()) {
                cancelled = true;
                return model;
            }
            last_model = filename.ToStdString();
        }
    }

    // if it isnt an xmodel then it is custom
    if (!wxString(last_model).Lower().EndsWith(".xmodel")) return model;

    wxXmlDocument doc(last_model);
    if (doc.IsOk())
    {
        wxXmlNode* root = doc.GetRoot();

        if (root->GetName() == "custommodel") {
            return model;
        } else if (root->GetName() == "polylinemodel") {
            // not a custom model so delete the default model that was created
            std::string startChannel = model->GetModelXml()->GetAttribute("StartChannel", "1").ToStdString();
            if( model != nullptr ) {
                delete model;
            }
            model = xlights->AllModels.CreateDefaultModel("Poly Line", startChannel);
            model->SetLayoutGroup(model->GetLayoutGroup());
            model->Selected = true;
            return model;
        }
        else if (root->GetName() == "matrixmodel") {

            // grab the attributes I want to keep
            std::string startChannel = model->GetModelXml()->GetAttribute("StartChannel", "1").ToStdString();
            auto x = model->GetHcenterOffset();
            auto y = model->GetVcenterOffset();
            auto w = ((BoxedScreenLocation&)model->GetModelScreenLocation()).GetScaleX();
            auto h = ((BoxedScreenLocation&)model->GetModelScreenLocation()).GetScaleY();

            // not a custom model so delete the default model that was created
            if (model != nullptr) {
                delete model;
            }
            model = xlights->AllModels.CreateDefaultModel("Matrix", startChannel);
            model->SetHcenterOffset(x);
            model->SetVcenterOffset(y);
            ((BoxedScreenLocation&)model->GetModelScreenLocation()).SetScale(w, h);
            model->SetLayoutGroup(model->GetLayoutGroup());
            model->Selected = true;
            return model;
        }
        else if (root->GetName() == "archesmodel") {

            // grab the attributes I want to keep
            std::string startChannel = model->GetModelXml()->GetAttribute("StartChannel", "1").ToStdString();
            int l = ((BoxedScreenLocation&)model->GetModelScreenLocation()).GetLeft();
            int r = ((BoxedScreenLocation&)model->GetModelScreenLocation()).GetRight();
            int t = ((BoxedScreenLocation&)model->GetModelScreenLocation()).GetTop();
            int b = ((BoxedScreenLocation&)model->GetModelScreenLocation()).GetBottom();

            // not a custom model so delete the default model that was created
            if (model != nullptr) {
                delete model;
            }
            model = xlights->AllModels.CreateDefaultModel("Arches", startChannel);

            int h1 = 1;
            model->InitializeLocation(h1, l, b);
            ((ThreePointScreenLocation&)model->GetModelScreenLocation()).SetMWidth(std::abs(r-l));
            ((ThreePointScreenLocation&)model->GetModelScreenLocation()).SetHeight(2 * (float)std::abs(t-b) / (float)std::abs(r-l));
            model->SetLayoutGroup(model->GetLayoutGroup());
            model->Selected = true;
            return model;
        }
        else if (root->GetName() == "starmodel") {

            // grab the attributes I want to keep
            std::string startChannel = model->GetModelXml()->GetAttribute("StartChannel", "1").ToStdString();
            auto x = model->GetHcenterOffset();
            auto y = model->GetVcenterOffset();
            auto w = ((BoxedScreenLocation&)model->GetModelScreenLocation()).GetScaleX();
            auto h = ((BoxedScreenLocation&)model->GetModelScreenLocation()).GetScaleY();

            // not a custom model so delete the default model that was created
            if (model != nullptr) {
                delete model;
            }
            model = xlights->AllModels.CreateDefaultModel("Star", startChannel);
            model->SetHcenterOffset(x);
            model->SetVcenterOffset(y);
            ((BoxedScreenLocation&)model->GetModelScreenLocation()).SetScale(w, h);
            model->SetLayoutGroup(model->GetLayoutGroup());
            model->Selected = true;
            return model;
        }
        else if (root->GetName() == "treemodel") {

            // grab the attributes I want to keep
            std::string startChannel = model->GetModelXml()->GetAttribute("StartChannel", "1").ToStdString();
            auto x = model->GetHcenterOffset();
            auto y = model->GetVcenterOffset();
            auto w = ((BoxedScreenLocation&)model->GetModelScreenLocation()).GetScaleX();
            auto h = ((BoxedScreenLocation&)model->GetModelScreenLocation()).GetScaleY();

            // not a custom model so delete the default model that was created
            if (model != nullptr) {
                delete model;
            }
            model = xlights->AllModels.CreateDefaultModel("Tree", startChannel);
            model->SetHcenterOffset(x);
            model->SetVcenterOffset(y);
            ((BoxedScreenLocation&)model->GetModelScreenLocation()).SetScale(w, h);
            model->SetLayoutGroup(model->GetLayoutGroup());
            model->Selected = true;
            return model;
        }
        else if (root->GetName() == "dmxmodel") {

            // grab the attributes I want to keep
            std::string startChannel = model->GetModelXml()->GetAttribute("StartChannel", "1").ToStdString();
            auto x = model->GetHcenterOffset();
            auto y = model->GetVcenterOffset();
            auto w = ((BoxedScreenLocation&)model->GetModelScreenLocation()).GetScaleX();
            auto h = ((BoxedScreenLocation&)model->GetModelScreenLocation()).GetScaleY();

            // not a custom model so delete the default model that was created
            if (model != nullptr) {
                delete model;
            }
            model = xlights->AllModels.CreateDefaultModel("DMX", startChannel);
            model->SetHcenterOffset(x);
            model->SetVcenterOffset(y);
            ((BoxedScreenLocation&)model->GetModelScreenLocation()).SetScale(w, h);
            model->SetLayoutGroup(model->GetLayoutGroup());
            model->Selected = true;
            return model;
        }
        else
        {
            cancelled = true;
        }
    }
    return model;
}

wxString Model::SerialiseSubmodel() const
{
    wxString res = "";

    wxXmlNode * root = GetModelXml();
    wxXmlNode * child = root->GetChildren();
    while (child != nullptr) {
        if (child->GetName() == "subModel") {
            wxXmlDocument new_doc;
            new_doc.SetRoot(new wxXmlNode(*child));
            wxStringOutputStream stream;
            new_doc.Save(stream);
            wxString s = stream.GetString();
            s = s.SubString(s.Find("\n")+1, s.Length()); // skip over xml format header
            res += s;
        }
        child = child->GetNext();
    }

    return res;
}

bool Model::IsControllerConnectionValid() const
{
    return (Model::IsProtocolValid(GetProtocol()) && GetPort() > 0);
}

std::string Model::GetProtocol() const
{
    wxArrayString cc = wxSplit(controller_connection, ':');

    if (cc.size() > 0)
    {
        return cc[0].Lower().ToStdString();
    }

    return "";
}

int Model::GetPort() const
{
    wxArrayString cc = wxSplit(controller_connection, ':');

    if (cc.size() > 1)
    {
        int port = wxAtoi(cc[1]);
        return port;
    }

    return 0;
}

bool Model::IsPixelProtocol() const
{
    wxString protocol = GetProtocol();
    protocol.MakeLower();
    return (GetPort() != 0 && protocol != "dmx" && protocol != "pixelnet" && protocol != "renard");
}

void Model::SetControllerConnection(const std::string& controllerConnection)
{
    controller_connection = controllerConnection;
    ModelXml->DeleteAttribute("ControllerConnection");
    if (controller_connection != "")
    {
        ModelXml->AddAttribute("ControllerConnection", controller_connection);
    }
    ReworkStartChannel();
    RecalcStartChannels();
    IncrementChangeCount();
}

void Model::SetModelChain(const std::string& modelChain)
{
    _modelChain = modelChain;

    if (_modelChain == "") _modelChain = "Beginning";

    ModelXml->DeleteAttribute("ModelChain");
    if (_modelChain != "")
    {
        ModelXml->AddAttribute("ModelChain", _modelChain);
    }
    ReworkStartChannel();
    RecalcStartChannels();
    IncrementChangeCount();
}

void Model::SetControllerName(const std::string& controller)
{
    _controllerName = controller;
    ModelXml->DeleteAttribute("Controller");
    if (_controllerName != "" && _controllerName != "Use Start Channel")
    {
        ModelXml->AddAttribute("Controller", _controllerName);
    }
    else
    {
        _controllerName = "";
    }
    ReworkStartChannel();
    RecalcStartChannels();
    IncrementChangeCount();
}

void Model::ReworkStartChannel()
{
    modelManager.ReworkStartChannel();
}

std::list<std::string> Model::GetProtocols()
{
    std::list<std::string> res;

    res.push_back("WS2811");
    res.push_back("GECE");
    res.push_back("TM18XX");
    res.push_back("LX1203");
    res.push_back("WS2801");
    res.push_back("TLS3001");
    res.push_back("LPD6803");
    res.push_back("DMX");
    res.push_back("PixelNet");
    res.push_back("Renard");

    return res;
}

std::list<std::string> Model::GetLCProtocols()
{
    auto protocols = Model::GetProtocols();

    for (auto p = protocols.begin(); p != protocols.end(); ++p)
    {
        *p = wxString(*p).Lower().ToStdString();
    }

    return protocols;
}

bool Model::IsProtocolValid(std::string protocol)
{
    auto protocols = Model::GetLCProtocols();
    return (std::find(protocols.begin(), protocols.end(), protocol) != protocols.end());
}

// all when true includes all image files ... even if they dont really exist
std::list<std::string> Model::GetFaceFiles(bool all) const
{
    std::list<std::string> res;

    for (auto it = faceInfo.begin(); it != faceInfo.end(); ++it)
    {
        if (it->second.find("Type") != it->second.end() && it->second.at("Type") == "Matrix")
        {
            for (auto it2 = it->second.begin(); it2 != it->second.end(); ++it2)
            {
                if (it2->first != "CustomColors" && it2->first != "ImagePlacement" && it2->first != "Type" && it2->second != "")
                {
                    if (all || wxFile::Exists(it2->second))
                    {
                        res.push_back(it2->second);
                    }
                }
            }
        }
    }

    return res;
}

std::vector<std::string> Model::GetModelState() const
{
    return modelState;
}

void Model::SaveModelState( std::vector<std::string>& state )
{
    modelState = state;
}<|MERGE_RESOLUTION|>--- conflicted
+++ resolved
@@ -540,26 +540,15 @@
     p->Enable(CONTROLLERS.size() > 0);
 
     if (HasOneString(DisplayAs)) {
-<<<<<<< HEAD
-        p = grid->Append(new StartChannelProperty(this, 0, "Start Channel", "ModelStartChannel", ModelXml->GetAttribute("StartChannel", "1")));
+        grid->Append(new StartChannelProperty(this, 0, "Start Channel", "ModelStartChannel", ModelXml->GetAttribute("StartChannel","1"), modelManager.GetXLightsFrame()->GetSelectedLayoutPanelPreview()));
         p->Enable(_controllerName == "");
-    }
-    else {
+    } else {
         bool hasIndiv = ModelXml->GetAttribute("Advanced", "0") == "1";
         p = grid->Append(new wxBoolProperty("Indiv Start Chans", "ModelIndividualStartChannels", hasIndiv));
         p->SetAttribute("UseCheckbox", true);
         p->Enable(parm1 > 1 && _controllerName == "");
-        sp = grid->AppendIn(p, new StartChannelProperty(this, 0, "Start Channel", "ModelStartChannel", ModelXml->GetAttribute("StartChannel", "1")));
-        sp->Enable(_controllerName == "");
-=======
-        grid->Append(new StartChannelProperty(this, 0, "Start Channel", "ModelStartChannel", ModelXml->GetAttribute("StartChannel","1"), modelManager.GetXLightsFrame()->GetSelectedLayoutPanelPreview()));
-    } else {
-        bool hasIndiv = ModelXml->GetAttribute("Advanced", "0") == "1";
-        p = grid->Append(new wxBoolProperty("Indiv Start Chans", "ModelIndividualStartChannels", hasIndiv));
-        p->SetAttribute("UseCheckbox", true);
-        p->Enable(parm1 > 1);
         sp = grid->AppendIn(p, new StartChannelProperty(this, 0, "Start Channel", "ModelStartChannel", ModelXml->GetAttribute("StartChannel","1"), modelManager.GetXLightsFrame()->GetSelectedLayoutPanelPreview()));
->>>>>>> 7343e88e
+        p->Enable(_controllerName == "");
         if (hasIndiv) {
             int c = Model::HasOneString(DisplayAs) ? 1 : parm1;
             for (int x = 0; x < c; x++) {
@@ -573,14 +562,8 @@
                 if (x == 0) {
                     sp->SetLabel(nm);
                     sp->SetValue(val);
-<<<<<<< HEAD
-                }
-                else {
-                    sp = grid->AppendIn(p, new StartChannelProperty(this, x, nm, nm, val));
-=======
                 } else {
                     sp = grid->AppendIn(p, new StartChannelProperty(this, x, nm, nm, val, modelManager.GetXLightsFrame()->GetSelectedLayoutPanelPreview()));
->>>>>>> 7343e88e
                 }
             }
         }
@@ -742,24 +725,17 @@
         SetFromXml(ModelXml, zeroBased);
         IncrementChangeCount();
         return 2;
-<<<<<<< HEAD
-    }
-    else if (event.GetPropertyName() == "ControllerConnection") {
-        SetControllerConnection(event.GetValue().GetString());
+    } else if (event.GetPropertyName() == "ControllerConnection") {
+
+        wxString cc = event.GetValue().GetString();
+        if (!cc.Contains(":") && wxAtoi(cc) != 0)
+        {
+            cc = "WS2811:" + wxString::Format("%d", wxAtoi(cc));
+            event.GetProperty()->SetValue(cc);
+        }
+        SetControllerConnection(cc);
+
         if (_controllerName != "")
-=======
-    } else if (event.GetPropertyName() == "ControllerConnection") {
-        controller_connection = event.GetValue().GetString();
-
-        if (!event.GetValue().GetString().Contains(":") && wxAtoi(controller_connection) != 0)
-        {
-            controller_connection = "WS2811:" + wxString::Format("%d", wxAtoi(controller_connection));
-            event.GetProperty()->SetValue(controller_connection);
-        }
-
-        ModelXml->DeleteAttribute("ControllerConnection");
-        if (controller_connection != "")
->>>>>>> 7343e88e
         {
             grid->GetPropertyByName("ModelIndividualStartChannels")->GetPropertyByName("ModelStartChannel")->SetValue(ModelXml->GetAttribute("StartChannel", "1"));
         }
@@ -891,12 +867,7 @@
         }
         SetFromXml(ModelXml, zeroBased);
         IncrementChangeCount();
-<<<<<<< HEAD
         return 3 | ((event.GetPropertyName() == "ModelStringType") ? 0x0004 | 0x0008 : 0);
-    }
-    else if (event.GetPropertyName() == "ModelStartChannel" || event.GetPropertyName() == "ModelIndividualStartChannels.ModelStartChannel") {
-=======
-        return 3 | ((event.GetPropertyName() == "ModelStringType" ) ? 0x0004 | 0x0008 : 0);
     } else if (event.GetPropertyName() == "ModelStartChannel" || event.GetPropertyName() == "ModelIndividualStartChannels.ModelStartChannel") {
 
         wxString val = event.GetValue().GetString();
@@ -907,7 +878,6 @@
             event.GetProperty()->SetValue(val);
         }
 
->>>>>>> 7343e88e
         ModelXml->DeleteAttribute("StartChannel");
         ModelXml->AddAttribute("StartChannel", val);
         if (ModelXml->GetAttribute("Advanced") == "1") {
@@ -1004,12 +974,8 @@
                     ModelXml->DeleteAttribute(nm);
                     ModelXml->AddAttribute(nm, val);
                 }
-<<<<<<< HEAD
-                p = grid->AppendIn(p, new StartChannelProperty(this, count, nm, nm, val));
+                grid->AppendIn(p, new StartChannelProperty(this, count, nm, nm, val, modelManager.GetXLightsFrame()->GetSelectedLayoutPanelPreview()));
                 p->Enable(_controllerName == "");
-=======
-                grid->AppendIn(p, new StartChannelProperty(this, count, nm, nm, val, modelManager.GetXLightsFrame()->GetSelectedLayoutPanelPreview()));
->>>>>>> 7343e88e
                 count++;
             }
         } else if (p->GetChildCount() > 1) {
