//
//  Node.h
//  xLights
//

#ifndef Node_h
#define Node_h

#include <vector>
#include <string>
#include <cmath>
#include <memory>
#include <algorithm>

#include "../Color.h"

#define NODE_RGB_CHAN_CNT           3
#define NODE_RGBW_CHAN_CNT          4
#define NODE_SINGLE_COLOR_CHAN_CNT  1

class Model;

class NodeBaseClass
{

protected:
    // color values in rgb order
    uint8_t c[3];
    // color channel offsets, rgb would be 0,1,2
    uint8_t offsets[3];
    unsigned short chanCnt;

public:
    // buffer and screen coordinates for displayed nodes
    struct CoordStruct
    {
        unsigned short bufX, bufY, bufZ;
        float screenX, screenY, screenZ;
    };

    unsigned int ActChan = 0;   // 0 is the first channel
    unsigned short sparkle;
    unsigned short StringNum; // node is part of this string (0 is the first string)
    std::vector<CoordStruct> Coords;
    std::string *name = nullptr;
    const Model *model = nullptr;
    xlColor _maskColor = xlWHITE;

    NodeBaseClass()
    {
        chanCnt=NODE_RGB_CHAN_CNT;
        offsets[0] = 0;
        offsets[1] = 1;
        offsets[2] = 2;
    }
    NodeBaseClass(const NodeBaseClass &c): sparkle(c.sparkle), ActChan(c.ActChan), StringNum(c.StringNum),
        Coords(c.Coords), name(nullptr), chanCnt(c.chanCnt), model(c.model), _maskColor(c._maskColor)
    {
        if (c.name != nullptr) {
            name = new std::string(*(c.name));
        }
        for (int x = 0; x < 3; x++) {
            this->offsets[x] = c.offsets[x];
            this->c[x] = c.c[x];
        }
    }

    NodeBaseClass(int StringNumber, size_t NodesPerString)
    {
        StringNum=StringNumber;
        Coords.resize(NodesPerString);
        chanCnt=NODE_RGB_CHAN_CNT;
        offsets[0] = 0;
        offsets[1] = 1;
        offsets[2] = 2;
    }
    NodeBaseClass(int StringNumber, size_t NodesPerString, const std::string &rgbOrder, const std::string &n = EMPTY_STR)
    {
        StringNum=StringNumber;
        Coords.resize(NodesPerString);
        chanCnt=NODE_RGB_CHAN_CNT;
        offsets[0]=rgbOrder.find('R');
        offsets[1]=rgbOrder.find('G');
        offsets[2]=rgbOrder.find('B');
        if (n != EMPTY_STR) {
            name = new std::string(n);
        } else {
            name = nullptr;
        }
    }

    virtual NodeBaseClass *clone() const {
        return new NodeBaseClass(*this);
    }

    // only for use in initializing the custom model
    void AddBufCoord(unsigned short x, unsigned short y)
    {
        CoordStruct c;
        c.bufX=x;
        c.bufY=y;
        c.bufZ=0;
        c.screenZ = 0;
        Coords.push_back(c);
    }

    virtual void SetColor(const xlColor& color) {
        c[0]=color.red;
        c[1]=color.green;
        c[2]=color.blue;
    }

    virtual void SetFromChannels(const unsigned char *buf) {
        for (int x = 0; x < 3; x++) {
            if (offsets[x] != 255) {
                c[x] = buf[offsets[x]];
            }
        }
    }

    virtual void GetForChannels(unsigned char *buf) const {
        for (int x = 0; x < 3; x++) {
            if (offsets[x] != 255) {
                buf[offsets[x]] = c[x];
            }
        }
    }
    virtual const std::string &GetNodeType() const;

    unsigned int GetChanCount() const {
        return chanCnt;
    }
    bool IsVisible() const {
        return Coords.size() > 0;
    }

    void SetName(const std::string &n) {
        if (name != nullptr) {
            delete name;
            name = nullptr;
        }
        if (n != "") {
            name = new std::string(n);
        }
    }
    const std::string &GetName() const {
        if (name == nullptr) {
            return EMPTY_STR;
        }
        return *name;
    }

    virtual ~NodeBaseClass()
    {
        if (name != nullptr) {
            delete name;
        }
    }

    virtual void GetColor(xlColor& color) const {
        color.Set(c[0],c[1],c[2]);
    }

    void GetMaskColor(xlColor& color) const {
        color = _maskColor;
    }

    void SetMaskColor(const xlColor& c) {
        _maskColor = c;
    }

    static const std::string RED;
    static const std::string GREEN;
    static const std::string BLUE;
    static const std::string WHITE;

    static const std::string RGB;
    static const std::string RBG;
    static const std::string GBR;
    static const std::string GRB;
    static const std::string BRG;
    static const std::string BGR;

    static const std::string WRGB;
    static const std::string WRBG;
    static const std::string WGBR;
    static const std::string WGRB;
    static const std::string WBRG;
    static const std::string WBGR;

    static const std::string RGBW;
    static const std::string RBGW;
    static const std::string GBRW;
    static const std::string GRBW;
    static const std::string BRGW;
    static const std::string BGRW;

    static const std::string EMPTY_STR;
};

class NodeClassRed : public NodeBaseClass
{
public:
    NodeClassRed(int StringNumber, size_t NodesPerString, const std::string &n = EMPTY_STR) : NodeBaseClass(StringNumber,NodesPerString)
    {
        chanCnt = NODE_SINGLE_COLOR_CHAN_CNT;
        offsets[0] = 0;
        offsets[1] = offsets[2] = 255;
        SetName(n);
        _maskColor = xlRED;
    }
    virtual void GetColor(xlColor& color) const override {
        color.Set(c[0],0,0);
    }
    virtual const std::string &GetNodeType() const override {
        return RED;
    }
    virtual NodeBaseClass *clone() const override {
        return new NodeClassRed(*this);
    }
};

class NodeClassGreen : public NodeBaseClass
{
public:
    NodeClassGreen(int StringNumber, size_t NodesPerString, const std::string &n = EMPTY_STR) : NodeBaseClass(StringNumber,NodesPerString)
    {
        chanCnt = NODE_SINGLE_COLOR_CHAN_CNT;
        offsets[1] = 0;
        offsets[0] = offsets[2] = 255;
        SetName(n);
        _maskColor = xlGREEN;
    }
    virtual void GetColor(xlColor& color) const override {
        color.Set(0,c[1],0);
    }
    virtual const std::string &GetNodeType() const override {
        return GREEN;
    }
    virtual NodeBaseClass *clone() const override {
        return new NodeClassGreen(*this);
    }
};

class NodeClassBlue : public NodeBaseClass
{
public:
    NodeClassBlue(int StringNumber, size_t NodesPerString, const std::string &n = EMPTY_STR) : NodeBaseClass(StringNumber,NodesPerString)
    {
        chanCnt = NODE_SINGLE_COLOR_CHAN_CNT;
        offsets[2] = 0;
        offsets[0] = offsets[1] = 255;
        SetName(n);
        _maskColor = xlBLUE;
    }
    virtual void GetColor(xlColor& color) const override {
        color.Set(0,0,c[2]);
    }
    virtual const std::string &GetNodeType() const override {
        return BLUE;
    }
    virtual NodeBaseClass *clone() const override {
        return new NodeClassBlue(*this);
    }
};
class NodeClassCustom : public NodeBaseClass
{
public:
    NodeClassCustom(int StringNumber, size_t NodesPerString, const xlColor &c, const std::string &n = EMPTY_STR) : NodeBaseClass(StringNumber,NodesPerString)
    {
        chanCnt = NODE_SINGLE_COLOR_CHAN_CNT;
        offsets[0] = 0;
        offsets[1] = offsets[2] = 255;
        SetName(n);
        hsv = c.asHSV();
        type = c;
        _maskColor = c;
    }
    NodeClassCustom(const NodeClassCustom &c) : NodeBaseClass(c), hsv(c.hsv), type(c.type) {}

    void SetCustomColor(xlColor& c)
    {
        hsv = c.asHSV();
        type = c;
    }

    virtual void GetColor(xlColor& color) const override {
        HSVValue hsv2 = hsv;
        hsv2.value=c[0];
        hsv2.value /= 255.0;
        color = hsv2;
    }

    virtual const std::string &GetNodeType() const override {
        return type;
    }

    virtual void SetColor(const xlColor& color) override {
        HSVValue hsv2 = color.asHSV();

        if (std::abs((double)(hsv2.hue - hsv.hue)) < 0.01) {
            //in the right hue
            c[0]=hsv2.value * 255.0;
        } else if (hsv2.hue < 0.01 && hsv2.saturation < 0.01) {
            //white/black
            c[0]=hsv2.value * 255.0;
        } else {
            c[0] = 0;
        }
    }
    virtual NodeBaseClass *clone() const override {
        return new NodeClassCustom(*this);
    }
private:
    HSVValue hsv;
    std::string type;
};

class NodeClassIntensity : public NodeBaseClass
{
public:
    NodeClassIntensity(int StringNumber, size_t NodesPerString, const xlColor &c, const std::string &n = EMPTY_STR) : NodeBaseClass(StringNumber,NodesPerString)
    {
        chanCnt = NODE_SINGLE_COLOR_CHAN_CNT;
        offsets[0] = 0;
        offsets[1] = offsets[2] = 255;
        SetName(n);
        hsv = c.asHSV();
        type = c;
        _maskColor = c;
    }
    NodeClassIntensity(const NodeClassIntensity &c) : NodeBaseClass(c), hsv(c.hsv), type(c.type) {}

    void SetCustomColor(xlColor& c)
    {
        hsv = c.asHSV();
        type = c;
    }

    virtual void GetColor(xlColor& color) const override {
        HSVValue hsv2 = hsv;
        hsv2.value=c[0];
        hsv2.value /= 255.0;
        color = hsv2;
    }

    virtual const std::string &GetNodeType() const override {
        return type;
    }

    virtual void SetColor(const xlColor& color) override {
        HSVValue hsv2 = color.asHSV();
        c[0]=hsv2.value * 255.0;
    }
    virtual NodeBaseClass *clone() const override {
        return new NodeClassIntensity(*this);
    }
private:
    HSVValue hsv;
    std::string type;
};

class NodeClassWhite : public NodeBaseClass
{
public:
    NodeClassWhite(int StringNumber, size_t NodesPerString, const std::string &n = EMPTY_STR) : NodeBaseClass(StringNumber,NodesPerString)
    {
        chanCnt = NODE_SINGLE_COLOR_CHAN_CNT;
        SetName(n);
    }

    virtual void GetColor(xlColor& color) const override {
        uint8_t cmin =  std::min(c[0], std::min(c[1],c[2]));
        color.Set(cmin,cmin,cmin);
    }
    virtual void SetFromChannels(const unsigned char *buf) override {
        c[0] = c[1] = c[2] = buf[0];
    }
    virtual void GetForChannels(unsigned char *buf) const override {
        buf[0] = std::min(c[0], std::min(c[1],c[2]));
    }
    virtual const std::string &GetNodeType() const override {
        return WHITE;
    }
    virtual NodeBaseClass *clone() const override {
        return new NodeClassWhite(*this);
    }
};
class NodeClassRGBW : public NodeBaseClass
{
public:
    NodeClassRGBW(int StringNumber, size_t NodesPerString, const std::string &rgbOrder, bool whiteLast, int rgbwtype, const std::string &n = EMPTY_STR)
        : NodeBaseClass(StringNumber, NodesPerString, rgbOrder)
    {
        chanCnt = NODE_RGBW_CHAN_CNT;
        SetName(n);
        wOffset = whiteLast ? 0 : 1;
        wIndex = whiteLast ? 3 : 0;
        rgbwHandling = rgbwtype;
    }
    NodeClassRGBW(const NodeClassRGBW& c) : NodeBaseClass(c), wOffset(c.wOffset), wIndex(c.wIndex), rgbwHandling(c.rgbwHandling) {
    }

<<<<<<< HEAD
    virtual void SetFromChannels(const unsigned char *buf) override {
        if (buf[0] != 0) {
            c[0] = c[1] = c[2] = buf[0];
        } else {
            for (int x = 0; x < 3; x++) {
                if (offsets[x] != 255) {
                    c[x] = buf[offsets[x] + 1];
                }
            }
        }
    }
    virtual void GetForChannels(unsigned char *buf) const override {
        if (c[0] == c[1] && c[1] == c[2]) {
            buf[1] = buf[2] = buf[3] = 0;
            buf[0] = c[0];
        } else {
            for (int x = 0; x < 3; x++) {
                if (offsets[x] != 255) {
                    buf[offsets[x] + 1] = c[x];
                }
            }
            buf[0] = 0;
        }
    }
    virtual const std::string &GetNodeType() const override {
        return WRGB;
    }
=======
    virtual void SetFromChannels(const unsigned char *buf) override;
    virtual void GetForChannels(unsigned char *buf) const override;
    virtual const std::string &GetNodeType() const override;
    
>>>>>>> da2be64a
    virtual NodeBaseClass *clone() const override {
        return new NodeClassRGBW(*this);
    }
private:
    uint8_t wOffset;
    uint8_t wIndex;
    uint8_t rgbwHandling;
};

typedef std::unique_ptr<NodeBaseClass> NodeBaseClassPtr;


#endif /* Node_h */
<|MERGE_RESOLUTION|>--- conflicted
+++ resolved
@@ -401,40 +401,10 @@
     NodeClassRGBW(const NodeClassRGBW& c) : NodeBaseClass(c), wOffset(c.wOffset), wIndex(c.wIndex), rgbwHandling(c.rgbwHandling) {
     }
 
-<<<<<<< HEAD
-    virtual void SetFromChannels(const unsigned char *buf) override {
-        if (buf[0] != 0) {
-            c[0] = c[1] = c[2] = buf[0];
-        } else {
-            for (int x = 0; x < 3; x++) {
-                if (offsets[x] != 255) {
-                    c[x] = buf[offsets[x] + 1];
-                }
-            }
-        }
-    }
-    virtual void GetForChannels(unsigned char *buf) const override {
-        if (c[0] == c[1] && c[1] == c[2]) {
-            buf[1] = buf[2] = buf[3] = 0;
-            buf[0] = c[0];
-        } else {
-            for (int x = 0; x < 3; x++) {
-                if (offsets[x] != 255) {
-                    buf[offsets[x] + 1] = c[x];
-                }
-            }
-            buf[0] = 0;
-        }
-    }
-    virtual const std::string &GetNodeType() const override {
-        return WRGB;
-    }
-=======
     virtual void SetFromChannels(const unsigned char *buf) override;
     virtual void GetForChannels(unsigned char *buf) const override;
     virtual const std::string &GetNodeType() const override;
     
->>>>>>> da2be64a
     virtual NodeBaseClass *clone() const override {
         return new NodeClassRGBW(*this);
     }
