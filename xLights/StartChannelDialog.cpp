--- conflicted
+++ resolved
@@ -93,15 +93,9 @@
 	FlexGridSizer3->Add(FlexGridSizer5, 1, wxALL|wxEXPAND, 5);
 	StartModelButton = new wxRadioButton(this, ID_RADIOBUTTON4, _("Start of Model"), wxDefaultPosition, wxDefaultSize, 0, wxDefaultValidator, _T("ID_RADIOBUTTON4"));
 	FlexGridSizer3->Add(StartModelButton, 1, wxALL|wxALIGN_LEFT|wxALIGN_CENTER_VERTICAL, 5);
-<<<<<<< HEAD
-	FlexGridSizer3->Add(0,0,1, wxALL|wxALIGN_CENTER_HORIZONTAL|wxALIGN_CENTER_VERTICAL, 5);
-	RadioButton1 = new wxRadioButton(this, ID_RADIOBUTTON6, _("Controller"), wxDefaultPosition, wxDefaultSize, 0, wxDefaultValidator, _T("ID_RADIOBUTTON6"));
-	FlexGridSizer3->Add(RadioButton1, 1, wxALL|wxALIGN_LEFT|wxALIGN_CENTER_VERTICAL, 5);
-=======
 	FlexGridSizer3->Add(-1,-1,1, wxALL|wxALIGN_CENTER_HORIZONTAL|wxALIGN_CENTER_VERTICAL, 5);
 	ControllerButton = new wxRadioButton(this, ID_RADIOBUTTON6, _("Controller"), wxDefaultPosition, wxDefaultSize, 0, wxDefaultValidator, _T("ID_RADIOBUTTON6"));
 	FlexGridSizer3->Add(ControllerButton, 1, wxALL|wxALIGN_LEFT|wxALIGN_CENTER_VERTICAL, 5);
->>>>>>> 77009049
 	ChoiceController = new wxChoice(this, ID_CHOICE5, wxDefaultPosition, wxDefaultSize, 0, 0, 0, wxDefaultValidator, _T("ID_CHOICE5"));
 	FlexGridSizer3->Add(ChoiceController, 1, wxALL|wxEXPAND, 5);
 	StaticBoxSizer1->Add(FlexGridSizer3, 1, wxALL|wxALIGN_CENTER_HORIZONTAL|wxALIGN_CENTER_VERTICAL, 0);
@@ -230,11 +224,7 @@
         if (sNet[0] == '!')
         {
             ChoiceController->Enable();
-<<<<<<< HEAD
-            RadioButton1->SetValue(true);
-=======
             ControllerButton->SetValue(true);
->>>>>>> 77009049
             OutputChoice->Disable();
             ipChoice->Disable();
             universeChoice->Disable();
@@ -319,12 +309,11 @@
         ipChoice->Disable();
         universeChoice->Disable();
         ChoiceController->Disable();
-<<<<<<< HEAD
     }
 
     if (ChoiceController->GetCount() == 0)
     {
-        if (RadioButton1->GetValue())
+        if (ControllerButton->GetValue())
         {
             NoneButton->SetValue(true);
             OutputChoice->Disable();
@@ -333,29 +322,10 @@
             universeChoice->Disable();
             ChoiceController->Disable();
         }
-        RadioButton1->Enable(false);
-        ChoiceController->Enable(false);
-    }
-
-=======
-    }
-
-    if (ChoiceController->GetCount() == 0)
-    {
-        if (ControllerButton->GetValue())
-        {
-            NoneButton->SetValue(true);
-            OutputChoice->Disable();
-            ModelChoice->Disable();
-            ipChoice->Disable();
-            universeChoice->Disable();
-            ChoiceController->Disable();
-        }
         ControllerButton->Enable(false);
         ChoiceController->Enable(false);
     }
 
->>>>>>> 77009049
     StartChannel->SetValue(start);
 }
 
@@ -363,11 +333,7 @@
     if (OutputButton->GetValue()) {
         return std::string(OutputChoice->GetStringSelection().c_str()) + ":" + std::to_string(StartChannel->GetValue());
     }
-<<<<<<< HEAD
-    else if (RadioButton1->GetValue())
-=======
     else if (ControllerButton->GetValue())
->>>>>>> 77009049
     {
         return "!" + ChoiceController->GetStringSelection() + ":" + std::to_string(StartChannel->GetValue());
     }
@@ -398,41 +364,24 @@
         ipChoice->Disable();
         universeChoice->Disable();
         ChoiceController->Disable();
-<<<<<<< HEAD
-    }
-    else if (OutputButton->GetValue()) {
-=======
     } else if (OutputButton->GetValue()) {
->>>>>>> 77009049
         ModelChoice->Disable();
         OutputChoice->Enable();
         ipChoice->Disable();
         universeChoice->Disable();
         ChoiceController->Disable();
-<<<<<<< HEAD
-    } else if (RadioButton1->GetValue()){
-        ModelChoice->Disable();
-        OutputChoice->Disable();
-        ipChoice->Disable();
-        universeChoice->Disable();
-        ChoiceController->Enable();
-=======
->>>>>>> 77009049
     } else if (UniverseButton->GetValue()) {
         ModelChoice->Disable();
         OutputChoice->Disable();
         ipChoice->Enable();
         universeChoice->Enable();
         ChoiceController->Disable();
-<<<<<<< HEAD
-=======
     } else if (ControllerButton->GetValue()) {
         ModelChoice->Disable();
         OutputChoice->Disable();
         ipChoice->Disable();
         universeChoice->Disable();
         ChoiceController->Enable();
->>>>>>> 77009049
     } else {
         ModelChoice->Enable();
         OutputChoice->Disable();
