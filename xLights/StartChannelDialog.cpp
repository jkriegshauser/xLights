#include "StartChannelDialog.h"
#include <vector>

//(*InternalHeaders(StartChannelDialog)
#include <wx/button.h>
#include <wx/intl.h>
#include <wx/string.h>
//*)

#include "outputs/OutputManager.h"
#include "outputs/Output.h"

//(*IdInit(StartChannelDialog)
const long StartChannelDialog::ID_SPINCTRL1 = wxNewId();
const long StartChannelDialog::ID_RADIOBUTTON1 = wxNewId();
const long StartChannelDialog::ID_RADIOBUTTON2 = wxNewId();
const long StartChannelDialog::ID_CHOICE2 = wxNewId();
const long StartChannelDialog::ID_RADIOBUTTON5 = wxNewId();
const long StartChannelDialog::ID_CHOICE3 = wxNewId();
const long StartChannelDialog::ID_CHOICE4 = wxNewId();
const long StartChannelDialog::ID_RADIOBUTTON3 = wxNewId();
const long StartChannelDialog::ID_CHOICE1 = wxNewId();
const long StartChannelDialog::ID_CHECKBOX1 = wxNewId();
const long StartChannelDialog::ID_RADIOBUTTON4 = wxNewId();
const long StartChannelDialog::ID_RADIOBUTTON6 = wxNewId();
const long StartChannelDialog::ID_CHOICE5 = wxNewId();
//*)

BEGIN_EVENT_TABLE(StartChannelDialog,wxDialog)
	//(*EventTable(StartChannelDialog)
	//*)
END_EVENT_TABLE()

#include "models/ModelManager.h"
#include "models/Model.h"

StartChannelDialog::StartChannelDialog(wxWindow* parent,wxWindowID id,const wxPoint& pos,const wxSize& size)
{
    _outputManager = nullptr;

	//(*Initialize(StartChannelDialog)
	wxFlexGridSizer* FlexGridSizer1;
	wxFlexGridSizer* FlexGridSizer2;
	wxFlexGridSizer* FlexGridSizer3;
	wxFlexGridSizer* FlexGridSizer4;
<<<<<<< HEAD
=======
	wxFlexGridSizer* FlexGridSizer5;
>>>>>>> 7343e88e
	wxStaticBoxSizer* StaticBoxSizer1;
	wxStaticText* StaticText1;
	wxStdDialogButtonSizer* StdDialogButtonSizer1;

	Create(parent, id, wxEmptyString, wxDefaultPosition, wxDefaultSize, wxDEFAULT_DIALOG_STYLE, _T("id"));
	SetClientSize(wxDefaultSize);
	Move(wxDefaultPosition);
	FlexGridSizer1 = new wxFlexGridSizer(0, 1, 0, 0);
	FlexGridSizer1->AddGrowableCol(0);
	FlexGridSizer2 = new wxFlexGridSizer(0, 2, 0, 0);
	StaticText1 = new wxStaticText(this, wxID_ANY, _("Start Channel"), wxDefaultPosition, wxDefaultSize, 0, _T("wxID_ANY"));
	FlexGridSizer2->Add(StaticText1, 1, wxALL|wxALIGN_RIGHT|wxALIGN_CENTER_VERTICAL, 5);
	StartChannel = new wxSpinCtrl(this, ID_SPINCTRL1, _T("1"), wxDefaultPosition, wxDefaultSize, 0, 1, 999999, 1, _T("ID_SPINCTRL1"));
	StartChannel->SetValue(_T("1"));
	FlexGridSizer2->Add(StartChannel, 1, wxALL|wxALIGN_CENTER_HORIZONTAL|wxALIGN_CENTER_VERTICAL, 5);
	FlexGridSizer1->Add(FlexGridSizer2, 1, wxALL|wxALIGN_CENTER_HORIZONTAL, 5);
	StaticBoxSizer1 = new wxStaticBoxSizer(wxHORIZONTAL, this, _("Offset From"));
	FlexGridSizer3 = new wxFlexGridSizer(0, 2, 0, 0);
	NoneButton = new wxRadioButton(this, ID_RADIOBUTTON1, _("None (Absolute)"), wxDefaultPosition, wxDefaultSize, 0, wxDefaultValidator, _T("ID_RADIOBUTTON1"));
	NoneButton->SetValue(true);
	FlexGridSizer3->Add(NoneButton, 1, wxALL|wxALIGN_LEFT|wxALIGN_CENTER_VERTICAL, 5);
	FlexGridSizer3->Add(-1,-1,1, wxALL|wxALIGN_CENTER_HORIZONTAL|wxALIGN_CENTER_VERTICAL, 5);
	OutputButton = new wxRadioButton(this, ID_RADIOBUTTON2, _("Output Number"), wxDefaultPosition, wxDefaultSize, 0, wxDefaultValidator, _T("ID_RADIOBUTTON2"));
	FlexGridSizer3->Add(OutputButton, 1, wxALL|wxALIGN_LEFT|wxALIGN_CENTER_VERTICAL, 5);
	OutputChoice = new wxChoice(this, ID_CHOICE2, wxDefaultPosition, wxDefaultSize, 0, 0, 0, wxDefaultValidator, _T("ID_CHOICE2"));
	FlexGridSizer3->Add(OutputChoice, 1, wxALL|wxEXPAND, 5);
	UniverseButton = new wxRadioButton(this, ID_RADIOBUTTON5, _("Universe Number"), wxDefaultPosition, wxDefaultSize, 0, wxDefaultValidator, _T("ID_RADIOBUTTON5"));
	FlexGridSizer3->Add(UniverseButton, 1, wxALL|wxALIGN_LEFT|wxALIGN_CENTER_VERTICAL, 5);
	FlexGridSizer4 = new wxFlexGridSizer(0, 2, 0, 0);
	FlexGridSizer4->AddGrowableCol(0);
	ipChoice = new wxChoice(this, ID_CHOICE3, wxDefaultPosition, wxDefaultSize, 0, 0, 0, wxDefaultValidator, _T("ID_CHOICE3"));
	FlexGridSizer4->Add(ipChoice, 1, wxALL|wxALIGN_CENTER_HORIZONTAL|wxALIGN_CENTER_VERTICAL, 5);
	universeChoice = new wxChoice(this, ID_CHOICE4, wxDefaultPosition, wxDefaultSize, 0, 0, 0, wxDefaultValidator, _T("ID_CHOICE4"));
	FlexGridSizer4->Add(universeChoice, 1, wxALL|wxALIGN_CENTER_HORIZONTAL|wxALIGN_CENTER_VERTICAL, 5);
	FlexGridSizer3->Add(FlexGridSizer4, 1, wxALL|wxALIGN_CENTER_HORIZONTAL|wxALIGN_CENTER_VERTICAL, 5);
	ModelButton = new wxRadioButton(this, ID_RADIOBUTTON3, _("End of Model"), wxDefaultPosition, wxDefaultSize, 0, wxDefaultValidator, _T("ID_RADIOBUTTON3"));
	FlexGridSizer3->Add(ModelButton, 1, wxALL|wxALIGN_LEFT|wxALIGN_CENTER_VERTICAL, 5);
	FlexGridSizer5 = new wxFlexGridSizer(0, 3, 0, 0);
	FlexGridSizer5->AddGrowableCol(0);
	ModelChoice = new wxChoice(this, ID_CHOICE1, wxDefaultPosition, wxDefaultSize, 0, 0, 0, wxDefaultValidator, _T("ID_CHOICE1"));
	ModelChoice->SetMinSize(wxDLG_UNIT(this,wxSize(100,-1)));
	FlexGridSizer5->Add(ModelChoice, 1, wxALL|wxEXPAND, 5);
	CheckBox_FromThisPreviewOnly = new wxCheckBox(this, ID_CHECKBOX1, _("From this preview only"), wxDefaultPosition, wxDefaultSize, 0, wxDefaultValidator, _T("ID_CHECKBOX1"));
	CheckBox_FromThisPreviewOnly->SetValue(true);
	FlexGridSizer5->Add(CheckBox_FromThisPreviewOnly, 1, wxALL|wxALIGN_CENTER_HORIZONTAL|wxALIGN_CENTER_VERTICAL, 5);
	FlexGridSizer3->Add(FlexGridSizer5, 1, wxALL|wxEXPAND, 5);
	StartModelButton = new wxRadioButton(this, ID_RADIOBUTTON4, _("Start of Model"), wxDefaultPosition, wxDefaultSize, 0, wxDefaultValidator, _T("ID_RADIOBUTTON4"));
	FlexGridSizer3->Add(StartModelButton, 1, wxALL|wxALIGN_LEFT|wxALIGN_CENTER_VERTICAL, 5);
	FlexGridSizer3->Add(0,0,1, wxALL|wxALIGN_CENTER_HORIZONTAL|wxALIGN_CENTER_VERTICAL, 5);
	RadioButton1 = new wxRadioButton(this, ID_RADIOBUTTON6, _("Controller"), wxDefaultPosition, wxDefaultSize, 0, wxDefaultValidator, _T("ID_RADIOBUTTON6"));
	FlexGridSizer3->Add(RadioButton1, 1, wxALL|wxALIGN_LEFT|wxALIGN_CENTER_VERTICAL, 5);
	ChoiceController = new wxChoice(this, ID_CHOICE5, wxDefaultPosition, wxDefaultSize, 0, 0, 0, wxDefaultValidator, _T("ID_CHOICE5"));
	FlexGridSizer3->Add(ChoiceController, 1, wxALL|wxEXPAND, 5);
	StaticBoxSizer1->Add(FlexGridSizer3, 1, wxALL|wxALIGN_CENTER_HORIZONTAL|wxALIGN_CENTER_VERTICAL, 0);
	FlexGridSizer1->Add(StaticBoxSizer1, 1, wxALL|wxEXPAND, 3);
	StdDialogButtonSizer1 = new wxStdDialogButtonSizer();
	StdDialogButtonSizer1->AddButton(new wxButton(this, wxID_OK, wxEmptyString));
	StdDialogButtonSizer1->AddButton(new wxButton(this, wxID_CANCEL, wxEmptyString));
	StdDialogButtonSizer1->Realize();
	FlexGridSizer1->Add(StdDialogButtonSizer1, 1, wxALL|wxALIGN_CENTER_HORIZONTAL|wxALIGN_CENTER_VERTICAL, 5);
	SetSizer(FlexGridSizer1);
	FlexGridSizer1->Fit(this);
	FlexGridSizer1->SetSizeHints(this);

	Connect(ID_RADIOBUTTON1,wxEVT_COMMAND_RADIOBUTTON_SELECTED,(wxObjectEventFunction)&StartChannelDialog::OnButtonSelect);
	Connect(ID_RADIOBUTTON2,wxEVT_COMMAND_RADIOBUTTON_SELECTED,(wxObjectEventFunction)&StartChannelDialog::OnButtonSelect);
	Connect(ID_RADIOBUTTON5,wxEVT_COMMAND_RADIOBUTTON_SELECTED,(wxObjectEventFunction)&StartChannelDialog::OnButtonSelect);
	Connect(ID_CHOICE3,wxEVT_COMMAND_CHOICE_SELECTED,(wxObjectEventFunction)&StartChannelDialog::OnipChoiceSelect);
	Connect(ID_RADIOBUTTON3,wxEVT_COMMAND_RADIOBUTTON_SELECTED,(wxObjectEventFunction)&StartChannelDialog::OnButtonSelect);
	Connect(ID_CHECKBOX1,wxEVT_COMMAND_CHECKBOX_CLICKED,(wxObjectEventFunction)&StartChannelDialog::OnCheckBox_FromThisPreviewOnlyClick);
	Connect(ID_RADIOBUTTON4,wxEVT_COMMAND_RADIOBUTTON_SELECTED,(wxObjectEventFunction)&StartChannelDialog::OnButtonSelect);
	//*)

    SetEscapeId(wxID_OK);
}

StartChannelDialog::~StartChannelDialog()
{
	//(*Destroy(StartChannelDialog)
	//*)
}

void StartChannelDialog::UpdateModels()
{
    auto selected = ModelChoice->GetStringSelection();
    ModelChoice->Freeze();
    ModelChoice->Clear();
    wxArrayString  list;

    bool contains = false;
    bool exists = false;

    for (auto it = _modelsPreview.begin(); it != _modelsPreview.end(); ++it) {
        if (it->first == selected) exists = true;
        if (CheckBox_FromThisPreviewOnly->GetValue())
        {
            if (it->second == "All Previews" || it->second == _preview)
            {
                if (it->first == selected) contains = true;
                list.push_back(it->first);
            }
        }
        else
        {
            if (it->first == selected) contains = true;
            list.push_back(it->first);
        }
    }

    // ensure as long as the model exists it is in the list ... otherwise the UI would force the selection change
    if (exists && !contains)
    {
        list.push_back(selected);
    }

    ModelChoice->Append(list);
    ModelChoice->Thaw();

    ModelChoice->SetStringSelection(selected);
}

void StartChannelDialog::Set(const wxString &s, const ModelManager &models, const std::string& preview) {
    _outputManager = models.GetOutputManager();
    _preview = preview;

    wxString start = s;

    for (auto it = models.begin(); it != models.end(); ++it)
    {
        if (it->second->GetDisplayAs() != "ModelGroup")
        {
            _modelsPreview[it->first] = it->second->GetLayoutGroup();
        }
    }

    UpdateModels();

    OutputChoice->Freeze();
    OutputChoice->Clear();
    for (int i = 1; i <= models.GetOutputManager()->GetOutputCount(); i++)
    {
        OutputChoice->AppendString(wxString::Format(wxT("%i"), i));
    }
    OutputChoice->Thaw();

    ipChoice->Clear();
    ipChoice->AppendString("ANY");
    auto ips = models.GetOutputManager()->GetIps();
    for (auto it = ips.begin(); it != ips.end(); ++it)
    {
        if (*it != "MULTICAST")
        {
            if (!ipChoice->SetStringSelection(*it))
            {
                ipChoice->AppendString(*it);
            }
        }
    }
    ipChoice->SetStringSelection("ANY");
    SetUniverseOptionsBasedOnIP(ipChoice->GetStringSelection());

<<<<<<< HEAD
    auto outputs = _outputManager->GetOutputs();
    for (auto it = outputs.begin(); it != outputs.end(); ++it)
    {
        if ((*it)->IsLookedUpByControllerName())
        {
            ChoiceController->AppendString((*it)->GetDescription());
        }
    }

    ModelChoice->Append(list);
=======
>>>>>>> 7343e88e
    if (start.Contains(":")) {
        wxString sNet = start.SubString(0, start.Find(":")-1);
        if (sNet[0] == '!')
        {
            ChoiceController->Enable();
            RadioButton1->SetValue(true);
            OutputChoice->Disable();
            ipChoice->Disable();
            universeChoice->Disable();
            ModelChoice->Disable();
            ChoiceController->SetStringSelection(sNet.substr(1));
        }
        else if (sNet[0] == '@') {
            ModelChoice->Enable();
            StartModelButton->SetValue(true);
            OutputChoice->Disable();
            ipChoice->Disable();
            universeChoice->Disable();
            ChoiceController->Disable();
            ModelChoice->SetStringSelection(sNet.SubString(1, sNet.size()));
        }
        else if (sNet[0] == '#')
        {
            ModelChoice->Disable();
            OutputChoice->Disable();
            ipChoice->Enable();
            universeChoice->Enable();
            UniverseButton->SetValue(true);
            ChoiceController->Disable();
            wxArrayString cs = wxSplit(start.SubString(1, start.Length()), ':');
            if (cs.Count() == 3)
            {
                ipChoice->SetStringSelection(cs[0].Trim(false).Trim(true));
                SetUniverseOptionsBasedOnIP(ipChoice->GetStringSelection());
                universeChoice->SetStringSelection(cs[1].Trim(false).Trim(true));
                if (universeChoice->GetStringSelection() == "" && universeChoice->GetCount() > 0)
                {
                    universeChoice->SetSelection(0);
                }
            }
            else if (cs.Count() == 2)
            {
                ipChoice->SetStringSelection("ANY");
                SetUniverseOptionsBasedOnIP(ipChoice->GetStringSelection());
                universeChoice->SetStringSelection(cs[0].Trim(false).Trim(true));
                if (universeChoice->GetStringSelection() == "" && universeChoice->GetCount() > 0)
                {
                    universeChoice->SetSelection(0);
                }
            }
        }
        else if (sNet[0] == '>' || sNet[0] == '<' || models[sNet.ToStdString()] != nullptr) {
            ModelChoice->Enable();
            ModelButton->SetValue(true);
            OutputChoice->Disable();
            ipChoice->Disable();
            universeChoice->Disable();
<<<<<<< HEAD
            ChoiceController->Disable();
            ModelChoice->SetStringSelection(sNet[0] == '<' || sNet[0] == '>'  ? sNet.SubString(1, sNet.size()) : sNet);
=======

            wxString model = sNet[0] == '<' || sNet[0] == '>' ? sNet.SubString(1, sNet.size()) : sNet;
            ModelChoice->SetStringSelection(model);
            if (ModelChoice->GetSelection() == -1)
            {
                if (_modelsPreview.find(model) != _modelsPreview.end())
                {
                    ModelChoice->AppendString(model);
                    ModelChoice->SetStringSelection(model);
                }
            }
>>>>>>> 7343e88e
        } else {
            OutputChoice->SetStringSelection(sNet);
            if (OutputChoice->GetStringSelection() == "" && OutputChoice->GetCount() > 0)
            {
                OutputChoice->SetSelection(0);
            }
            ModelChoice->Disable();
            OutputChoice->Enable();
            ipChoice->Disable();
            universeChoice->Disable();
            OutputButton->SetValue(true);
            ChoiceController->Disable();
        }
        start = start.SubString(start.Find(':', true) + 1, start.size());
    } else {
        NoneButton->SetValue(true);
        OutputChoice->Disable();
        ModelChoice->Disable();
        ipChoice->Disable();
        universeChoice->Disable();
        ChoiceController->Disable();
    }

    if (ChoiceController->GetCount() == 0)
    {
        if (RadioButton1->GetValue())
        {
            NoneButton->SetValue(true);
            OutputChoice->Disable();
            ModelChoice->Disable();
            ipChoice->Disable();
            universeChoice->Disable();
            ChoiceController->Disable();
        }
        RadioButton1->Enable(false);
        ChoiceController->Enable(false);
    }

    StartChannel->SetValue(start);
}

std::string StartChannelDialog::Get() {
    if (OutputButton->GetValue()) {
        return std::string(OutputChoice->GetStringSelection().c_str()) + ":" + std::to_string(StartChannel->GetValue());
    }
    else if (RadioButton1->GetValue())
    {
        return "!" + ChoiceController->GetStringSelection() + ":" + std::to_string(StartChannel->GetValue());
    }
    else if (UniverseButton->GetValue())
    {
        if (ipChoice->GetStringSelection() == "ANY")
        {
            return "#" + std::string(universeChoice->GetStringSelection().c_str()) + ":" + std::to_string(StartChannel->GetValue());
        }
        else
        {
            return "#" + std::string(ipChoice->GetStringSelection().c_str()) + ":" + std::string(universeChoice->GetStringSelection().c_str()) + ":" + std::to_string(StartChannel->GetValue());
        }
    }
     else if (ModelButton->GetValue()) {
        return ">" + ModelChoice->GetStringSelection().ToStdString() + ":" + std::to_string(StartChannel->GetValue());
    } else if (StartModelButton->GetValue()) {
        return "@" + ModelChoice->GetStringSelection().ToStdString() + ":" + std::to_string(StartChannel->GetValue());
    }
    return std::to_string(StartChannel->GetValue());
}

void StartChannelDialog::OnButtonSelect(wxCommandEvent& event)
{
    if (NoneButton->GetValue()) {
        ModelChoice->Disable();
        OutputChoice->Disable();
        ipChoice->Disable();
        universeChoice->Disable();
        ChoiceController->Disable();
    }
    else if (OutputButton->GetValue()) {
        ModelChoice->Disable();
        OutputChoice->Enable();
        ipChoice->Disable();
        universeChoice->Disable();
        ChoiceController->Disable();
    } else if (RadioButton1->GetValue()){
        ModelChoice->Disable();
        OutputChoice->Disable();
        ipChoice->Disable();
        universeChoice->Disable();
        ChoiceController->Enable();
    } else if (UniverseButton->GetValue()) {
        ModelChoice->Disable();
        OutputChoice->Disable();
        ipChoice->Enable();
        universeChoice->Enable();
        ChoiceController->Disable();
    } else {
        ModelChoice->Enable();
        OutputChoice->Disable();
        ipChoice->Disable();
        universeChoice->Disable();
        ChoiceController->Disable();
    }

    if (ModelButton->GetValue())
    {
        StartChannel->SetValue(1);
    }
}

void StartChannelDialog::SetUniverseOptionsBasedOnIP(wxString ip)
{
    if (_outputManager == nullptr)
        return;

    wxString uu = universeChoice->GetStringSelection();

    universeChoice->Clear();
    if (ip == "ANY")
    {
        auto uus = _outputManager->GetAllOutputs();
        std::list<int> us;
        for (auto it = uus.begin(); it != uus.end(); ++it)
        {
            if (std::find(us.begin(), us.end(), (*it)->GetUniverse()) == us.end())
            {
                us.push_back((*it)->GetUniverse());
            }
        }
        us.sort();
        for (auto it = us.begin(); it != us.end(); ++it)
        {
            wxString u = wxString::Format(wxT("%i"), *it);
            if (!universeChoice->SetStringSelection(u))
            {
                universeChoice->AppendString(u);
            }
        }
    }
    else
    {
        std::list<int> uus = _outputManager->GetIPUniverses(ip.ToStdString());
        std::list<int> us;
        for (auto it = uus.begin(); it != uus.end(); ++it)
        {
            us.push_back(*it);
        }
        us.sort();
        for (auto it = us.begin(); it != us.end(); ++it)
        {
            wxString u = wxString::Format(wxT("%i"), *it);
            if (!universeChoice->SetStringSelection(u))
            {
                universeChoice->AppendString(u);
            }
        }
    }

    universeChoice->SetStringSelection(uu);
    if (universeChoice->GetStringSelection() == "" && universeChoice->GetCount() > 0)
    {
        universeChoice->SetSelection(0);
    }
}

void StartChannelDialog::OnipChoiceSelect(wxCommandEvent& event)
{
    SetUniverseOptionsBasedOnIP(ipChoice->GetStringSelection());
}

void StartChannelDialog::OnCheckBox_FromThisPreviewOnlyClick(wxCommandEvent& event)
{
    UpdateModels();
}<|MERGE_RESOLUTION|>--- conflicted
+++ resolved
@@ -43,10 +43,7 @@
 	wxFlexGridSizer* FlexGridSizer2;
 	wxFlexGridSizer* FlexGridSizer3;
 	wxFlexGridSizer* FlexGridSizer4;
-<<<<<<< HEAD
-=======
 	wxFlexGridSizer* FlexGridSizer5;
->>>>>>> 7343e88e
 	wxStaticBoxSizer* StaticBoxSizer1;
 	wxStaticText* StaticText1;
 	wxStdDialogButtonSizer* StdDialogButtonSizer1;
@@ -208,7 +205,6 @@
     ipChoice->SetStringSelection("ANY");
     SetUniverseOptionsBasedOnIP(ipChoice->GetStringSelection());
 
-<<<<<<< HEAD
     auto outputs = _outputManager->GetOutputs();
     for (auto it = outputs.begin(); it != outputs.end(); ++it)
     {
@@ -218,9 +214,6 @@
         }
     }
 
-    ModelChoice->Append(list);
-=======
->>>>>>> 7343e88e
     if (start.Contains(":")) {
         wxString sNet = start.SubString(0, start.Find(":")-1);
         if (sNet[0] == '!')
@@ -278,10 +271,7 @@
             OutputChoice->Disable();
             ipChoice->Disable();
             universeChoice->Disable();
-<<<<<<< HEAD
             ChoiceController->Disable();
-            ModelChoice->SetStringSelection(sNet[0] == '<' || sNet[0] == '>'  ? sNet.SubString(1, sNet.size()) : sNet);
-=======
 
             wxString model = sNet[0] == '<' || sNet[0] == '>' ? sNet.SubString(1, sNet.size()) : sNet;
             ModelChoice->SetStringSelection(model);
@@ -293,7 +283,6 @@
                     ModelChoice->SetStringSelection(model);
                 }
             }
->>>>>>> 7343e88e
         } else {
             OutputChoice->SetStringSelection(sNet);
             if (OutputChoice->GetStringSelection() == "" && OutputChoice->GetCount() > 0)
