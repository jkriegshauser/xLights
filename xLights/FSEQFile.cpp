// This #define must be before any #include's
#define _FILE_OFFSET_BITS 64
#define __STDC_FORMAT_MACROS


#include <vector>
#include <cstring>
#include <memory>

#include <stdio.h>
#include <inttypes.h>
#include <fcntl.h>
#include <sys/types.h>
#include <sys/stat.h>

#ifdef _MSC_VER
#include <wx/wx.h>
int gettimeofday(struct timeval * tp, struct timezone * tzp)
{
    // Note: some broken versions only have 8 trailing zero's, the correct epoch has 9 trailing zero's
    // This magic number is the number of 100 nanosecond intervals since January 1, 1601 (UTC)
    // until 00:00:00 January 1, 1970
    static const uint64_t EPOCH = ((uint64_t)116444736000000000ULL);

    SYSTEMTIME  system_time;
    FILETIME    file_time;
    uint64_t    time;

    GetSystemTime(&system_time);
    SystemTimeToFileTime(&system_time, &file_time);
    time = ((uint64_t)file_time.dwLowDateTime);
    time += ((uint64_t)file_time.dwHighDateTime) << 32;

    tp->tv_sec = (long)((time - EPOCH) / 10000000L);
    tp->tv_usec = (long)(system_time.wMilliseconds * 1000);
    return 0;
}
#define ftello _ftelli64
#define fseeko _fseeki64
#define NO_ZLIB

#else
#include <sys/time.h>
#include <unistd.h>
#endif

#include "FSEQFile.h"

#if defined(PLATFORM_PI) || defined(PLATFORM_BBB) || defined(PLATFORM_ODROID) || defined(PLATFORM_ORANGEPI) || defined(PLATFORM_UNKNOWN)
//for FPP, use FPP logging
#include "log.h"
#else
//compiling within xLights, use log4cpp
#define PLATFORM_UNKNOWN
#include <log4cpp/Category.hh>
template<typename... Args> static void LogErr(int i, const char *fmt, Args... args) {
    static log4cpp::Category &fseq_logger_base = log4cpp::Category::getInstance(std::string("log_base"));
    char buf[256];
    const char *nfmt = fmt;
    if (nfmt[strlen(nfmt) - 1] == '\n') {
        strcpy(buf, fmt);
        buf[strlen(nfmt) - 1] = 0;
        nfmt = buf;
    }
    fseq_logger_base.error(nfmt, args...);
}
template<typename... Args> static void LogInfo(int i, const char *fmt, Args... args) {
    static log4cpp::Category &fseq_logger_base = log4cpp::Category::getInstance(std::string("log_base"));
    char buf[256];
    const char *nfmt = fmt;
    if (nfmt[strlen(nfmt) - 1] == '\n') {
        strcpy(buf, fmt);
        buf[strlen(nfmt) - 1] = 0;
        nfmt = buf;
    }
    fseq_logger_base.info(nfmt, args...);
}
template<typename... Args> static void LogDebug(int i, const char *fmt, Args... args) {
    static log4cpp::Category &fseq_logger_base = log4cpp::Category::getInstance(std::string("log_base"));
    char buf[256];
    const char *nfmt = fmt;
    if (nfmt[strlen(nfmt) - 1] == '\n') {
        strcpy(buf, fmt);
        buf[strlen(nfmt) - 1] = 0;
        nfmt = buf;
    }
    fseq_logger_base.debug(nfmt, args...);
}
#define VB_SEQUENCE 1
#define VB_ALL 0
#endif


#ifndef NO_ZSTD
#include <zstd.h>
#endif
#ifndef NO_ZLIB
#include <zlib.h>
#endif

using FrameData = FSEQFile::FrameData;

inline void DumpHeader(const char *title, unsigned char data[], int len) {
    int x = 0;
    char tmpStr[128];

    sprintf( tmpStr, "%s: (%d bytes)\n", title, len);
    LogInfo(VB_ALL, tmpStr);

    for (int y = 0; y < len; y++) {
        if ( x == 0 ) {
            sprintf( tmpStr, "%06x: ", y);
        }
        sprintf( tmpStr + strlen(tmpStr), "%02x ", (int)(data[y] & 0xFF) );
        x++;
        if (x == 16) {
            x = 0;
            sprintf( tmpStr + strlen(tmpStr), "\n" );
            LogInfo(VB_ALL, tmpStr);
        }
    }
    if (x != 0) {
        sprintf( tmpStr + strlen(tmpStr), "\n" );
        LogInfo(VB_ALL, tmpStr);
    }
}

inline uint64_t GetTime(void) {
    struct timeval now_tv;
    gettimeofday(&now_tv, NULL);
    return now_tv.tv_sec * 1000000LL + now_tv.tv_usec;
}

inline long roundTo4(long i) {
    long remainder = i % 4;
    if (remainder == 0) {
        return i;
    }
    return i + 4 - remainder;
}

inline uint32_t read4ByteUInt(const uint8_t* data) {
    uint32_t r = (data[0])
        + (data[1] << 8)
        + (data[2] << 16)
        + (data[3] << 24);
    return r;
}
inline uint32_t read3ByteUInt(const uint8_t* data) {
    uint32_t r = (data[0])
        + (data[1] << 8)
        + (data[2] << 16);
    return r;
}
inline uint32_t read2ByteUInt(const uint8_t* data) {
    uint32_t r = (data[0])
        + (data[1] << 8);
    return r;
}
inline void write2ByteUInt(uint8_t* data, uint32_t v) {
    data[0] = (uint8_t)(v & 0xFF);
    data[1] = (uint8_t)((v >> 8) & 0xFF);
}
inline void write3ByteUInt(uint8_t* data, uint32_t v) {
    data[0] = (uint8_t)(v & 0xFF);
    data[1] = (uint8_t)((v >> 8) & 0xFF);
    data[2] = (uint8_t)((v >> 16) & 0xFF);
}
inline void write4ByteUInt(uint8_t* data, uint32_t v) {
    data[0] = (uint8_t)(v & 0xFF);
    data[1] = (uint8_t)((v >> 8) & 0xFF);
    data[2] = (uint8_t)((v >> 16) & 0xFF);
    data[3] = (uint8_t)((v >> 24) & 0xFF);
}

FSEQFile* FSEQFile::openFSEQFile(const std::string &fn) {

    FILE *seqFile = fopen((const char *)fn.c_str(), "rb");
    if (seqFile == NULL) {
        LogErr(VB_SEQUENCE, "Error opening sequence file: %s. fopen returned NULL\n",
               fn.c_str());
        return nullptr;
    }

    fseeko(seqFile, 0L, SEEK_SET);
    unsigned char tmpData[48];
    int bytesRead = fread(tmpData, 1, 48, seqFile);
#ifndef PLATFORM_UNKNOWN
    posix_fadvise(fileno(seqFile), 0, 0, POSIX_FADV_RANDOM);
    posix_fadvise(fileno(seqFile), 0, 1024*1024, POSIX_FADV_WILLNEED);
#endif

    if ((bytesRead < 4)
        || (tmpData[0] != 'P' && tmpData[0] != 'F' && tmpData[0] != 'E')
        || tmpData[1] != 'S'
        || tmpData[2] != 'E'
        || tmpData[3] != 'Q') {
        LogErr(VB_SEQUENCE, "Error opening sequence file: %s. Incorrect File Format header: '%s', bytesRead: %d\n",
               fn.c_str(), tmpData, bytesRead);
        DumpHeader("Sequence File head:", tmpData, bytesRead);
        fclose(seqFile);
        return nullptr;
    }
    if (bytesRead < 8) {
        LogErr(VB_SEQUENCE, "Sequence file %s too short, unable to read FSEQ version fields\n", fn.c_str());
        DumpHeader("Sequence File head:", tmpData, bytesRead);
        fclose(seqFile);
        return nullptr;
    }
    int seqVersionMinor = tmpData[6];
    int seqVersionMajor = tmpData[7];

    ///////////////////////////////////////////////////////////////////////
    // Get Channel Data Offset
    uint64_t seqChanDataOffset = read2ByteUInt(&tmpData[4]);
    
    if (tmpData[0] == 'E') {
        //v1 eseq file.  This is basically an uncompressed v2 file with a custom header
        seqChanDataOffset = 20;
        seqVersionMajor = 2;
        seqVersionMinor = 0;
    }
    std::vector<uint8_t> header(seqChanDataOffset);
    fseeko(seqFile, 0L, SEEK_SET);
    bytesRead = fread(&header[0], 1, seqChanDataOffset, seqFile);
    if (bytesRead != seqChanDataOffset) {
        LogErr(VB_SEQUENCE, "Error opening sequence file: %s. Could not read header.\n", fn.c_str());
        DumpHeader("Sequence File head:", &header[0], bytesRead);
        fclose(seqFile);
        return nullptr;
    }

    FSEQFile *file = nullptr;
    if (seqVersionMajor == 1) {
        file = new V1FSEQFile(fn, seqFile, header);
    } else if (seqVersionMajor == 2) {
        file = new V2FSEQFile(fn, seqFile, header);
    } else {
        LogErr(VB_SEQUENCE, "Error opening sequence file: %s. Unknown FSEQ version %d-%d\n",
               fn.c_str(), seqVersionMajor, seqVersionMinor);
        DumpHeader("Sequence File head:", tmpData, bytesRead);
        fclose(seqFile);
        return nullptr;
    }
    file->dumpInfo();
    return file;
}
FSEQFile* FSEQFile::createFSEQFile(const std::string &fn,
                                   int version,
                                   CompressionType ct,
                                   int level) {
    if (version == 1) {
        return new V1FSEQFile(fn);
    }
    return new V2FSEQFile(fn, ct, level);
}
std::string FSEQFile::getMediaFilename(const std::string &fn) {
    std::unique_ptr<FSEQFile> file(FSEQFile::openFSEQFile(fn));
    if (file) {
        return file->getMediaFilename();
    }
    return "";
}
std::string FSEQFile::getMediaFilename() const {
    for (auto &a : m_variableHeaders) {
        if (a.code[0] == 'm' && a.code[1] == 'f') {
            const char *d = (const char *)&a.data[0];
            return d;
        }
    }
    return "";
}

FSEQFile::FSEQFile(const std::string &fn)
    : m_filename(fn),
    m_seqNumFrames(0),
    m_seqChannelCount(0),
    m_seqStepTime(50),
    m_variableHeaders(),
    m_uniqueId(0),
    m_seqFileSize(0),
    m_seqVersionMajor(1),
    m_seqVersionMinor(0),
    m_memoryBuffer(),
    m_seqChanDataOffset(0),
    m_memoryBufferPos(0)
{
    if (fn == "-memory-") {
        m_seqFile = nullptr;
        m_memoryBuffer.reserve(1024*1024);
    } else {
        m_seqFile = fopen((const char *)fn.c_str(), "wb");
    }
}

void FSEQFile::dumpInfo(bool indent) {
    char ind[5] = "    ";
    if (!indent) {
        ind[0] = 0;
    }
    LogDebug(VB_SEQUENCE, "%sSequence File Information\n", ind);
    LogDebug(VB_SEQUENCE, "%sseqFilename           : %s\n", ind, m_filename.c_str());
    LogDebug(VB_SEQUENCE, "%sseqVersion            : %d.%d\n", ind, m_seqVersionMajor, m_seqVersionMinor);
    LogDebug(VB_SEQUENCE, "%sseqChanDataOffset     : %d\n", ind, m_seqChanDataOffset);
    LogDebug(VB_SEQUENCE, "%sseqChannelCount       : %d\n", ind, m_seqChannelCount);
    LogDebug(VB_SEQUENCE, "%sseqNumPeriods         : %d\n", ind, m_seqNumFrames);
    LogDebug(VB_SEQUENCE, "%sseqStepTime           : %dms\n", ind, m_seqStepTime);
}


void FSEQFile::initializeFromFSEQ(const FSEQFile& fseq) {
    m_seqNumFrames = fseq.m_seqNumFrames;
    m_seqChannelCount = fseq.m_seqChannelCount;
    m_seqStepTime = fseq.m_seqStepTime;
    m_variableHeaders = fseq.m_variableHeaders;
    m_uniqueId = fseq.m_uniqueId;
}


FSEQFile::FSEQFile(const std::string &fn, FILE *file, const std::vector<uint8_t> &header)
    : m_filename(fn),
    m_seqFile(file),
    m_uniqueId(0),
    m_memoryBuffer(),
    m_memoryBufferPos(0)
{
    fseeko(m_seqFile, 0L, SEEK_END);
    m_seqFileSize = ftello(m_seqFile);
    fseeko(m_seqFile, 0L, SEEK_SET);

    if (header[0] == 'E') {
        m_seqChanDataOffset = 20;
        m_seqVersionMinor = 0;
        m_seqVersionMajor = 2;
        m_seqChannelCount = read4ByteUInt(&header[8]);
        m_seqStepTime = 50;
        m_seqNumFrames = (m_seqFileSize - 20) / m_seqChannelCount;
    } else {
        m_seqChanDataOffset = read2ByteUInt(&header[4]);
        m_seqVersionMinor = header[6];
        m_seqVersionMajor = header[7];
        m_seqChannelCount = read4ByteUInt(&header[10]);
        m_seqNumFrames = read4ByteUInt(&header[14]);
        m_seqStepTime = header[18];
    }
}
FSEQFile::~FSEQFile() {
    if (m_seqFile) {
        fclose(m_seqFile);
    }
}

int FSEQFile::seek(uint64_t location, int origin) {
    if (m_seqFile) {
        return fseeko(m_seqFile, location, origin);
    } else if (origin == SEEK_SET) {
        m_memoryBufferPos = location;
    } else if (origin == SEEK_CUR) {
        m_memoryBufferPos += location;
    } else if (origin == SEEK_END) {
        m_memoryBufferPos = m_memoryBuffer.size();
    }
    return 0;
}

uint64_t FSEQFile::tell() {
    if (m_seqFile) {
       return ftello(m_seqFile);
    }
    return m_memoryBufferPos;
}

uint64_t FSEQFile::write(const void * ptr, uint64_t size) {
    if (m_seqFile) {
        return fwrite(ptr, 1, size, m_seqFile);
    }
    if ((m_memoryBufferPos + size) > m_memoryBuffer.size()) {
        m_memoryBuffer.resize(m_memoryBufferPos + size);
    }
    memcpy(&m_memoryBuffer[m_memoryBufferPos], ptr, size);
    m_memoryBufferPos += size;
    return size;
}

uint64_t FSEQFile::read(void *ptr, uint64_t size) {
    return fread(ptr, 1, size, m_seqFile);
}

void FSEQFile::preload(uint64_t pos, uint64_t size) {
#ifndef PLATFORM_UNKNOWN
    posix_fadvise(fileno(m_seqFile), pos, size, POSIX_FADV_WILLNEED);
#endif
}

void FSEQFile::parseVariableHeaders(const std::vector<uint8_t> &header, int start) {
    while (start < header.size() - 5) {
        int len = read2ByteUInt(&header[start]);
        if (len) {
            VariableHeader vheader;
            vheader.code[0] = header[start + 2];
            vheader.code[1] = header[start + 3];
            vheader.data.resize(len - 4);
            memcpy(&vheader.data[0], &header[start + 4], len - 4);
            m_variableHeaders.push_back(vheader);
        } else {
            len += 4;
        }
        start += len;
    }
}
void FSEQFile::finalize() {
    fflush(m_seqFile);
}


V1FSEQFile::V1FSEQFile(const std::string &fn)
  : FSEQFile(fn), m_dataBlockSize(0)
{
}

void V1FSEQFile::writeHeader() {
    static int fixedHeaderLength = 28;
    uint8_t header[28];
    memset(header, 0, 28);
    header[0] = 'P';
    header[1] = 'S';
    header[2] = 'E';
    header[3] = 'Q';

    // data offset
    uint32_t dataOffset = fixedHeaderLength;
    for (auto &a : m_variableHeaders) {
        dataOffset += a.data.size() + 4;
    }
    dataOffset = roundTo4(dataOffset);
    write2ByteUInt(&header[4], dataOffset);

    header[6] = 0; //minor
    header[7] = 1; //major
    m_seqVersionMinor = header[6];
    m_seqVersionMajor = header[7];
    // Fixed header length
    write2ByteUInt(&header[8], fixedHeaderLength);
    // Step Size
    write4ByteUInt(&header[10], m_seqChannelCount);
    // Number of Steps
    write4ByteUInt(&header[14], m_seqNumFrames);
    // Step time in ms
    header[18] = m_seqStepTime;
    //flags
    header[19] = 0;
    // universe count
    write2ByteUInt(&header[20], 0);
    // universe Size
    write2ByteUInt(&header[22], 0);
    // universe Size
    header[24] = 1;
    // color order
    header[25] = 2;
    header[26] = 0;
    header[27] = 0;
    write(header, 28);
    for (auto &a : m_variableHeaders) {
        uint8_t buf[4];
        uint32_t len = a.data.size() + 4;
        write2ByteUInt(buf, len);
        buf[2] = a.code[0];
        buf[3] = a.code[1];
        write(buf, 4);
        write(&a.data[0], a.data.size());
    }
    uint64_t pos = tell();
#ifdef _MSC_VER
    wxASSERT(pos <= dataOffset); // i dont see how this could be wrong but seeing some crashes
#endif
    if (pos != dataOffset) {
        char buf[4] = {0,0,0,0};
#ifdef _MSC_VER
        wxASSERT(dataOffset - pos <= 4); // i dont see how this could be wrong but seeing some crashes
#endif
        write(buf, dataOffset - pos);
    }
    m_seqChanDataOffset = dataOffset;
    dumpInfo(false);
}

V1FSEQFile::V1FSEQFile(const std::string &fn, FILE *file, const std::vector<uint8_t> &header)
: FSEQFile(fn, file, header) {

    // m_seqNumUniverses = (header[20])       + (header[21] << 8);
    // m_seqUniverseSize = (header[22])       + (header[23] << 8);
    // m_seqGamma         = header[24];
    // m_seqColorEncoding = header[25];

    // 0 = header[26]
    // 0 = header[27]
    parseVariableHeaders(header, 28);

    //use the last modified time for the uniqueId
    struct stat stats;
    fstat(fileno(file), &stats);
    m_uniqueId = stats.st_mtime;
}

V1FSEQFile::~V1FSEQFile() {

}

class UncompressedFrameData : public FSEQFile::FrameData {
public:
    UncompressedFrameData(uint32_t frame,
                          uint32_t sz,
                          const std::vector<std::pair<uint32_t, uint32_t>> &ranges)
    : FrameData(frame), m_ranges(ranges) {
        m_data = (uint8_t*)malloc(sz);
    }
    virtual ~UncompressedFrameData() {
        free(m_data);
    }

    virtual void readFrame(uint8_t *data) {
        uint32_t offset = 0;
        for (auto &rng : m_ranges) {
            uint32_t toRead = rng.second;
            memcpy(&data[rng.first], &m_data[offset], toRead);
            offset += toRead;
        }
    }

    uint8_t *m_data;
    std::vector<std::pair<uint32_t, uint32_t>> m_ranges;
};
void V1FSEQFile::prepareRead(const std::vector<std::pair<uint32_t, uint32_t>> &ranges) {
    m_rangesToRead = ranges;
    m_dataBlockSize = 0;
    for (auto &rng : m_rangesToRead) {
        //make sure we don't read beyond the end of the sequence data
        int toRead = rng.second;
        if ((rng.first + toRead) > m_seqChannelCount) {
            toRead = m_seqChannelCount - rng.first;
            rng.second = toRead;
        }
        m_dataBlockSize += toRead;
    }
    FrameData *f = getFrame(0);
    if (f) {
        delete f;
    }
}

FrameData *V1FSEQFile::getFrame(uint32_t frame) {
    if (m_rangesToRead.empty()) {
        std::vector<std::pair<uint32_t, uint32_t>> range;
        range.push_back(std::pair<uint32_t, uint32_t>(0, m_seqChannelCount));
        prepareRead(range);
    }
    uint64_t offset = m_seqChannelCount;
    offset *= frame;
    offset += m_seqChanDataOffset;

    UncompressedFrameData *data = new UncompressedFrameData(frame, m_dataBlockSize, m_rangesToRead);
    if (seek(offset, SEEK_SET)) {
        LogErr(VB_SEQUENCE, "Failed to seek to proper offset for channel data for frame %d! %" PRIu64 "\n", frame, offset);
        return data;
    }
    uint32_t sz = 0;
    //read the ranges into the buffer
    for (auto &rng : data->m_ranges) {
        if (rng.first < m_seqChannelCount) {
            int toRead = rng.second;
            uint64_t doffset = offset;
            doffset += rng.first;
            seek(doffset, SEEK_SET);
            size_t bread = read(&data->m_data[sz], toRead);
            if (bread != toRead) {
                LogErr(VB_SEQUENCE, "Failed to read channel data for frame %d!   Needed to read %d but read %d\n",
                       frame, toRead, (int)bread);
            }
            sz += toRead;
        }
    }
    return data;
}

void V1FSEQFile::addFrame(uint32_t frame,
                          const uint8_t *data) {
    write(data, m_seqChannelCount);
}

void V1FSEQFile::finalize() {
    FSEQFile::finalize();
}

uint32_t V1FSEQFile::getMaxChannel() const {
    return m_seqChannelCount;
}

static const int V2FSEQ_HEADER_SIZE = 32;
#if !defined(NO_ZLIB) || !defined(NO_ZSTD)
static const int V2FSEQ_OUT_BUFFER_SIZE = 1024*1024; //1M output buffer
static const int V2FSEQ_OUT_BUFFER_FLUSH_SIZE = 900 * 1024; //90% full, flush it
#endif

class V2Handler {
public:
    V2Handler(V2FSEQFile *f)
        : m_file(f)
    {
        m_seqChanDataOffset = f->m_seqChanDataOffset;
    }
    virtual ~V2Handler() {}


    virtual uint8_t getCompressionType() = 0;
    virtual FrameData *getFrame(uint32_t frame) = 0;

    virtual uint32_t computeMaxBlocks() = 0;
    virtual void addFrame(uint32_t frame, const uint8_t *data) = 0;
    virtual void finalize() = 0;
    virtual std::string GetType() const = 0;

    int seek(uint64_t location, int origin) {
        return m_file->seek(location, origin);
    }
    uint64_t tell() {
        return m_file->tell();
    }
    uint64_t write(const void * ptr, uint64_t size) {
        return m_file->write(ptr, size);
    }
    uint64_t read(void *ptr, uint64_t size) {
        return m_file->read(ptr, size);
    }
    void preload(uint64_t pos, uint64_t size) {
        m_file->preload(pos, size);
    }

    V2FSEQFile *m_file;
    uint64_t   m_seqChanDataOffset;
};

class V2NoneCompressionHandler : public V2Handler {
public:
    V2NoneCompressionHandler(V2FSEQFile *f) : V2Handler(f) {}
    virtual ~V2NoneCompressionHandler() {}

    virtual uint8_t getCompressionType() override { return 0;}
    virtual uint32_t computeMaxBlocks() override {return 0;}
    virtual std::string GetType() const override { return "No Compression"; }
    virtual FrameData *getFrame(uint32_t frame) override {
        UncompressedFrameData *data = new UncompressedFrameData(frame, m_file->m_dataBlockSize, m_file->m_rangesToRead);
        uint64_t offset = m_file->getChannelCount();
        offset *= frame;
        offset += m_seqChanDataOffset;
        if (seek(offset, SEEK_SET)) {
            LogErr(VB_SEQUENCE, "Failed to seek to proper offset for channel data! %" PRIu64 "\n", offset);
            return data;
        }
        if (m_file->m_sparseRanges.empty()) {
            uint32_t sz = 0;
            //read the ranges into the buffer
            for (auto &rng : data->m_ranges) {
                if (rng.first < m_file->getChannelCount()) {
                    int toRead = rng.second;
                    uint64_t doffset = offset;
                    doffset += rng.first;
                    seek(doffset, SEEK_SET);
                    size_t bread = read(&data->m_data[sz], toRead);
                    if (bread != toRead) {
                        LogErr(VB_SEQUENCE, "Failed to read channel data!   Needed to read %d but read %d\n", toRead, (int)bread);
                    }
                    sz += toRead;
                }
            }
        } else {
            size_t bread = read(data->m_data, m_file->m_dataBlockSize);
            if (bread != m_file->m_dataBlockSize) {
                LogErr(VB_SEQUENCE, "Failed to read channel data!   Needed to read %d but read %d\n", m_file->m_dataBlockSize, (int)bread);
            }
        }
        return data;
    }
    virtual void addFrame(uint32_t frame, const uint8_t *data) override {
        if (m_file->m_sparseRanges.empty()) {
            write(data, m_file->getChannelCount());
        } else {
            for (auto &a : m_file->m_sparseRanges) {
                write(&data[a.first], a.second);
            }
        }
    }

    virtual void finalize() override {}

};
class V2CompressedHandler : public V2Handler {
public:
    V2CompressedHandler(V2FSEQFile *f) : V2Handler(f), m_maxBlocks(0), m_curBlock(99999), m_framesPerBlock(0), m_curFrameInBlock(0) {
        if (!m_file->m_frameOffsets.empty()) {
            m_maxBlocks = m_file->m_frameOffsets.size() - 1;
        }
    }
    virtual ~V2CompressedHandler() {}

    virtual uint32_t computeMaxBlocks() override {
        if (m_maxBlocks > 0) {
            return m_maxBlocks;
        }
        //determine a good number of compression blocks
        uint64_t datasize = m_file->getChannelCount() * m_file->getNumFrames();
        uint64_t numBlocks = datasize;
        numBlocks /= (64*2014); //at least 64K per block
        if (numBlocks > 255) {
            //need a lot of blocks, use as many as we can
            numBlocks = 255;
        } else if (numBlocks < 1) {
            numBlocks = 1;
        }
        m_framesPerBlock = m_file->getNumFrames() / numBlocks;
        if (m_framesPerBlock < 10) m_framesPerBlock = 10;
        m_curFrameInBlock = 0;
        m_curBlock = 0;

        numBlocks = m_file->getNumFrames() / m_framesPerBlock + 1;
        while (numBlocks > 255) {
            m_framesPerBlock++;
            numBlocks = m_file->getNumFrames() / m_framesPerBlock + 1;
        }
        // first block is going to be smaller, so add some blocks
        if (numBlocks < 254) {
            numBlocks += 2;
        } else if (numBlocks < 255) {
            numBlocks++;
        }
        m_maxBlocks = numBlocks;
        m_curBlock = 0;
        return m_maxBlocks;
    }

    virtual void finalize() override {
        uint64_t curr = tell();
        uint64_t off = V2FSEQ_HEADER_SIZE;
        seek(off, SEEK_SET);
        int count = m_file->m_frameOffsets.size();
        if (count == 0) {
            //not good, count should never be 0 unless no frames were written,
            //this really should never happen, but I've seen fseq files without the
            //blocks filled in so I know it DOES happen, just haven't figured out
            //how it's possible yet.
            LogErr(VB_SEQUENCE, "Error writing fseq file.  No compressed blocks created.\n");
            
            //we'll use the offset to the data for the 0 frame
            seek(0, SEEK_SET);
            uint8_t header[10];
            read(header, 10);
            int seqChanDataOffset = read2ByteUInt(&header[4]);
            seek(off, SEEK_SET);
            m_file->m_frameOffsets.push_back(std::pair<uint32_t, uint64_t>(0, seqChanDataOffset));
            count++;
        }
        m_file->m_frameOffsets.push_back(std::pair<uint32_t, uint64_t>(99999999, curr));
        for (int x = 0 ; x < count; x++) {
            uint8_t buf[8];
            uint32_t frame = m_file->m_frameOffsets[x].first;
            write4ByteUInt(buf,frame);

            uint64_t len64 = m_file->m_frameOffsets[x + 1].second;
            len64 -= m_file->m_frameOffsets[x].second;
            uint32_t len = len64;
            write4ByteUInt(&buf[4], len);
            write(buf, 8);
            //printf("%d    %d: %d\n", x, frame, len);
        }
        m_file->m_frameOffsets.pop_back();
        seek(curr, SEEK_SET);
    }


    // for compressed files, this is the compression data
    uint32_t m_framesPerBlock;
    uint32_t m_curFrameInBlock;
    uint32_t m_curBlock;
    uint32_t m_maxBlocks;
};

#ifndef NO_ZSTD
class V2ZSTDCompressionHandler : public V2CompressedHandler {
public:
    V2ZSTDCompressionHandler(V2FSEQFile *f) : V2CompressedHandler(f),
    m_cctx(nullptr),
    m_dctx(nullptr),
    m_curFrameInBlock(0),
    m_numFramesInBlock(0)
    {
        m_outBuffer.pos = 0;
        m_outBuffer.size = V2FSEQ_OUT_BUFFER_SIZE;
        m_outBuffer.dst = malloc(m_outBuffer.size);
        m_inBuffer.src = nullptr;
        m_inBuffer.size = 0;
        m_inBuffer.pos = 0;
        LogDebug(VB_SEQUENCE, "  Prepared to write a ZSTD compress fseq file.\n");
    }
    virtual ~V2ZSTDCompressionHandler() {
        free(m_outBuffer.dst);
        if (m_inBuffer.src != nullptr) {
            free((void*)m_inBuffer.src);
        }
        if (m_cctx) {
            ZSTD_freeCStream(m_cctx);
        }
        if (m_dctx) {
            ZSTD_freeDStream(m_dctx);
        }
    }
    virtual uint8_t getCompressionType() override { return 1;}
    virtual std::string GetType() const override { return "Compressed ZSTD"; }

    virtual FrameData *getFrame(uint32_t frame) override {
        if (m_curBlock > 256 || (frame < m_file->m_frameOffsets[m_curBlock].first) || (frame >= m_file->m_frameOffsets[m_curBlock + 1].first)) {
            //frame is not in the current block
            m_curBlock = 0;
            while (frame >= m_file->m_frameOffsets[m_curBlock + 1].first) {
                m_curBlock++;
            }
            if (m_dctx == nullptr) {
                m_dctx = ZSTD_createDStream();
            }
            ZSTD_initDStream(m_dctx);
            seek(m_file->m_frameOffsets[m_curBlock].second, SEEK_SET);

            uint64_t len = m_file->m_frameOffsets[m_curBlock + 1].second;
            len -= m_file->m_frameOffsets[m_curBlock].second;
            int max = m_file->getNumFrames() * m_file->getChannelCount();
            if (len > max) {
                len = max;
            }
            if (m_inBuffer.src) {
                free((void*)m_inBuffer.src);
            }
            m_inBuffer.src = malloc(len);
            m_inBuffer.pos = 0;
            m_inBuffer.size = len;
            int bread = read((void*)m_inBuffer.src, len);
            if (bread != len) {
                LogErr(VB_SEQUENCE, "Failed to read channel data for frame %d!   Needed to read %" PRIu64 " but read %d\n", frame, len, (int)bread);
            }

            if (m_curBlock < m_file->m_frameOffsets.size() - 2) {
                //let the kernel know that we'll likely need the next block in the near future
                uint64_t len2 = m_file->m_frameOffsets[m_curBlock + 2].second;
                len2 -= m_file->m_frameOffsets[m_curBlock+1].second;
                preload(tell(), len2);
            }

            free(m_outBuffer.dst);
            m_framesPerBlock = (m_file->m_frameOffsets[m_curBlock + 1].first > m_file->getNumFrames() ? m_file->getNumFrames() :  m_file->m_frameOffsets[m_curBlock + 1].first) - m_file->m_frameOffsets[m_curBlock].first;
            m_outBuffer.size = m_framesPerBlock * m_file->getChannelCount();
            m_outBuffer.dst = malloc(m_outBuffer.size);
            m_outBuffer.pos = 0;
            m_curFrameInBlock = 0;
        }
        int fidx = frame - m_file->m_frameOffsets[m_curBlock].first;

        if (fidx >= m_curFrameInBlock) {
            m_outBuffer.size = (fidx + 1) * m_file->getChannelCount();
            ZSTD_decompressStream(m_dctx, &m_outBuffer, &m_inBuffer);
            m_curFrameInBlock = fidx + 1;
        }
        
        fidx *= m_file->getChannelCount();
        uint8_t *fdata = (uint8_t*)m_outBuffer.dst;
        UncompressedFrameData *data = new UncompressedFrameData(frame, m_file->m_dataBlockSize, m_file->m_rangesToRead);

        // This stops the crash on load ... but it is not the root cause.
        // But better to not load completely than crashing
<<<<<<< HEAD
        if (fidx < 0)
        {
            // this is not going to end well ... best to give up here
#ifdef _MSC_VER
            wxASSERT(false); // this should not happen
#endif
=======
        if (fidx < 0) {
            // this is not going to end well ... best to give up here
>>>>>>> 724a5347
            LogErr(VB_SEQUENCE, "Frame index calculated as a negative number. Aborting frame %d load.\n", (int)frame);
            return data;
        }

        if (!m_file->m_sparseRanges.empty()) {
            memcpy(data->m_data, &fdata[fidx], m_file->getChannelCount());
        } else {
            uint32_t sz = 0;
            //read the ranges into the buffer
            for (auto &rng : data->m_ranges) {
                if (rng.first < m_file->getChannelCount()) {
                    memcpy(&data->m_data[sz], &fdata[fidx + rng.first], rng.second);
                    sz += rng.second;
                }
            }
        }
        return data;
    }
    void compressData(ZSTD_CStream* m_cctx, ZSTD_inBuffer_s &input, ZSTD_outBuffer_s &output) {
        ZSTD_compressStream(m_cctx, &output, &input);
        int count = input.pos;
        int total = input.size;
        uint8_t *curData = (uint8_t*)input.src;
        while (count < total) {
            count += input.pos;
            curData += input.pos;
            input.src = curData;
            input.size -= input.pos;
            input.pos = 0;
            if (output.pos) {
                write(output.dst, output.pos);
                output.pos = 0;
            }
            ZSTD_compressStream(m_cctx, &output, &input);
            count += input.pos;
        }
    }
    virtual void addFrame(uint32_t frame, const uint8_t *data) override {

        if (m_cctx == nullptr) {
            m_cctx = ZSTD_createCStream();
        }
        if (m_curFrameInBlock == 0) {
            uint64_t offset = tell();
            LogDebug(VB_SEQUENCE, "  Preparing to create a compressed block of data starting at frame %d, offset  %" PRIu64 ".\n", frame, offset);
            m_file->m_frameOffsets.push_back(std::pair<uint32_t, uint64_t>(frame, offset));
            int clevel = m_file->m_compressionLevel == -1 ? 10 : m_file->m_compressionLevel;
            if (clevel < 0 || clevel > 25) {
                clevel = 10;
            }
            if (frame == 0 && (ZSTD_versionNumber() > 10305)) {
                // first frame needs to be grabbed as fast as possible
                // or remotes may be off by a few frames at start.  Thus,
                // if using recent zstd, we'll use the negative levels
                // for the first block so the decompression can
                // be as fast as possible
                clevel = -10;
            }
            ZSTD_initCStream(m_cctx, clevel);
        }

        uint8_t *curData = (uint8_t *)data;
        if (m_file->m_sparseRanges.empty()) {
            ZSTD_inBuffer_s input = {
                curData,
                m_file->getChannelCount(),
                0
            };
            compressData(m_cctx, input, m_outBuffer);
        } else {
            for (auto &a : m_file->m_sparseRanges) {
                ZSTD_inBuffer_s input = {
                    &curData[a.first],
                    a.second,
                    0
                };
                compressData(m_cctx, input, m_outBuffer);
            }
        }

        if (m_outBuffer.pos > V2FSEQ_OUT_BUFFER_FLUSH_SIZE) {
            //buffer is getting full, better flush it
            write(m_outBuffer.dst, m_outBuffer.pos);
            m_outBuffer.pos = 0;
        }

        m_curFrameInBlock++;
        //if we hit the max per block OR we're in the first block and hit frame #10
        //we'll start a new block.  We want the first block to be small so startup is
        //quicker and we can get the first few frames as fast as possible.
        if ((m_curBlock == 0 && m_curFrameInBlock == 10)
            || (m_curFrameInBlock >= m_framesPerBlock && m_file->m_frameOffsets.size() < m_maxBlocks)) {
            while(ZSTD_endStream(m_cctx, &m_outBuffer) > 0) {
                write(m_outBuffer.dst, m_outBuffer.pos);
                m_outBuffer.pos = 0;
            }
            write(m_outBuffer.dst, m_outBuffer.pos);
            LogDebug(VB_SEQUENCE, "  Finalized block of data ending at frame %d.  Frames in block: %d.\n", frame, m_curFrameInBlock);
            m_outBuffer.pos = 0;
            m_curFrameInBlock = 0;
            m_curBlock++;
        }
    }
    virtual void finalize() override {
        if (m_curFrameInBlock) {
            while(ZSTD_endStream(m_cctx, &m_outBuffer) > 0) {
                write(m_outBuffer.dst, m_outBuffer.pos);
                m_outBuffer.pos = 0;
            }
            write(m_outBuffer.dst, m_outBuffer.pos);
            LogDebug(VB_SEQUENCE, "  Finalized last block of data.  Frames in block: %d.\n", m_curFrameInBlock);
            m_outBuffer.pos = 0;
            m_curFrameInBlock = 0;
            m_curBlock++;
        }
        V2CompressedHandler::finalize();
    }

    ZSTD_CStream* m_cctx;
    ZSTD_DStream* m_dctx;
    ZSTD_outBuffer_s m_outBuffer;
    ZSTD_inBuffer_s m_inBuffer;
};
#endif

#ifndef NO_ZLIB
class V2ZLIBCompressionHandler : public V2CompressedHandler {
public:
    V2ZLIBCompressionHandler(V2FSEQFile *f) : V2CompressedHandler(f), m_stream(nullptr), m_outBuffer(nullptr), m_inBuffer(nullptr) {
    }
    virtual ~V2ZLIBCompressionHandler() {
        if (m_outBuffer) {
            free(m_outBuffer);
        }
        if (m_inBuffer) {
            free(m_inBuffer);
        }
    }
    virtual uint8_t getCompressionType() override { return 2; }
    virtual std::string GetType() const override { return "Compressed ZLIB"; }

    virtual FrameData *getFrame(uint32_t frame) override {
        if (m_curBlock > 256 || (frame < m_file->m_frameOffsets[m_curBlock].first) || (frame >= m_file->m_frameOffsets[m_curBlock + 1].first)) {
            //frame is not in the current block
            m_curBlock = 0;
            while (frame >= m_file->m_frameOffsets[m_curBlock + 1].first) {
                m_curBlock++;
            }
            seek(m_file->m_frameOffsets[m_curBlock].second, SEEK_SET);
            uint64_t len = m_file->m_frameOffsets[m_curBlock + 1].second;
            len -= m_file->m_frameOffsets[m_curBlock].second;
            if (m_inBuffer) {
                free(m_inBuffer);
            }
            m_inBuffer = (uint8_t*)malloc(len);

            int bread = read((void*)m_inBuffer, len);
            if (bread != len) {
                LogErr(VB_SEQUENCE, "Failed to read channel data for frame %d!   Needed to read %" PRIu64 " but read %d\n", frame, len, (int)bread);
            }

            if (m_curBlock < m_file->m_frameOffsets.size() - 2) {
                //let the kernel know that we'll likely need the next block in the near future
                uint64_t len = m_file->m_frameOffsets[m_curBlock + 2].second;
                len -= m_file->m_frameOffsets[m_curBlock+1].second;
                preload(tell(), len);
            }

            if (m_stream == nullptr) {
                m_stream = (z_stream*)calloc(1, sizeof(z_stream));
                m_stream->next_in = m_inBuffer;
                m_stream->avail_in = len;
                inflateInit(m_stream);
            }
            if (m_outBuffer != nullptr) {
                free(m_outBuffer);
            }
            int numFrames = (m_file->m_frameOffsets[m_curBlock + 1].first > m_file->getNumFrames() ? m_file->getNumFrames() :  m_file->m_frameOffsets[m_curBlock + 1].first) - m_file->m_frameOffsets[m_curBlock].first;
            int outsize = numFrames * m_file->getChannelCount();
            m_outBuffer = (uint8_t*)malloc(outsize);
            m_stream->next_out = m_outBuffer;
            m_stream->avail_out = outsize;

            inflate(m_stream, Z_SYNC_FLUSH);
            inflateEnd(m_stream);
            free(m_stream);
            m_stream = nullptr;
        }
        int fidx = frame - m_file->m_frameOffsets[m_curBlock].first;
        fidx *= m_file->getChannelCount();
        uint8_t *fdata = (uint8_t*)m_outBuffer;
        UncompressedFrameData *data = new UncompressedFrameData(frame, m_file->m_dataBlockSize, m_file->m_rangesToRead);
        if (!m_file->m_sparseRanges.empty()) {
            memcpy(data->m_data, &fdata[fidx], m_file->getChannelCount());
        } else {
            uint32_t sz = 0;
            //read the ranges into the buffer
            for (auto &rng : data->m_ranges) {
                if (rng.first < m_file->getChannelCount()) {
                    memcpy(&data->m_data[sz], &fdata[fidx + rng.first], rng.second);
                    sz += rng.second;
                }
            }
        }
        return data;
    }
    virtual void addFrame(uint32_t frame, const uint8_t *data) override {
        if (m_outBuffer == nullptr) {
            m_outBuffer = (uint8_t*)malloc(V2FSEQ_OUT_BUFFER_SIZE);
        }
        if (m_stream == nullptr) {
            m_stream = (z_stream*)calloc(1, sizeof(z_stream));
        }
        if (m_curFrameInBlock == 0) {
            uint64_t offset = tell();
            m_file->m_frameOffsets.push_back(std::pair<uint32_t, uint64_t>(frame, offset));
            deflateEnd(m_stream);
            memset(m_stream, 0, sizeof(z_stream));
        }
        if (m_curFrameInBlock == 0) {
            int clevel = m_file->m_compressionLevel == -1 ? 3 : m_file->m_compressionLevel;
            if (clevel < 0 || clevel > 9) {
                clevel = 3;
            }
            deflateInit(m_stream, clevel);
            m_stream->next_out = m_outBuffer;
            m_stream->avail_out = V2FSEQ_OUT_BUFFER_SIZE;
        }

        uint8_t *curData = (uint8_t *)data;
        if (m_file->m_sparseRanges.empty()) {
            m_stream->next_in = curData;
            m_stream->avail_in = m_file->getChannelCount();
            deflate(m_stream, 0);
        } else {
            for (auto &a : m_file->m_sparseRanges) {
                m_stream->next_in = &curData[a.first];
                m_stream->avail_in = a.second;
                deflate(m_stream, 0);
            }
        }
        if (m_stream->avail_out < (V2FSEQ_OUT_BUFFER_SIZE - V2FSEQ_OUT_BUFFER_FLUSH_SIZE)) {
            //buffer is getting full, better flush it
            uint64_t sz = V2FSEQ_OUT_BUFFER_SIZE;
            sz -= m_stream->avail_out;
            write(m_outBuffer, sz);
            m_stream->next_out = m_outBuffer;
            m_stream->avail_out = V2FSEQ_OUT_BUFFER_SIZE;
        }
        m_curFrameInBlock++;
        //if we hit the max per block OR we're in the first block and hit frame #10
        //we'll start a new block.  We want the first block to be small so startup is
        //quicker and we can get the first few frames as fast as possible.
        if ((m_curBlock == 0 && m_curFrameInBlock == 10)
            || (m_curFrameInBlock == m_framesPerBlock && m_file->m_frameOffsets.size() < m_maxBlocks)) {

            while (deflate(m_stream, Z_FINISH) != Z_STREAM_END) {
                uint64_t sz = V2FSEQ_OUT_BUFFER_SIZE;
                sz -= m_stream->avail_out;
                write(m_outBuffer, sz);
                m_stream->next_out = m_outBuffer;
                m_stream->avail_out = V2FSEQ_OUT_BUFFER_SIZE;
            }
            uint64_t sz = V2FSEQ_OUT_BUFFER_SIZE;
            sz -= m_stream->avail_out;
            write(m_outBuffer, sz);
            m_stream->next_out = m_outBuffer;
            m_stream->avail_out = V2FSEQ_OUT_BUFFER_SIZE;

            m_curFrameInBlock = 0;
            m_curBlock++;
        }
    }
    virtual void finalize() override {
        if (m_curFrameInBlock) {
            while (deflate(m_stream, Z_FINISH) != Z_STREAM_END) {
                uint64_t sz = V2FSEQ_OUT_BUFFER_SIZE;
                sz -= m_stream->avail_out;
                write(m_outBuffer, sz);
                m_stream->next_out = m_outBuffer;
                m_stream->avail_out = V2FSEQ_OUT_BUFFER_SIZE;
            }
            uint64_t sz = V2FSEQ_OUT_BUFFER_SIZE;
            sz -= m_stream->avail_out;
            write(m_outBuffer, sz);
            m_stream->next_out = m_outBuffer;
            m_stream->avail_out = V2FSEQ_OUT_BUFFER_SIZE;

            m_curFrameInBlock = 0;
            m_curBlock++;
        }
        V2CompressedHandler::finalize();
    }

    z_stream *m_stream;
    uint8_t *m_outBuffer;
    uint8_t *m_inBuffer;
};
#endif


void V2FSEQFile::createHandler() {
    switch (m_compressionType) {
    case CompressionType::none:
        m_handler = new V2NoneCompressionHandler(this);
        break;
    case CompressionType::zstd:
#ifdef NO_ZSTD
        LogErr(VB_ALL, "No support for zstd compression");
#else
        m_handler = new V2ZSTDCompressionHandler(this);
#endif
        break;
    case CompressionType::zlib:
#ifdef NO_ZLIB
        LogErr(VB_ALL, "No support for zlib compression");
#else
        m_handler = new V2ZLIBCompressionHandler(this);
#endif
        break;
    }
    if (m_handler == nullptr) {
        LogDebug(VB_SEQUENCE, "Creating a default none compression handler. %d", (int)m_compressionType);
        m_handler = new V2NoneCompressionHandler(this);
    }
}

V2FSEQFile::V2FSEQFile(const std::string &fn, CompressionType ct, int cl)
    : FSEQFile(fn),
    m_compressionType(ct),
    m_compressionLevel(cl),
    m_handler(nullptr)
{
    m_seqVersionMajor = 2;
    m_seqVersionMinor = 0;
    createHandler();
}
void V2FSEQFile::writeHeader() {
    if (!m_sparseRanges.empty()) {
        //make sure the sparse ranges fit, and then
        //recalculate the channel count for in the fseq
        for (auto &a : m_sparseRanges) {
            if (a.first + a.second > m_seqChannelCount) {
                a.second = m_seqChannelCount - a.first;
            }
        }
        m_seqChannelCount = 0;
        for (auto &a : m_sparseRanges) {
            m_seqChannelCount += a.second;
        }
    }

    uint8_t header[V2FSEQ_HEADER_SIZE];
    memset(header, 0, V2FSEQ_HEADER_SIZE);
    header[0] = 'P';
    header[1] = 'S';
    header[2] = 'E';
    header[3] = 'Q';

    header[6] = 0; //minor
    header[7] = 2; //major

    // Step Size
    write4ByteUInt(&header[10], m_seqChannelCount);
    // Number of Steps
    write4ByteUInt(&header[14], m_seqNumFrames);
    // Step time in ms
    header[18] = m_seqStepTime;
    //flags
    header[19] = 0;

    // compression type
    header[20] = m_handler->getCompressionType();
    //num blocks in compression index, (ignored if not compressed)
    header[21] = 0;
    //num ranges in sparse range index
    header[22] = m_sparseRanges.size();
    //reserved for future use
    header[23] = 0;


    //24-31 - timestamp/uuid/identifier
    if (m_uniqueId == 0) {
        m_uniqueId = GetTime();
    }
    memcpy(&header[24], &m_uniqueId, sizeof(m_uniqueId));

    // index size
    uint32_t maxBlocks = m_handler->computeMaxBlocks() & 0xFF;
    header[21] = maxBlocks;

    int headerSize = V2FSEQ_HEADER_SIZE + maxBlocks * 8 + m_sparseRanges.size() * 6;

    // Fixed header length
    write2ByteUInt(&header[8], headerSize);

    int dataOffset = headerSize;
    for (auto &a : m_variableHeaders) {
        dataOffset += a.data.size() + 4;
    }
    dataOffset = roundTo4(dataOffset);
    write2ByteUInt(&header[4], dataOffset);
    m_seqChanDataOffset = dataOffset;

    write(header, V2FSEQ_HEADER_SIZE);
    for (int x = 0; x < maxBlocks; x++) {
        uint8_t buf[8] = {0, 0, 0, 0, 0, 0, 0, 0};
        //frame number and len
        write(buf, 8);
    }
    for (auto &a : m_sparseRanges) {
        uint8_t buf[6] = {0, 0, 0, 0, 0, 0};
        write3ByteUInt(buf, a.first);
        write3ByteUInt(&buf[3], a.second);
        write(buf, 6);
    }
    for (auto &a : m_variableHeaders) {
        uint8_t buf[4];
        uint32_t len = a.data.size() + 4;
        write2ByteUInt(buf, len);
        buf[2] = a.code[0];
        buf[3] = a.code[1];
        write(buf, 4);
        write(&a.data[0], a.data.size());
    }
    uint64_t pos = tell();
    if (pos != dataOffset) {
        char buf[4] = {0,0,0,0};
        write(buf, dataOffset - pos);
    }
    LogDebug(VB_SEQUENCE, "Setup for writing v2 FSEQ\n");
    dumpInfo(true);
}


V2FSEQFile::V2FSEQFile(const std::string &fn, FILE *file, const std::vector<uint8_t> &header)
: FSEQFile(fn, file, header),
m_compressionType(none),
m_handler(nullptr)
{
    if (header[0] == 'E') {
        uint32_t modelLen = read4ByteUInt(&header[16]);
        uint32_t modelStart = read4ByteUInt(&header[12]);

        m_compressionType = CompressionType::none;
        //ESEQ files use 1 based start channels, we need 0 based
        m_sparseRanges.push_back(std::pair<uint32_t, uint32_t>(modelStart ? modelStart - 1 : modelStart, modelLen));
    } else {
        //24-31 - timestamp/uuid/identifier
        uint64_t *a = (uint64_t*)&header[24];
        m_uniqueId = *a;
        
        switch (header[20]) {
            case 0:
            m_compressionType = CompressionType::none;
            break;
            case 1:
            m_compressionType = CompressionType::zstd;
            break;
            case 2:
            m_compressionType = CompressionType::zlib;
            break;
            default:
            LogErr(VB_SEQUENCE, "Unknown compression type: %d", (int)header[32]);
        }
        
        uint32_t maxBlocks = header[21];
        
        uint64_t offset = m_seqChanDataOffset;
        int hoffset = V2FSEQ_HEADER_SIZE;
        for (int x = 0; x < maxBlocks; x++) {
            int frame = read4ByteUInt(&header[hoffset]);
            hoffset += 4;
            uint64_t dlen = read4ByteUInt(&header[hoffset]);
            hoffset += 4;
            if (dlen > 0) {
                m_frameOffsets.push_back(std::pair<uint32_t, uint64_t>(frame, offset));
                offset += dlen;
            }
            if (x == 0) {
                uint64_t doff = m_seqChanDataOffset;
                preload(doff, dlen);
            }
        }
        if (m_frameOffsets.size() == 0) {
            //this is bad... not sure what we can do.  We'll force a "0" block to
            //avoid a crash, but the data might not load correctly
            LogErr(VB_SEQUENCE, "FSEQ file corrupt: did not load any block references from header.");

            m_frameOffsets.push_back(std::pair<uint32_t, uint64_t>(0, offset));
            offset += this->m_seqFileSize - offset;
        }
        m_frameOffsets.push_back(std::pair<uint32_t, uint64_t>(getNumFrames() + 2, offset));
        //sparse ranges
        for (int x = 0; x < header[22]; x++) {
            uint32_t st = read3ByteUInt(&header[hoffset]);
            uint32_t len = read3ByteUInt(&header[hoffset + 3]);
            hoffset += 6;
            m_sparseRanges.push_back(std::pair<uint32_t, uint32_t>(st, len));
        }
        parseVariableHeaders(header, hoffset);
    }

    createHandler();
}
V2FSEQFile::~V2FSEQFile() {
    if (m_handler) {
        delete m_handler;
    }
}
void V2FSEQFile::dumpInfo(bool indent) {
    FSEQFile::dumpInfo(indent);
    char ind[5] = "    ";
    if (!indent) {
        ind[0] = 0;
    }

    LogDebug(VB_SEQUENCE, "%sSequence File Information\n", ind);
    LogDebug(VB_SEQUENCE, "%scompressionType       : %d\n", ind, m_compressionType);
    LogDebug(VB_SEQUENCE, "%snumBlocks             : %d\n", ind, m_handler->computeMaxBlocks());
    for (auto &a : m_frameOffsets) {
        LogDebug(VB_SEQUENCE, "%s      %d              : %" PRIu64 "\n", ind, a.first, a.second);
    }
    LogDebug(VB_SEQUENCE, "%snumRanges             : %d\n", ind, m_sparseRanges.size());
    for (auto &a : m_sparseRanges) {
        LogDebug(VB_SEQUENCE, "%s      Start: %d    Len: %d\n", ind, a.first, a.second);
    }
}


void V2FSEQFile::prepareRead(const std::vector<std::pair<uint32_t, uint32_t>> &ranges) {
    if (m_sparseRanges.empty()) {
        m_rangesToRead = ranges;
        m_dataBlockSize = 0;
        for (auto &rng : m_rangesToRead) {
            //make sure we don't read beyond the end of the sequence data
            int toRead = rng.second;
            if ((rng.first + toRead) > m_seqChannelCount) {
                toRead = m_seqChannelCount - rng.first;
                rng.second = toRead;
            }
            m_dataBlockSize += toRead;
        }
    } else if (m_compressionType != CompressionType::none) {
        //with compression, there is no way to NOT read the entire frame of data, we'll just
        //use the sparse data range since we'll have everything anyway so the ranges
        //needed is relatively irrelevant
        m_dataBlockSize = m_seqChannelCount;
        m_rangesToRead = m_sparseRanges;
    } else {
        //no compression with sparse ranges
        //FIXME - an intersection between the two would be useful, but hard
        //for now, just assume that if it's sparse, it has all the data that is needed
        //and read everything
        m_dataBlockSize = m_seqChannelCount;
        m_rangesToRead = m_sparseRanges;
    }
    FrameData *f = getFrame(0);
    if (f) {
        delete f;
    }
}
FrameData *V2FSEQFile::getFrame(uint32_t frame) {
    if (m_rangesToRead.empty()) {
        std::vector<std::pair<uint32_t, uint32_t>> range;
        range.push_back(std::pair<uint32_t, uint32_t>(0, getMaxChannel() + 1));
        prepareRead(range);
    }
    if (frame >= m_seqNumFrames) {
        return nullptr;
    }
    if (m_handler != nullptr) {
        FrameData* fd = nullptr;
        try {
            fd = m_handler->getFrame(frame);
        } catch(...) {
            LogErr(VB_SEQUENCE, "Error getting frame from handler %s.\n", m_handler->GetType().c_str());
        }
        return fd;
    }
    return nullptr;
}
void V2FSEQFile::addFrame(uint32_t frame,
                          const uint8_t *data) {
    if (m_handler != nullptr) {
        m_handler->addFrame(frame, data);
    }
}

void V2FSEQFile::finalize() {
    if (m_handler != nullptr) {
        m_handler->finalize();
    }
    FSEQFile::finalize();
}

uint32_t V2FSEQFile::getMaxChannel() const {
    uint32_t ret = m_seqChannelCount;
    for (auto &a : m_sparseRanges) {
        uint32_t m = a.first + a.second - 1;
        if (m > ret) {
            ret = m;
        }
    }
    return ret;
}<|MERGE_RESOLUTION|>--- conflicted
+++ resolved
@@ -873,17 +873,8 @@
 
         // This stops the crash on load ... but it is not the root cause.
         // But better to not load completely than crashing
-<<<<<<< HEAD
-        if (fidx < 0)
-        {
-            // this is not going to end well ... best to give up here
-#ifdef _MSC_VER
-            wxASSERT(false); // this should not happen
-#endif
-=======
         if (fidx < 0) {
             // this is not going to end well ... best to give up here
->>>>>>> 724a5347
             LogErr(VB_SEQUENCE, "Frame index calculated as a negative number. Aborting frame %d load.\n", (int)frame);
             return data;
         }
