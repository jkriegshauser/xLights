--- conflicted
+++ resolved
@@ -64,13 +64,10 @@
 #include "ModelPreview.h"
 #include "TopEffectsPanel.h"
 #include "LyricUserDictDialog.h"
-<<<<<<< HEAD
 #include "controllers/ControllerUploadData.h"
 #include "controllers/Falcon.h"
 #include "outputs/ZCPPOutput.h"
-=======
 #include "EffectIconPanel.h"
->>>>>>> 7492fadb
 #include "models/ViewObject.h"
 #include "models/SubModel.h"
 #include "effects/FacesEffect.h"
@@ -5461,11 +5458,7 @@
             std::string cc = "";
             if (it.second->IsControllerConnectionValid())
             {
-<<<<<<< HEAD
                 cc = wxString::Format("%s:%d", it->second->GetControllerProtocol(), it->second->GetControllerPort()).ToStdString();
-=======
-                cc = wxString::Format("%s:%d", it.second->GetProtocol(), it.second->GetPort()).ToStdString();
->>>>>>> 7492fadb
             }
             if (cc != "")
             {
