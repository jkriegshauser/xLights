/***************************************************************
 * Name:      xLightsMain.cpp
 * Purpose:   Code for Application Frame
 * Author:    Matt Brown (dowdybrown@yahoo.com)
 * Created:   2012-11-03
 * Copyright: Matt Brown ()
 * License:
 **************************************************************/

#include "xLightsMain.h"
#include <wx/msgdlg.h>
#include <wx/config.h>
#include <wx/dir.h>
#include <wx/textdlg.h>
#include <wx/numdlg.h>
#include <wx/persist.h>
#include <wx/persist/toplevel.h>
#include <wx/valnum.h>
#include <wx/clipbrd.h>
#include "xLightsApp.h" //global app run-time flags
#include "heartbeat.h" //DJ


// scripting language
#include "xLightsBasic.cpp"

// image files
#include "../include/xlights.xpm"
#include "../include/open.xpm"
#include "../include/save.xpm"
#include "../include/insertrow.xpm"
#include "../include/deleterow.xpm"
#include "../include/padlock16x16-green.xpm" //-DJ
#include "../include/padlock16x16-red.xpm" //-DJ
#include "../include/padlock16x16-blue.xpm" //-DJ

//(*InternalHeaders(xLightsFrame)
#include <wx/artprov.h>
#include <wx/bitmap.h>
#include <wx/settings.h>
#include <wx/font.h>
#include <wx/intl.h>
#include <wx/image.h>
#include <wx/string.h>
//*)


//helper functions
enum wxbuildinfoformat
{
    short_f, long_f
};

wxString wxbuildinfo(wxbuildinfoformat format)
{
    wxString wxbuild(wxVERSION_STRING);

    if (format == long_f )
    {
#if defined(__WXMSW__)
        wxbuild << _T("-Windows");
#elif defined(__UNIX__)
        wxbuild << _T("-Linux");
#endif

#if wxUSE_UNICODE
        wxbuild << _T("-Unicode build");
#else
        wxbuild << _T("-ANSI build");
#endif // wxUSE_UNICODE
    }

    return wxbuild;
}

//(*IdInit(xLightsFrame)
const long xLightsFrame::ID_BITMAPBUTTON_TAB_INFO = wxNewId();
const long xLightsFrame::ID_BUTTON_STOP_NOW = wxNewId();
const long xLightsFrame::ID_BUTTON_GRACEFUL_STOP = wxNewId();
const long xLightsFrame::ID_BUTTON_LIGHTS_OFF = wxNewId();
const long xLightsFrame::ID_CHECKBOX_LIGHT_OUTPUT = wxNewId();
const long xLightsFrame::ID_STATICTEXT_SETUP1 = wxNewId();
const long xLightsFrame::ID_STATICTEXT_DIRNAME = wxNewId();
const long xLightsFrame::ID_BUTTON_CHANGEDIR = wxNewId();
const long xLightsFrame::ID_BUTTON_SAVE_SETUP = wxNewId();
const long xLightsFrame::ID_BUTTON_ADD_DONGLE = wxNewId();
const long xLightsFrame::ID_BUTTON_ADD_E131 = wxNewId();
const long xLightsFrame::ID_BUTTON_NETWORK_CHANGE = wxNewId();
const long xLightsFrame::ID_BUTTON_NETWORK_DELETE = wxNewId();
const long xLightsFrame::ID_BUTTON_NETWORK_DELETE_ALL = wxNewId();
const long xLightsFrame::ID_BITMAPBUTTON1 = wxNewId();
const long xLightsFrame::ID_BITMAPBUTTON2 = wxNewId();
const long xLightsFrame::ID_LISTCTRL_NETWORKS = wxNewId();
const long xLightsFrame::ID_PANEL_SETUP = wxNewId();
const long xLightsFrame::ID_BUTTON_SELECT_ALL = wxNewId();
const long xLightsFrame::ID_BUTTON_CLEAR_ALL = wxNewId();
const long xLightsFrame::ID_BUTTON_LOAD = wxNewId();
const long xLightsFrame::ID_BUTTON_SAVE = wxNewId();
const long xLightsFrame::ID_STATICTEXT6 = wxNewId();
const long xLightsFrame::ID_CHECKLISTBOX_TEST_CHANNELS = wxNewId();
const long xLightsFrame::ID_STATICTEXT8 = wxNewId();
const long xLightsFrame::ID_RADIOBUTTON14 = wxNewId();
const long xLightsFrame::ID_RADIOBUTTON15 = wxNewId();
const long xLightsFrame::ID_RADIOBUTTON16 = wxNewId();
const long xLightsFrame::ID_RADIOBUTTON17 = wxNewId();
const long xLightsFrame::ID_RADIOBUTTON19 = wxNewId();
const long xLightsFrame::ID_RADIOBUTTON18 = wxNewId();
const long xLightsFrame::ID_RADIOBUTTON7 = wxNewId();
const long xLightsFrame::ID_RADIOBUTTON31 = wxNewId();
const long xLightsFrame::ID_RADIOBUTTON30 = wxNewId();
const long xLightsFrame::ID_RADIOBUTTON29 = wxNewId();
const long xLightsFrame::ID_RADIOBUTTON8 = wxNewId();
const long xLightsFrame::ID_RADIOBUTTON6 = wxNewId();
const long xLightsFrame::ID_STATICTEXT9 = wxNewId();
const long xLightsFrame::ID_SLIDER4 = wxNewId();
const long xLightsFrame::ID_STATICTEXT10 = wxNewId();
const long xLightsFrame::ID_SLIDER5 = wxNewId();
const long xLightsFrame::ID_STATICTEXT11 = wxNewId();
const long xLightsFrame::ID_SLIDER6 = wxNewId();
const long xLightsFrame::ID_PANEL_TEST_STANDARD = wxNewId();
const long xLightsFrame::ID_STATICTEXT29 = wxNewId();
const long xLightsFrame::ID_RADIOBUTTON3 = wxNewId();
const long xLightsFrame::ID_RADIOBUTTON4 = wxNewId();
const long xLightsFrame::ID_RADIOBUTTON5 = wxNewId();
const long xLightsFrame::ID_RADIOBUTTON9 = wxNewId();
const long xLightsFrame::ID_RADIOBUTTON25 = wxNewId();
const long xLightsFrame::ID_RADIOBUTTON10 = wxNewId();
const long xLightsFrame::ID_RADIOBUTTON12 = wxNewId();
const long xLightsFrame::ID_RADIOBUTTON28 = wxNewId();
const long xLightsFrame::ID_RADIOBUTTON11 = wxNewId();
const long xLightsFrame::ID_RADIOBUTTON13 = wxNewId();
const long xLightsFrame::ID_RADIOBUTTON20 = wxNewId();
const long xLightsFrame::ID_RADIOBUTTON21 = wxNewId();
const long xLightsFrame::ID_SLIDER12 = wxNewId();
const long xLightsFrame::ID_SLIDER11 = wxNewId();
const long xLightsFrame::ID_SLIDER1 = wxNewId();
const long xLightsFrame::ID_SLIDER14 = wxNewId();
const long xLightsFrame::ID_SLIDER13 = wxNewId();
const long xLightsFrame::ID_SLIDER9 = wxNewId();
const long xLightsFrame::ID_STATICTEXT7 = wxNewId();
const long xLightsFrame::ID_SLIDER2 = wxNewId();
const long xLightsFrame::ID_PANEL_TEST_RGB = wxNewId();
const long xLightsFrame::ID_STATICTEXT12 = wxNewId();
const long xLightsFrame::ID_RADIOBUTTON22 = wxNewId();
const long xLightsFrame::ID_RADIOBUTTON23 = wxNewId();
const long xLightsFrame::ID_RADIOBUTTON24 = wxNewId();
const long xLightsFrame::ID_RADIOBUTTON26 = wxNewId();
const long xLightsFrame::ID_RADIOBUTTON27 = wxNewId();
const long xLightsFrame::ID_STATICTEXT13 = wxNewId();
const long xLightsFrame::ID_SLIDER7 = wxNewId();
const long xLightsFrame::ID_PANEL_RGB_CYCLE = wxNewId();
const long xLightsFrame::ID_NOTEBOOK_TEST = wxNewId();
const long xLightsFrame::ID_PANEL_TEST = wxNewId();
const long xLightsFrame::ID_STATICTEXT14 = wxNewId();
const long xLightsFrame::ID_STATICTEXT19 = wxNewId();
const long xLightsFrame::ID_STATICTEXT68 = wxNewId();
const long xLightsFrame::ID_STATICTEXT15 = wxNewId();
const long xLightsFrame::ID_BUTTON_CHOOSE_FILE = wxNewId();
const long xLightsFrame::ID_TEXTCTRL_FILENAME = wxNewId();
const long xLightsFrame::ID_STATICTEXT16 = wxNewId();
const long xLightsFrame::ID_CHOICE_OUTPUT_FORMAT = wxNewId();
const long xLightsFrame::ID_STATICTEXT20 = wxNewId();
const long xLightsFrame::ID_CHECKBOX_MAP_EMPTY_CHANNELS = wxNewId();
const long xLightsFrame::ID_STATICTEXT17 = wxNewId();
const long xLightsFrame::ID_CHECKBOX_OFF_AT_END = wxNewId();
const long xLightsFrame::ID_BUTTON_START_CONVERSION = wxNewId();
const long xLightsFrame::ID_STATICTEXT18 = wxNewId();
const long xLightsFrame::ID_TEXTCTRL_CONVERSION_STATUS = wxNewId();
const long xLightsFrame::ID_PANEL_CONVERT = wxNewId();
const long xLightsFrame::ID_BUTTON_PREVIEW_OPEN = wxNewId();
const long xLightsFrame::ID_STATICTEXT23 = wxNewId();
const long xLightsFrame::ID_BUTTON_PLAY_PREVIEW = wxNewId();
const long xLightsFrame::ID_BUTTON_STOP_PREVIEW = wxNewId();
const long xLightsFrame::ID_TEXTCTRL_PREVIEW_TIME = wxNewId();
const long xLightsFrame::ID_SLIDER_PREVIEW_TIME = wxNewId();
const long xLightsFrame::ID_STATICTEXT_CURRENT_PREVIEW_SIZE = wxNewId();
const long xLightsFrame::ID_BUTTON_SET_PREVIEW_SIZE = wxNewId();
const long xLightsFrame::ID_BUTTON_SET_BACKGROUND_IMAGE = wxNewId();
const long xLightsFrame::ID_STATICTEXT32 = wxNewId();
const long xLightsFrame::ID_SLIDER_BACKGROUND_BRIGHTNESS = wxNewId();
const long xLightsFrame::ID_BUTTON_SELECT_MODEL_GROUPS = wxNewId();
const long xLightsFrame::ID_STATICTEXT21 = wxNewId();
const long xLightsFrame::ID_LISTBOX_ELEMENT_LIST = wxNewId();
const long xLightsFrame::ID_BUTTON_MODELS_PREVIEW = wxNewId();
const long xLightsFrame::ID_BUTTON_SAVE_PREVIEW = wxNewId();
const long xLightsFrame::ID_STATICTEXT22 = wxNewId();
const long xLightsFrame::ID_TEXTCTRL_PREVIEW_ELEMENT_SIZE = wxNewId();
const long xLightsFrame::ID_SLIDER_PREVIEW_SCALE = wxNewId();
const long xLightsFrame::ID_STATICTEXT25 = wxNewId();
const long xLightsFrame::ID_TEXTCTRL2 = wxNewId();
const long xLightsFrame::ID_SLIDER_PREVIEW_ROTATE = wxNewId();
const long xLightsFrame::ID_BUTTON_BUILD_WHOLEHOUSE_MODEL = wxNewId();
const long xLightsFrame::ID_SCROLLEDWINDOW1 = wxNewId();
const long xLightsFrame::ID_PANEL_PREVIEW = wxNewId();
const long xLightsFrame::ID_BUTTON13 = wxNewId();
const long xLightsFrame::ID_BUTTON3 = wxNewId();
const long xLightsFrame::ID_BUTTON58 = wxNewId();
const long xLightsFrame::ID_CHOICE7 = wxNewId();
const long xLightsFrame::ID_BUTTON59 = wxNewId();
const long xLightsFrame::ID_BUTTON_Palette = wxNewId();
const long xLightsFrame::ID_CHECKBOX_LayerMorph = wxNewId();
const long xLightsFrame::ID_BITMAPBUTTON_CHECKBOX_LayerMorph = wxNewId();
const long xLightsFrame::ID_CHOICE_LayerMethod = wxNewId();
const long xLightsFrame::ID_SLIDER_EffectLayerMix = wxNewId();
const long xLightsFrame::ID_TEXTCTRL_LayerMix = wxNewId();
const long xLightsFrame::ID_BITMAPBUTTON_SLIDER_EffectLayerMix = wxNewId();
const long xLightsFrame::ID_STATICTEXT24 = wxNewId();
const long xLightsFrame::ID_SLIDER_SparkleFrequency = wxNewId();
const long xLightsFrame::ID_TEXTCTRL5 = wxNewId();
const long xLightsFrame::ID_BITMAPBUTTON_SLIDER_SparkleFrequency = wxNewId();
const long xLightsFrame::ID_STATICTEXT127 = wxNewId();
const long xLightsFrame::ID_SLIDER_Brightness = wxNewId();
const long xLightsFrame::ID_TEXTCTRL6 = wxNewId();
const long xLightsFrame::ID_BITMAPBUTTON_SLIDER_Brightness = wxNewId();
const long xLightsFrame::ID_STATICTEXT128 = wxNewId();
const long xLightsFrame::ID_SLIDER_Contrast = wxNewId();
const long xLightsFrame::ID_TEXTCTRL7 = wxNewId();
const long xLightsFrame::ID_BITMAPBUTTON_SLIDER_Contrast = wxNewId();
const long xLightsFrame::ID_BITMAPBUTTON11 = wxNewId();
const long xLightsFrame::ID_BITMAPBUTTON13 = wxNewId();
const long xLightsFrame::ID_BITMAPBUTTON12 = wxNewId();
const long xLightsFrame::ID_PANEL31 = wxNewId();
const long xLightsFrame::ID_STATICTEXT4 = wxNewId();
const long xLightsFrame::ID_BUTTON_PLAY_RGB_SEQ = wxNewId();
const long xLightsFrame::ID_BUTTON2 = wxNewId();
const long xLightsFrame::ID_BUTTON_SeqExport = wxNewId();
const long xLightsFrame::ID_BUTTON4 = wxNewId();
const long xLightsFrame::ID_BUTTON_CREATE_RANDOM = wxNewId();
const long xLightsFrame::ID_STATICLINE1 = wxNewId();
const long xLightsFrame::ID_BITMAPBUTTON7 = wxNewId();
const long xLightsFrame::ID_BITMAPBUTTON9 = wxNewId();
const long xLightsFrame::ID_BITMAPBUTTON3 = wxNewId();
const long xLightsFrame::ID_BITMAPBUTTON4 = wxNewId();
const long xLightsFrame::ID_BITMAPBUTTON_GRID_CUT = wxNewId();
const long xLightsFrame::ID_BITMAPBUTTON_GRID_COPY = wxNewId();
const long xLightsFrame::ID_BITMAPBUTTON_GRID_PASTE = wxNewId();
const long xLightsFrame::ID_STATICTEXT31 = wxNewId();
const long xLightsFrame::ID_CHOICE_VIEWS = wxNewId();
const long xLightsFrame::ID_BT_EDIT_VIEWS = wxNewId();
const long xLightsFrame::ID_BUTTON1 = wxNewId();
const long xLightsFrame::ID_GRID1 = wxNewId();
const long xLightsFrame::ID_PANEL_EFFECTS1 = wxNewId();
const long xLightsFrame::ID_PANEL_EFFECTS2 = wxNewId();
const long xLightsFrame::ID_PANEL32 = wxNewId();
const long xLightsFrame::ID_SPLITTERWINDOW2 = wxNewId();
const long xLightsFrame::ID_PANEL30 = wxNewId();
const long xLightsFrame::ID_TREECTRL1 = wxNewId();
const long xLightsFrame::ID_CHECKBOX_RUN_SCHEDULE = wxNewId();
const long xLightsFrame::ID_BUTTON_SAVE_SCHEDULE = wxNewId();
const long xLightsFrame::ID_BUTTON_ADD_SHOW = wxNewId();
const long xLightsFrame::ID_BUTTON_UPDATE_SHOW = wxNewId();
const long xLightsFrame::ID_BUTTON_DELETE_SHOW = wxNewId();
const long xLightsFrame::ID_STATICTEXT2 = wxNewId();
const long xLightsFrame::ID_BUTTON_SHOW_DATES_CHANGE = wxNewId();
const long xLightsFrame::ID_STATICTEXT3 = wxNewId();
const long xLightsFrame::ID_STATICTEXT_SHOWSTART = wxNewId();
const long xLightsFrame::ID_STATICTEXT5 = wxNewId();
const long xLightsFrame::ID_STATICTEXT_SHOWEND = wxNewId();
const long xLightsFrame::ID_PANEL3 = wxNewId();
const long xLightsFrame::ID_STATICTEXT1 = wxNewId();
const long xLightsFrame::ID_TEXTCTRL_LOG = wxNewId();
const long xLightsFrame::ID_BUTTON_CLEARLOG = wxNewId();
const long xLightsFrame::ID_BUTTON_SAVELOG = wxNewId();
const long xLightsFrame::ID_PANEL2 = wxNewId();
const long xLightsFrame::ID_SPLITTERWINDOW1 = wxNewId();
const long xLightsFrame::ID_PANEL_CAL = wxNewId();
const long xLightsFrame::ID_STATICTEXT26 = wxNewId();
const long xLightsFrame::ID_SPLITTERWINDOW3 = wxNewId();
const long xLightsFrame::ID_STATICTEXT28 = wxNewId();
const long xLightsFrame::ID_BUTTON5 = wxNewId();
const long xLightsFrame::ID_TEXTCTRL1 = wxNewId();
const long xLightsFrame::ID_BUTTON_PgoStitch = wxNewId();
const long xLightsFrame::ID_STATICTEXT30 = wxNewId();
const long xLightsFrame::ID_BUTTON22 = wxNewId();
const long xLightsFrame::ID_TEXTCTRL67 = wxNewId();
const long xLightsFrame::ID_STATICTEXT71 = wxNewId();
const long xLightsFrame::ID_STATICTEXT36 = wxNewId();
const long xLightsFrame::ID_CHOICE_PgoOutputType = wxNewId();
const long xLightsFrame::ID_STATICTEXT_PgoOutputType = wxNewId();
const long xLightsFrame::ID_STATICTEXT37 = wxNewId();
const long xLightsFrame::ID_STATICTEXT46 = wxNewId();
const long xLightsFrame::ID_STATICTEXT38 = wxNewId();
const long xLightsFrame::ID_CHOICE_PgoGroupName = wxNewId();
const long xLightsFrame::ID_BITMAPBUTTON_SaveCoroGroup = wxNewId();
const long xLightsFrame::ID_BUTTON_CoroGroupDelete = wxNewId();
const long xLightsFrame::ID_BUTTON_CoroGroupClear = wxNewId();
const long xLightsFrame::ID_BUTTON_PgoCopyVoices = wxNewId();
const long xLightsFrame::ID_GRID_COROFACES = wxNewId();
const long xLightsFrame::ID_CHECKBOX_PgoAutoReset = wxNewId();
const long xLightsFrame::ID_TEXTCTRL_PgoMinRest = wxNewId();
const long xLightsFrame::ID_STATICTEXT27 = wxNewId();
const long xLightsFrame::ID_TEXTCTRL_PgoMaxRest = wxNewId();
const long xLightsFrame::ID_STATICTEXT34 = wxNewId();
const long xLightsFrame::ID_CHECKBOX_CoroEyesRandomBlink = wxNewId();
const long xLightsFrame::ID_CHECKBOX_PgoAutoFade = wxNewId();
const long xLightsFrame::ID_TEXTCTRL_PgoAutoFade = wxNewId();
const long xLightsFrame::ID_STATICTEXT35 = wxNewId();
const long xLightsFrame::ID_CHECKBOX_CoroEyesRandomLR = wxNewId();
const long xLightsFrame::ID_STATICTEXT70 = wxNewId();
const long xLightsFrame::ID_BUTTON6 = wxNewId();
const long xLightsFrame::ID_PANEL4 = wxNewId();
const long xLightsFrame::ID_NOTEBOOK1 = wxNewId();
const long xLightsFrame::ID_PANEL1 = wxNewId();
const long xLightsFrame::ID_MENUITEM2 = wxNewId();
const long xLightsFrame::ID_FILE_BACKUP = wxNewId();
const long xLightsFrame::idMenuQuit = wxNewId();
const long xLightsFrame::idMenuSaveSched = wxNewId();
const long xLightsFrame::idMenuAddList = wxNewId();
const long xLightsFrame::idMenuRenameList = wxNewId();
const long xLightsFrame::idMenuDelList = wxNewId();
const long xLightsFrame::ID_MENUITEM1 = wxNewId();
const long xLightsFrame::idCustomScript = wxNewId();
const long xLightsFrame::idMenuHelpContent = wxNewId();
const long xLightsFrame::idMenuAbout = wxNewId();
const long xLightsFrame::ID_STATUSBAR1 = wxNewId();
const long xLightsFrame::ID_TIMER1 = wxNewId();
const long xLightsFrame::ID_MESSAGEDIALOG1 = wxNewId();
//*)

const long xLightsFrame::ID_PLAYER_DIALOG = wxNewId();
const long xLightsFrame::ID_DELETE_EFFECT = wxNewId();
const long xLightsFrame::ID_IGNORE_CLICK = wxNewId();
const long xLightsFrame::ID_PROTECT_EFFECT = wxNewId();
const long xLightsFrame::ID_UNPROTECT_EFFECT = wxNewId();
const long xLightsFrame::ID_RANDOM_EFFECT = wxNewId();
const long xLightsFrame::ID_COPYROW_EFFECT = wxNewId(); //copy random effect across row -DJ
const long xLightsFrame::ID_CLEARROW_EFFECT = wxNewId(); //clear all effects on this row -DJ


BEGIN_EVENT_TABLE(xLightsFrame,wxFrame)
    //(*EventTable(xLightsFrame)
    //*)
END_EVENT_TABLE()

xLightsFrame::xLightsFrame(wxWindow* parent,wxWindowID id)
{

    //(*Initialize(xLightsFrame)
    wxBoxSizer* BoxSizer4;
    wxStaticBoxSizer* StaticBoxSizer2;
    wxBoxSizer* BoxSizer6;
    wxMenu* MenuHelp;
    wxFlexGridSizer* FlexGridSizer4;
    wxBoxSizer* BoxSizerModelsPreview;
    wxFlexGridSizer* FlexGridSizer47;
    wxFlexGridSizer* FlexGridSizer54;
    wxFlexGridSizer* FlexGridSizerTest;
    wxFlexGridSizer* FlexGridSizer16;
    wxFlexGridSizer* FlexGridSizerSetup;
    wxFlexGridSizer* FlexGridSizer24;
    wxMenuItem* MenuItemCustomScript;
    wxStaticBoxSizer* StaticBoxSizerHighlightColor;
    wxBoxSizer* BoxSizer5;
    wxFlexGridSizer* FlexGridSizer19;
    wxBoxSizer* BoxSizer10;
    wxBoxSizer* BoxSizer7;
    wxFlexGridSizer* FlexGridSizer70;
    wxBoxSizer* BoxSizer8;
    wxFlexGridSizer* FlexGridSizer38;
    wxFlexGridSizer* FlexGridSizer23;
    wxMenuItem* MenuItem5;
    wxFlexGridSizer* FlexGridSizer41;
    wxMenuItem* MenuItem2;
    wxMenuItem* MenuItemAddList;
    wxStaticBoxSizer* StaticBoxSizer4;
    wxFlexGridSizer* FlexGridSizer10;
    wxFlexGridSizer* FlexGridSizer3;
    wxFlexGridSizer* FlexGridSizer27;
    wxMenuItem* MenuItem1;
    wxMenuItem* MenuItem4;
    wxFlexGridSizer* FlexGridSizer37;
    wxFlexGridSizer* FlexGridSizer5;
    wxFlexGridSizer* FlexGridSizer25;
    wxFlexGridSizer* FlexGridSizer22;
    wxFlexGridSizer* FlexGridSizer56;
    wxFlexGridSizer* FlexGridSizer9;
    wxBoxSizer* BoxSizerSequencePreview;
    wxFlexGridSizer* FlexGridSizer2;
    wxBoxSizer* BoxSizer2;
    wxFlexGridSizer* FlexGridSizer7;
    wxFlexGridSizer* FlexGridSizerCal;
    wxStaticText* StaticText21;
    wxFlexGridSizer* FlexGridSizer55;
    wxMenuItem* MenuItemDelList;
    wxFlexGridSizer* FlexGridSizerNetworks;
    wxFlexGridSizer* FlexGridSizer57;
    wxFlexGridSizer* FlexGridSizer29;
    wxFlexGridSizer* FlexGridSizer34;
    wxFlexGridSizer* FlexGridSizerPreview;
    wxStaticBoxSizer* StaticBoxSizer3;
    wxFlexGridSizer* FlexGridSizer15;
    wxFlexGridSizer* FlexGridSizer18;
    wxFlexGridSizer* FlexGridSizer8;
    wxFlexGridSizer* FlexGridSizer21;
    wxFlexGridSizer* FlexGridSizer14;
    wxFlexGridSizer* FlexGridSizer20;
    wxBoxSizer* BoxSizer1;
    wxMenuItem* MenuItemRenameList;
    wxFlexGridSizer* FlexGridSizer50;
    wxFlexGridSizer* FlexGridSizer13;
    wxFlexGridSizer* FlexGridSizer35;
    wxFlexGridSizer* FlexGridSizer12;
    wxFlexGridSizer* FlexGridSizer36;
    wxMenuBar* MenuBar1;
    wxFlexGridSizer* FlexGridSizer6;
    wxStaticBoxSizer* StaticBoxSizer1;
    wxFlexGridSizer* FlexGridSizer1;
    wxFlexGridSizer* FlexGridSizer33;
    wxFlexGridSizer* FlexGridSizerConvert;
    wxFlexGridSizer* FlexGridSizer43;
    wxFlexGridSizer* FlexGridSizer11;
    wxBoxSizer* BoxSizer3;
    wxFlexGridSizer* FlexGridSizer17;
    wxFlexGridSizer* FlexGridSizerPapagayo;
    wxStaticBoxSizer* StaticBoxSizer5;
    wxFlexGridSizer* FlexGridSizer32;
    wxFlexGridSizer* FlexGridSizer68;
    wxFlexGridSizer* FlexGridSizer31;
    wxFlexGridSizer* FlexGridSizer40;
    wxFlexGridSizer* FlexGridSizer39;
    wxFlexGridSizer* FlexGridSizer28;
    wxStaticBoxSizer* StaticBoxSizerBackgroundColor;
    wxMenu* MenuPlaylist;
    wxFlexGridSizer* FlexGridSizer26;
    wxFlexGridSizer* FlexGridSizer30;

    Create(parent, wxID_ANY, _("xLights/Nutcracker OpenGL  (Ver 3.5.2)"), wxDefaultPosition, wxDefaultSize, wxDEFAULT_FRAME_STYLE, _T("wxID_ANY"));
    SetToolTip(_("Export only Channels associated with one model"));
    FlexGridSizer1 = new wxFlexGridSizer(2, 1, 0, 0);
    FlexGridSizer1->AddGrowableCol(0);
    FlexGridSizer1->AddGrowableRow(0);
    Panel1 = new wxPanel(this, ID_PANEL1, wxDefaultPosition, wxDefaultSize, wxNO_BORDER, _T("ID_PANEL1"));
    FlexGridSizer2 = new wxFlexGridSizer(2, 1, 0, 0);
    FlexGridSizer2->AddGrowableCol(0);
    FlexGridSizer2->AddGrowableRow(1);
    FlexGridSizer19 = new wxFlexGridSizer(0, 6, 0, 0);
    BitmapButtonTabInfo = new wxBitmapButton(Panel1, ID_BITMAPBUTTON_TAB_INFO, wxArtProvider::GetBitmap(wxART_MAKE_ART_ID_FROM_STR(_T("wxART_INFORMATION")),wxART_BUTTON), wxDefaultPosition, wxDefaultSize, wxBU_AUTODRAW|wxRAISED_BORDER, wxDefaultValidator, _T("ID_BITMAPBUTTON_TAB_INFO"));
    BitmapButtonTabInfo->SetToolTip(_("Tips for using the current tab"));
    FlexGridSizer19->Add(BitmapButtonTabInfo, 1, wxALL|wxALIGN_CENTER_HORIZONTAL|wxALIGN_CENTER_VERTICAL, 5);
    ButtonStopNow = new wxButton(Panel1, ID_BUTTON_STOP_NOW, _("Stop Now!"), wxDefaultPosition, wxDefaultSize, 0, wxDefaultValidator, _T("ID_BUTTON_STOP_NOW"));
    FlexGridSizer19->Add(ButtonStopNow, 1, wxALL|wxALIGN_CENTER_HORIZONTAL|wxALIGN_CENTER_VERTICAL, 5);
    ButtonGracefulStop = new wxButton(Panel1, ID_BUTTON_GRACEFUL_STOP, _("Graceful Stop"), wxDefaultPosition, wxDefaultSize, 0, wxDefaultValidator, _T("ID_BUTTON_GRACEFUL_STOP"));
    FlexGridSizer19->Add(ButtonGracefulStop, 1, wxALL|wxALIGN_CENTER_HORIZONTAL|wxALIGN_CENTER_VERTICAL, 5);
    ButtonLightsOff = new wxButton(Panel1, ID_BUTTON_LIGHTS_OFF, _("Lights Off"), wxDefaultPosition, wxDefaultSize, 0, wxDefaultValidator, _T("ID_BUTTON_LIGHTS_OFF"));
    FlexGridSizer19->Add(ButtonLightsOff, 1, wxALL|wxALIGN_CENTER_HORIZONTAL|wxALIGN_CENTER_VERTICAL, 5);
    CheckBoxLightOutput = new wxCheckBox(Panel1, ID_CHECKBOX_LIGHT_OUTPUT, _("Output to Lights"), wxDefaultPosition, wxDefaultSize, 0, wxDefaultValidator, _T("ID_CHECKBOX_LIGHT_OUTPUT"));
    CheckBoxLightOutput->SetValue(false);
    FlexGridSizer19->Add(CheckBoxLightOutput, 1, wxALL|wxALIGN_CENTER_HORIZONTAL|wxALIGN_CENTER_VERTICAL, 5);
    FlexGridSizer2->Add(FlexGridSizer19, 0, wxLEFT|wxRIGHT|wxALIGN_LEFT|wxALIGN_CENTER_VERTICAL, 5);
    Notebook1 = new wxNotebook(Panel1, ID_NOTEBOOK1, wxDefaultPosition, wxDefaultSize, 0, _T("ID_NOTEBOOK1"));
    Notebook1->SetBackgroundColour(wxSystemSettings::GetColour(wxSYS_COLOUR_SCROLLBAR));
    PanelSetup = new wxPanel(Notebook1, ID_PANEL_SETUP, wxDefaultPosition, wxDefaultSize, wxTAB_TRAVERSAL, _T("ID_PANEL_SETUP"));
    FlexGridSizerSetup = new wxFlexGridSizer(0, 1, 0, 0);
    FlexGridSizerSetup->AddGrowableCol(0);
    FlexGridSizerSetup->AddGrowableRow(1);
    StaticBoxSizer1 = new wxStaticBoxSizer(wxVERTICAL, PanelSetup, _("Show Directory"));
    StaticTextSetup1 = new wxStaticText(PanelSetup, ID_STATICTEXT_SETUP1, _("All sequences and media files must be in this directory"), wxDefaultPosition, wxDefaultSize, 0, _T("ID_STATICTEXT_SETUP1"));
    wxFont StaticTextSetup1Font(10,wxDEFAULT,wxFONTSTYLE_ITALIC,wxNORMAL,false,wxEmptyString,wxFONTENCODING_DEFAULT);
    StaticTextSetup1->SetFont(StaticTextSetup1Font);
    StaticBoxSizer1->Add(StaticTextSetup1, 1, wxALL|wxALIGN_LEFT|wxALIGN_CENTER_VERTICAL, 5);
    StaticTextDirName = new wxStaticText(PanelSetup, ID_STATICTEXT_DIRNAME, _("<No directory selected - SET THIS FIRST>"), wxDefaultPosition, wxDefaultSize, 0, _T("ID_STATICTEXT_DIRNAME"));
    StaticTextDirName->SetMinSize(wxSize(300,0));
    StaticTextDirName->SetForegroundColour(wxColour(0,0,255));
    StaticBoxSizer1->Add(StaticTextDirName, 1, wxALL|wxEXPAND|wxALIGN_CENTER_HORIZONTAL|wxALIGN_CENTER_VERTICAL, 5);
    ButtonChangeDir = new wxButton(PanelSetup, ID_BUTTON_CHANGEDIR, _("Change"), wxDefaultPosition, wxDefaultSize, 0, wxDefaultValidator, _T("ID_BUTTON_CHANGEDIR"));
    StaticBoxSizer1->Add(ButtonChangeDir, 1, wxALL|wxFIXED_MINSIZE|wxALIGN_LEFT|wxALIGN_CENTER_VERTICAL, 5);
    FlexGridSizerSetup->Add(StaticBoxSizer1, 1, wxALL|wxEXPAND|wxALIGN_CENTER_HORIZONTAL|wxALIGN_CENTER_VERTICAL, 5);
    StaticBoxSizer2 = new wxStaticBoxSizer(wxHORIZONTAL, PanelSetup, _("Lighting Networks"));
    FlexGridSizerNetworks = new wxFlexGridSizer(0, 3, 0, 0);
    FlexGridSizerNetworks->AddGrowableCol(2);
    FlexGridSizerNetworks->AddGrowableRow(0);
    BoxSizer1 = new wxBoxSizer(wxVERTICAL);
    ButtonSaveSetup = new wxButton(PanelSetup, ID_BUTTON_SAVE_SETUP, _("Save Setup"), wxDefaultPosition, wxDefaultSize, 0, wxDefaultValidator, _T("ID_BUTTON_SAVE_SETUP"));
    BoxSizer1->Add(ButtonSaveSetup, 1, wxALL|wxALIGN_CENTER_HORIZONTAL|wxALIGN_CENTER_VERTICAL, 3);
    ButtonAddDongle = new wxButton(PanelSetup, ID_BUTTON_ADD_DONGLE, _("Add USB"), wxDefaultPosition, wxDefaultSize, 0, wxDefaultValidator, _T("ID_BUTTON_ADD_DONGLE"));
    BoxSizer1->Add(ButtonAddDongle, 1, wxALL|wxALIGN_CENTER_HORIZONTAL|wxALIGN_CENTER_VERTICAL, 3);
    ButtonAddE131 = new wxButton(PanelSetup, ID_BUTTON_ADD_E131, _("Add E1.31"), wxDefaultPosition, wxDefaultSize, 0, wxDefaultValidator, _T("ID_BUTTON_ADD_E131"));
    BoxSizer1->Add(ButtonAddE131, 1, wxALL|wxALIGN_CENTER_HORIZONTAL|wxALIGN_CENTER_VERTICAL, 3);
    ButtonNetworkChange = new wxButton(PanelSetup, ID_BUTTON_NETWORK_CHANGE, _("Change"), wxDefaultPosition, wxDefaultSize, 0, wxDefaultValidator, _T("ID_BUTTON_NETWORK_CHANGE"));
    BoxSizer1->Add(ButtonNetworkChange, 1, wxALL|wxALIGN_CENTER_HORIZONTAL|wxALIGN_CENTER_VERTICAL, 3);
    ButtonNetworkDelete = new wxButton(PanelSetup, ID_BUTTON_NETWORK_DELETE, _("Delete"), wxDefaultPosition, wxDefaultSize, 0, wxDefaultValidator, _T("ID_BUTTON_NETWORK_DELETE"));
    BoxSizer1->Add(ButtonNetworkDelete, 1, wxALL|wxALIGN_CENTER_HORIZONTAL|wxALIGN_CENTER_VERTICAL, 3);
    ButtonNetworkDeleteAll = new wxButton(PanelSetup, ID_BUTTON_NETWORK_DELETE_ALL, _("Delete All"), wxDefaultPosition, wxDefaultSize, 0, wxDefaultValidator, _T("ID_BUTTON_NETWORK_DELETE_ALL"));
    BoxSizer1->Add(ButtonNetworkDeleteAll, 1, wxALL|wxALIGN_CENTER_HORIZONTAL|wxALIGN_CENTER_VERTICAL, 3);
    FlexGridSizerNetworks->Add(BoxSizer1, 1, wxALIGN_LEFT|wxALIGN_TOP, 0);
    FlexGridSizer9 = new wxFlexGridSizer(0, 1, 0, 0);
    BitmapButtonMoveNetworkUp = new wxBitmapButton(PanelSetup, ID_BITMAPBUTTON1, wxArtProvider::GetBitmap(wxART_MAKE_ART_ID_FROM_STR(_T("wxART_GO_UP")),wxART_BUTTON), wxDefaultPosition, wxDefaultSize, wxBU_AUTODRAW, wxDefaultValidator, _T("ID_BITMAPBUTTON1"));
    BitmapButtonMoveNetworkUp->SetDefault();
    BitmapButtonMoveNetworkUp->SetToolTip(_("Move selected item up"));
    FlexGridSizer9->Add(BitmapButtonMoveNetworkUp, 1, wxALL|wxALIGN_RIGHT|wxALIGN_CENTER_VERTICAL, 5);
    BitmapButtonMoveNetworkDown = new wxBitmapButton(PanelSetup, ID_BITMAPBUTTON2, wxArtProvider::GetBitmap(wxART_MAKE_ART_ID_FROM_STR(_T("wxART_GO_DOWN")),wxART_BUTTON), wxDefaultPosition, wxDefaultSize, wxBU_AUTODRAW, wxDefaultValidator, _T("ID_BITMAPBUTTON2"));
    BitmapButtonMoveNetworkDown->SetDefault();
    BitmapButtonMoveNetworkDown->SetToolTip(_("Move selected item down"));
    FlexGridSizer9->Add(BitmapButtonMoveNetworkDown, 1, wxALL|wxALIGN_RIGHT|wxALIGN_CENTER_VERTICAL, 5);
    FlexGridSizerNetworks->Add(FlexGridSizer9, 1, wxBOTTOM|wxLEFT|wxALIGN_LEFT|wxALIGN_TOP, 10);
    GridNetwork = new wxListCtrl(PanelSetup, ID_LISTCTRL_NETWORKS, wxDefaultPosition, wxDefaultSize, wxLC_REPORT|wxLC_SINGLE_SEL, wxDefaultValidator, _T("ID_LISTCTRL_NETWORKS"));
    GridNetwork->SetToolTip(_("Drag an item to reorder the list"));
    FlexGridSizerNetworks->Add(GridNetwork, 1, wxEXPAND|wxALIGN_LEFT|wxALIGN_TOP, 5);
    StaticBoxSizer2->Add(FlexGridSizerNetworks, 1, wxALL|wxEXPAND|wxALIGN_CENTER_HORIZONTAL|wxALIGN_CENTER_VERTICAL, 5);
    FlexGridSizerSetup->Add(StaticBoxSizer2, 1, wxALL|wxEXPAND|wxALIGN_CENTER_HORIZONTAL|wxALIGN_CENTER_VERTICAL, 5);
    PanelSetup->SetSizer(FlexGridSizerSetup);
    FlexGridSizerSetup->Fit(PanelSetup);
    FlexGridSizerSetup->SetSizeHints(PanelSetup);
    PanelTest = new wxPanel(Notebook1, ID_PANEL_TEST, wxDefaultPosition, wxDefaultSize, wxTAB_TRAVERSAL, _T("ID_PANEL_TEST"));
    FlexGridSizerTest = new wxFlexGridSizer(2, 2, 0, 0);
    FlexGridSizerTest->AddGrowableCol(1);
    FlexGridSizerTest->AddGrowableRow(1);
    FlexGridSizer10 = new wxFlexGridSizer(0, 1, 0, 0);
    FlexGridSizer10->AddGrowableCol(0);
    FlexGridSizer10->AddGrowableRow(0);
    FlexGridSizer11 = new wxFlexGridSizer(1, 4, 0, 0);
    ButtonTestSelectAll = new wxButton(PanelTest, ID_BUTTON_SELECT_ALL, _("Select All"), wxDefaultPosition, wxDefaultSize, 0, wxDefaultValidator, _T("ID_BUTTON_SELECT_ALL"));
    FlexGridSizer11->Add(ButtonTestSelectAll, 1, wxALL|wxALIGN_CENTER_HORIZONTAL|wxALIGN_CENTER_VERTICAL, 5);
    ButtonTestClear = new wxButton(PanelTest, ID_BUTTON_CLEAR_ALL, _("Clear All"), wxDefaultPosition, wxDefaultSize, 0, wxDefaultValidator, _T("ID_BUTTON_CLEAR_ALL"));
    FlexGridSizer11->Add(ButtonTestClear, 1, wxALL|wxALIGN_CENTER_HORIZONTAL|wxALIGN_CENTER_VERTICAL, 5);
    ButtonTestLoad = new wxButton(PanelTest, ID_BUTTON_LOAD, _("Load"), wxDefaultPosition, wxDefaultSize, 0, wxDefaultValidator, _T("ID_BUTTON_LOAD"));
    ButtonTestLoad->Disable();
    FlexGridSizer11->Add(ButtonTestLoad, 1, wxALL|wxALIGN_CENTER_HORIZONTAL|wxALIGN_CENTER_VERTICAL, 5);
    ButtonTestSave = new wxButton(PanelTest, ID_BUTTON_SAVE, _("Save"), wxDefaultPosition, wxDefaultSize, 0, wxDefaultValidator, _T("ID_BUTTON_SAVE"));
    ButtonTestSave->Disable();
    FlexGridSizer11->Add(ButtonTestSave, 1, wxALL|wxALIGN_CENTER_HORIZONTAL|wxALIGN_CENTER_VERTICAL, 5);
    FlexGridSizer10->Add(FlexGridSizer11, 1, wxALIGN_CENTER_HORIZONTAL|wxALIGN_CENTER_VERTICAL, 5);
    StaticText6 = new wxStaticText(PanelTest, ID_STATICTEXT6, _("Use Shift-click, Ctrl-click, or click && drag to select multiple channels"), wxDefaultPosition, wxDefaultSize, 0, _T("ID_STATICTEXT6"));
    FlexGridSizer10->Add(StaticText6, 1, wxALL|wxALIGN_CENTER_HORIZONTAL|wxALIGN_CENTER_VERTICAL, 5);
    FlexGridSizerTest->Add(FlexGridSizer10, 1, wxALL|wxALIGN_CENTER_HORIZONTAL|wxALIGN_CENTER_VERTICAL, 5);
    FlexGridSizerTest->Add(-1,-1,1, wxALL|wxALIGN_CENTER_HORIZONTAL|wxALIGN_CENTER_VERTICAL, 5);
    CheckListBoxTestChannels = new wxCheckListBox(PanelTest, ID_CHECKLISTBOX_TEST_CHANNELS, wxDefaultPosition, wxDefaultSize, 0, 0, wxLB_EXTENDED, wxDefaultValidator, _T("ID_CHECKLISTBOX_TEST_CHANNELS"));
    FlexGridSizerTest->Add(CheckListBoxTestChannels, 1, wxALL|wxEXPAND|wxALIGN_TOP|wxALIGN_CENTER_HORIZONTAL, 5);
    NotebookTest = new wxNotebook(PanelTest, ID_NOTEBOOK_TEST, wxDefaultPosition, wxDefaultSize, 0, _T("ID_NOTEBOOK_TEST"));
    NotebookTest->SetBackgroundColour(wxSystemSettings::GetColour(wxSYS_COLOUR_BTNFACE));
    PanelTestStandard = new wxPanel(NotebookTest, ID_PANEL_TEST_STANDARD, wxPoint(232,105), wxDefaultSize, wxTAB_TRAVERSAL, _T("ID_PANEL_TEST_STANDARD"));
    FlexGridSizer12 = new wxFlexGridSizer(0, 3, 0, 0);
    FlexGridSizer13 = new wxFlexGridSizer(0, 1, 0, 0);
    StaticText8 = new wxStaticText(PanelTestStandard, ID_STATICTEXT8, _("Select function:"), wxDefaultPosition, wxDefaultSize, 0, _T("ID_STATICTEXT8"));
    wxFont StaticText8Font(10,wxSWISS,wxFONTSTYLE_NORMAL,wxBOLD,false,wxEmptyString,wxFONTENCODING_DEFAULT);
    StaticText8->SetFont(StaticText8Font);
    FlexGridSizer13->Add(StaticText8, 1, wxTOP|wxLEFT|wxRIGHT|wxALIGN_CENTER_HORIZONTAL|wxALIGN_CENTER_VERTICAL, 5);
    RadioButtonOff = new wxRadioButton(PanelTestStandard, ID_RADIOBUTTON14, _("Off"), wxDefaultPosition, wxDefaultSize, wxRB_GROUP, wxDefaultValidator, _T("ID_RADIOBUTTON14"));
    FlexGridSizer13->Add(RadioButtonOff, 1, wxALL|wxALIGN_LEFT|wxALIGN_CENTER_VERTICAL, 5);
    RadioButtonChase = new wxRadioButton(PanelTestStandard, ID_RADIOBUTTON15, _("Chase"), wxDefaultPosition, wxDefaultSize, 0, wxDefaultValidator, _T("ID_RADIOBUTTON15"));
    FlexGridSizer13->Add(RadioButtonChase, 1, wxALL|wxALIGN_LEFT|wxALIGN_CENTER_VERTICAL, 5);
    RadioButtonChase3 = new wxRadioButton(PanelTestStandard, ID_RADIOBUTTON16, _("Chase 1/3"), wxDefaultPosition, wxDefaultSize, 0, wxDefaultValidator, _T("ID_RADIOBUTTON16"));
    FlexGridSizer13->Add(RadioButtonChase3, 1, wxALL|wxALIGN_LEFT|wxALIGN_CENTER_VERTICAL, 5);
    RadioButtonChase4 = new wxRadioButton(PanelTestStandard, ID_RADIOBUTTON17, _("Chase 1/4"), wxDefaultPosition, wxDefaultSize, 0, wxDefaultValidator, _T("ID_RADIOBUTTON17"));
    FlexGridSizer13->Add(RadioButtonChase4, 1, wxALL|wxALIGN_LEFT|wxALIGN_CENTER_VERTICAL, 5);
    RadioButtonChase5 = new wxRadioButton(PanelTestStandard, ID_RADIOBUTTON19, _("Chase 1/5"), wxDefaultPosition, wxDefaultSize, 0, wxDefaultValidator, _T("ID_RADIOBUTTON19"));
    FlexGridSizer13->Add(RadioButtonChase5, 1, wxALL|wxALIGN_LEFT|wxALIGN_CENTER_VERTICAL, 5);
    RadioButtonAlt = new wxRadioButton(PanelTestStandard, ID_RADIOBUTTON18, _("Alternate"), wxDefaultPosition, wxDefaultSize, 0, wxDefaultValidator, _T("ID_RADIOBUTTON18"));
    FlexGridSizer13->Add(RadioButtonAlt, 1, wxALL|wxALIGN_LEFT|wxALIGN_CENTER_VERTICAL, 5);
    RadioButtonTwinkle05 = new wxRadioButton(PanelTestStandard, ID_RADIOBUTTON7, _("Twinkle 5%"), wxDefaultPosition, wxDefaultSize, 0, wxDefaultValidator, _T("ID_RADIOBUTTON7"));
    FlexGridSizer13->Add(RadioButtonTwinkle05, 1, wxALL|wxALIGN_LEFT|wxALIGN_CENTER_VERTICAL, 5);
    RadioButtonTwinkle10 = new wxRadioButton(PanelTestStandard, ID_RADIOBUTTON31, _("Twinkle 10%"), wxDefaultPosition, wxDefaultSize, 0, wxDefaultValidator, _T("ID_RADIOBUTTON31"));
    FlexGridSizer13->Add(RadioButtonTwinkle10, 1, wxALL|wxALIGN_LEFT|wxALIGN_CENTER_VERTICAL, 5);
    RadioButtonTwinkle25 = new wxRadioButton(PanelTestStandard, ID_RADIOBUTTON30, _("Twinkle 25%"), wxDefaultPosition, wxDefaultSize, 0, wxDefaultValidator, _T("ID_RADIOBUTTON30"));
    FlexGridSizer13->Add(RadioButtonTwinkle25, 1, wxALL|wxALIGN_LEFT|wxALIGN_CENTER_VERTICAL, 5);
    RadioButtonTwinkle50 = new wxRadioButton(PanelTestStandard, ID_RADIOBUTTON29, _("Twinkle 50%"), wxDefaultPosition, wxDefaultSize, 0, wxDefaultValidator, _T("ID_RADIOBUTTON29"));
    FlexGridSizer13->Add(RadioButtonTwinkle50, 1, wxALL|wxALIGN_LEFT|wxALIGN_CENTER_VERTICAL, 5);
    RadioButtonShimmer = new wxRadioButton(PanelTestStandard, ID_RADIOBUTTON8, _("Shimmer"), wxDefaultPosition, wxDefaultSize, 0, wxDefaultValidator, _T("ID_RADIOBUTTON8"));
    FlexGridSizer13->Add(RadioButtonShimmer, 1, wxALL|wxALIGN_LEFT|wxALIGN_CENTER_VERTICAL, 5);
    RadioButtonDim = new wxRadioButton(PanelTestStandard, ID_RADIOBUTTON6, _("Background Only"), wxDefaultPosition, wxDefaultSize, 0, wxDefaultValidator, _T("ID_RADIOBUTTON6"));
    FlexGridSizer13->Add(RadioButtonDim, 1, wxALL|wxALIGN_LEFT|wxALIGN_CENTER_VERTICAL, 5);
    FlexGridSizer12->Add(FlexGridSizer13, 1, wxALL|wxALIGN_LEFT|wxALIGN_TOP, 5);
    FlexGridSizer12->Add(-1,-1,1, wxALL|wxALIGN_LEFT|wxALIGN_TOP, 5);
    BoxSizer3 = new wxBoxSizer(wxHORIZONTAL);
    FlexGridSizer20 = new wxFlexGridSizer(0, 1, 0, 0);
    FlexGridSizer20->AddGrowableCol(0);
    FlexGridSizer20->AddGrowableRow(1);
    StaticText9 = new wxStaticText(PanelTestStandard, ID_STATICTEXT9, _("Background\nIntensity"), wxDefaultPosition, wxDefaultSize, 0, _T("ID_STATICTEXT9"));
    wxFont StaticText9Font(10,wxSWISS,wxFONTSTYLE_NORMAL,wxBOLD,false,wxEmptyString,wxFONTENCODING_DEFAULT);
    StaticText9->SetFont(StaticText9Font);
    FlexGridSizer20->Add(StaticText9, 1, wxALL|wxALIGN_CENTER_HORIZONTAL|wxALIGN_CENTER_VERTICAL, 5);
    SliderBgIntensity = new wxSlider(PanelTestStandard, ID_SLIDER4, 0, 0, 255, wxDefaultPosition, wxDefaultSize, wxSL_VERTICAL|wxSL_LABELS|wxSL_INVERSE|wxSIMPLE_BORDER, wxDefaultValidator, _T("ID_SLIDER4"));
    FlexGridSizer20->Add(SliderBgIntensity, 0, wxALL|wxEXPAND|wxALIGN_CENTER_HORIZONTAL|wxALIGN_CENTER_VERTICAL, 10);
    BoxSizer3->Add(FlexGridSizer20, 1, wxLEFT|wxRIGHT|wxEXPAND|wxALIGN_CENTER_HORIZONTAL|wxALIGN_CENTER_VERTICAL, 5);
    FlexGridSizer21 = new wxFlexGridSizer(0, 1, 0, 0);
    FlexGridSizer21->AddGrowableCol(0);
    FlexGridSizer21->AddGrowableRow(1);
    StaticText10 = new wxStaticText(PanelTestStandard, ID_STATICTEXT10, _("Highlight\nIntensity"), wxDefaultPosition, wxDefaultSize, 0, _T("ID_STATICTEXT10"));
    wxFont StaticText10Font(10,wxSWISS,wxFONTSTYLE_NORMAL,wxBOLD,false,wxEmptyString,wxFONTENCODING_DEFAULT);
    StaticText10->SetFont(StaticText10Font);
    FlexGridSizer21->Add(StaticText10, 1, wxALL|wxALIGN_CENTER_HORIZONTAL|wxALIGN_CENTER_VERTICAL, 5);
    SliderFgIntensity = new wxSlider(PanelTestStandard, ID_SLIDER5, 255, 0, 255, wxDefaultPosition, wxDefaultSize, wxSL_VERTICAL|wxSL_LABELS|wxSL_INVERSE|wxSIMPLE_BORDER, wxDefaultValidator, _T("ID_SLIDER5"));
    FlexGridSizer21->Add(SliderFgIntensity, 1, wxALL|wxEXPAND|wxALIGN_CENTER_HORIZONTAL|wxALIGN_CENTER_VERTICAL, 10);
    BoxSizer3->Add(FlexGridSizer21, 1, wxLEFT|wxRIGHT|wxEXPAND|wxALIGN_CENTER_HORIZONTAL|wxALIGN_CENTER_VERTICAL, 5);
    FlexGridSizer22 = new wxFlexGridSizer(0, 1, 0, 0);
    FlexGridSizer22->AddGrowableCol(0);
    FlexGridSizer22->AddGrowableRow(1);
    StaticText11 = new wxStaticText(PanelTestStandard, ID_STATICTEXT11, _("Speed\n"), wxDefaultPosition, wxDefaultSize, 0, _T("ID_STATICTEXT11"));
    wxFont StaticText11Font(10,wxSWISS,wxFONTSTYLE_NORMAL,wxBOLD,false,wxEmptyString,wxFONTENCODING_DEFAULT);
    StaticText11->SetFont(StaticText11Font);
    FlexGridSizer22->Add(StaticText11, 1, wxALL|wxALIGN_CENTER_HORIZONTAL|wxALIGN_CENTER_VERTICAL, 5);
    SliderChaseSpeed = new wxSlider(PanelTestStandard, ID_SLIDER6, 50, 0, 100, wxDefaultPosition, wxDefaultSize, wxSL_VERTICAL|wxSL_LABELS|wxSL_INVERSE|wxSIMPLE_BORDER, wxDefaultValidator, _T("ID_SLIDER6"));
    FlexGridSizer22->Add(SliderChaseSpeed, 1, wxALL|wxEXPAND|wxALIGN_CENTER_HORIZONTAL|wxALIGN_CENTER_VERTICAL, 10);
    BoxSizer3->Add(FlexGridSizer22, 1, wxLEFT|wxRIGHT|wxEXPAND|wxALIGN_BOTTOM|wxALIGN_CENTER_HORIZONTAL, 5);
    FlexGridSizer12->Add(BoxSizer3, 1, wxALL|wxEXPAND|wxALIGN_LEFT|wxALIGN_TOP, 5);
    PanelTestStandard->SetSizer(FlexGridSizer12);
    FlexGridSizer12->Fit(PanelTestStandard);
    FlexGridSizer12->SetSizeHints(PanelTestStandard);
    PanelTestRgb = new wxPanel(NotebookTest, ID_PANEL_TEST_RGB, wxPoint(62,20), wxDefaultSize, wxTAB_TRAVERSAL, _T("ID_PANEL_TEST_RGB"));
    FlexGridSizer14 = new wxFlexGridSizer(0, 6, 0, 0);
    FlexGridSizer15 = new wxFlexGridSizer(0, 1, 0, 0);
    StaticText29 = new wxStaticText(PanelTestRgb, ID_STATICTEXT29, _("Select function:"), wxDefaultPosition, wxDefaultSize, 0, _T("ID_STATICTEXT29"));
    wxFont StaticText29Font(10,wxSWISS,wxFONTSTYLE_NORMAL,wxBOLD,false,wxEmptyString,wxFONTENCODING_DEFAULT);
    StaticText29->SetFont(StaticText29Font);
    FlexGridSizer15->Add(StaticText29, 1, wxTOP|wxLEFT|wxRIGHT|wxALIGN_CENTER_HORIZONTAL|wxALIGN_CENTER_VERTICAL, 5);
    RadioButtonRgbChaseOff = new wxRadioButton(PanelTestRgb, ID_RADIOBUTTON3, _("Off"), wxDefaultPosition, wxDefaultSize, wxRB_GROUP, wxDefaultValidator, _T("ID_RADIOBUTTON3"));
    FlexGridSizer15->Add(RadioButtonRgbChaseOff, 1, wxALL|wxALIGN_LEFT|wxALIGN_CENTER_VERTICAL, 5);
    RadioButtonRgbChase = new wxRadioButton(PanelTestRgb, ID_RADIOBUTTON4, _("Chase"), wxDefaultPosition, wxDefaultSize, 0, wxDefaultValidator, _T("ID_RADIOBUTTON4"));
    FlexGridSizer15->Add(RadioButtonRgbChase, 1, wxALL|wxALIGN_LEFT|wxALIGN_CENTER_VERTICAL, 5);
    RadioButtonRgbChase3 = new wxRadioButton(PanelTestRgb, ID_RADIOBUTTON5, _("Chase 1/3"), wxDefaultPosition, wxDefaultSize, 0, wxDefaultValidator, _T("ID_RADIOBUTTON5"));
    FlexGridSizer15->Add(RadioButtonRgbChase3, 1, wxALL|wxALIGN_LEFT|wxALIGN_CENTER_VERTICAL, 5);
    RadioButtonRgbChase4 = new wxRadioButton(PanelTestRgb, ID_RADIOBUTTON9, _("Chase 1/4"), wxDefaultPosition, wxDefaultSize, 0, wxDefaultValidator, _T("ID_RADIOBUTTON9"));
    FlexGridSizer15->Add(RadioButtonRgbChase4, 1, wxALL|wxALIGN_LEFT|wxALIGN_CENTER_VERTICAL, 5);
    RadioButtonRgbChase5 = new wxRadioButton(PanelTestRgb, ID_RADIOBUTTON25, _("Chase 1/5"), wxDefaultPosition, wxDefaultSize, 0, wxDefaultValidator, _T("ID_RADIOBUTTON25"));
    FlexGridSizer15->Add(RadioButtonRgbChase5, 1, wxALL|wxALIGN_LEFT|wxALIGN_CENTER_VERTICAL, 5);
    RadioButtonRgbAlt = new wxRadioButton(PanelTestRgb, ID_RADIOBUTTON10, _("Alternate"), wxDefaultPosition, wxDefaultSize, 0, wxDefaultValidator, _T("ID_RADIOBUTTON10"));
    FlexGridSizer15->Add(RadioButtonRgbAlt, 1, wxALL|wxALIGN_LEFT|wxALIGN_CENTER_VERTICAL, 5);
    RadioButtonRgbTwinkle05 = new wxRadioButton(PanelTestRgb, ID_RADIOBUTTON12, _("Twinkle 5%"), wxDefaultPosition, wxDefaultSize, 0, wxDefaultValidator, _T("ID_RADIOBUTTON12"));
    FlexGridSizer15->Add(RadioButtonRgbTwinkle05, 1, wxALL|wxALIGN_LEFT|wxALIGN_CENTER_VERTICAL, 5);
    RadioButtonRgbTwinkle10 = new wxRadioButton(PanelTestRgb, ID_RADIOBUTTON28, _("Twinkle 10%"), wxDefaultPosition, wxDefaultSize, 0, wxDefaultValidator, _T("ID_RADIOBUTTON28"));
    FlexGridSizer15->Add(RadioButtonRgbTwinkle10, 1, wxALL|wxALIGN_LEFT|wxALIGN_CENTER_VERTICAL, 5);
    RadioButtonRgbTwinkle25 = new wxRadioButton(PanelTestRgb, ID_RADIOBUTTON11, _("Twinkle 25%"), wxDefaultPosition, wxDefaultSize, 0, wxDefaultValidator, _T("ID_RADIOBUTTON11"));
    FlexGridSizer15->Add(RadioButtonRgbTwinkle25, 1, wxALL|wxALIGN_LEFT|wxALIGN_CENTER_VERTICAL, 5);
    RadioButtonRgbTwinkle50 = new wxRadioButton(PanelTestRgb, ID_RADIOBUTTON13, _("Twinkle 50%"), wxDefaultPosition, wxDefaultSize, 0, wxDefaultValidator, _T("ID_RADIOBUTTON13"));
    FlexGridSizer15->Add(RadioButtonRgbTwinkle50, 1, wxALL|wxALIGN_LEFT|wxALIGN_CENTER_VERTICAL, 5);
    RadioButtonRgbShimmer = new wxRadioButton(PanelTestRgb, ID_RADIOBUTTON20, _("Shimmer"), wxDefaultPosition, wxDefaultSize, 0, wxDefaultValidator, _T("ID_RADIOBUTTON20"));
    FlexGridSizer15->Add(RadioButtonRgbShimmer, 1, wxALL|wxALIGN_LEFT|wxALIGN_CENTER_VERTICAL, 5);
    RadioButtonRgbDim = new wxRadioButton(PanelTestRgb, ID_RADIOBUTTON21, _("Background Only"), wxDefaultPosition, wxDefaultSize, 0, wxDefaultValidator, _T("ID_RADIOBUTTON21"));
    FlexGridSizer15->Add(RadioButtonRgbDim, 1, wxALL|wxALIGN_LEFT|wxALIGN_CENTER_VERTICAL, 5);
    FlexGridSizer14->Add(FlexGridSizer15, 1, wxALL|wxALIGN_LEFT|wxALIGN_TOP, 5);
    FlexGridSizer14->Add(-1,-1,1, wxALL|wxALIGN_LEFT|wxALIGN_TOP, 5);
    BoxSizer10 = new wxBoxSizer(wxVERTICAL);
    StaticBoxSizerBackgroundColor = new wxStaticBoxSizer(wxHORIZONTAL, PanelTestRgb, _("Background Color"));
    SliderBgColorA = new wxSlider(PanelTestRgb, ID_SLIDER12, 0, 0, 255, wxDefaultPosition, wxDefaultSize, wxSL_VERTICAL|wxSL_LABELS|wxSL_INVERSE|wxSIMPLE_BORDER, wxDefaultValidator, _T("ID_SLIDER12"));
    StaticBoxSizerBackgroundColor->Add(SliderBgColorA, 1, wxALL|wxEXPAND|wxALIGN_CENTER_HORIZONTAL|wxALIGN_CENTER_VERTICAL, 10);
    SliderBgColorB = new wxSlider(PanelTestRgb, ID_SLIDER11, 0, 0, 255, wxDefaultPosition, wxDefaultSize, wxSL_VERTICAL|wxSL_LABELS|wxSL_INVERSE|wxSIMPLE_BORDER, wxDefaultValidator, _T("ID_SLIDER11"));
    StaticBoxSizerBackgroundColor->Add(SliderBgColorB, 1, wxALL|wxEXPAND|wxALIGN_CENTER_HORIZONTAL|wxALIGN_CENTER_VERTICAL, 10);
    SliderBgColorC = new wxSlider(PanelTestRgb, ID_SLIDER1, 0, 0, 255, wxDefaultPosition, wxDefaultSize, wxSL_VERTICAL|wxSL_LABELS|wxSL_INVERSE|wxSIMPLE_BORDER, wxDefaultValidator, _T("ID_SLIDER1"));
    StaticBoxSizerBackgroundColor->Add(SliderBgColorC, 0, wxALL|wxEXPAND|wxALIGN_CENTER_HORIZONTAL|wxALIGN_CENTER_VERTICAL, 10);
    BoxSizer10->Add(StaticBoxSizerBackgroundColor, 1, wxBOTTOM|wxLEFT|wxRIGHT|wxALIGN_LEFT|wxALIGN_TOP, 3);
    StaticBoxSizerHighlightColor = new wxStaticBoxSizer(wxHORIZONTAL, PanelTestRgb, _("Highlight Color"));
    SliderFgColorA = new wxSlider(PanelTestRgb, ID_SLIDER14, 255, 0, 255, wxDefaultPosition, wxDefaultSize, wxSL_VERTICAL|wxSL_LABELS|wxSL_INVERSE|wxSIMPLE_BORDER, wxDefaultValidator, _T("ID_SLIDER14"));
    StaticBoxSizerHighlightColor->Add(SliderFgColorA, 1, wxALL|wxEXPAND|wxALIGN_CENTER_HORIZONTAL|wxALIGN_CENTER_VERTICAL, 10);
    SliderFgColorB = new wxSlider(PanelTestRgb, ID_SLIDER13, 255, 0, 255, wxDefaultPosition, wxDefaultSize, wxSL_VERTICAL|wxSL_LABELS|wxSL_INVERSE|wxSIMPLE_BORDER, wxDefaultValidator, _T("ID_SLIDER13"));
    StaticBoxSizerHighlightColor->Add(SliderFgColorB, 1, wxALL|wxEXPAND|wxALIGN_CENTER_HORIZONTAL|wxALIGN_CENTER_VERTICAL, 10);
    SliderFgColorC = new wxSlider(PanelTestRgb, ID_SLIDER9, 255, 0, 255, wxDefaultPosition, wxDefaultSize, wxSL_VERTICAL|wxSL_LABELS|wxSL_INVERSE|wxSIMPLE_BORDER, wxDefaultValidator, _T("ID_SLIDER9"));
    StaticBoxSizerHighlightColor->Add(SliderFgColorC, 1, wxALL|wxEXPAND|wxALIGN_CENTER_HORIZONTAL|wxALIGN_CENTER_VERTICAL, 10);
    BoxSizer10->Add(StaticBoxSizerHighlightColor, 1, wxTOP|wxLEFT|wxRIGHT|wxALIGN_CENTER_HORIZONTAL|wxALIGN_CENTER_VERTICAL, 3);
    FlexGridSizer14->Add(BoxSizer10, 1, wxALL|wxALIGN_CENTER_HORIZONTAL|wxALIGN_CENTER_VERTICAL, 5);
    FlexGridSizer14->Add(-1,-1,1, wxALL|wxALIGN_LEFT|wxALIGN_TOP, 5);
    FlexGridSizer16 = new wxFlexGridSizer(0, 1, 0, 0);
    FlexGridSizer16->AddGrowableCol(0);
    FlexGridSizer16->AddGrowableRow(1);
    StaticText7 = new wxStaticText(PanelTestRgb, ID_STATICTEXT7, _("Speed"), wxDefaultPosition, wxDefaultSize, 0, _T("ID_STATICTEXT7"));
    wxFont StaticText7Font(10,wxSWISS,wxFONTSTYLE_NORMAL,wxBOLD,false,wxEmptyString,wxFONTENCODING_DEFAULT);
    StaticText7->SetFont(StaticText7Font);
    FlexGridSizer16->Add(StaticText7, 1, wxALL|wxALIGN_CENTER_HORIZONTAL|wxALIGN_CENTER_VERTICAL, 5);
    SliderRgbChaseSpeed = new wxSlider(PanelTestRgb, ID_SLIDER2, 50, 0, 100, wxDefaultPosition, wxDefaultSize, wxSL_VERTICAL|wxSL_LABELS|wxSL_INVERSE|wxSIMPLE_BORDER, wxDefaultValidator, _T("ID_SLIDER2"));
    FlexGridSizer16->Add(SliderRgbChaseSpeed, 1, wxTOP|wxLEFT|wxRIGHT|wxEXPAND|wxALIGN_CENTER_HORIZONTAL|wxALIGN_CENTER_VERTICAL, 0);
    FlexGridSizer14->Add(FlexGridSizer16, 1, wxALL|wxEXPAND|wxALIGN_LEFT|wxALIGN_TOP, 5);
    PanelTestRgb->SetSizer(FlexGridSizer14);
    FlexGridSizer14->Fit(PanelTestRgb);
    FlexGridSizer14->SetSizeHints(PanelTestRgb);
    PanelRgbCycle = new wxPanel(NotebookTest, ID_PANEL_RGB_CYCLE, wxPoint(156,13), wxDefaultSize, wxTAB_TRAVERSAL, _T("ID_PANEL_RGB_CYCLE"));
    FlexGridSizer17 = new wxFlexGridSizer(0, 3, 0, 0);
    FlexGridSizer18 = new wxFlexGridSizer(0, 1, 0, 0);
    StaticText12 = new wxStaticText(PanelRgbCycle, ID_STATICTEXT12, _("Select function:"), wxDefaultPosition, wxDefaultSize, 0, _T("ID_STATICTEXT12"));
    wxFont StaticText12Font(10,wxSWISS,wxFONTSTYLE_NORMAL,wxBOLD,false,wxEmptyString,wxFONTENCODING_DEFAULT);
    StaticText12->SetFont(StaticText12Font);
    FlexGridSizer18->Add(StaticText12, 1, wxTOP|wxLEFT|wxRIGHT|wxALIGN_CENTER_HORIZONTAL|wxALIGN_CENTER_VERTICAL, 5);
    RadioButtonRgbCycleOff = new wxRadioButton(PanelRgbCycle, ID_RADIOBUTTON22, _("Off"), wxDefaultPosition, wxDefaultSize, wxRB_GROUP, wxDefaultValidator, _T("ID_RADIOBUTTON22"));
    FlexGridSizer18->Add(RadioButtonRgbCycleOff, 1, wxALL|wxALIGN_LEFT|wxALIGN_CENTER_VERTICAL, 5);
    RadioButtonRgbCycle3 = new wxRadioButton(PanelRgbCycle, ID_RADIOBUTTON23, _("A-B-C"), wxDefaultPosition, wxDefaultSize, 0, wxDefaultValidator, _T("ID_RADIOBUTTON23"));
    FlexGridSizer18->Add(RadioButtonRgbCycle3, 1, wxALL|wxALIGN_LEFT|wxALIGN_CENTER_VERTICAL, 5);
    RadioButtonRgbCycle4 = new wxRadioButton(PanelRgbCycle, ID_RADIOBUTTON24, _("A-B-C-All"), wxDefaultPosition, wxDefaultSize, 0, wxDefaultValidator, _T("ID_RADIOBUTTON24"));
    FlexGridSizer18->Add(RadioButtonRgbCycle4, 1, wxALL|wxALIGN_LEFT|wxALIGN_CENTER_VERTICAL, 5);
    RadioButtonRgbCycle5 = new wxRadioButton(PanelRgbCycle, ID_RADIOBUTTON26, _("A-B-C-All-None"), wxDefaultPosition, wxDefaultSize, 0, wxDefaultValidator, _T("ID_RADIOBUTTON26"));
    FlexGridSizer18->Add(RadioButtonRgbCycle5, 1, wxALL|wxALIGN_LEFT|wxALIGN_CENTER_VERTICAL, 5);
    RadioButtonRgbCycleMixed = new wxRadioButton(PanelRgbCycle, ID_RADIOBUTTON27, _("Mixed Colors"), wxDefaultPosition, wxDefaultSize, 0, wxDefaultValidator, _T("ID_RADIOBUTTON27"));
    FlexGridSizer18->Add(RadioButtonRgbCycleMixed, 1, wxALL|wxALIGN_LEFT|wxALIGN_CENTER_VERTICAL, 5);
    FlexGridSizer17->Add(FlexGridSizer18, 1, wxALL|wxALIGN_LEFT|wxALIGN_TOP, 5);
    FlexGridSizer17->Add(-1,-1,1, wxALL|wxALIGN_LEFT|wxALIGN_TOP, 5);
    FlexGridSizer24 = new wxFlexGridSizer(0, 1, 0, 0);
    FlexGridSizer24->AddGrowableRow(1);
    StaticText13 = new wxStaticText(PanelRgbCycle, ID_STATICTEXT13, _("Cycle Speed"), wxDefaultPosition, wxDefaultSize, 0, _T("ID_STATICTEXT13"));
    wxFont StaticText13Font(10,wxSWISS,wxFONTSTYLE_NORMAL,wxBOLD,false,wxEmptyString,wxFONTENCODING_DEFAULT);
    StaticText13->SetFont(StaticText13Font);
    FlexGridSizer24->Add(StaticText13, 1, wxALL|wxALIGN_CENTER_HORIZONTAL|wxALIGN_CENTER_VERTICAL, 5);
    SliderRgbCycleSpeed = new wxSlider(PanelRgbCycle, ID_SLIDER7, 50, 0, 100, wxDefaultPosition, wxDefaultSize, wxSL_VERTICAL|wxSL_LABELS|wxSL_INVERSE|wxSIMPLE_BORDER, wxDefaultValidator, _T("ID_SLIDER7"));
    SliderRgbCycleSpeed->SetMinSize(wxSize(-1,200));
    FlexGridSizer24->Add(SliderRgbCycleSpeed, 1, wxTOP|wxLEFT|wxRIGHT|wxEXPAND|wxALIGN_CENTER_HORIZONTAL|wxALIGN_CENTER_VERTICAL, 10);
    FlexGridSizer17->Add(FlexGridSizer24, 1, wxALL|wxEXPAND|wxALIGN_LEFT|wxALIGN_TOP, 5);
    PanelRgbCycle->SetSizer(FlexGridSizer17);
    FlexGridSizer17->Fit(PanelRgbCycle);
    FlexGridSizer17->SetSizeHints(PanelRgbCycle);
    NotebookTest->AddPage(PanelTestStandard, _("Standard"), false);
    NotebookTest->AddPage(PanelTestRgb, _("RGB"), false);
    NotebookTest->AddPage(PanelRgbCycle, _("RGB Cycle"), false);
    FlexGridSizerTest->Add(NotebookTest, 1, wxALL|wxEXPAND|wxALIGN_LEFT|wxALIGN_TOP, 5);
    PanelTest->SetSizer(FlexGridSizerTest);
    FlexGridSizerTest->Fit(PanelTest);
    FlexGridSizerTest->SetSizeHints(PanelTest);
    PanelConvert = new wxPanel(Notebook1, ID_PANEL_CONVERT, wxDefaultPosition, wxDefaultSize, wxTAB_TRAVERSAL, _T("ID_PANEL_CONVERT"));
    FlexGridSizerConvert = new wxFlexGridSizer(0, 1, 0, 0);
    FlexGridSizerConvert->AddGrowableCol(0);
    StaticText14 = new wxStaticText(PanelConvert, ID_STATICTEXT14, _("xLights File Converter"), wxDefaultPosition, wxDefaultSize, 0, _T("ID_STATICTEXT14"));
    wxFont StaticText14Font(12,wxSWISS,wxFONTSTYLE_NORMAL,wxBOLD,false,wxEmptyString,wxFONTENCODING_DEFAULT);
    StaticText14->SetFont(StaticText14Font);
    FlexGridSizerConvert->Add(StaticText14, 1, wxALL|wxALIGN_LEFT|wxALIGN_CENTER_VERTICAL, 10);
    StaticText19 = new wxStaticText(PanelConvert, ID_STATICTEXT19, _("Entries on the Setup tab will guide the conversion. Make sure you have your lighting networks defined accurately before you start a conversion."), wxDefaultPosition, wxDefaultSize, 0, _T("ID_STATICTEXT19"));
    FlexGridSizerConvert->Add(StaticText19, 1, wxLEFT|wxALIGN_LEFT|wxALIGN_CENTER_VERTICAL, 12);
    StaticText65 = new wxStaticText(PanelConvert, ID_STATICTEXT68, _("For LMS imports, LOR networks should be first followed by DMX starting at universe 1."), wxDefaultPosition, wxDefaultSize, 0, _T("ID_STATICTEXT68"));
    FlexGridSizerConvert->Add(StaticText65, 1, wxLEFT|wxALIGN_LEFT|wxALIGN_CENTER_VERTICAL, 12);
    FlexGridSizer25 = new wxFlexGridSizer(0, 2, 0, 0);
    FlexGridSizer25->AddGrowableCol(1);
    FlexGridSizer6 = new wxFlexGridSizer(0, 1, 0, 0);
    FlexGridSizer6->AddGrowableCol(0);
    StaticText15 = new wxStaticText(PanelConvert, ID_STATICTEXT15, _("Sequence files to convert:"), wxDefaultPosition, wxDefaultSize, 0, _T("ID_STATICTEXT15"));
    FlexGridSizer6->Add(StaticText15, 1, wxALL|wxALIGN_LEFT|wxALIGN_CENTER_VERTICAL, 5);
    ButtonChooseFile = new wxButton(PanelConvert, ID_BUTTON_CHOOSE_FILE, _("Choose Files"), wxDefaultPosition, wxDefaultSize, 0, wxDefaultValidator, _T("ID_BUTTON_CHOOSE_FILE"));
    FlexGridSizer6->Add(ButtonChooseFile, 1, wxTOP|wxLEFT|wxRIGHT|wxALIGN_LEFT|wxALIGN_TOP, 5);
    TextCtrlFilename = new wxTextCtrl(PanelConvert, ID_TEXTCTRL_FILENAME, wxEmptyString, wxDefaultPosition, wxSize(260,80), wxTE_MULTILINE|wxTE_READONLY, wxDefaultValidator, _T("ID_TEXTCTRL_FILENAME"));
    FlexGridSizer6->Add(TextCtrlFilename, 1, wxBOTTOM|wxLEFT|wxRIGHT|wxEXPAND|wxALIGN_CENTER_HORIZONTAL|wxALIGN_CENTER_VERTICAL, 5);
    FlexGridSizer26 = new wxFlexGridSizer(0, 2, 0, 0);
    StaticText16 = new wxStaticText(PanelConvert, ID_STATICTEXT16, _("Output Format:"), wxDefaultPosition, wxDefaultSize, 0, _T("ID_STATICTEXT16"));
    FlexGridSizer26->Add(StaticText16, 1, wxALL|wxALIGN_LEFT|wxALIGN_CENTER_VERTICAL, 5);
    ChoiceOutputFormat = new wxChoice(PanelConvert, ID_CHOICE_OUTPUT_FORMAT, wxDefaultPosition, wxDefaultSize, 0, 0, 0, wxDefaultValidator, _T("ID_CHOICE_OUTPUT_FORMAT"));
    ChoiceOutputFormat->SetSelection( ChoiceOutputFormat->Append(_("xLights Sequence, *.xseq")) );
    ChoiceOutputFormat->Append(_("Falcon Pi Player, *.fseq"));
    ChoiceOutputFormat->Append(_("Lynx Conductor, *.seq"));
    ChoiceOutputFormat->Append(_("Vix,Vixen 2.1 *.vix sequence file"));
    ChoiceOutputFormat->Append(_("Vir, Vixen 2.1 *.vir routine file"));
    ChoiceOutputFormat->Append(_("LOR Sequence *.las or *.lms"));
    ChoiceOutputFormat->Append(_("Glediator Record File *.gled"));
    ChoiceOutputFormat->Append(_("Lcb, LOR clipboard *.lcb"));
    ChoiceOutputFormat->Append(_("HLS *.hlsnc"));
    FlexGridSizer26->Add(ChoiceOutputFormat, 1, wxALL|wxALIGN_LEFT|wxALIGN_CENTER_VERTICAL, 5);
    StaticText20 = new wxStaticText(PanelConvert, ID_STATICTEXT20, _("Map Empty LMS Channels:"), wxDefaultPosition, wxDefaultSize, 0, _T("ID_STATICTEXT20"));
    FlexGridSizer26->Add(StaticText20, 1, wxALL|wxALIGN_LEFT|wxALIGN_CENTER_VERTICAL, 5);
    CheckBoxMapEmptyChannels = new wxCheckBox(PanelConvert, ID_CHECKBOX_MAP_EMPTY_CHANNELS, wxEmptyString, wxDefaultPosition, wxDefaultSize, 0, wxDefaultValidator, _T("ID_CHECKBOX_MAP_EMPTY_CHANNELS"));
    CheckBoxMapEmptyChannels->SetValue(false);
    FlexGridSizer26->Add(CheckBoxMapEmptyChannels, 1, wxALL|wxALIGN_LEFT|wxALIGN_CENTER_VERTICAL, 5);
    StaticText17 = new wxStaticText(PanelConvert, ID_STATICTEXT17, _("All channels off at end:"), wxDefaultPosition, wxDefaultSize, 0, _T("ID_STATICTEXT17"));
    FlexGridSizer26->Add(StaticText17, 1, wxALL|wxALIGN_LEFT|wxALIGN_CENTER_VERTICAL, 5);
    CheckBoxOffAtEnd = new wxCheckBox(PanelConvert, ID_CHECKBOX_OFF_AT_END, wxEmptyString, wxDefaultPosition, wxDefaultSize, 0, wxDefaultValidator, _T("ID_CHECKBOX_OFF_AT_END"));
    CheckBoxOffAtEnd->SetValue(false);
    FlexGridSizer26->Add(CheckBoxOffAtEnd, 1, wxALL|wxALIGN_LEFT|wxALIGN_CENTER_VERTICAL, 5);
    FlexGridSizer6->Add(FlexGridSizer26, 1, wxALL|wxEXPAND|wxALIGN_LEFT|wxALIGN_CENTER_VERTICAL, 5);
    ButtonStartConversion = new wxButton(PanelConvert, ID_BUTTON_START_CONVERSION, _("Start Conversion"), wxDefaultPosition, wxDefaultSize, 0, wxDefaultValidator, _T("ID_BUTTON_START_CONVERSION"));
    FlexGridSizer6->Add(ButtonStartConversion, 1, wxALL|wxALIGN_LEFT|wxALIGN_CENTER_VERTICAL, 5);
    FlexGridSizer25->Add(FlexGridSizer6, 1, wxALL|wxALIGN_CENTER_HORIZONTAL|wxALIGN_CENTER_VERTICAL, 5);
    FlexGridSizer23 = new wxFlexGridSizer(0, 1, 0, 0);
    FlexGridSizer23->AddGrowableCol(0);
    FlexGridSizer23->AddGrowableRow(1);
    StaticText18 = new wxStaticText(PanelConvert, ID_STATICTEXT18, _("Conversion Messages:"), wxDefaultPosition, wxDefaultSize, 0, _T("ID_STATICTEXT18"));
    FlexGridSizer23->Add(StaticText18, 1, wxTOP|wxLEFT|wxRIGHT|wxALIGN_LEFT|wxALIGN_CENTER_VERTICAL, 5);
    TextCtrlConversionStatus = new wxTextCtrl(PanelConvert, ID_TEXTCTRL_CONVERSION_STATUS, wxEmptyString, wxDefaultPosition, wxDefaultSize, wxTE_MULTILINE|wxTE_READONLY, wxDefaultValidator, _T("ID_TEXTCTRL_CONVERSION_STATUS"));
    TextCtrlConversionStatus->SetMinSize(wxSize(340,-1));
    FlexGridSizer23->Add(TextCtrlConversionStatus, 1, wxBOTTOM|wxLEFT|wxRIGHT|wxEXPAND|wxALIGN_CENTER_HORIZONTAL|wxALIGN_CENTER_VERTICAL, 5);
    FlexGridSizer25->Add(FlexGridSizer23, 1, wxALL|wxEXPAND|wxALIGN_LEFT|wxALIGN_CENTER_VERTICAL, 5);
    FlexGridSizerConvert->Add(FlexGridSizer25, 1, wxALL|wxEXPAND|wxALIGN_LEFT|wxALIGN_CENTER_VERTICAL, 5);
    PanelConvert->SetSizer(FlexGridSizerConvert);
    FlexGridSizerConvert->Fit(PanelConvert);
    FlexGridSizerConvert->SetSizeHints(PanelConvert);
    PanelPreview = new wxPanel(Notebook1, ID_PANEL_PREVIEW, wxDefaultPosition, wxDefaultSize, wxTAB_TRAVERSAL, _T("ID_PANEL_PREVIEW"));
    FlexGridSizerPreview = new wxFlexGridSizer(3, 1, 0, 0);
    FlexGridSizerPreview->AddGrowableCol(0);
    FlexGridSizerPreview->AddGrowableRow(2);
    FlexGridSizer36 = new wxFlexGridSizer(1, 3, 0, 0);
    FlexGridSizer36->AddGrowableCol(2);
    ButtonPreviewOpen = new wxButton(PanelPreview, ID_BUTTON_PREVIEW_OPEN, _("Open"), wxDefaultPosition, wxDefaultSize, 0, wxDefaultValidator, _T("ID_BUTTON_PREVIEW_OPEN"));
    FlexGridSizer36->Add(ButtonPreviewOpen, 1, wxALIGN_CENTER_HORIZONTAL|wxALIGN_CENTER_VERTICAL, 5);
    StaticText21 = new wxStaticText(PanelPreview, wxID_ANY, _("Now playing:"), wxDefaultPosition, wxDefaultSize, 0, _T("wxID_ANY"));
    FlexGridSizer36->Add(StaticText21, 1, wxLEFT|wxRIGHT|wxALIGN_CENTER_HORIZONTAL|wxALIGN_CENTER_VERTICAL, 5);
    StaticTextPreviewFileName = new wxStaticText(PanelPreview, ID_STATICTEXT23, wxEmptyString, wxDefaultPosition, wxDefaultSize, 0, _T("ID_STATICTEXT23"));
    FlexGridSizer36->Add(StaticTextPreviewFileName, 1, wxLEFT|wxRIGHT|wxALIGN_LEFT|wxALIGN_CENTER_VERTICAL, 5);
    FlexGridSizerPreview->Add(FlexGridSizer36, 1, wxTOP|wxLEFT|wxRIGHT|wxEXPAND|wxALIGN_CENTER_HORIZONTAL|wxALIGN_CENTER_VERTICAL, 5);
    FlexGridSizer31 = new wxFlexGridSizer(1, 4, 0, 0);
    FlexGridSizer31->AddGrowableCol(3);
    ButtonPlayPreview = new wxButton(PanelPreview, ID_BUTTON_PLAY_PREVIEW, _("Play"), wxDefaultPosition, wxDefaultSize, 0, wxDefaultValidator, _T("ID_BUTTON_PLAY_PREVIEW"));
    FlexGridSizer31->Add(ButtonPlayPreview, 1, wxALIGN_CENTER_HORIZONTAL|wxALIGN_CENTER_VERTICAL, 5);
    ButtonStopPreview = new wxButton(PanelPreview, ID_BUTTON_STOP_PREVIEW, _("Pause"), wxDefaultPosition, wxDefaultSize, 0, wxDefaultValidator, _T("ID_BUTTON_STOP_PREVIEW"));
    FlexGridSizer31->Add(ButtonStopPreview, 1, wxALIGN_CENTER_HORIZONTAL|wxALIGN_CENTER_VERTICAL, 5);
    TextCtrlPreviewTime = new wxTextCtrl(PanelPreview, ID_TEXTCTRL_PREVIEW_TIME, wxEmptyString, wxDefaultPosition, wxSize(58,21), wxTE_READONLY, wxDefaultValidator, _T("ID_TEXTCTRL_PREVIEW_TIME"));
    FlexGridSizer31->Add(TextCtrlPreviewTime, 1, wxALL|wxALIGN_LEFT|wxALIGN_CENTER_VERTICAL, 2);
    FlexGridSizer30 = new wxFlexGridSizer(0, 3, 0, 0);
    FlexGridSizer41 = new wxFlexGridSizer(0, 3, 0, 0);
    SliderPreviewTime = new wxSlider(PanelPreview, ID_SLIDER_PREVIEW_TIME, 0, 0, 200, wxDefaultPosition, wxSize(619,21), 0, wxDefaultValidator, _T("ID_SLIDER_PREVIEW_TIME"));
    FlexGridSizer41->Add(SliderPreviewTime, 1, wxEXPAND|wxALIGN_CENTER_HORIZONTAL|wxALIGN_CENTER_VERTICAL, 5);
    FlexGridSizer30->Add(FlexGridSizer41, 1, wxALL|wxEXPAND|wxALIGN_LEFT|wxALIGN_CENTER_VERTICAL, 5);
    FlexGridSizer40 = new wxFlexGridSizer(0, 5, 0, 0);
    StaticTextCurrentPreviewSize = new wxStaticText(PanelPreview, ID_STATICTEXT_CURRENT_PREVIEW_SIZE, _("Size: 1920x1080"), wxDefaultPosition, wxDefaultSize, 0, _T("ID_STATICTEXT_CURRENT_PREVIEW_SIZE"));
    FlexGridSizer40->Add(StaticTextCurrentPreviewSize, 1, wxALL|wxALIGN_CENTER_HORIZONTAL|wxALIGN_CENTER_VERTICAL, 5);
    ButtonSetPreviewSize = new wxButton(PanelPreview, ID_BUTTON_SET_PREVIEW_SIZE, _("Set Size"), wxDefaultPosition, wxDefaultSize, 0, wxDefaultValidator, _T("ID_BUTTON_SET_PREVIEW_SIZE"));
    FlexGridSizer40->Add(ButtonSetPreviewSize, 1, wxALL|wxALIGN_CENTER_HORIZONTAL|wxALIGN_CENTER_VERTICAL, 5);
    ButtonSetBackgroundImage = new wxButton(PanelPreview, ID_BUTTON_SET_BACKGROUND_IMAGE, _("Image"), wxDefaultPosition, wxDefaultSize, 0, wxDefaultValidator, _T("ID_BUTTON_SET_BACKGROUND_IMAGE"));
    FlexGridSizer40->Add(ButtonSetBackgroundImage, 1, wxALL|wxALIGN_CENTER_HORIZONTAL|wxALIGN_CENTER_VERTICAL, 5);
    StaticText30 = new wxStaticText(PanelPreview, ID_STATICTEXT32, _("Brightness:"), wxDefaultPosition, wxDefaultSize, 0, _T("ID_STATICTEXT32"));
    FlexGridSizer40->Add(StaticText30, 1, wxALL|wxALIGN_CENTER_HORIZONTAL|wxALIGN_CENTER_VERTICAL, 5);
    Slider_BackgroundBrightness = new wxSlider(PanelPreview, ID_SLIDER_BACKGROUND_BRIGHTNESS, 0, 0, 100, wxDefaultPosition, wxDefaultSize, 0, wxDefaultValidator, _T("ID_SLIDER_BACKGROUND_BRIGHTNESS"));
    FlexGridSizer40->Add(Slider_BackgroundBrightness, 1, wxALL|wxALIGN_CENTER_HORIZONTAL|wxALIGN_CENTER_VERTICAL, 5);
    FlexGridSizer30->Add(FlexGridSizer40, 1, wxALL|wxALIGN_RIGHT|wxALIGN_CENTER_VERTICAL, 5);
    FlexGridSizer31->Add(FlexGridSizer30, 1, wxALL|wxEXPAND|wxALIGN_CENTER_HORIZONTAL|wxALIGN_CENTER_VERTICAL, 5);
    FlexGridSizerPreview->Add(FlexGridSizer31, 1, wxTOP|wxLEFT|wxRIGHT|wxEXPAND|wxALIGN_CENTER_HORIZONTAL|wxALIGN_CENTER_VERTICAL, 5);
    FlexGridSizer34 = new wxFlexGridSizer(1, 2, 0, 0);
    FlexGridSizer34->AddGrowableCol(1);
    FlexGridSizer34->AddGrowableRow(0);
    FlexGridSizer35 = new wxFlexGridSizer(0, 1, 0, 0);
    ButtonSelectModelGroups = new wxButton(PanelPreview, ID_BUTTON_SELECT_MODEL_GROUPS, _("Select Model Groups"), wxDefaultPosition, wxDefaultSize, 0, wxDefaultValidator, _T("ID_BUTTON_SELECT_MODEL_GROUPS"));
    FlexGridSizer35->Add(ButtonSelectModelGroups, 1, wxALL|wxEXPAND|wxALIGN_CENTER_HORIZONTAL|wxALIGN_CENTER_VERTICAL, 5);
    StaticText5 = new wxStaticText(PanelPreview, ID_STATICTEXT21, _("Preview Models:"), wxDefaultPosition, wxDefaultSize, 0, _T("ID_STATICTEXT21"));
    FlexGridSizer35->Add(StaticText5, 1, wxTOP|wxLEFT|wxRIGHT|wxALIGN_LEFT|wxALIGN_CENTER_VERTICAL, 5);
    ListBoxElementList = new wxListBox(PanelPreview, ID_LISTBOX_ELEMENT_LIST, wxDefaultPosition, wxSize(132,240), 0, 0, wxLB_SORT, wxDefaultValidator, _T("ID_LISTBOX_ELEMENT_LIST"));
    FlexGridSizer35->Add(ListBoxElementList, 1, wxALL|wxALIGN_CENTER_HORIZONTAL|wxALIGN_CENTER_VERTICAL, 5);
    ButtonModelsPreview = new wxButton(PanelPreview, ID_BUTTON_MODELS_PREVIEW, _("Models"), wxDefaultPosition, wxDefaultSize, 0, wxDefaultValidator, _T("ID_BUTTON_MODELS_PREVIEW"));
    FlexGridSizer35->Add(ButtonModelsPreview, 1, wxBOTTOM|wxLEFT|wxRIGHT|wxEXPAND|wxALIGN_CENTER_HORIZONTAL|wxALIGN_CENTER_VERTICAL, 5);
    ButtonSavePreview = new wxButton(PanelPreview, ID_BUTTON_SAVE_PREVIEW, _("Save"), wxDefaultPosition, wxDefaultSize, 0, wxDefaultValidator, _T("ID_BUTTON_SAVE_PREVIEW"));
    FlexGridSizer35->Add(ButtonSavePreview, 1, wxBOTTOM|wxLEFT|wxRIGHT|wxEXPAND|wxALIGN_CENTER_HORIZONTAL|wxALIGN_CENTER_VERTICAL, 5);
    FlexGridSizer37 = new wxFlexGridSizer(0, 2, 0, 0);
    FlexGridSizer37->AddGrowableCol(1);
    StaticText23 = new wxStaticText(PanelPreview, ID_STATICTEXT22, _("Model Size"), wxDefaultPosition, wxDefaultSize, 0, _T("ID_STATICTEXT22"));
    FlexGridSizer37->Add(StaticText23, 1, wxTOP|wxLEFT|wxRIGHT|wxALIGN_CENTER_HORIZONTAL|wxALIGN_CENTER_VERTICAL, 5);
    TextCtrlPreviewElementSize = new wxTextCtrl(PanelPreview, ID_TEXTCTRL_PREVIEW_ELEMENT_SIZE, _("50"), wxDefaultPosition, wxSize(30,20), 0, wxDefaultValidator, _T("ID_TEXTCTRL_PREVIEW_ELEMENT_SIZE"));
    FlexGridSizer37->Add(TextCtrlPreviewElementSize, 1, wxRIGHT|wxALIGN_RIGHT|wxALIGN_CENTER_VERTICAL, 5);
    FlexGridSizer35->Add(FlexGridSizer37, 1, wxALL|wxEXPAND|wxALIGN_CENTER_HORIZONTAL|wxALIGN_CENTER_VERTICAL, 0);
    SliderPreviewScale = new wxSlider(PanelPreview, ID_SLIDER_PREVIEW_SCALE, 50, 1, 300, wxDefaultPosition, wxDefaultSize, 0, wxDefaultValidator, _T("ID_SLIDER_PREVIEW_SCALE"));
    FlexGridSizer35->Add(SliderPreviewScale, 1, wxALL|wxEXPAND|wxALIGN_CENTER_HORIZONTAL|wxALIGN_CENTER_VERTICAL, 5);
    FlexGridSizer39 = new wxFlexGridSizer(0, 3, 0, 0);
    StaticTextPreviewRotation = new wxStaticText(PanelPreview, ID_STATICTEXT25, _("Model Rotation"), wxDefaultPosition, wxDefaultSize, 0, _T("ID_STATICTEXT25"));
    StaticTextPreviewRotation->Disable();
    FlexGridSizer39->Add(StaticTextPreviewRotation, 1, wxTOP|wxLEFT|wxRIGHT|wxALIGN_CENTER_HORIZONTAL|wxALIGN_CENTER_VERTICAL, 5);
    TextCtrlModelRotationDegrees = new wxTextCtrl(PanelPreview, ID_TEXTCTRL2, _("0"), wxDefaultPosition, wxSize(30,20), 0, wxDefaultValidator, _T("ID_TEXTCTRL2"));
    FlexGridSizer39->Add(TextCtrlModelRotationDegrees, 1, wxRIGHT|wxALIGN_RIGHT|wxALIGN_CENTER_VERTICAL, 5);
    FlexGridSizer35->Add(FlexGridSizer39, 1, wxALL|wxEXPAND|wxALIGN_CENTER_HORIZONTAL|wxALIGN_CENTER_VERTICAL, 0);
    SliderPreviewRotate = new wxSlider(PanelPreview, ID_SLIDER_PREVIEW_ROTATE, 0, -180, 180, wxDefaultPosition, wxDefaultSize, wxTRANSPARENT_WINDOW, wxDefaultValidator, _T("ID_SLIDER_PREVIEW_ROTATE"));
    SliderPreviewRotate->SetTickFreq(15);
    SliderPreviewRotate->Disable();
    FlexGridSizer35->Add(SliderPreviewRotate, 1, wxALL|wxEXPAND|wxALIGN_CENTER_HORIZONTAL|wxALIGN_CENTER_VERTICAL, 5);
    ButtonBuildWholeHouseModel = new wxButton(PanelPreview, ID_BUTTON_BUILD_WHOLEHOUSE_MODEL, _("Build Whole House Model"), wxDefaultPosition, wxDefaultSize, 0, wxDefaultValidator, _T("ID_BUTTON_BUILD_WHOLEHOUSE_MODEL"));
    FlexGridSizer35->Add(ButtonBuildWholeHouseModel, 1, wxALL|wxEXPAND|wxALIGN_CENTER_HORIZONTAL|wxALIGN_CENTER_VERTICAL, 5);
    FlexGridSizer34->Add(FlexGridSizer35, 1, wxEXPAND|wxALIGN_LEFT|wxALIGN_TOP, 5);
    ScrolledWindowPreview = new wxScrolledWindow(PanelPreview, ID_SCROLLEDWINDOW1, wxDefaultPosition, wxDefaultSize, wxVSCROLL|wxHSCROLL, _T("ID_SCROLLEDWINDOW1"));
    BoxSizerModelsPreview = new wxBoxSizer(wxHORIZONTAL);
    ScrolledWindowPreview->SetSizer(BoxSizerModelsPreview);
    BoxSizerModelsPreview->Fit(ScrolledWindowPreview);
    BoxSizerModelsPreview->SetSizeHints(ScrolledWindowPreview);
    FlexGridSizer34->Add(ScrolledWindowPreview, 1, wxALL|wxEXPAND|wxALIGN_CENTER_HORIZONTAL|wxALIGN_CENTER_VERTICAL, 5);
    FlexGridSizerPreview->Add(FlexGridSizer34, 1, wxALL|wxEXPAND|wxALIGN_CENTER_HORIZONTAL|wxALIGN_CENTER_VERTICAL, 5);
    PanelPreview->SetSizer(FlexGridSizerPreview);
    FlexGridSizerPreview->Fit(PanelPreview);
    FlexGridSizerPreview->SetSizeHints(PanelPreview);
    PaneNutcracker = new wxPanel(Notebook1, ID_PANEL30, wxDefaultPosition, wxDefaultSize, wxTAB_TRAVERSAL, _T("ID_PANEL30"));
    FlexGridSizer70 = new wxFlexGridSizer(0, 1, 0, 0);
    FlexGridSizer70->AddGrowableCol(0);
    FlexGridSizer70->AddGrowableRow(0);
    SplitterWindow2 = new wxSplitterWindow(PaneNutcracker, ID_SPLITTERWINDOW2, wxDefaultPosition, wxDefaultSize, wxSP_3DSASH|wxSP_NOBORDER|wxSP_NO_XP_THEME, _T("ID_SPLITTERWINDOW2"));
    SplitterWindow2->SetMinSize(wxSize(10,10));
    SplitterWindow2->SetBackgroundColour(wxSystemSettings::GetColour(wxSYS_COLOUR_SCROLLBAR));
    SplitterWindow2->SetMinimumPaneSize(10);
    SplitterWindow2->SetSashGravity(0.5);
    SeqPanelLeft = new wxPanel(SplitterWindow2, ID_PANEL31, wxDefaultPosition, wxDefaultSize, wxTAB_TRAVERSAL, _T("ID_PANEL31"));
    SeqPanelLeft->SetBackgroundColour(wxSystemSettings::GetColour(wxSYS_COLOUR_SCROLLBAR));
    BoxSizer6 = new wxBoxSizer(wxVERTICAL);
    BoxSizerSequencePreview = new wxBoxSizer(wxHORIZONTAL);
    BoxSizer6->Add(BoxSizerSequencePreview, 1, wxALL|wxEXPAND|wxALIGN_CENTER_HORIZONTAL|wxALIGN_CENTER_VERTICAL, 5);
    StaticBoxSizer3 = new wxStaticBoxSizer(wxHORIZONTAL, SeqPanelLeft, _("Combined Effect"));
    FlexGridSizer33 = new wxFlexGridSizer(0, 4, 0, 0);
    Button_PlayEffect = new wxButton(SeqPanelLeft, ID_BUTTON13, _("Play (F3)"), wxDefaultPosition, wxDefaultSize, 0, wxDefaultValidator, _T("ID_BUTTON13"));
    Button_PlayEffect->Disable();
    Button_PlayEffect->SetBackgroundColour(wxColour(0,255,0));
    FlexGridSizer33->Add(Button_PlayEffect, 1, wxBOTTOM|wxLEFT|wxRIGHT|wxEXPAND|wxALIGN_LEFT|wxALIGN_CENTER_VERTICAL, 5);
    Button_UpdateGrid = new wxButton(SeqPanelLeft, ID_BUTTON3, _("Update Grid (F5)"), wxDefaultPosition, wxDefaultSize, 0, wxDefaultValidator, _T("ID_BUTTON3"));
    Button_UpdateGrid->SetBackgroundColour(wxSystemSettings::GetColour(wxSYS_COLOUR_BTNFACE));
    FlexGridSizer33->Add(Button_UpdateGrid, 1, wxBOTTOM|wxLEFT|wxRIGHT|wxALIGN_LEFT|wxALIGN_CENTER_VERTICAL, 5);
    FlexGridSizer33->Add(-1,-1,1, wxALL|wxALIGN_CENTER_HORIZONTAL|wxALIGN_CENTER_VERTICAL, 1);
    FlexGridSizer33->Add(-1,-1,1, wxBOTTOM|wxLEFT|wxRIGHT|wxALIGN_CENTER_HORIZONTAL|wxALIGN_CENTER_VERTICAL, 1);
    Button_Models = new wxButton(SeqPanelLeft, ID_BUTTON58, _("Models"), wxDefaultPosition, wxDefaultSize, 0, wxDefaultValidator, _T("ID_BUTTON58"));
    Button_Models->SetBackgroundColour(wxSystemSettings::GetColour(wxSYS_COLOUR_BTNFACE));
    FlexGridSizer33->Add(Button_Models, 1, wxALL|wxEXPAND|wxALIGN_LEFT|wxALIGN_CENTER_VERTICAL, 5);
    Choice_Models = new wxChoice(SeqPanelLeft, ID_CHOICE7, wxDefaultPosition, wxDefaultSize, 0, 0, wxCB_SORT, wxDefaultValidator, _T("ID_CHOICE7"));
    FlexGridSizer33->Add(Choice_Models, 1, wxALL|wxEXPAND|wxALIGN_LEFT|wxALIGN_CENTER_VERTICAL, 5);
    FlexGridSizer33->Add(-1,-1,1, wxALL|wxALIGN_CENTER_HORIZONTAL|wxALIGN_CENTER_VERTICAL, 1);
    FlexGridSizer33->Add(-1,-1,1, wxALL|wxALIGN_CENTER_HORIZONTAL|wxALIGN_CENTER_VERTICAL, 1);
    Button_Presets = new wxButton(SeqPanelLeft, ID_BUTTON59, _("Effect Presets"), wxDefaultPosition, wxDefaultSize, 0, wxDefaultValidator, _T("ID_BUTTON59"));
    Button_Presets->SetBackgroundColour(wxSystemSettings::GetColour(wxSYS_COLOUR_BTNFACE));
    Button_Presets->SetToolTip(_("Click here to load previously saved effects"));
    FlexGridSizer33->Add(Button_Presets, 1, wxALL|wxEXPAND|wxALIGN_LEFT|wxALIGN_CENTER_VERTICAL, 5);
    Button_Palette = new wxButton(SeqPanelLeft, ID_BUTTON_Palette, _("Palette"), wxDefaultPosition, wxDefaultSize, 0, wxDefaultValidator, _T("ID_BUTTON_Palette"));
    Button_Palette->SetBackgroundColour(wxSystemSettings::GetColour(wxSYS_COLOUR_BTNFACE));
    Button_Palette->SetToolTip(_("Ckick here to load Palettes of colors."));
    FlexGridSizer33->Add(Button_Palette, 1, wxALL|wxALIGN_LEFT|wxALIGN_CENTER_VERTICAL, 5);
    CheckBox_LayerMorph = new wxCheckBox(SeqPanelLeft, ID_CHECKBOX_LayerMorph, _("Morph"), wxDefaultPosition, wxDefaultSize, 0, wxDefaultValidator, _T("ID_CHECKBOX_LayerMorph"));
    CheckBox_LayerMorph->SetValue(false);
    CheckBox_LayerMorph->SetToolTip(_("Gradual cross-fade from Effect1 to Effect2"));
    FlexGridSizer33->Add(CheckBox_LayerMorph, 1, wxALL|wxALIGN_CENTER_HORIZONTAL|wxALIGN_CENTER_VERTICAL, 5);
    BitmapButton_CheckBox_LayerMorph = new wxBitmapButton(SeqPanelLeft, ID_BITMAPBUTTON_CHECKBOX_LayerMorph, padlock16x16_blue_xpm, wxDefaultPosition, wxSize(20,20), wxBU_AUTODRAW|wxNO_BORDER, wxDefaultValidator, _T("ID_BITMAPBUTTON_CHECKBOX_LayerMorph"));
    BitmapButton_CheckBox_LayerMorph->SetDefault();
    BitmapButton_CheckBox_LayerMorph->SetBackgroundColour(wxSystemSettings::GetColour(wxSYS_COLOUR_ACTIVECAPTION));
    BitmapButton_CheckBox_LayerMorph->SetToolTip(_("Lock/Unlock. If Locked then a \"Create Random Effects\" will NOT change this value."));
    FlexGridSizer33->Add(BitmapButton_CheckBox_LayerMorph, 1, wxALL|wxALIGN_CENTER_HORIZONTAL|wxALIGN_CENTER_VERTICAL, 5);
    Choice_LayerMethod = new wxChoice(SeqPanelLeft, ID_CHOICE_LayerMethod, wxDefaultPosition, wxDefaultSize, 0, 0, wxFULL_REPAINT_ON_RESIZE, wxDefaultValidator, _T("ID_CHOICE_LayerMethod"));
    Choice_LayerMethod->SetSelection( Choice_LayerMethod->Append(_("Effect 1")) );
    Choice_LayerMethod->Append(_("Effect 2"));
    Choice_LayerMethod->Append(_("1 is Mask"));
    Choice_LayerMethod->Append(_("2 is Mask"));
    Choice_LayerMethod->Append(_("1 is Unmask"));
    Choice_LayerMethod->Append(_("2 is Unmask"));
    Choice_LayerMethod->Append(_("1 reveals 2"));
    Choice_LayerMethod->Append(_("2 reveals 1"));
    Choice_LayerMethod->Append(_("Layered"));
    Choice_LayerMethod->Append(_("Average"));
    Choice_LayerMethod->Append(_("Bottom-Top"));
    Choice_LayerMethod->Append(_("Left-Right"));
    Choice_LayerMethod->SetToolTip(_("Layering defines how Effect 1 and Effect 2 will be mixed together.\nHere are the Choices\n* Effect 1: Shows only Effect 1. Slide the slider to the right to blend in some Effect 2. \n* Effect 2: Shows only Effect 2. Slide the slider to the right to blend in some Effect 1.\n* 1 is Mask: (Shadow) Effect 1 will cast a shadow onto Effect 2 for every Effect 1 pixel that has a non-black value.\n* 2 is Mask: (Shadow) Effect 2 will cast a shadow onto Effect 1 for every Effect 2 pixel that has a non-black value.\n* 1 is UnMask:  (Mask) Only allow Effect 2 to show through when Effect 1 has a non-black pixel.\n* 2 is UnMask:  (Mask) Only allow Effect 1 to show through when Effect 2 has a non-black pixel.\n* 1 reveals 2: (Superimpose) Effect 1 reveals Effect 2\n* 2 reveals 1: (Superimpose) Effect 2 reveals Effect 1\n* Average: Take value of Effect  and Add it to Value from Effect 2. Average the sum\n* Bottom-top: Effect 1 is put on bottom of model, Effect 2 is put on top in a plit screen display\n* Left-Right: Effect goes 1 goes on the left side, Effect 2 on the right. Split screen goes down middle of model."));
    FlexGridSizer33->Add(Choice_LayerMethod, 1, wxALL|wxALIGN_LEFT|wxALIGN_CENTER_VERTICAL, 5);
    Slider_EffectLayerMix = new wxSlider(SeqPanelLeft, ID_SLIDER_EffectLayerMix, 0, 0, 100, wxDefaultPosition, wxDefaultSize, 0, wxDefaultValidator, _T("ID_SLIDER_EffectLayerMix"));
    FlexGridSizer33->Add(Slider_EffectLayerMix, 1, wxALL|wxEXPAND|wxALIGN_LEFT|wxALIGN_CENTER_VERTICAL, 5);
    txtCtlEffectMix = new wxTextCtrl(SeqPanelLeft, ID_TEXTCTRL_LayerMix, _("0"), wxDefaultPosition, wxSize(32,20), wxTE_PROCESS_ENTER|wxTAB_TRAVERSAL, wxDefaultValidator, _T("ID_TEXTCTRL_LayerMix"));
    FlexGridSizer33->Add(txtCtlEffectMix, 1, wxALL|wxALIGN_CENTER_HORIZONTAL|wxALIGN_CENTER_VERTICAL, 5);
    BitmapButton_EffectLayerMix = new wxBitmapButton(SeqPanelLeft, ID_BITMAPBUTTON_SLIDER_EffectLayerMix, padlock16x16_blue_xpm, wxDefaultPosition, wxSize(20,20), wxBU_AUTODRAW|wxNO_BORDER, wxDefaultValidator, _T("ID_BITMAPBUTTON_SLIDER_EffectLayerMix"));
    BitmapButton_EffectLayerMix->SetDefault();
    BitmapButton_EffectLayerMix->SetBackgroundColour(wxSystemSettings::GetColour(wxSYS_COLOUR_ACTIVECAPTION));
    BitmapButton_EffectLayerMix->SetToolTip(_("Lock/Unlock. If Locked then a \"Create Random Effects\" will NOT change this value."));
    FlexGridSizer33->Add(BitmapButton_EffectLayerMix, 1, wxALIGN_CENTER_HORIZONTAL|wxALIGN_CENTER_VERTICAL, 1);
    StaticText22 = new wxStaticText(SeqPanelLeft, ID_STATICTEXT24, _("Sparkles"), wxDefaultPosition, wxDefaultSize, 0, _T("ID_STATICTEXT24"));
    FlexGridSizer33->Add(StaticText22, 1, wxALL|wxALIGN_LEFT|wxALIGN_CENTER_VERTICAL, 5);
    Slider_SparkleFrequency = new wxSlider(SeqPanelLeft, ID_SLIDER_SparkleFrequency, 200, 10, 200, wxDefaultPosition, wxDefaultSize, wxSL_INVERSE, wxDefaultValidator, _T("ID_SLIDER_SparkleFrequency"));
    FlexGridSizer33->Add(Slider_SparkleFrequency, 1, wxALL|wxEXPAND|wxALIGN_LEFT|wxALIGN_CENTER_VERTICAL, 5);
    txtCtrlSparkleFreq = new wxTextCtrl(SeqPanelLeft, ID_TEXTCTRL5, _("200"), wxDefaultPosition, wxSize(32,20), wxTE_PROCESS_ENTER|wxTAB_TRAVERSAL, wxDefaultValidator, _T("ID_TEXTCTRL5"));
    FlexGridSizer33->Add(txtCtrlSparkleFreq, 1, wxALL|wxALIGN_CENTER_HORIZONTAL|wxALIGN_CENTER_VERTICAL, 5);
    BitmapButton_SparkleFrequency = new wxBitmapButton(SeqPanelLeft, ID_BITMAPBUTTON_SLIDER_SparkleFrequency, padlock16x16_blue_xpm, wxDefaultPosition, wxSize(21,21), wxBU_AUTODRAW|wxNO_BORDER, wxDefaultValidator, _T("ID_BITMAPBUTTON_SLIDER_SparkleFrequency"));
    BitmapButton_SparkleFrequency->SetDefault();
    BitmapButton_SparkleFrequency->SetBackgroundColour(wxSystemSettings::GetColour(wxSYS_COLOUR_ACTIVECAPTION));
    BitmapButton_SparkleFrequency->SetToolTip(_("Lock/Unlock. If Locked then a \"Create Random Effects\" will NOT change this value."));
    FlexGridSizer33->Add(BitmapButton_SparkleFrequency, 1, wxALL|wxALIGN_CENTER_HORIZONTAL|wxALIGN_CENTER_VERTICAL, 1);
    StaticText126 = new wxStaticText(SeqPanelLeft, ID_STATICTEXT127, _("Brightness"), wxDefaultPosition, wxDefaultSize, 0, _T("ID_STATICTEXT127"));
    FlexGridSizer33->Add(StaticText126, 1, wxALL|wxALIGN_LEFT|wxALIGN_CENTER_VERTICAL, 5);
    Slider_Brightness = new wxSlider(SeqPanelLeft, ID_SLIDER_Brightness, 100, 0, 400, wxDefaultPosition, wxDefaultSize, 0, wxDefaultValidator, _T("ID_SLIDER_Brightness"));
    FlexGridSizer33->Add(Slider_Brightness, 1, wxALL|wxEXPAND|wxALIGN_LEFT|wxALIGN_CENTER_VERTICAL, 5);
    txtCtlBrightness = new wxTextCtrl(SeqPanelLeft, ID_TEXTCTRL6, _("100"), wxDefaultPosition, wxSize(32,20), wxTE_PROCESS_ENTER|wxTAB_TRAVERSAL, wxDefaultValidator, _T("ID_TEXTCTRL6"));
    FlexGridSizer33->Add(txtCtlBrightness, 1, wxALL|wxALIGN_CENTER_HORIZONTAL|wxALIGN_CENTER_VERTICAL, 5);
    BitmapButton_Brightness = new wxBitmapButton(SeqPanelLeft, ID_BITMAPBUTTON_SLIDER_Brightness, padlock16x16_blue_xpm, wxDefaultPosition, wxSize(20,20), wxBU_AUTODRAW|wxNO_BORDER, wxDefaultValidator, _T("ID_BITMAPBUTTON_SLIDER_Brightness"));
    BitmapButton_Brightness->SetDefault();
    BitmapButton_Brightness->SetBackgroundColour(wxSystemSettings::GetColour(wxSYS_COLOUR_ACTIVECAPTION));
    BitmapButton_Brightness->SetToolTip(_("Lock/Unlock. If Locked then a \"Create Random Effects\" will NOT change this value."));
    FlexGridSizer33->Add(BitmapButton_Brightness, 0, wxALL|wxALIGN_CENTER_HORIZONTAL|wxALIGN_CENTER_VERTICAL, 0);
    StaticText127 = new wxStaticText(SeqPanelLeft, ID_STATICTEXT128, _("Contrast"), wxDefaultPosition, wxDefaultSize, 0, _T("ID_STATICTEXT128"));
    FlexGridSizer33->Add(StaticText127, 1, wxALL|wxALIGN_LEFT|wxALIGN_CENTER_VERTICAL, 5);
    Slider_Contrast = new wxSlider(SeqPanelLeft, ID_SLIDER_Contrast, 0, 0, 100, wxDefaultPosition, wxDefaultSize, 0, wxDefaultValidator, _T("ID_SLIDER_Contrast"));
    FlexGridSizer33->Add(Slider_Contrast, 1, wxALL|wxEXPAND|wxALIGN_LEFT|wxALIGN_CENTER_VERTICAL, 5);
    txtCtlContrast = new wxTextCtrl(SeqPanelLeft, ID_TEXTCTRL7, _("0"), wxDefaultPosition, wxSize(32,20), wxTE_PROCESS_ENTER|wxTAB_TRAVERSAL, wxDefaultValidator, _T("ID_TEXTCTRL7"));
    FlexGridSizer33->Add(txtCtlContrast, 1, wxALL|wxALIGN_CENTER_HORIZONTAL|wxALIGN_CENTER_VERTICAL, 5);
    BitmapButton_Contrast = new wxBitmapButton(SeqPanelLeft, ID_BITMAPBUTTON_SLIDER_Contrast, padlock16x16_blue_xpm, wxDefaultPosition, wxSize(20,20), wxBU_AUTODRAW|wxNO_BORDER, wxDefaultValidator, _T("ID_BITMAPBUTTON_SLIDER_Contrast"));
    BitmapButton_Contrast->SetDefault();
    BitmapButton_Contrast->SetBackgroundColour(wxSystemSettings::GetColour(wxSYS_COLOUR_ACTIVECAPTION));
    BitmapButton_Contrast->SetToolTip(_("Lock/Unlock. If Locked then a \"Create Random Effects\" will NOT change this value."));
    FlexGridSizer33->Add(BitmapButton_Contrast, 0, wxALL|wxALIGN_CENTER_HORIZONTAL|wxALIGN_CENTER_VERTICAL, 0);
    BitmapButton_normal = new wxBitmapButton(SeqPanelLeft, ID_BITMAPBUTTON11, padlock16x16_green_xpm, wxDefaultPosition, wxSize(22,21), wxBU_AUTODRAW|wxNO_BORDER, wxDefaultValidator, _T("ID_BITMAPBUTTON11"));
    BitmapButton_normal->SetDefault();
    BitmapButton_normal->Hide();
    FlexGridSizer33->Add(BitmapButton_normal, 1, wxALL|wxALIGN_CENTER_HORIZONTAL|wxALIGN_CENTER_VERTICAL, 5);
    BitmapButton_locked = new wxBitmapButton(SeqPanelLeft, ID_BITMAPBUTTON13, padlock16x16_red_xpm, wxDefaultPosition, wxSize(22,21), wxBU_AUTODRAW|wxNO_BORDER, wxDefaultValidator, _T("ID_BITMAPBUTTON13"));
    BitmapButton_locked->SetDefault();
    BitmapButton_locked->Hide();
    FlexGridSizer33->Add(BitmapButton_locked, 1, wxALL|wxALIGN_CENTER_HORIZONTAL|wxALIGN_CENTER_VERTICAL, 5);
    BitmapButton_random = new wxBitmapButton(SeqPanelLeft, ID_BITMAPBUTTON12, padlock16x16_blue_xpm, wxDefaultPosition, wxSize(22,21), wxBU_AUTODRAW|wxNO_BORDER, wxDefaultValidator, _T("ID_BITMAPBUTTON12"));
    BitmapButton_random->SetDefault();
    BitmapButton_random->Hide();
    FlexGridSizer33->Add(BitmapButton_random, 1, wxALL|wxALIGN_CENTER_HORIZONTAL|wxALIGN_CENTER_VERTICAL, 5);
    StaticBoxSizer3->Add(FlexGridSizer33, 1, wxALL|wxEXPAND|wxALIGN_CENTER_HORIZONTAL|wxALIGN_CENTER_VERTICAL, 5);
    BoxSizer6->Add(StaticBoxSizer3, 0, wxALL|wxEXPAND|wxALIGN_CENTER_HORIZONTAL|wxALIGN_CENTER_VERTICAL, 5);
    SeqPanelLeft->SetSizer(BoxSizer6);
    BoxSizer6->Fit(SeqPanelLeft);
    BoxSizer6->SetSizeHints(SeqPanelLeft);
    SeqPanelRight = new wxPanel(SplitterWindow2, ID_PANEL32, wxPoint(40,-11), wxDefaultSize, wxTAB_TRAVERSAL, _T("ID_PANEL32"));
    SeqPanelRight->SetBackgroundColour(wxSystemSettings::GetColour(wxSYS_COLOUR_SCROLLBAR));
    BoxSizer4 = new wxBoxSizer(wxVERTICAL);
    StaticBoxSizerSequenceButtons = new wxStaticBoxSizer(wxVERTICAL, SeqPanelRight, _("RGB Sequence"));
    FlexGridSizer32 = new wxFlexGridSizer(0, 1, 0, 0);
    FlexGridSizer32->AddGrowableCol(0);
    FlexGridSizer32->AddGrowableRow(2);
    StaticTextSequenceFileName = new wxStaticText(SeqPanelRight, ID_STATICTEXT4, wxEmptyString, wxDefaultPosition, wxDefaultSize, 0, _T("ID_STATICTEXT4"));
    FlexGridSizer32->Add(StaticTextSequenceFileName, 1, wxALL|wxALIGN_LEFT|wxALIGN_CENTER_VERTICAL, 3);
    BoxSizer7 = new wxBoxSizer(wxVERTICAL);
    FlexGridSizer68 = new wxFlexGridSizer(1, 5, 0, 0);
    Button_PlayRgbSeq = new wxButton(SeqPanelRight, ID_BUTTON_PLAY_RGB_SEQ, _("Play (F4)"), wxDefaultPosition, wxDefaultSize, 0, wxDefaultValidator, _T("ID_BUTTON_PLAY_RGB_SEQ"));
    Button_PlayRgbSeq->SetBackgroundColour(wxColour(0,255,0));
    Button_PlayRgbSeq->SetToolTip(_("Play your sequence. Before pressing Play, highlight a grid cell under a model. You will see that model show in the window. If you want to see all models switch over to the PREVIEW window."));
    FlexGridSizer68->Add(Button_PlayRgbSeq, 1, wxALL|wxALIGN_CENTER_HORIZONTAL|wxALIGN_CENTER_VERTICAL, 3);
    ButtonDisplayElements = new wxButton(SeqPanelRight, ID_BUTTON2, _("Display Elements"), wxDefaultPosition, wxDefaultSize, 0, wxDefaultValidator, _T("ID_BUTTON2"));
    ButtonDisplayElements->SetBackgroundColour(wxSystemSettings::GetColour(wxSYS_COLOUR_BTNFACE));
    ButtonDisplayElements->SetToolTip(_("Display Models that can be attached to your Sequence"));
    FlexGridSizer68->Add(ButtonDisplayElements, 1, wxALL|wxALIGN_CENTER_HORIZONTAL|wxALIGN_CENTER_VERTICAL, 5);
    ButtonSeqExport = new wxButton(SeqPanelRight, ID_BUTTON_SeqExport, _("Export"), wxDefaultPosition, wxDefaultSize, 0, wxDefaultValidator, _T("ID_BUTTON_SeqExport"));
    ButtonSeqExport->SetBackgroundColour(wxSystemSettings::GetColour(wxSYS_COLOUR_BTNFACE));
    ButtonSeqExport->SetToolTip(_("Export all Channels"));
    FlexGridSizer68->Add(ButtonSeqExport, 1, wxALL|wxALIGN_CENTER_HORIZONTAL|wxALIGN_CENTER_VERTICAL, 5);
    ButtonModelExport = new wxButton(SeqPanelRight, ID_BUTTON4, _("Model Export"), wxDefaultPosition, wxDefaultSize, 0, wxDefaultValidator, _T("ID_BUTTON4"));
    ButtonModelExport->SetBackgroundColour(wxSystemSettings::GetColour(wxSYS_COLOUR_BTNFACE));
    ButtonModelExport->SetToolTip(_("Export Channels for one model"));
    FlexGridSizer68->Add(ButtonModelExport, 1, wxALL|wxALIGN_CENTER_HORIZONTAL|wxALIGN_CENTER_VERTICAL, 5);
    Button_CreateRandom = new wxButton(SeqPanelRight, ID_BUTTON_CREATE_RANDOM, _("Create Random Effects"), wxDefaultPosition, wxDefaultSize, 0, wxDefaultValidator, _T("ID_BUTTON_CREATE_RANDOM"));
    Button_CreateRandom->SetBackgroundColour(wxSystemSettings::GetColour(wxSYS_COLOUR_BTNFACE));
    Button_CreateRandom->SetToolTip(_("Create a random effect for every unprotected cell in grid. If you hold down the SHIFT key while clicking \"Create Random Effects\", a random effect will be created and assigned to every model on a row."));
    FlexGridSizer68->Add(Button_CreateRandom, 1, wxALL|wxALIGN_CENTER_HORIZONTAL|wxALIGN_CENTER_VERTICAL, 5);
    BoxSizer7->Add(FlexGridSizer68, 1, wxALIGN_LEFT|wxALIGN_CENTER_VERTICAL, 5);
    FlexGridSizer38 = new wxFlexGridSizer(1, 12, 0, 0);
    StaticLine1 = new wxStaticLine(SeqPanelRight, ID_STATICLINE1, wxDefaultPosition, wxSize(2,-1), wxLI_VERTICAL, _T("ID_STATICLINE1"));
    StaticLine1->SetMinSize(wxSize(0,1));
    FlexGridSizer38->Add(StaticLine1, 1, wxALL|wxALIGN_CENTER_HORIZONTAL|wxALIGN_CENTER_VERTICAL, 5);
    BitmapButtonOpenSeq = new wxBitmapButton(SeqPanelRight, ID_BITMAPBUTTON7, open_xpm, wxDefaultPosition, wxSize(23,23), wxBU_AUTODRAW, wxDefaultValidator, _T("ID_BITMAPBUTTON7"));
    BitmapButtonOpenSeq->SetDefault();
    BitmapButtonOpenSeq->SetToolTip(_("Open Sequence, Create a Sequence"));
    FlexGridSizer38->Add(BitmapButtonOpenSeq, 1, wxLEFT|wxRIGHT|wxALIGN_CENTER_HORIZONTAL|wxALIGN_CENTER_VERTICAL, 5);
    BitmapButtonSaveSeq = new wxBitmapButton(SeqPanelRight, ID_BITMAPBUTTON9, save_xpm, wxDefaultPosition, wxSize(23,23), wxBU_AUTODRAW, wxDefaultValidator, _T("ID_BITMAPBUTTON9"));
    BitmapButtonSaveSeq->SetDefault();
    BitmapButtonSaveSeq->SetToolTip(_("Save Sequence. The save will be done for every model you have. The save will start with the leftmost model and finish with the rightmost"));
    FlexGridSizer38->Add(BitmapButtonSaveSeq, 1, wxLEFT|wxRIGHT|wxALIGN_CENTER_HORIZONTAL|wxALIGN_CENTER_VERTICAL, 5);
    BitmapButtonInsertRow = new wxBitmapButton(SeqPanelRight, ID_BITMAPBUTTON3, insertrow_xpm, wxDefaultPosition, wxSize(23,23), wxBU_AUTODRAW, wxDefaultValidator, _T("ID_BITMAPBUTTON3"));
    BitmapButtonInsertRow->SetDefault();
    BitmapButtonInsertRow->SetToolTip(_("Insert Row"));
    FlexGridSizer38->Add(BitmapButtonInsertRow, 1, wxLEFT|wxRIGHT|wxALIGN_CENTER_HORIZONTAL|wxALIGN_CENTER_VERTICAL, 5);
    BitmapButtonDeleteRow = new wxBitmapButton(SeqPanelRight, ID_BITMAPBUTTON4, deleterow_xpm, wxDefaultPosition, wxSize(23,23), wxBU_AUTODRAW, wxDefaultValidator, _T("ID_BITMAPBUTTON4"));
    BitmapButtonDeleteRow->SetDefault();
    BitmapButtonDeleteRow->SetToolTip(_("Delete Row"));
    FlexGridSizer38->Add(BitmapButtonDeleteRow, 1, wxLEFT|wxRIGHT|wxALIGN_CENTER_HORIZONTAL|wxALIGN_CENTER_VERTICAL, 5);
    BitmapButtonGridCut = new wxBitmapButton(SeqPanelRight, ID_BITMAPBUTTON_GRID_CUT, wxArtProvider::GetBitmap(wxART_MAKE_ART_ID_FROM_STR(_T("wxART_CUT")),wxART_BUTTON), wxDefaultPosition, wxDefaultSize, wxBU_AUTODRAW, wxDefaultValidator, _T("ID_BITMAPBUTTON_GRID_CUT"));
    BitmapButtonGridCut->SetToolTip(_("Cut"));
    FlexGridSizer38->Add(BitmapButtonGridCut, 1, wxALL|wxALIGN_CENTER_HORIZONTAL|wxALIGN_CENTER_VERTICAL, 5);
    BitmapButtonGridCopy = new wxBitmapButton(SeqPanelRight, ID_BITMAPBUTTON_GRID_COPY, wxArtProvider::GetBitmap(wxART_MAKE_ART_ID_FROM_STR(_T("wxART_COPY")),wxART_BUTTON), wxDefaultPosition, wxDefaultSize, wxBU_AUTODRAW, wxDefaultValidator, _T("ID_BITMAPBUTTON_GRID_COPY"));
    BitmapButtonGridCopy->SetDefault();
    BitmapButtonGridCopy->SetToolTip(_("Copy"));
    FlexGridSizer38->Add(BitmapButtonGridCopy, 1, wxALL|wxALIGN_CENTER_HORIZONTAL|wxALIGN_CENTER_VERTICAL, 5);
    BitmapButtonGridPaste = new wxBitmapButton(SeqPanelRight, ID_BITMAPBUTTON_GRID_PASTE, wxArtProvider::GetBitmap(wxART_MAKE_ART_ID_FROM_STR(_T("wxART_PASTE")),wxART_BUTTON), wxDefaultPosition, wxDefaultSize, wxBU_AUTODRAW, wxDefaultValidator, _T("ID_BITMAPBUTTON_GRID_PASTE"));
    BitmapButtonGridPaste->SetDefault();
    BitmapButtonGridPaste->SetToolTip(_("Paste"));
    FlexGridSizer38->Add(BitmapButtonGridPaste, 1, wxALL|wxALIGN_CENTER_HORIZONTAL|wxALIGN_CENTER_VERTICAL, 5);
    StaticText28 = new wxStaticText(SeqPanelRight, ID_STATICTEXT31, _("View:"), wxDefaultPosition, wxSize(-1,-1), 0, _T("ID_STATICTEXT31"));
    FlexGridSizer38->Add(StaticText28, 1, wxALL|wxALIGN_LEFT|wxALIGN_CENTER_VERTICAL, 5);
    Choice_Views = new wxChoice(SeqPanelRight, ID_CHOICE_VIEWS, wxDefaultPosition, wxDefaultSize, 0, 0, 0, wxDefaultValidator, _T("ID_CHOICE_VIEWS"));
    FlexGridSizer38->Add(Choice_Views, 1, wxALL|wxFIXED_MINSIZE|wxALIGN_LEFT|wxALIGN_CENTER_VERTICAL, 5);
    btEditViews = new wxButton(SeqPanelRight, ID_BT_EDIT_VIEWS, _("Edit View"), wxDefaultPosition, wxSize(61,21), 0, wxDefaultValidator, _T("ID_BT_EDIT_VIEWS"));
    FlexGridSizer38->Add(btEditViews, 1, wxALL|wxALIGN_CENTER_HORIZONTAL|wxALIGN_CENTER_VERTICAL, 5);
    Button_ChannelMap = new wxButton(SeqPanelRight, ID_BUTTON1, _("Channel Map"), wxDefaultPosition, wxSize(21,21), 0, wxDefaultValidator, _T("ID_BUTTON1"));
    Button_ChannelMap->Disable();
    Button_ChannelMap->Hide();
    Button_ChannelMap->SetBackgroundColour(wxSystemSettings::GetColour(wxSYS_COLOUR_BTNFACE));
    FlexGridSizer38->Add(Button_ChannelMap, 1, wxALL|wxALIGN_CENTER_HORIZONTAL|wxALIGN_CENTER_VERTICAL, 3);
    BoxSizer7->Add(FlexGridSizer38, 1, wxEXPAND|wxALIGN_LEFT|wxALIGN_CENTER_VERTICAL, 5);
    FlexGridSizer32->Add(BoxSizer7, 1, wxALL|wxALIGN_LEFT|wxALIGN_CENTER_VERTICAL, 5);
    Grid1 = new wxGrid(SeqPanelRight, ID_GRID1, wxDefaultPosition, wxDefaultSize, wxVSCROLL|wxFULL_REPAINT_ON_RESIZE, _T("ID_GRID1"));
    Grid1->CreateGrid(0,2);
    Grid1->EnableEditing(true);
    Grid1->EnableGridLines(true);
    Grid1->SetRowLabelSize(35);
    Grid1->SetColLabelValue(0, _("Start Time"));
    Grid1->SetColLabelValue(1, _("Label"));
    Grid1->SetDefaultCellFont( Grid1->GetFont() );
    Grid1->SetDefaultCellTextColour( Grid1->GetForegroundColour() );
    FlexGridSizer32->Add(Grid1, 1, wxALL|wxEXPAND|wxALIGN_LEFT|wxALIGN_TOP, 5);
    StaticBoxSizerSequenceButtons->Add(FlexGridSizer32, 1, wxBOTTOM|wxLEFT|wxRIGHT|wxEXPAND|wxALIGN_CENTER_HORIZONTAL|wxALIGN_CENTER_VERTICAL, 5);
    BoxSizer4->Add(StaticBoxSizerSequenceButtons, 1, wxALL|wxEXPAND|wxALIGN_CENTER_HORIZONTAL|wxALIGN_CENTER_VERTICAL, 5);
    BoxSizer5 = new wxBoxSizer(wxHORIZONTAL);
    StaticBoxSizer4 = new wxStaticBoxSizer(wxVERTICAL, SeqPanelRight, _("Effect 1"));
    EffectsPanel1 = new EffectsPanel(SeqPanelRight, ID_PANEL_EFFECTS1, wxDefaultPosition, wxDefaultSize, wxTAB_TRAVERSAL, _T("ID_PANEL_EFFECTS1"));
    StaticBoxSizer4->Add(EffectsPanel1, 1, wxALL|wxEXPAND|wxALIGN_CENTER_HORIZONTAL|wxALIGN_CENTER_VERTICAL, 5);
    BoxSizer5->Add(StaticBoxSizer4, 1, wxALL|wxEXPAND|wxFIXED_MINSIZE|wxALIGN_CENTER_HORIZONTAL|wxALIGN_CENTER_VERTICAL, 5);
    StaticBoxSizer5 = new wxStaticBoxSizer(wxVERTICAL, SeqPanelRight, _("Effect 2"));
    EffectsPanel2 = new EffectsPanel(SeqPanelRight, ID_PANEL_EFFECTS2, wxDefaultPosition, wxDefaultSize, wxTAB_TRAVERSAL, _T("ID_PANEL_EFFECTS2"));
    StaticBoxSizer5->Add(EffectsPanel2, 1, wxALL|wxEXPAND|wxALIGN_CENTER_HORIZONTAL|wxALIGN_CENTER_VERTICAL, 5);
    BoxSizer5->Add(StaticBoxSizer5, 1, wxALL|wxFIXED_MINSIZE|wxALIGN_TOP|wxALIGN_CENTER_HORIZONTAL, 5);
    BoxSizer4->Add(BoxSizer5, 0, wxEXPAND|wxALIGN_LEFT|wxALIGN_CENTER_VERTICAL, 5);
    SeqPanelRight->SetSizer(BoxSizer4);
    BoxSizer4->Fit(SeqPanelRight);
    BoxSizer4->SetSizeHints(SeqPanelRight);
    SplitterWindow2->SplitVertically(SeqPanelLeft, SeqPanelRight);
    FlexGridSizer70->Add(SplitterWindow2, 1, wxALL|wxEXPAND|wxALIGN_CENTER_HORIZONTAL|wxALIGN_CENTER_VERTICAL, 5);
    PaneNutcracker->SetSizer(FlexGridSizer70);
    FlexGridSizer70->Fit(PaneNutcracker);
    FlexGridSizer70->SetSizeHints(PaneNutcracker);
    PanelCal = new wxPanel(Notebook1, ID_PANEL_CAL, wxPoint(49,10), wxDefaultSize, wxTAB_TRAVERSAL, _T("ID_PANEL_CAL"));
    FlexGridSizerCal = new wxFlexGridSizer(2, 2, 0, 0);
    FlexGridSizerCal->AddGrowableCol(0);
    FlexGridSizerCal->AddGrowableRow(0);
    SplitterWindow1 = new wxSplitterWindow(PanelCal, ID_SPLITTERWINDOW1, wxDefaultPosition, wxDefaultSize, wxSP_3DSASH|wxSP_NOBORDER|wxSP_NO_XP_THEME, _T("ID_SPLITTERWINDOW1"));
    SplitterWindow1->SetMinSize(wxSize(10,10));
    SplitterWindow1->SetBackgroundColour(wxSystemSettings::GetColour(wxSYS_COLOUR_SCROLLBAR));
    SplitterWindow1->SetMinimumPaneSize(10);
    SplitterWindow1->SetSashGravity(0.5);
    Panel3 = new wxPanel(SplitterWindow1, ID_PANEL3, wxDefaultPosition, wxDefaultSize, wxTAB_TRAVERSAL, _T("ID_PANEL3"));
    Panel3->SetBackgroundColour(wxSystemSettings::GetColour(wxSYS_COLOUR_SCROLLBAR));
    FlexGridSizer4 = new wxFlexGridSizer(0, 2, 0, 0);
    FlexGridSizer4->AddGrowableCol(0);
    FlexGridSizer4->AddGrowableRow(0);
    ListBoxSched = new wxTreeCtrl(Panel3, ID_TREECTRL1, wxDefaultPosition, wxDefaultSize, wxTR_HAS_BUTTONS|wxTR_NO_LINES|wxTR_HIDE_ROOT|wxTR_MULTIPLE|wxTR_EXTENDED|wxTR_DEFAULT_STYLE, wxDefaultValidator, _T("ID_TREECTRL1"));
    FlexGridSizer4->Add(ListBoxSched, 0, wxEXPAND|wxALIGN_LEFT|wxALIGN_TOP, 0);
    FlexGridSizer27 = new wxFlexGridSizer(0, 1, 0, 0);
    BoxSizer2 = new wxBoxSizer(wxVERTICAL);
    CheckBoxRunSchedule = new wxCheckBox(Panel3, ID_CHECKBOX_RUN_SCHEDULE, _("Run Schedule"), wxDefaultPosition, wxDefaultSize, 0, wxDefaultValidator, _T("ID_CHECKBOX_RUN_SCHEDULE"));
    CheckBoxRunSchedule->SetValue(false);
    BoxSizer2->Add(CheckBoxRunSchedule, 1, wxALL|wxALIGN_CENTER_HORIZONTAL|wxALIGN_CENTER_VERTICAL, 5);
    ButtonSaveSchedule = new wxButton(Panel3, ID_BUTTON_SAVE_SCHEDULE, _("Save Schedule"), wxDefaultPosition, wxDefaultSize, 0, wxDefaultValidator, _T("ID_BUTTON_SAVE_SCHEDULE"));
    ButtonSaveSchedule->SetBackgroundColour(wxSystemSettings::GetColour(wxSYS_COLOUR_BTNFACE));
    BoxSizer2->Add(ButtonSaveSchedule, 1, wxALL|wxEXPAND|wxALIGN_CENTER_HORIZONTAL|wxALIGN_CENTER_VERTICAL, 5);
    ButtonAddShow = new wxButton(Panel3, ID_BUTTON_ADD_SHOW, _("Schedule Playlist"), wxDefaultPosition, wxDefaultSize, 0, wxDefaultValidator, _T("ID_BUTTON_ADD_SHOW"));
    ButtonAddShow->SetBackgroundColour(wxSystemSettings::GetColour(wxSYS_COLOUR_BTNFACE));
    BoxSizer2->Add(ButtonAddShow, 1, wxALL|wxEXPAND|wxALIGN_CENTER_HORIZONTAL|wxALIGN_CENTER_VERTICAL, 3);
    ButtonUpdateShow = new wxButton(Panel3, ID_BUTTON_UPDATE_SHOW, _("Update Selected Items"), wxDefaultPosition, wxDefaultSize, 0, wxDefaultValidator, _T("ID_BUTTON_UPDATE_SHOW"));
    ButtonUpdateShow->SetBackgroundColour(wxSystemSettings::GetColour(wxSYS_COLOUR_BTNFACE));
    BoxSizer2->Add(ButtonUpdateShow, 1, wxALL|wxEXPAND|wxALIGN_CENTER_HORIZONTAL|wxALIGN_CENTER_VERTICAL, 3);
    ButtonDeleteShow = new wxButton(Panel3, ID_BUTTON_DELETE_SHOW, _("Delete Selected Items"), wxDefaultPosition, wxDefaultSize, 0, wxDefaultValidator, _T("ID_BUTTON_DELETE_SHOW"));
    ButtonDeleteShow->SetBackgroundColour(wxSystemSettings::GetColour(wxSYS_COLOUR_BTNFACE));
    BoxSizer2->Add(ButtonDeleteShow, 1, wxALL|wxEXPAND|wxALIGN_CENTER_HORIZONTAL|wxALIGN_CENTER_VERTICAL, 3);
    FlexGridSizer27->Add(BoxSizer2, 1, wxALL|wxEXPAND|wxALIGN_CENTER_HORIZONTAL|wxALIGN_CENTER_VERTICAL, 5);
    FlexGridSizer7 = new wxFlexGridSizer(0, 2, 0, 0);
    StaticText2 = new wxStaticText(Panel3, ID_STATICTEXT2, _("Show Dates"), wxDefaultPosition, wxDefaultSize, 0, _T("ID_STATICTEXT2"));
    wxFont StaticText2Font(wxDEFAULT,wxDEFAULT,wxFONTSTYLE_NORMAL,wxBOLD,false,wxEmptyString,wxFONTENCODING_DEFAULT);
    StaticText2->SetFont(StaticText2Font);
    FlexGridSizer7->Add(StaticText2, 1, wxALL|wxALIGN_CENTER_HORIZONTAL|wxALIGN_CENTER_VERTICAL, 5);
    ButtonShowDatesChange = new wxButton(Panel3, ID_BUTTON_SHOW_DATES_CHANGE, _("Change"), wxDefaultPosition, wxDefaultSize, 0, wxDefaultValidator, _T("ID_BUTTON_SHOW_DATES_CHANGE"));
    ButtonShowDatesChange->SetBackgroundColour(wxSystemSettings::GetColour(wxSYS_COLOUR_BTNFACE));
    FlexGridSizer7->Add(ButtonShowDatesChange, 1, wxALL|wxALIGN_CENTER_HORIZONTAL|wxALIGN_CENTER_VERTICAL, 5);
    StaticText3 = new wxStaticText(Panel3, ID_STATICTEXT3, _("Start"), wxDefaultPosition, wxDefaultSize, 0, _T("ID_STATICTEXT3"));
    FlexGridSizer7->Add(StaticText3, 1, wxALL|wxALIGN_CENTER_HORIZONTAL|wxALIGN_CENTER_VERTICAL, 5);
    StaticTextShowStart = new wxStaticText(Panel3, ID_STATICTEXT_SHOWSTART, _("xx/xx/xxxx"), wxDefaultPosition, wxDefaultSize, 0, _T("ID_STATICTEXT_SHOWSTART"));
    FlexGridSizer7->Add(StaticTextShowStart, 1, wxALL|wxALIGN_CENTER_HORIZONTAL|wxALIGN_CENTER_VERTICAL, 5);
    StaticText4 = new wxStaticText(Panel3, ID_STATICTEXT5, _("End"), wxDefaultPosition, wxDefaultSize, 0, _T("ID_STATICTEXT5"));
    FlexGridSizer7->Add(StaticText4, 1, wxALL|wxALIGN_CENTER_HORIZONTAL|wxALIGN_CENTER_VERTICAL, 5);
    StaticTextShowEnd = new wxStaticText(Panel3, ID_STATICTEXT_SHOWEND, _("xx/xx/xxxx"), wxDefaultPosition, wxDefaultSize, 0, _T("ID_STATICTEXT_SHOWEND"));
    FlexGridSizer7->Add(StaticTextShowEnd, 1, wxALL|wxALIGN_CENTER_HORIZONTAL|wxALIGN_CENTER_VERTICAL, 5);
    FlexGridSizer27->Add(FlexGridSizer7, 1, wxALL|wxALIGN_LEFT|wxALIGN_CENTER_VERTICAL, 5);
    FlexGridSizer4->Add(FlexGridSizer27, 1, wxALL|wxALIGN_TOP|wxALIGN_CENTER_HORIZONTAL, 5);
    Panel3->SetSizer(FlexGridSizer4);
    FlexGridSizer4->Fit(Panel3);
    FlexGridSizer4->SetSizeHints(Panel3);
    Panel2 = new wxPanel(SplitterWindow1, ID_PANEL2, wxPoint(13,93), wxDefaultSize, wxTAB_TRAVERSAL, _T("ID_PANEL2"));
    Panel2->SetBackgroundColour(wxSystemSettings::GetColour(wxSYS_COLOUR_SCROLLBAR));
    FlexGridSizer28 = new wxFlexGridSizer(0, 1, 0, 0);
    FlexGridSizer28->AddGrowableCol(0);
    FlexGridSizer28->AddGrowableRow(1);
    StaticText1 = new wxStaticText(Panel2, ID_STATICTEXT1, _("While the scheduler is running, each item that is played is logged here"), wxDefaultPosition, wxDefaultSize, 0, _T("ID_STATICTEXT1"));
    FlexGridSizer28->Add(StaticText1, 1, wxALL|wxALIGN_CENTER_HORIZONTAL|wxALIGN_CENTER_VERTICAL, 5);
    FlexGridSizer29 = new wxFlexGridSizer(0, 2, 0, 0);
    FlexGridSizer29->AddGrowableCol(0);
    FlexGridSizer29->AddGrowableRow(0);
    TextCtrlLog = new wxTextCtrl(Panel2, ID_TEXTCTRL_LOG, wxEmptyString, wxDefaultPosition, wxDefaultSize, wxTE_MULTILINE|wxHSCROLL, wxDefaultValidator, _T("ID_TEXTCTRL_LOG"));
    FlexGridSizer29->Add(TextCtrlLog, 1, wxALL|wxEXPAND|wxALIGN_TOP|wxALIGN_CENTER_HORIZONTAL, 5);
    FlexGridSizer5 = new wxFlexGridSizer(0, 1, 0, 0);
    ButtonClearLog = new wxButton(Panel2, ID_BUTTON_CLEARLOG, _("Clear"), wxDefaultPosition, wxDefaultSize, 0, wxDefaultValidator, _T("ID_BUTTON_CLEARLOG"));
    ButtonClearLog->SetBackgroundColour(wxSystemSettings::GetColour(wxSYS_COLOUR_BTNFACE));
    FlexGridSizer5->Add(ButtonClearLog, 1, wxALL|wxALIGN_CENTER_HORIZONTAL|wxALIGN_CENTER_VERTICAL, 5);
    ButtonSaveLog = new wxButton(Panel2, ID_BUTTON_SAVELOG, _("Save"), wxDefaultPosition, wxDefaultSize, 0, wxDefaultValidator, _T("ID_BUTTON_SAVELOG"));
    ButtonSaveLog->SetBackgroundColour(wxSystemSettings::GetColour(wxSYS_COLOUR_BTNFACE));
    FlexGridSizer5->Add(ButtonSaveLog, 1, wxALL|wxALIGN_CENTER_HORIZONTAL|wxALIGN_CENTER_VERTICAL, 5);
    FlexGridSizer29->Add(FlexGridSizer5, 1, wxALL|wxALIGN_TOP|wxALIGN_CENTER_HORIZONTAL, 5);
    FlexGridSizer28->Add(FlexGridSizer29, 1, wxALL|wxEXPAND|wxALIGN_CENTER_HORIZONTAL|wxALIGN_CENTER_VERTICAL, 5);
    Panel2->SetSizer(FlexGridSizer28);
    FlexGridSizer28->Fit(Panel2);
    FlexGridSizer28->SetSizeHints(Panel2);
    SplitterWindow1->SplitVertically(Panel3, Panel2);
    FlexGridSizerCal->Add(SplitterWindow1, 1, wxALL|wxEXPAND|wxALIGN_CENTER_HORIZONTAL|wxALIGN_CENTER_VERTICAL, 5);
    PanelCal->SetSizer(FlexGridSizerCal);
    FlexGridSizerCal->Fit(PanelCal);
    FlexGridSizerCal->SetSizeHints(PanelCal);
    PanelPapagayo = new wxPanel(Notebook1, ID_PANEL4, wxDefaultPosition, wxDefaultSize, wxTAB_TRAVERSAL, _T("ID_PANEL4"));
    FlexGridSizerPapagayo = new wxFlexGridSizer(0, 1, 0, 0);
    FlexGridSizerPapagayo->AddGrowableCol(0);
    FlexGridSizerPapagayo->AddGrowableRow(0);
    FlexGridSizer43 = new wxFlexGridSizer(0, 1, 0, 0);
    StaticText24 = new wxStaticText(PanelPapagayo, ID_STATICTEXT26, _("Convert Papagayo file into an xLights Sequence\n\nDownload v1.3.5.3 from nutcracker123.com/nutcracker/releases/papagayoMOD_1.3.5.3_win32.rar"), wxDefaultPosition, wxDefaultSize, 0, _T("ID_STATICTEXT26"));
    wxFont StaticText24Font(10,wxSWISS,wxFONTSTYLE_NORMAL,wxBOLD,false,_T("Arial"),wxFONTENCODING_DEFAULT);
    StaticText24->SetFont(StaticText24Font);
    FlexGridSizer43->Add(StaticText24, 1, wxALL|wxALIGN_CENTER_HORIZONTAL|wxALIGN_CENTER_VERTICAL, 5);
    SplitterWindow3 = new wxSplitterWindow(PanelPapagayo, ID_SPLITTERWINDOW3, wxDefaultPosition, wxDefaultSize, wxSP_3D, _T("ID_SPLITTERWINDOW3"));
    SplitterWindow3->SetMinSize(wxSize(10,10));
    SplitterWindow3->SetMinimumPaneSize(10);
    SplitterWindow3->SetSashGravity(0.5);
    FlexGridSizer43->Add(SplitterWindow3, 1, wxALL|wxALIGN_CENTER_HORIZONTAL|wxALIGN_CENTER_VERTICAL, 5);
    FlexGridSizer56 = new wxFlexGridSizer(0, 2, 0, 0);
    StaticText26 = new wxStaticText(PanelPapagayo, ID_STATICTEXT28, _("1)"), wxDefaultPosition, wxDefaultSize, 0, _T("ID_STATICTEXT28"));
    wxFont StaticText26Font(14,wxSWISS,wxFONTSTYLE_NORMAL,wxBOLD,false,wxEmptyString,wxFONTENCODING_DEFAULT);
    StaticText26->SetFont(StaticText26Font);
    FlexGridSizer56->Add(StaticText26, 1, wxALL|wxEXPAND|wxALIGN_LEFT|wxALIGN_CENTER_VERTICAL, 5);
    FlexGridSizer47 = new wxFlexGridSizer(0, 3, 0, 0);
    Button_pgo_filename = new wxButton(PanelPapagayo, ID_BUTTON5, _("Select Papagayo Input File"), wxDefaultPosition, wxDefaultSize, 0, wxDefaultValidator, _T("ID_BUTTON5"));
    Button_pgo_filename->SetBackgroundColour(wxColour(224,224,224));
    FlexGridSizer47->Add(Button_pgo_filename, 1, wxALL|wxALIGN_CENTER_HORIZONTAL|wxALIGN_CENTER_VERTICAL, 5);
    TextCtrl_pgo_filename = new wxTextCtrl(PanelPapagayo, ID_TEXTCTRL1, wxEmptyString, wxDefaultPosition, wxSize(236,23), 0, wxDefaultValidator, _T("ID_TEXTCTRL1"));
    TextCtrl_pgo_filename->SetToolTip(_("Papagayo input file contains voices and phonemes."));
    FlexGridSizer47->Add(TextCtrl_pgo_filename, 1, wxALL|wxEXPAND|wxALIGN_LEFT|wxALIGN_CENTER_VERTICAL, 5);
    Button_PgoStitch = new wxButton(PanelPapagayo, ID_BUTTON_PgoStitch, _("+"), wxDefaultPosition, wxSize(29,23), 0, wxDefaultValidator, _T("ID_BUTTON_PgoStitch"));
    Button_PgoStitch->SetToolTip(_("Stitch Papagayo file"));
    FlexGridSizer47->Add(Button_PgoStitch, 1, wxALL|wxALIGN_CENTER_HORIZONTAL|wxALIGN_CENTER_VERTICAL, 5);
    FlexGridSizer56->Add(FlexGridSizer47, 1, wxALL|wxALIGN_LEFT|wxALIGN_CENTER_VERTICAL, 2);
    StaticText27 = new wxStaticText(PanelPapagayo, ID_STATICTEXT30, _("2)"), wxDefaultPosition, wxDefaultSize, 0, _T("ID_STATICTEXT30"));
    wxFont StaticText27Font(14,wxSWISS,wxFONTSTYLE_NORMAL,wxBOLD,false,wxEmptyString,wxFONTENCODING_DEFAULT);
    StaticText27->SetFont(StaticText27Font);
    FlexGridSizer56->Add(StaticText27, 1, wxALL|wxALIGN_CENTER_HORIZONTAL|wxALIGN_CENTER_VERTICAL, 5);
    FlexGridSizer54 = new wxFlexGridSizer(0, 3, 0, 0);
    Button_papagayo_output_sequence = new wxButton(PanelPapagayo, ID_BUTTON22, _("Select Sequencer Output File"), wxDefaultPosition, wxDefaultSize, 0, wxDefaultValidator, _T("ID_BUTTON22"));
    Button_papagayo_output_sequence->SetBackgroundColour(wxColour(224,224,224));
    FlexGridSizer54->Add(Button_papagayo_output_sequence, 1, wxALL|wxALIGN_RIGHT|wxALIGN_CENTER_VERTICAL, 5);
    TextCtrl_papagayo_output_filename = new wxTextCtrl(PanelPapagayo, ID_TEXTCTRL67, wxEmptyString, wxDefaultPosition, wxSize(237,20), 0, wxDefaultValidator, _T("ID_TEXTCTRL67"));
    TextCtrl_papagayo_output_filename->SetToolTip(_("Sequence output will contain the generated effects."));
    FlexGridSizer54->Add(TextCtrl_papagayo_output_filename, 1, wxALL|wxALIGN_LEFT|wxALIGN_CENTER_VERTICAL, 5);
    FlexGridSizer56->Add(FlexGridSizer54, 1, wxALL|wxALIGN_LEFT|wxALIGN_CENTER_VERTICAL, 2);
    StaticText68 = new wxStaticText(PanelPapagayo, ID_STATICTEXT71, _("3)"), wxDefaultPosition, wxDefaultSize, 0, _T("ID_STATICTEXT71"));
    wxFont StaticText68Font(14,wxSWISS,wxFONTSTYLE_NORMAL,wxBOLD,false,wxEmptyString,wxFONTENCODING_DEFAULT);
    StaticText68->SetFont(StaticText68Font);
    FlexGridSizer56->Add(StaticText68, 1, wxALL|wxALIGN_CENTER_HORIZONTAL|wxALIGN_CENTER_VERTICAL, 5);
    FlexGridSizer57 = new wxFlexGridSizer(0, 3, 0, 0);
    StaticText34 = new wxStaticText(PanelPapagayo, ID_STATICTEXT36, _("Choose output type:"), wxDefaultPosition, wxDefaultSize, 0, _T("ID_STATICTEXT36"));
    FlexGridSizer57->Add(StaticText34, 1, wxALL|wxALIGN_CENTER_HORIZONTAL|wxALIGN_CENTER_VERTICAL, 5);
    Choice_PgoOutputType = new wxChoice(PanelPapagayo, ID_CHOICE_PgoOutputType, wxDefaultPosition, wxDefaultSize, 0, 0, 0, wxDefaultValidator, _T("ID_CHOICE_PgoOutputType"));
    Choice_PgoOutputType->Append(_("(choose)"));
    Choice_PgoOutputType->Append(_("Auto-faces"));
    Choice_PgoOutputType->Append(_("Coro faces"));
    Choice_PgoOutputType->Append(_("Image faces"));
    Choice_PgoOutputType->Append(_("Movie faces"));
    Choice_PgoOutputType->SetToolTip(_("Output type determines the effects used to generate the sequence."));
    FlexGridSizer57->Add(Choice_PgoOutputType, 1, wxALL|wxALIGN_CENTER_HORIZONTAL|wxALIGN_CENTER_VERTICAL, 5);
    StaticText_PgoOutputType = new wxStaticText(PanelPapagayo, ID_STATICTEXT_PgoOutputType, _("(explanation)"), wxDefaultPosition, wxDefaultSize, 0, _T("ID_STATICTEXT_PgoOutputType"));
    FlexGridSizer57->Add(StaticText_PgoOutputType, 1, wxALL|wxALIGN_CENTER_HORIZONTAL|wxALIGN_CENTER_VERTICAL, 5);
    FlexGridSizer56->Add(FlexGridSizer57, 1, wxALL|wxALIGN_LEFT|wxALIGN_CENTER_VERTICAL, 5);
    StaticText35 = new wxStaticText(PanelPapagayo, ID_STATICTEXT37, _("4)"), wxDefaultPosition, wxDefaultSize, 0, _T("ID_STATICTEXT37"));
    wxFont StaticText35Font(14,wxSWISS,wxFONTSTYLE_NORMAL,wxBOLD,false,wxEmptyString,wxFONTENCODING_DEFAULT);
    StaticText35->SetFont(StaticText35Font);
    FlexGridSizer56->Add(StaticText35, 1, wxALL|wxALIGN_CENTER_HORIZONTAL|wxALIGN_CENTER_VERTICAL, 5);
    StaticText43 = new wxStaticText(PanelPapagayo, ID_STATICTEXT46, _("In the grid below, configure how phonemes and face parts are rendered.\nPresets allow settings to be saved and reused again later."), wxDefaultPosition, wxDefaultSize, 0, _T("ID_STATICTEXT46"));
    wxFont StaticText43Font(10,wxSWISS,wxFONTSTYLE_NORMAL,wxBOLD,false,wxEmptyString,wxFONTENCODING_DEFAULT);
    StaticText43->SetFont(StaticText43Font);
    FlexGridSizer56->Add(StaticText43, 1, wxALL|wxEXPAND|wxALIGN_LEFT|wxALIGN_CENTER_VERTICAL, 5);
    FlexGridSizer56->Add(-1,-1,1, wxALL|wxALIGN_CENTER_HORIZONTAL|wxALIGN_CENTER_VERTICAL, 5);
    FlexGridSizer50 = new wxFlexGridSizer(0, 8, 0, 0);
    StaticText36 = new wxStaticText(PanelPapagayo, ID_STATICTEXT38, _("Preset Name:"), wxDefaultPosition, wxDefaultSize, 0, _T("ID_STATICTEXT38"));
    FlexGridSizer50->Add(StaticText36, 1, wxALL|wxALIGN_RIGHT|wxALIGN_CENTER_VERTICAL, 5);
    Choice_PgoGroupName = new wxChoice(PanelPapagayo, ID_CHOICE_PgoGroupName, wxDefaultPosition, wxDefaultSize, 0, 0, wxCB_SORT, wxDefaultValidator, _T("ID_CHOICE_PgoGroupName"));
    Choice_PgoGroupName->SetToolTip(_("Presets allow multiple groups of settings to be saved.  Choose an existing Preset or create a new one."));
    FlexGridSizer50->Add(Choice_PgoGroupName, 1, wxALL|wxALIGN_CENTER_HORIZONTAL|wxALIGN_CENTER_VERTICAL, 5);
    BitmapButton_SaveCoroGroup = new wxBitmapButton(PanelPapagayo, ID_BITMAPBUTTON_SaveCoroGroup, save_xpm, wxDefaultPosition, wxSize(53,23), wxBU_AUTODRAW, wxDefaultValidator, _T("ID_BITMAPBUTTON_SaveCoroGroup"));
    BitmapButton_SaveCoroGroup->SetDefault();
    BitmapButton_SaveCoroGroup->SetToolTip(_("Named Presets can be saved and reused again later."));
    FlexGridSizer50->Add(BitmapButton_SaveCoroGroup, 1, wxALL|wxALIGN_CENTER_HORIZONTAL|wxALIGN_CENTER_VERTICAL, 5);
    Button_CoroGroupDelete = new wxButton(PanelPapagayo, ID_BUTTON_CoroGroupDelete, _("Delete"), wxDefaultPosition, wxDefaultSize, 0, wxDefaultValidator, _T("ID_BUTTON_CoroGroupDelete"));
    Button_CoroGroupDelete->SetToolTip(_("Delete current Preset."));
    FlexGridSizer50->Add(Button_CoroGroupDelete, 1, wxALL|wxALIGN_CENTER_HORIZONTAL|wxALIGN_CENTER_VERTICAL, 5);
    Button_CoroGroupClear = new wxButton(PanelPapagayo, ID_BUTTON_CoroGroupClear, _("Clear Grid"), wxDefaultPosition, wxDefaultSize, 0, wxDefaultValidator, _T("ID_BUTTON_CoroGroupClear"));
    Button_CoroGroupClear->SetToolTip(_("Clear all grid values."));
    FlexGridSizer50->Add(Button_CoroGroupClear, 1, wxALL|wxALIGN_CENTER_HORIZONTAL|wxALIGN_CENTER_VERTICAL, 5);
    Button_PgoCopyVoices = new wxButton(PanelPapagayo, ID_BUTTON_PgoCopyVoices, _("Copy First"), wxDefaultPosition, wxDefaultSize, 0, wxDefaultValidator, _T("ID_BUTTON_PgoCopyVoices"));
    Button_PgoCopyVoices->SetToolTip(_("Copy first Voice values to other columns."));
    FlexGridSizer50->Add(Button_PgoCopyVoices, 1, wxALL|wxALIGN_CENTER_HORIZONTAL|wxALIGN_CENTER_VERTICAL, 5);
    FlexGridSizer56->Add(FlexGridSizer50, 1, wxALL|wxALIGN_LEFT|wxALIGN_CENTER_VERTICAL, 5);
    FlexGridSizer56->Add(-1,-1,1, wxALL|wxALIGN_CENTER_HORIZONTAL|wxALIGN_CENTER_VERTICAL, 5);
    BoxSizer8 = new wxBoxSizer(wxHORIZONTAL);
    GridCoroFaces = new wxGrid(PanelPapagayo, ID_GRID_COROFACES, wxDefaultPosition, wxDefaultSize, 0, _T("ID_GRID_COROFACES"));
    GridCoroFaces->CreateGrid(18,4);
    GridCoroFaces->SetMinSize(wxSize(-1,200));
    GridCoroFaces->EnableEditing(true);
    GridCoroFaces->EnableGridLines(true);
    GridCoroFaces->SetColLabelSize(20);
    GridCoroFaces->SetRowLabelSize(100);
    GridCoroFaces->SetDefaultColSize(110, true);
    GridCoroFaces->SetColLabelValue(0, _("Voice 1"));
    GridCoroFaces->SetColLabelValue(1, _("Voice 2"));
    GridCoroFaces->SetColLabelValue(2, _("Voice 3"));
    GridCoroFaces->SetColLabelValue(3, _("Voice 4"));
    GridCoroFaces->SetRowLabelValue(0, _("Model Name"));
    GridCoroFaces->SetRowLabelValue(1, _("Face Outline"));
    GridCoroFaces->SetRowLabelValue(2, _("Mouth - AI"));
    GridCoroFaces->SetRowLabelValue(3, _("Mouth - E"));
    GridCoroFaces->SetRowLabelValue(4, _("Mouth - etc"));
    GridCoroFaces->SetRowLabelValue(5, _("Mouth - FV"));
    GridCoroFaces->SetRowLabelValue(6, _("Mouth - L"));
    GridCoroFaces->SetRowLabelValue(7, _("Mouth - MBP"));
    GridCoroFaces->SetRowLabelValue(8, _("Mouth - O"));
    GridCoroFaces->SetRowLabelValue(9, _("Mouth - rest"));
    GridCoroFaces->SetRowLabelValue(10, _("Mouth - U"));
    GridCoroFaces->SetRowLabelValue(11, _("Mouth - WQ"));
    GridCoroFaces->SetRowLabelValue(12, _("Eyes - Open"));
    GridCoroFaces->SetRowLabelValue(13, _("Eyes - Closed"));
    GridCoroFaces->SetRowLabelValue(14, _("Eyes - Left"));
    GridCoroFaces->SetRowLabelValue(15, _("Eyes - Right"));
    GridCoroFaces->SetRowLabelValue(16, _("Eyes - Up"));
    GridCoroFaces->SetRowLabelValue(17, _("Eyes - Down"));
    GridCoroFaces->SetDefaultCellFont( GridCoroFaces->GetFont() );
    GridCoroFaces->SetDefaultCellTextColour( GridCoroFaces->GetForegroundColour() );
    BoxSizer8->Add(GridCoroFaces, 1, wxALL|wxALIGN_LEFT|wxALIGN_CENTER_VERTICAL, 5);
    FlexGridSizer56->Add(BoxSizer8, 1, wxALL|wxALIGN_CENTER_HORIZONTAL|wxALIGN_CENTER_VERTICAL, 5);
    FlexGridSizer56->Add(-1,-1,1, wxALL|wxALIGN_CENTER_HORIZONTAL|wxALIGN_CENTER_VERTICAL, 5);
    FlexGridSizer55 = new wxFlexGridSizer(0, 3, 0, 0);
    CheckBox_PgoAutoRest = new wxCheckBox(PanelPapagayo, ID_CHECKBOX_PgoAutoReset, _("Insert Rests. Minimum gap:"), wxDefaultPosition, wxDefaultSize, 0, wxDefaultValidator, _T("ID_CHECKBOX_PgoAutoReset"));
    CheckBox_PgoAutoRest->SetValue(false);
    FlexGridSizer55->Add(CheckBox_PgoAutoRest, 0, wxALL|wxALIGN_LEFT|wxALIGN_CENTER_VERTICAL, 2);
    FlexGridSizer3 = new wxFlexGridSizer(0, 4, 0, 0);
    TextCtrl_PgoMinRest = new wxTextCtrl(PanelPapagayo, ID_TEXTCTRL_PgoMinRest, _(".2"), wxDefaultPosition, wxSize(40,21), 0, wxDefaultValidator, _T("ID_TEXTCTRL_PgoMinRest"));
    TextCtrl_PgoMinRest->SetToolTip(_("Minimum gap size to insert Rest into."));
    FlexGridSizer3->Add(TextCtrl_PgoMinRest, 0, wxALL|wxALIGN_CENTER_HORIZONTAL|wxALIGN_CENTER_VERTICAL, 2);
    StaticText25 = new wxStaticText(PanelPapagayo, ID_STATICTEXT27, _("max:"), wxDefaultPosition, wxDefaultSize, 0, _T("ID_STATICTEXT27"));
    FlexGridSizer3->Add(StaticText25, 1, wxALL|wxALIGN_CENTER_HORIZONTAL|wxALIGN_CENTER_VERTICAL, 5);
    TextCtrl_PgoMaxRest = new wxTextCtrl(PanelPapagayo, ID_TEXTCTRL_PgoMaxRest, _(".4"), wxDefaultPosition, wxSize(40,21), 0, wxDefaultValidator, _T("ID_TEXTCTRL_PgoMaxRest"));
    TextCtrl_PgoMaxRest->SetToolTip(_("Maximum gap size to insert Rest into."));
    FlexGridSizer3->Add(TextCtrl_PgoMaxRest, 1, wxALL|wxALIGN_CENTER_HORIZONTAL|wxALIGN_CENTER_VERTICAL, 5);
    StaticText32 = new wxStaticText(PanelPapagayo, ID_STATICTEXT34, _("sec.        "), wxDefaultPosition, wxDefaultSize, 0, _T("ID_STATICTEXT34"));
    FlexGridSizer3->Add(StaticText32, 0, wxALL|wxALIGN_CENTER_HORIZONTAL|wxALIGN_CENTER_VERTICAL, 2);
    FlexGridSizer55->Add(FlexGridSizer3, 1, wxALL|wxALIGN_LEFT|wxALIGN_CENTER_VERTICAL, 1);
    CheckBox_CoroEyesRandomBlink = new wxCheckBox(PanelPapagayo, ID_CHECKBOX_CoroEyesRandomBlink, _("Eyes random blink"), wxDefaultPosition, wxDefaultSize, 0, wxDefaultValidator, _T("ID_CHECKBOX_CoroEyesRandomBlink"));
    CheckBox_CoroEyesRandomBlink->SetValue(false);
    FlexGridSizer55->Add(CheckBox_CoroEyesRandomBlink, 0, wxALL|wxALIGN_LEFT|wxALIGN_CENTER_VERTICAL, 2);
    CheckBox_PgoAutoFade = new wxCheckBox(PanelPapagayo, ID_CHECKBOX_PgoAutoFade, _("Auto-fade each face after:"), wxDefaultPosition, wxDefaultSize, 0, wxDefaultValidator, _T("ID_CHECKBOX_PgoAutoFade"));
    CheckBox_PgoAutoFade->SetValue(false);
    FlexGridSizer55->Add(CheckBox_PgoAutoFade, 0, wxALL|wxALIGN_LEFT|wxALIGN_CENTER_VERTICAL, 2);
    FlexGridSizer8 = new wxFlexGridSizer(0, 3, 0, 0);
    TextCtrl_PgoAutoFade = new wxTextCtrl(PanelPapagayo, ID_TEXTCTRL_PgoAutoFade, _("1.5"), wxDefaultPosition, wxSize(52,21), 0, wxDefaultValidator, _T("ID_TEXTCTRL_PgoAutoFade"));
    TextCtrl_PgoAutoFade->SetToolTip(_("Fade after this length of inactivity."));
    FlexGridSizer8->Add(TextCtrl_PgoAutoFade, 0, wxALL|wxALIGN_CENTER_HORIZONTAL|wxALIGN_CENTER_VERTICAL, 2);
    StaticText33 = new wxStaticText(PanelPapagayo, ID_STATICTEXT35, _("sec.        "), wxDefaultPosition, wxDefaultSize, 0, _T("ID_STATICTEXT35"));
    FlexGridSizer8->Add(StaticText33, 0, wxALL|wxALIGN_CENTER_HORIZONTAL|wxALIGN_CENTER_VERTICAL, 2);
    FlexGridSizer55->Add(FlexGridSizer8, 1, wxALL|wxALIGN_LEFT|wxALIGN_CENTER_VERTICAL, 1);
    CheckBox_CoroEyesRandomLR = new wxCheckBox(PanelPapagayo, ID_CHECKBOX_CoroEyesRandomLR, _("Eyes random left/right"), wxDefaultPosition, wxDefaultSize, 0, wxDefaultValidator, _T("ID_CHECKBOX_CoroEyesRandomLR"));
    CheckBox_CoroEyesRandomLR->SetValue(false);
    FlexGridSizer55->Add(CheckBox_CoroEyesRandomLR, 0, wxALL|wxALIGN_LEFT|wxALIGN_CENTER_VERTICAL, 2);
    FlexGridSizer56->Add(FlexGridSizer55, 0, wxALL|wxEXPAND|wxALIGN_LEFT|wxALIGN_CENTER_VERTICAL, 2);
    StaticText67 = new wxStaticText(PanelPapagayo, ID_STATICTEXT70, _("5)"), wxDefaultPosition, wxDefaultSize, 0, _T("ID_STATICTEXT70"));
    wxFont StaticText67Font(14,wxSWISS,wxFONTSTYLE_NORMAL,wxBOLD,false,wxEmptyString,wxFONTENCODING_DEFAULT);
    StaticText67->SetFont(StaticText67Font);
    FlexGridSizer56->Add(StaticText67, 1, wxALL|wxALIGN_CENTER_HORIZONTAL|wxALIGN_CENTER_VERTICAL, 5);
    ButtonStartPapagayo = new wxButton(PanelPapagayo, ID_BUTTON6, _("Click to Create new Sequence"), wxDefaultPosition, wxDefaultSize, 0, wxDefaultValidator, _T("ID_BUTTON6"));
    wxFont ButtonStartPapagayoFont(12,wxSWISS,wxFONTSTYLE_NORMAL,wxBOLD,false,wxEmptyString,wxFONTENCODING_DEFAULT);
    ButtonStartPapagayo->SetFont(ButtonStartPapagayoFont);
    FlexGridSizer56->Add(ButtonStartPapagayo, 1, wxALL|wxALIGN_LEFT|wxALIGN_CENTER_VERTICAL, 5);
    FlexGridSizer43->Add(FlexGridSizer56, 1, wxALL|wxALIGN_LEFT|wxALIGN_CENTER_VERTICAL, 5);
    FlexGridSizerPapagayo->Add(FlexGridSizer43, 1, wxALL|wxEXPAND|wxALIGN_CENTER_HORIZONTAL|wxALIGN_CENTER_VERTICAL, 2);
    PanelPapagayo->SetSizer(FlexGridSizerPapagayo);
    FlexGridSizerPapagayo->Fit(PanelPapagayo);
    FlexGridSizerPapagayo->SetSizeHints(PanelPapagayo);
    Notebook1->AddPage(PanelSetup, _("Setup"), true);
    Notebook1->AddPage(PanelTest, _("Test"), false);
    Notebook1->AddPage(PanelConvert, _("Convert"), false);
    Notebook1->AddPage(PanelPreview, _("Preview"), false);
    Notebook1->AddPage(PaneNutcracker, _("Nutcracker"), false);
    Notebook1->AddPage(PanelCal, _("Schedule"), false);
    Notebook1->AddPage(PanelPapagayo, _("Papagayo"), false);
    FlexGridSizer2->Add(Notebook1, 1, wxALL|wxEXPAND|wxALIGN_CENTER_HORIZONTAL|wxALIGN_CENTER_VERTICAL, 5);
    Panel1->SetSizer(FlexGridSizer2);
    FlexGridSizer2->Fit(Panel1);
    FlexGridSizer2->SetSizeHints(Panel1);
    FlexGridSizer1->Add(Panel1, 1, wxEXPAND|wxALIGN_CENTER_HORIZONTAL|wxALIGN_CENTER_VERTICAL, 5);
    SetSizer(FlexGridSizer1);
    MenuBar1 = new wxMenuBar();
    MenuFile = new wxMenu();
    MenuItem5 = new wxMenuItem(MenuFile, ID_MENUITEM2, _("Select Show Folder"), wxEmptyString, wxITEM_NORMAL);
    MenuFile->Append(MenuItem5);
    MenuItemBackup = new wxMenuItem(MenuFile, ID_FILE_BACKUP, _("Backup"), wxEmptyString, wxITEM_NORMAL);
    MenuFile->Append(MenuItemBackup);
    MenuItem1 = new wxMenuItem(MenuFile, idMenuQuit, _("Quit\tAlt-F4"), _("Quit the application"), wxITEM_NORMAL);
    MenuFile->Append(MenuItem1);
    MenuBar1->Append(MenuFile, _("&File"));
    MenuPlaylist = new wxMenu();
    MenuItemSavePlaylists = new wxMenuItem(MenuPlaylist, idMenuSaveSched, _("Save Playlists"), wxEmptyString, wxITEM_NORMAL);
    MenuPlaylist->Append(MenuItemSavePlaylists);
    MenuItemAddList = new wxMenuItem(MenuPlaylist, idMenuAddList, _("Add"), wxEmptyString, wxITEM_NORMAL);
    MenuPlaylist->Append(MenuItemAddList);
    MenuItemRenameList = new wxMenuItem(MenuPlaylist, idMenuRenameList, _("Rename"), wxEmptyString, wxITEM_NORMAL);
    MenuPlaylist->Append(MenuItemRenameList);
    MenuItemDelList = new wxMenuItem(MenuPlaylist, idMenuDelList, _("Delete"), wxEmptyString, wxITEM_NORMAL);
    MenuPlaylist->Append(MenuItemDelList);
    MenuItemRefresh = new wxMenuItem(MenuPlaylist, ID_MENUITEM1, _("Refresh"), wxEmptyString, wxITEM_NORMAL);
    MenuPlaylist->Append(MenuItemRefresh);
    MenuItemCustomScript = new wxMenuItem(MenuPlaylist, idCustomScript, _("Custom Script"), wxEmptyString, wxITEM_NORMAL);
    MenuPlaylist->Append(MenuItemCustomScript);
    MenuBar1->Append(MenuPlaylist, _("&Playlist"));
    MenuHelp = new wxMenu();
    MenuItem4 = new wxMenuItem(MenuHelp, idMenuHelpContent, _("Content\tF1"), wxEmptyString, wxITEM_NORMAL);
    MenuHelp->Append(MenuItem4);
    MenuItem2 = new wxMenuItem(MenuHelp, idMenuAbout, _("About"), _("Show info about this application"), wxITEM_NORMAL);
    MenuHelp->Append(MenuItem2);
    MenuBar1->Append(MenuHelp, _("&Help"));
    SetMenuBar(MenuBar1);
    StatusBar1 = new wxStatusBar(this, ID_STATUSBAR1, 0, _T("ID_STATUSBAR1"));
    int __wxStatusBarWidths_1[2] = { -1, -1 };
    int __wxStatusBarStyles_1[2] = { wxSB_NORMAL, wxSB_NORMAL };
    StatusBar1->SetFieldsCount(2,__wxStatusBarWidths_1);
    StatusBar1->SetStatusStyles(2,__wxStatusBarStyles_1);
    SetStatusBar(StatusBar1);
    DirDialog1 = new wxDirDialog(this, _("Select directory"), wxEmptyString, wxDD_DEFAULT_STYLE, wxDefaultPosition, wxDefaultSize, _T("wxDirDialog"));
    Timer1.SetOwner(this, ID_TIMER1);
    FileDialogConvert = new wxFileDialog(this, _("Select file"), wxEmptyString, wxEmptyString, _("xLights Sequences(*.xseq)|*.xseq|\n\n            LOR Music Sequences (*.lms)|*.lms|\n\n\t\t\tLOR Animation Sequences (*.las)|*.las|\n\n\t\t\tVixen Sequences (*.vix)|*.vix|\n\n\t\t\tFalcon Pi Player Sequences (*.fseq)|*.fseq|\n\n\t\t\tGlediator Record File (*.gled)|*.gled)|\n\n\t\t\tLynx Conductor Sequences (*.seq)|*.seq|\n\n\t\t\tHLS hlsIdata Sequences(*.hlsIdata)|*.hlsIdata"), wxFD_OPEN|wxFD_FILE_MUST_EXIST|wxFD_MULTIPLE, wxDefaultPosition, wxDefaultSize, _T("wxFileDialog"));
    MessageDialog1 = new wxMessageDialog(this, _("Hello"), _("Message"), wxOK|wxCANCEL, wxDefaultPosition);
    FileDialogPgoImage = new wxFileDialog(this, _("Select phoneme image file"), wxEmptyString, wxEmptyString, _("jpeg image(*.jpg)|*.jpg|\npng image(*.png)|*.png"), wxFD_OPEN|wxFD_FILE_MUST_EXIST, wxDefaultPosition, wxDefaultSize, _T("wxFileDialog"));
    FlexGridSizer1->Fit(this);
    FlexGridSizer1->SetSizeHints(this);

    Connect(ID_BITMAPBUTTON_TAB_INFO,wxEVT_COMMAND_BUTTON_CLICKED,(wxObjectEventFunction)&xLightsFrame::OnBitmapButtonTabInfoClick);
    Connect(ID_BUTTON_STOP_NOW,wxEVT_COMMAND_BUTTON_CLICKED,(wxObjectEventFunction)&xLightsFrame::OnButtonStopNowClick);
    Connect(ID_BUTTON_GRACEFUL_STOP,wxEVT_COMMAND_BUTTON_CLICKED,(wxObjectEventFunction)&xLightsFrame::OnButtonGracefulStopClick);
    Connect(ID_BUTTON_LIGHTS_OFF,wxEVT_COMMAND_BUTTON_CLICKED,(wxObjectEventFunction)&xLightsFrame::OnButtonLightsOffClick);
    Connect(ID_CHECKBOX_LIGHT_OUTPUT,wxEVT_COMMAND_CHECKBOX_CLICKED,(wxObjectEventFunction)&xLightsFrame::OnCheckBoxLightOutputClick);
    Connect(ID_BUTTON_CHANGEDIR,wxEVT_COMMAND_BUTTON_CLICKED,(wxObjectEventFunction)&xLightsFrame::OnMenuOpenFolderSelected);
    Connect(ID_BUTTON_SAVE_SETUP,wxEVT_COMMAND_BUTTON_CLICKED,(wxObjectEventFunction)&xLightsFrame::OnButtonSaveSetupClick);
    Connect(ID_BUTTON_ADD_DONGLE,wxEVT_COMMAND_BUTTON_CLICKED,(wxObjectEventFunction)&xLightsFrame::OnButtonAddDongleClick);
    Connect(ID_BUTTON_ADD_E131,wxEVT_COMMAND_BUTTON_CLICKED,(wxObjectEventFunction)&xLightsFrame::OnButtonAddE131Click);
    Connect(ID_BUTTON_NETWORK_CHANGE,wxEVT_COMMAND_BUTTON_CLICKED,(wxObjectEventFunction)&xLightsFrame::OnButtonNetworkChangeClick);
    Connect(ID_BUTTON_NETWORK_DELETE,wxEVT_COMMAND_BUTTON_CLICKED,(wxObjectEventFunction)&xLightsFrame::OnButtonNetworkDeleteClick);
    Connect(ID_BUTTON_NETWORK_DELETE_ALL,wxEVT_COMMAND_BUTTON_CLICKED,(wxObjectEventFunction)&xLightsFrame::OnButtonNetworkDeleteAllClick);
    Connect(ID_BITMAPBUTTON1,wxEVT_COMMAND_BUTTON_CLICKED,(wxObjectEventFunction)&xLightsFrame::OnButtonNetworkMoveUpClick);
    Connect(ID_BITMAPBUTTON2,wxEVT_COMMAND_BUTTON_CLICKED,(wxObjectEventFunction)&xLightsFrame::OnButtonNetworkMoveDownClick);
    Connect(ID_LISTCTRL_NETWORKS,wxEVT_COMMAND_LIST_BEGIN_DRAG,(wxObjectEventFunction)&xLightsFrame::OnGridNetworkBeginDrag);
    Connect(ID_BUTTON_SELECT_ALL,wxEVT_COMMAND_BUTTON_CLICKED,(wxObjectEventFunction)&xLightsFrame::OnButtonTestSelectAllClick);
    Connect(ID_BUTTON_CLEAR_ALL,wxEVT_COMMAND_BUTTON_CLICKED,(wxObjectEventFunction)&xLightsFrame::OnButtonTestClearClick);
    Connect(ID_BUTTON_LOAD,wxEVT_COMMAND_BUTTON_CLICKED,(wxObjectEventFunction)&xLightsFrame::OnButtonTestLoadClick);
    Connect(ID_BUTTON_SAVE,wxEVT_COMMAND_BUTTON_CLICKED,(wxObjectEventFunction)&xLightsFrame::OnButtonTestSaveClick);
    Connect(ID_CHECKLISTBOX_TEST_CHANNELS,wxEVT_COMMAND_CHECKLISTBOX_TOGGLED,(wxObjectEventFunction)&xLightsFrame::OnCheckListBoxTestChannelsToggled);
    Connect(ID_RADIOBUTTON14,wxEVT_COMMAND_RADIOBUTTON_SELECTED,(wxObjectEventFunction)&xLightsFrame::OnRadioButtonOffSelect);
    Connect(ID_RADIOBUTTON15,wxEVT_COMMAND_RADIOBUTTON_SELECTED,(wxObjectEventFunction)&xLightsFrame::OnRadioButtonChaseSelect);
    Connect(ID_RADIOBUTTON16,wxEVT_COMMAND_RADIOBUTTON_SELECTED,(wxObjectEventFunction)&xLightsFrame::OnRadioButtonChase3Select);
    Connect(ID_RADIOBUTTON17,wxEVT_COMMAND_RADIOBUTTON_SELECTED,(wxObjectEventFunction)&xLightsFrame::OnRadioButtonChase4Select);
    Connect(ID_RADIOBUTTON19,wxEVT_COMMAND_RADIOBUTTON_SELECTED,(wxObjectEventFunction)&xLightsFrame::OnRadioButtonChase5Select);
    Connect(ID_RADIOBUTTON18,wxEVT_COMMAND_RADIOBUTTON_SELECTED,(wxObjectEventFunction)&xLightsFrame::OnRadioButtonAltSelect);
    Connect(ID_RADIOBUTTON7,wxEVT_COMMAND_RADIOBUTTON_SELECTED,(wxObjectEventFunction)&xLightsFrame::OnRadioButtonTwinkle05Select);
    Connect(ID_RADIOBUTTON31,wxEVT_COMMAND_RADIOBUTTON_SELECTED,(wxObjectEventFunction)&xLightsFrame::OnRadioButtonTwinkle10Select);
    Connect(ID_RADIOBUTTON30,wxEVT_COMMAND_RADIOBUTTON_SELECTED,(wxObjectEventFunction)&xLightsFrame::OnRadioButtonTwinkle25Select);
    Connect(ID_RADIOBUTTON29,wxEVT_COMMAND_RADIOBUTTON_SELECTED,(wxObjectEventFunction)&xLightsFrame::OnRadioButtonTwinkle50Select);
    Connect(ID_RADIOBUTTON8,wxEVT_COMMAND_RADIOBUTTON_SELECTED,(wxObjectEventFunction)&xLightsFrame::OnRadioButtonShimmerSelect);
    Connect(ID_RADIOBUTTON6,wxEVT_COMMAND_RADIOBUTTON_SELECTED,(wxObjectEventFunction)&xLightsFrame::OnRadioButtonDimSelect);
    Connect(ID_RADIOBUTTON3,wxEVT_COMMAND_RADIOBUTTON_SELECTED,(wxObjectEventFunction)&xLightsFrame::OnRadioButtonOffSelect);
    Connect(ID_RADIOBUTTON4,wxEVT_COMMAND_RADIOBUTTON_SELECTED,(wxObjectEventFunction)&xLightsFrame::OnRadioButtonChaseSelect);
    Connect(ID_RADIOBUTTON5,wxEVT_COMMAND_RADIOBUTTON_SELECTED,(wxObjectEventFunction)&xLightsFrame::OnRadioButtonChase3Select);
    Connect(ID_RADIOBUTTON9,wxEVT_COMMAND_RADIOBUTTON_SELECTED,(wxObjectEventFunction)&xLightsFrame::OnRadioButtonChase4Select);
    Connect(ID_RADIOBUTTON25,wxEVT_COMMAND_RADIOBUTTON_SELECTED,(wxObjectEventFunction)&xLightsFrame::OnRadioButtonChase5Select);
    Connect(ID_RADIOBUTTON10,wxEVT_COMMAND_RADIOBUTTON_SELECTED,(wxObjectEventFunction)&xLightsFrame::OnRadioButtonAltSelect);
    Connect(ID_RADIOBUTTON12,wxEVT_COMMAND_RADIOBUTTON_SELECTED,(wxObjectEventFunction)&xLightsFrame::OnRadioButtonTwinkle05Select);
    Connect(ID_RADIOBUTTON28,wxEVT_COMMAND_RADIOBUTTON_SELECTED,(wxObjectEventFunction)&xLightsFrame::OnRadioButtonTwinkle10Select);
    Connect(ID_RADIOBUTTON11,wxEVT_COMMAND_RADIOBUTTON_SELECTED,(wxObjectEventFunction)&xLightsFrame::OnRadioButtonTwinkle25Select);
    Connect(ID_RADIOBUTTON13,wxEVT_COMMAND_RADIOBUTTON_SELECTED,(wxObjectEventFunction)&xLightsFrame::OnRadioButtonTwinkle50Select);
    Connect(ID_RADIOBUTTON20,wxEVT_COMMAND_RADIOBUTTON_SELECTED,(wxObjectEventFunction)&xLightsFrame::OnRadioButtonShimmerSelect);
    Connect(ID_RADIOBUTTON21,wxEVT_COMMAND_RADIOBUTTON_SELECTED,(wxObjectEventFunction)&xLightsFrame::OnRadioButtonDimSelect);
    Connect(ID_RADIOBUTTON22,wxEVT_COMMAND_RADIOBUTTON_SELECTED,(wxObjectEventFunction)&xLightsFrame::OnRadioButtonOffSelect);
    Connect(ID_RADIOBUTTON23,wxEVT_COMMAND_RADIOBUTTON_SELECTED,(wxObjectEventFunction)&xLightsFrame::OnRadioButtonChase3Select);
    Connect(ID_RADIOBUTTON24,wxEVT_COMMAND_RADIOBUTTON_SELECTED,(wxObjectEventFunction)&xLightsFrame::OnRadioButtonChase4Select);
    Connect(ID_RADIOBUTTON26,wxEVT_COMMAND_RADIOBUTTON_SELECTED,(wxObjectEventFunction)&xLightsFrame::OnRadioButtonChase5Select);
    Connect(ID_RADIOBUTTON27,wxEVT_COMMAND_RADIOBUTTON_SELECTED,(wxObjectEventFunction)&xLightsFrame::OnRadioButtonDimSelect);
    Connect(ID_BUTTON_CHOOSE_FILE,wxEVT_COMMAND_BUTTON_CLICKED,(wxObjectEventFunction)&xLightsFrame::OnButtonChooseFileClick);
    Connect(ID_BUTTON_START_CONVERSION,wxEVT_COMMAND_BUTTON_CLICKED,(wxObjectEventFunction)&xLightsFrame::OnButtonStartConversionClick);
    Connect(ID_BUTTON_PREVIEW_OPEN,wxEVT_COMMAND_BUTTON_CLICKED,(wxObjectEventFunction)&xLightsFrame::OnButtonPreviewOpenClick);
    Connect(ID_BUTTON_PLAY_PREVIEW,wxEVT_COMMAND_BUTTON_CLICKED,(wxObjectEventFunction)&xLightsFrame::OnButtonPlayPreviewClick);
    Connect(ID_BUTTON_STOP_PREVIEW,wxEVT_COMMAND_BUTTON_CLICKED,(wxObjectEventFunction)&xLightsFrame::OnButtonStopPreviewClick);
    Connect(ID_SLIDER_PREVIEW_TIME,wxEVT_COMMAND_SLIDER_UPDATED,(wxObjectEventFunction)&xLightsFrame::OnSliderPreviewTimeCmdSliderUpdated);
    Connect(ID_BUTTON_SET_PREVIEW_SIZE,wxEVT_COMMAND_BUTTON_CLICKED,(wxObjectEventFunction)&xLightsFrame::OnButtonSetPreviewSizeClick);
    Connect(ID_BUTTON_SET_BACKGROUND_IMAGE,wxEVT_COMMAND_BUTTON_CLICKED,(wxObjectEventFunction)&xLightsFrame::OnButtonSetBackgroundImageClick);
    Connect(ID_SLIDER_BACKGROUND_BRIGHTNESS,wxEVT_COMMAND_SLIDER_UPDATED,(wxObjectEventFunction)&xLightsFrame::OnSlider_BackgroundBrightnessCmdSliderUpdated);
    Connect(ID_BUTTON_SELECT_MODEL_GROUPS,wxEVT_COMMAND_BUTTON_CLICKED,(wxObjectEventFunction)&xLightsFrame::OnButtonSelectModelGroupsClick);
    Connect(ID_LISTBOX_ELEMENT_LIST,wxEVT_COMMAND_LISTBOX_SELECTED,(wxObjectEventFunction)&xLightsFrame::OnListBoxElementListSelect);
    Connect(ID_BUTTON_MODELS_PREVIEW,wxEVT_COMMAND_BUTTON_CLICKED,(wxObjectEventFunction)&xLightsFrame::OnButtonModelsPreviewClick);
    Connect(ID_BUTTON_SAVE_PREVIEW,wxEVT_COMMAND_BUTTON_CLICKED,(wxObjectEventFunction)&xLightsFrame::OnButtonSavePreviewClick);
    Connect(ID_TEXTCTRL_PREVIEW_ELEMENT_SIZE,wxEVT_COMMAND_TEXT_UPDATED,(wxObjectEventFunction)&xLightsFrame::OnTextCtrlPreviewElementSizeText);
    Connect(ID_SLIDER_PREVIEW_SCALE,wxEVT_COMMAND_SLIDER_UPDATED,(wxObjectEventFunction)&xLightsFrame::OnSliderPreviewScaleCmdSliderUpdated);
    Connect(ID_TEXTCTRL2,wxEVT_COMMAND_TEXT_UPDATED,(wxObjectEventFunction)&xLightsFrame::OnTextCtrlModelRotationDegreesText);
    Connect(ID_SLIDER_PREVIEW_ROTATE,wxEVT_COMMAND_SLIDER_UPDATED,(wxObjectEventFunction)&xLightsFrame::OnSliderPreviewRotateCmdSliderUpdated);
    Connect(ID_BUTTON_BUILD_WHOLEHOUSE_MODEL,wxEVT_COMMAND_BUTTON_CLICKED,(wxObjectEventFunction)&xLightsFrame::OnButtonBuildWholeHouseModelClick);
    ScrolledWindowPreview->Connect(wxEVT_PAINT,(wxObjectEventFunction)&xLightsFrame::OnScrolledWindowPreviewPaint,0,this);
    ScrolledWindowPreview->Connect(wxEVT_LEFT_DOWN,(wxObjectEventFunction)&xLightsFrame::OnScrolledWindowPreviewLeftDown,0,this);
    ScrolledWindowPreview->Connect(wxEVT_LEFT_UP,(wxObjectEventFunction)&xLightsFrame::OnScrolledWindowPreviewLeftUp,0,this);
    ScrolledWindowPreview->Connect(wxEVT_RIGHT_DOWN,(wxObjectEventFunction)&xLightsFrame::OnScrolledWindowPreviewRightDown,0,this);
    ScrolledWindowPreview->Connect(wxEVT_MOTION,(wxObjectEventFunction)&xLightsFrame::OnScrolledWindowPreviewMouseMove,0,this);
    ScrolledWindowPreview->Connect(wxEVT_LEAVE_WINDOW,(wxObjectEventFunction)&xLightsFrame::OnScrolledWindowPreviewMouseLeave,0,this);
    Connect(ID_BUTTON13,wxEVT_COMMAND_BUTTON_CLICKED,(wxObjectEventFunction)&xLightsFrame::OnButton_PlayEffectClick);
    Connect(ID_BUTTON3,wxEVT_COMMAND_BUTTON_CLICKED,(wxObjectEventFunction)&xLightsFrame::OnButton_UpdateGridClick);
    Connect(ID_BUTTON58,wxEVT_COMMAND_BUTTON_CLICKED,(wxObjectEventFunction)&xLightsFrame::OnButton_ModelsClick);
    Connect(ID_BUTTON59,wxEVT_COMMAND_BUTTON_CLICKED,(wxObjectEventFunction)&xLightsFrame::OnButton_PresetsClick);
    Connect(ID_BUTTON_Palette,wxEVT_COMMAND_BUTTON_CLICKED,(wxObjectEventFunction)&xLightsFrame::OnButton_PaletteClick);
    Connect(ID_BITMAPBUTTON_CHECKBOX_LayerMorph,wxEVT_COMMAND_BUTTON_CLICKED,(wxObjectEventFunction)&xLightsFrame::OnBitmapButton_CheckBox_LayerMorphClick);
    Connect(ID_CHOICE_LayerMethod,wxEVT_COMMAND_CHOICE_SELECTED,(wxObjectEventFunction)&xLightsFrame::OnChoice_LayerMethodSelect);
    Connect(ID_SLIDER_EffectLayerMix,wxEVT_SCROLL_TOP|wxEVT_SCROLL_BOTTOM|wxEVT_SCROLL_LINEUP|wxEVT_SCROLL_LINEDOWN|wxEVT_SCROLL_PAGEUP|wxEVT_SCROLL_PAGEDOWN|wxEVT_SCROLL_THUMBTRACK|wxEVT_SCROLL_THUMBRELEASE|wxEVT_SCROLL_CHANGED,(wxObjectEventFunction)&xLightsFrame::OnSlider_EffectLayerMixCmdScroll);
    Connect(ID_SLIDER_EffectLayerMix,wxEVT_COMMAND_SLIDER_UPDATED,(wxObjectEventFunction)&xLightsFrame::OnSlider_EffectLayerMixCmdScroll);
    Connect(ID_BITMAPBUTTON_SLIDER_EffectLayerMix,wxEVT_COMMAND_BUTTON_CLICKED,(wxObjectEventFunction)&xLightsFrame::OnBitmapButton_EffectLayerMixClick);
    Connect(ID_SLIDER_SparkleFrequency,wxEVT_SCROLL_TOP|wxEVT_SCROLL_BOTTOM|wxEVT_SCROLL_LINEUP|wxEVT_SCROLL_LINEDOWN|wxEVT_SCROLL_PAGEUP|wxEVT_SCROLL_PAGEDOWN|wxEVT_SCROLL_THUMBTRACK|wxEVT_SCROLL_THUMBRELEASE|wxEVT_SCROLL_CHANGED,(wxObjectEventFunction)&xLightsFrame::OnSlider_SparkleFrequencyCmdScroll);
    Connect(ID_SLIDER_SparkleFrequency,wxEVT_COMMAND_SLIDER_UPDATED,(wxObjectEventFunction)&xLightsFrame::OnSlider_SparkleFrequencyCmdScroll);
    Connect(ID_TEXTCTRL5,wxEVT_COMMAND_TEXT_UPDATED,(wxObjectEventFunction)&xLightsFrame::OntxtCtrlSparkleFreqText);
    Connect(ID_BITMAPBUTTON_SLIDER_SparkleFrequency,wxEVT_COMMAND_BUTTON_CLICKED,(wxObjectEventFunction)&xLightsFrame::OnBitmapButton_SparkleFrequencyClick);
    Connect(ID_SLIDER_Brightness,wxEVT_SCROLL_TOP|wxEVT_SCROLL_BOTTOM|wxEVT_SCROLL_LINEUP|wxEVT_SCROLL_LINEDOWN|wxEVT_SCROLL_PAGEUP|wxEVT_SCROLL_PAGEDOWN|wxEVT_SCROLL_THUMBTRACK|wxEVT_SCROLL_THUMBRELEASE|wxEVT_SCROLL_CHANGED,(wxObjectEventFunction)&xLightsFrame::OnSlider_BrightnessCmdScroll);
    Connect(ID_SLIDER_Brightness,wxEVT_COMMAND_SLIDER_UPDATED,(wxObjectEventFunction)&xLightsFrame::OnSlider_BrightnessCmdScroll);
    Connect(ID_BITMAPBUTTON_SLIDER_Brightness,wxEVT_COMMAND_BUTTON_CLICKED,(wxObjectEventFunction)&xLightsFrame::OnBitmapButton_BrightnessClick);
    Connect(ID_SLIDER_Contrast,wxEVT_SCROLL_TOP|wxEVT_SCROLL_BOTTOM|wxEVT_SCROLL_LINEUP|wxEVT_SCROLL_LINEDOWN|wxEVT_SCROLL_PAGEUP|wxEVT_SCROLL_PAGEDOWN|wxEVT_SCROLL_THUMBTRACK|wxEVT_SCROLL_THUMBRELEASE|wxEVT_SCROLL_CHANGED,(wxObjectEventFunction)&xLightsFrame::OnSlider_ContrastCmdScroll);
    Connect(ID_SLIDER_Contrast,wxEVT_COMMAND_SLIDER_UPDATED,(wxObjectEventFunction)&xLightsFrame::OnSlider_ContrastCmdScroll);
    Connect(ID_BITMAPBUTTON_SLIDER_Contrast,wxEVT_COMMAND_BUTTON_CLICKED,(wxObjectEventFunction)&xLightsFrame::OnBitmapButton_ContrastClick);
    Connect(ID_BITMAPBUTTON11,wxEVT_COMMAND_BUTTON_CLICKED,(wxObjectEventFunction)&xLightsFrame::OnBitmapButton_EffectLayerMixClick);
    Connect(ID_BITMAPBUTTON13,wxEVT_COMMAND_BUTTON_CLICKED,(wxObjectEventFunction)&xLightsFrame::OnBitmapButton_EffectLayerMixClick);
    Connect(ID_BITMAPBUTTON12,wxEVT_COMMAND_BUTTON_CLICKED,(wxObjectEventFunction)&xLightsFrame::OnBitmapButton_EffectLayerMixClick);
    Connect(ID_BUTTON_PLAY_RGB_SEQ,wxEVT_COMMAND_BUTTON_CLICKED,(wxObjectEventFunction)&xLightsFrame::OnButton_PlayAllClick);
    Connect(ID_BUTTON2,wxEVT_COMMAND_BUTTON_CLICKED,(wxObjectEventFunction)&xLightsFrame::OnButtonDisplayElementsClick);
    Connect(ID_BUTTON_SeqExport,wxEVT_COMMAND_BUTTON_CLICKED,(wxObjectEventFunction)&xLightsFrame::OnButtonSeqExportClick);
    Connect(ID_BUTTON4,wxEVT_COMMAND_BUTTON_CLICKED,(wxObjectEventFunction)&xLightsFrame::OnButtonModelExportClick);
    Connect(ID_BUTTON_CREATE_RANDOM,wxEVT_COMMAND_BUTTON_CLICKED,(wxObjectEventFunction)&xLightsFrame::OnbtRandomEffectClick);
    Connect(ID_BITMAPBUTTON7,wxEVT_COMMAND_BUTTON_CLICKED,(wxObjectEventFunction)&xLightsFrame::OnBitmapButtonOpenSeqClick);
    Connect(ID_BITMAPBUTTON9,wxEVT_COMMAND_BUTTON_CLICKED,(wxObjectEventFunction)&xLightsFrame::OnBitmapButtonSaveSeqClick);
    Connect(ID_BITMAPBUTTON3,wxEVT_COMMAND_BUTTON_CLICKED,(wxObjectEventFunction)&xLightsFrame::OnBitmapButtonInsertRowClick);
    Connect(ID_BITMAPBUTTON4,wxEVT_COMMAND_BUTTON_CLICKED,(wxObjectEventFunction)&xLightsFrame::OnBitmapButtonDeleteRowClick);
    Connect(ID_BITMAPBUTTON_GRID_CUT,wxEVT_COMMAND_BUTTON_CLICKED,(wxObjectEventFunction)&xLightsFrame::OnBitmapButtonGridCutClick);
    Connect(ID_BITMAPBUTTON_GRID_COPY,wxEVT_COMMAND_BUTTON_CLICKED,(wxObjectEventFunction)&xLightsFrame::OnBitmapButtonGridCopyClick);
    Connect(ID_BITMAPBUTTON_GRID_PASTE,wxEVT_COMMAND_BUTTON_CLICKED,(wxObjectEventFunction)&xLightsFrame::OnBitmapButtonGridPasteClick);
    Connect(ID_CHOICE_VIEWS,wxEVT_COMMAND_CHOICE_SELECTED,(wxObjectEventFunction)&xLightsFrame::OnChoice_ViewsSelect);
    Connect(ID_BT_EDIT_VIEWS,wxEVT_COMMAND_BUTTON_CLICKED,(wxObjectEventFunction)&xLightsFrame::OnbtEditViewsClick);
    Connect(ID_BUTTON1,wxEVT_COMMAND_BUTTON_CLICKED,(wxObjectEventFunction)&xLightsFrame::OnButton_ChannelMapClick);
    Connect(ID_GRID1,wxEVT_GRID_CELL_RIGHT_CLICK,(wxObjectEventFunction)&xLightsFrame::OnGrid1CellRightClick);
    Connect(ID_GRID1,wxEVT_GRID_CELL_CHANGE,(wxObjectEventFunction)&xLightsFrame::OnGrid1CellChange);
    Connect(ID_GRID1,wxEVT_GRID_SELECT_CELL,(wxObjectEventFunction)&xLightsFrame::OnGrid1CellLeftClick);
    Grid1->Connect(wxEVT_SET_FOCUS,(wxObjectEventFunction)&xLightsFrame::OnGrid1SetFocus,0,this);
    Grid1->Connect(wxEVT_KILL_FOCUS,(wxObjectEventFunction)&xLightsFrame::OnGrid1KillFocus,0,this);
    EffectsPanel1->Connect(wxEVT_PAINT,(wxObjectEventFunction)&xLightsFrame::OnEffectsPanel1Paint,0,this);
    Connect(ID_CHECKBOX_RUN_SCHEDULE,wxEVT_COMMAND_CHECKBOX_CLICKED,(wxObjectEventFunction)&xLightsFrame::OnCheckBoxRunScheduleClick);
    Connect(ID_BUTTON_SAVE_SCHEDULE,wxEVT_COMMAND_BUTTON_CLICKED,(wxObjectEventFunction)&xLightsFrame::OnButtonSaveScheduleClick);
    Connect(ID_BUTTON_ADD_SHOW,wxEVT_COMMAND_BUTTON_CLICKED,(wxObjectEventFunction)&xLightsFrame::OnButtonAddShowClick);
    Connect(ID_BUTTON_UPDATE_SHOW,wxEVT_COMMAND_BUTTON_CLICKED,(wxObjectEventFunction)&xLightsFrame::OnButtonUpdateShowClick);
    Connect(ID_BUTTON_DELETE_SHOW,wxEVT_COMMAND_BUTTON_CLICKED,(wxObjectEventFunction)&xLightsFrame::OnButtonDeleteShowClick);
    Connect(ID_BUTTON_SHOW_DATES_CHANGE,wxEVT_COMMAND_BUTTON_CLICKED,(wxObjectEventFunction)&xLightsFrame::OnButtonShowDatesChangeClick);
    Connect(ID_BUTTON_CLEARLOG,wxEVT_COMMAND_BUTTON_CLICKED,(wxObjectEventFunction)&xLightsFrame::OnButtonClearLogClick);
    Connect(ID_BUTTON_SAVELOG,wxEVT_COMMAND_BUTTON_CLICKED,(wxObjectEventFunction)&xLightsFrame::OnButtonSaveLogClick);
    Connect(ID_BUTTON5,wxEVT_COMMAND_BUTTON_CLICKED,(wxObjectEventFunction)&xLightsFrame::OnButton_pgo_filenameClick);
    Connect(ID_BUTTON_PgoStitch,wxEVT_COMMAND_BUTTON_CLICKED,(wxObjectEventFunction)&xLightsFrame::OnButton_PgoStitchClick);
    Connect(ID_BUTTON22,wxEVT_COMMAND_BUTTON_CLICKED,(wxObjectEventFunction)&xLightsFrame::OnButton_papagayo_output_sequenceClick1);
    Connect(ID_CHOICE_PgoOutputType,wxEVT_COMMAND_CHOICE_SELECTED,(wxObjectEventFunction)&xLightsFrame::OnChoice_PgoOutputTypeSelect);
    Connect(ID_CHOICE_PgoGroupName,wxEVT_COMMAND_CHOICE_SELECTED,(wxObjectEventFunction)&xLightsFrame::OnChoice_PgoGroupNameSelect);
    Connect(ID_BITMAPBUTTON_SaveCoroGroup,wxEVT_COMMAND_BUTTON_CLICKED,(wxObjectEventFunction)&xLightsFrame::OnBitmapButton_SaveCoroGroupClick);
    Connect(ID_BUTTON_CoroGroupDelete,wxEVT_COMMAND_BUTTON_CLICKED,(wxObjectEventFunction)&xLightsFrame::OnButton_CoroGroupDeleteClick);
    Connect(ID_BUTTON_CoroGroupClear,wxEVT_COMMAND_BUTTON_CLICKED,(wxObjectEventFunction)&xLightsFrame::OnButton_CoroGroupClearClick);
    Connect(ID_BUTTON_PgoCopyVoices,wxEVT_COMMAND_BUTTON_CLICKED,(wxObjectEventFunction)&xLightsFrame::OnButton_PgoCopyVoicesClick);
    Connect(ID_GRID_COROFACES,wxEVT_GRID_SELECT_CELL,(wxObjectEventFunction)&xLightsFrame::OnGridCoroFacesCellSelect);
    Connect(ID_TEXTCTRL_PgoMinRest,wxEVT_COMMAND_TEXT_UPDATED,(wxObjectEventFunction)&xLightsFrame::OnTextCtrl_PgoMinRestText);
    Connect(ID_TEXTCTRL_PgoMaxRest,wxEVT_COMMAND_TEXT_UPDATED,(wxObjectEventFunction)&xLightsFrame::OnTextCtrl_PgoMaxRestText);
    Connect(ID_TEXTCTRL_PgoAutoFade,wxEVT_COMMAND_TEXT_UPDATED,(wxObjectEventFunction)&xLightsFrame::OnTextCtrl_PgoAutoFadeText);
    Connect(ID_BUTTON6,wxEVT_COMMAND_BUTTON_CLICKED,(wxObjectEventFunction)&xLightsFrame::OnButtonStartPapagayoClick);
    Connect(ID_NOTEBOOK1,wxEVT_COMMAND_NOTEBOOK_PAGE_CHANGED,(wxObjectEventFunction)&xLightsFrame::OnNotebook1PageChanged);
    Connect(ID_MENUITEM2,wxEVT_COMMAND_MENU_SELECTED,(wxObjectEventFunction)&xLightsFrame::OnMenuOpenFolderSelected);
    Connect(ID_FILE_BACKUP,wxEVT_COMMAND_MENU_SELECTED,(wxObjectEventFunction)&xLightsFrame::OnMenuItemBackupSelected);
    Connect(idMenuQuit,wxEVT_COMMAND_MENU_SELECTED,(wxObjectEventFunction)&xLightsFrame::OnQuit);
    Connect(idMenuSaveSched,wxEVT_COMMAND_MENU_SELECTED,(wxObjectEventFunction)&xLightsFrame::OnMenuItemSavePlaylistsSelected);
    Connect(idMenuAddList,wxEVT_COMMAND_MENU_SELECTED,(wxObjectEventFunction)&xLightsFrame::OnMenuItemAddListSelected);
    Connect(idMenuRenameList,wxEVT_COMMAND_MENU_SELECTED,(wxObjectEventFunction)&xLightsFrame::OnMenuItemRenameListSelected);
    Connect(idMenuDelList,wxEVT_COMMAND_MENU_SELECTED,(wxObjectEventFunction)&xLightsFrame::OnMenuItemDelListSelected);
    Connect(ID_MENUITEM1,wxEVT_COMMAND_MENU_SELECTED,(wxObjectEventFunction)&xLightsFrame::OnMenuItemRefreshSelected);
    Connect(idCustomScript,wxEVT_COMMAND_MENU_SELECTED,(wxObjectEventFunction)&xLightsFrame::OnMenuItemCustomScriptSelected);
    Connect(idMenuHelpContent,wxEVT_COMMAND_MENU_SELECTED,(wxObjectEventFunction)&xLightsFrame::OnBitmapButtonTabInfoClick);
    Connect(idMenuAbout,wxEVT_COMMAND_MENU_SELECTED,(wxObjectEventFunction)&xLightsFrame::OnAbout);
    Connect(ID_TIMER1,wxEVT_TIMER,(wxObjectEventFunction)&xLightsFrame::OnTimer1Trigger);
    Connect(wxID_ANY,wxEVT_CLOSE_WINDOW,(wxObjectEventFunction)&xLightsFrame::OnClose);
    //*)

    int args[] = {WX_GL_RGBA, WX_GL_DOUBLEBUFFER, WX_GL_DEPTH_SIZE, 16, 0};
    seqPreview = new SequencePreview( (wxPanel*) SeqPanelLeft, args);
    BoxSizerSequencePreview->Add(seqPreview, 1, wxEXPAND);

    modelPreview = new ModelPreview( (wxPanel*) ScrolledWindowPreview, args);
    BoxSizerModelsPreview->Add(modelPreview, 1, wxEXPAND);

    Grid1HasFocus = false; //set this before grid gets any events -DJ

    SetIcon(wxIcon(xlights_xpm));
    SetName("xLights");
    wxPersistenceManager::Get().RegisterAndRestore(this);
    wxConfigBase* config = wxConfigBase::Get();

    effGridPrevX = 0;
    effGridPrevY = 0;

    // Load headings into network list
    wxListItem itemCol;
    itemCol.SetText(_T("Network Type"));
    itemCol.SetImage(-1);
    GridNetwork->InsertColumn(0, itemCol);

    itemCol.SetText(_T("Port"));
    itemCol.SetAlign(wxLIST_FORMAT_LEFT);
    GridNetwork->InsertColumn(1, itemCol);

    itemCol.SetText(_T("Baud Rate or E1.31 Univ"));
    itemCol.SetAlign(wxLIST_FORMAT_CENTRE);
    GridNetwork->InsertColumn(2, itemCol);

    itemCol.SetText(_T("Num Channels"));
    itemCol.SetAlign(wxLIST_FORMAT_CENTRE);
    GridNetwork->InsertColumn(3, itemCol);

    itemCol.SetText(_T("xLights/Vixen/FPP Mapping"));
    itemCol.SetAlign(wxLIST_FORMAT_LEFT);
    GridNetwork->InsertColumn(4, itemCol);

    GridNetwork->SetColumnWidth(0,wxLIST_AUTOSIZE_USEHEADER);
    GridNetwork->SetColumnWidth(1,100);
    GridNetwork->SetColumnWidth(2,wxLIST_AUTOSIZE_USEHEADER);
    GridNetwork->SetColumnWidth(3,100);
    GridNetwork->SetColumnWidth(4,170);

    Grid1->SetColFormatFloat(0,7,3);

    // get list of most recently used directories
    wxString dir,mru_name;
    int menuID, idx;
    for (int i=0; i<MRU_LENGTH; i++)
    {
        mru_name=wxString::Format("mru%d",i);
        dir.clear();
        if ( config->Read(mru_name, &dir) )
        {
            if (!dir.IsEmpty())
            {
                idx=mru.Index(dir);
                if (idx == wxNOT_FOUND) mru.Add(dir);
            }
        }
        menuID = wxNewId();
        mru_MenuItem[i] = new wxMenuItem(MenuFile, menuID, mru_name);
        Connect(menuID,wxEVT_COMMAND_MENU_SELECTED,(wxObjectEventFunction)&xLightsFrame::OnMenuMRU);
    }
    dir.clear();
    bool ok = config->Read(_("LastDir"), &dir);
    wxString ConvertDir;
    if (ok && !config->Read(_("ConvertDir"), &ConvertDir))
    {
        ConvertDir=dir;
    }
    FileDialogConvert->SetDirectory(ConvertDir);

    // initialize all effect wxChoice lists

    BarEffectDirections.Add("up");
    BarEffectDirections.Add("down");
    BarEffectDirections.Add("expand");
    BarEffectDirections.Add("compress");
    BarEffectDirections.Add("Left");
    BarEffectDirections.Add("Right");
    BarEffectDirections.Add("H-expand");
    BarEffectDirections.Add("H-compress");
    BarEffectDirections.Add("Alternate Up");
    BarEffectDirections.Add("Alternate Down");
    BarEffectDirections.Add("Alternate Left");
    BarEffectDirections.Add("Alternate Right");


    ButterflyEffectColors.Add("Rainbow");
    ButterflyEffectColors.Add("Palette");
    ButterflyDirection.Add("Normal");
    ButterflyDirection.Add("Reverse");

    FacesPhoneme.Add("AI");
    FacesPhoneme.Add("E");
    FacesPhoneme.Add("FV");
    FacesPhoneme.Add("L");
    FacesPhoneme.Add("MBP");
    FacesPhoneme.Add("O");
    FacesPhoneme.Add("U");
    FacesPhoneme.Add("WQ");
    FacesPhoneme.Add("etc");
    FacesPhoneme.Add("rest");

    CoroFacesPhoneme.Add("AI");
    CoroFacesPhoneme.Add("E");
    CoroFacesPhoneme.Add("FV");
    CoroFacesPhoneme.Add("L");
    CoroFacesPhoneme.Add("MBP");
    CoroFacesPhoneme.Add("O");
    CoroFacesPhoneme.Add("U");
    CoroFacesPhoneme.Add("WQ");
    CoroFacesPhoneme.Add("etc");
    CoroFacesPhoneme.Add("rest");
    CoroFacesPhoneme.Add("(off)"); //allow turn off mouth (ie, eyes only)
    if (xLightsApp::WantDebug) CoroFacesPhoneme.Add("(test)"); //debug/test

    WaveType.Add("Sine");
    WaveType.Add("Triangle");
    WaveType.Add("Square");
    FillColors.Add("None");
    FillColors.Add("Rainbow");
    FillColors.Add("Palette");
    WaveDirection.Add("Right to Left");
    WaveDirection.Add("Left to Right");



    MeteorsEffectTypes.Add("Rainbow");
    MeteorsEffectTypes.Add("Range");
    MeteorsEffectTypes.Add("Palette");

    MeteorsEffect.Add("Down");
    MeteorsEffect.Add("Up");
    MeteorsEffect.Add("Left");
    MeteorsEffect.Add("Right");
    MeteorsEffect.Add("Implode");
    MeteorsEffect.Add("Explode");
    MeteorsEffect.Add("Icicles"); //random length drip effect -DJ
    MeteorsEffect.Add("Icicles + bkg"); //with bkg (dim) icicles -DJ

    RippleMovement.Add("Explode");
    RippleMovement.Add("Implode");
    RippleObjectToDraw.Add("Circle");
    RippleObjectToDraw.Add("Square");
    RippleObjectToDraw.Add("Triangle");


    TextEffectDirections.Add("left"); //0
    TextEffectDirections.Add("right"); //1
    TextEffectDirections.Add("up"); //2
    TextEffectDirections.Add("down"); //3
    TextEffectDirections.Add("none"); //4
    TextEffectDirections.Add("up-left"); //5
    TextEffectDirections.Add("down-left"); //6
    TextEffectDirections.Add("up-right"); //7
    TextEffectDirections.Add("down-right"); //8
    TextEffectDirections.Add("wavey L-R/up-down"); //9
//    TextEffectDirections.Add("bouncey L-R/up-down"); //TODO
//TODO: should animation movement be factored out and applied to any effect? (at least the line-based effects, probably not for fills) -DJ

    PictureEffectDirections.Add("left"); //0
    PictureEffectDirections.Add("right"); //1
    PictureEffectDirections.Add("up"); //2
    PictureEffectDirections.Add("down"); //3
    PictureEffectDirections.Add("none"); //4
    PictureEffectDirections.Add("up-left"); //5
    PictureEffectDirections.Add("down-left"); //6
    PictureEffectDirections.Add("up-right"); //7
    PictureEffectDirections.Add("down-right"); //8
    PictureEffectDirections.Add("scaled"); //9; for when image size does not match model size -DJ
    PictureEffectDirections.Add("peekaboo"); //10; up+down 1x for hippo peekaboo -DJ
    PictureEffectDirections.Add("wiggle"); //11; move back+forth a little -DJ
    PictureEffectDirections.Add("zoom in"); //12; fast ~= explode -DJ
    PictureEffectDirections.Add("peekaboo 90"); //13; horizontal peekaboo -DJ
    PictureEffectDirections.Add("peekaboo 180"); //14; upside down peekaboo -DJ
    PictureEffectDirections.Add("peekaboo 270"); //15; etc -DJ
    PictureEffectDirections.Add("vix 2 routine"); //16; animated csv or sdv file of pixel values from Vixen 2.x -DJ
    PictureEffectDirections.Add("flag wave"); //17; flag waving in wind -DJ


//  remember to godown to around line 1800 to active ate these add's

//read from choice list instead of hard-coded duplication: -DJ
//    PianoEffectStyles.Add("Color Organ");
//    PianoEffectStyles.Add("Equalizer (bars)");
//    PianoEffectStyles.Add("Keyboard");
//    PianoEffectStyles.Add("Player Piano (scroll)");
//    PianoEffectStyles.Add("RGB Icicles (drip)");
    for (int i = 0; i < EffectsPanel1->Choice_Piano_Style->GetCount(); ++i)
        PianoEffectStyles.Add(EffectsPanel1->Choice_Piano_Style->GetString(i));

//    PianoKeyPlacement.Add("Tile");
//    PianoKeyPlacement.Add("Stretch/shrink");
//    PianoKeyPlacement.Add("Top left");
//    PianoKeyPlacement.Add("Top center");
//    PianoKeyPlacement.Add("Top right");
//    PianoKeyPlacement.Add("Middle left");
//    PianoKeyPlacement.Add("Middle center");
//    PianoKeyPlacement.Add("Middle right");
//    PianoKeyPlacement.Add("Bottom left");
//    PianoKeyPlacement.Add("Bottom middle");
//    PianoKeyPlacement.Add("Bottom right");
    for (int i = 0; i < EffectsPanel1->Choice_Piano_KeyPlacement->GetCount(); ++i)
        PianoKeyPlacement.Add(EffectsPanel1->Choice_Piano_KeyPlacement->GetString(i));

//pre-set Piano style, shapes + map files:
//    wxString mydir;
//    wxFileName::SplitPath(::wxStandardPaths::Get().GetExecutablePath(), NULL, &mydir, NULL, NULL);
    wxFileName myfile(::wxStandardPaths::Get().GetExecutablePath()); //start in folder with .EXXE (there is no "bin" subfolder after an install)
//    myfile.RemoveLastDir();

    myfile.AppendDir("piano"); //piano files moved to separate subfolder

    myfile.SetName("Piano-88KeyShapeMap");
    myfile.SetExt("txt");
    EffectsPanel1->TextCtrl_Piano_MapFilename->SetValue(myfile.GetFullPath());
    EffectsPanel2->TextCtrl_Piano_MapFilename->SetValue(myfile.GetFullPath());
    myfile.SetName("Piano-ExampleKeyTopShapes");
    myfile.SetExt("png");
    EffectsPanel1->TextCtrl_Piano_ShapeFilename->SetValue(myfile.GetFullPath());
    EffectsPanel2->TextCtrl_Piano_ShapeFilename->SetValue(myfile.GetFullPath());
    EffectsPanel1->Choice_Piano_Style->SetSelection(2); //keyboard
    EffectsPanel2->Choice_Piano_Style->SetSelection(2); //keyboard

    //  single strand
//    ButterflyEffectColors.Add("Rainbow");
//    ButterflyEffectColors.Add("Palette");
    SingleStrandColors.Add("Rainbow");
    SingleStrandColors.Add("Palette");
    SingleStrandTypes.Add("Left-Right");  // 0
    SingleStrandTypes.Add("Right-Left");  // 1
    SingleStrandTypes.Add("Auto reverse");  // 2
    SingleStrandTypes.Add("Bounce");  //3
    SingleStrandTypes.Add("Pacman");  //3

    TextEffects.Add("normal");
    TextEffects.Add("vert text up");
    TextEffects.Add("vert text down");
    TextEffects.Add("rotate up 45");
    TextEffects.Add("rotate up 90");
    TextEffects.Add("rotate down 45");
    TextEffects.Add("rotate down 90");

    TextCountDown.Add("none");
    TextCountDown.Add("seconds");
    TextCountDown.Add("to date 'd h m s'");
    TextCountDown.Add("to date 'h:m:s'"); //for smaller grids -DJ
    TextCountDown.Add("to date 'm' or 's'"); //-DJ
    TextCountDown.Add("to date 's'"); //for smallest grids -DJ
    TextCountDown.Add("!to date!%fmt"); //free fmt countdown -DJ

    InitEffectsPanel(EffectsPanel1);
    InitEffectsPanel(EffectsPanel2);

    CurtainEdge=EffectsPanel1->Choice_Curtain_Edge->GetStrings();
    CurtainEffect=EffectsPanel1->Choice_Curtain_Effect->GetStrings();

    // Check if schedule should be running
    xout=0;
    long RunFlag=0;
    config->Read(_("RunSchedule"), &RunFlag);
    //delete config;  // close config before calling SetDir, which will open config
    if (RunFlag && xLightsApp::RunPrompt) //give user a chance to edit before running -DJ
        if (wxMessageBox("Auto-run schedule?", "Confirm", wxYES_DEFAULT | wxYES_NO) != wxYES) RunFlag = 0; //, main_frame);

    SetPlayMode(play_off);
    ResetEffectsXml();
    EnableSequenceControls(true);
    UpdateShowDates(wxDateTime::Now(),wxDateTime::Now());
    if (ok && !dir.IsEmpty())
    {
        SetDir(dir);
    }
    EffectsPanel1->PaletteChanged=true;
    EffectsPanel2->PaletteChanged=true;
    MixTypeChanged=true;
    HtmlEasyPrint=new wxHtmlEasyPrinting("xLights Printing", this);
    basic.setFrame(this);
    PlayerDlg = new PlayerFrame(this, ID_PLAYER_DIALOG);

    EffectNames=EffectsPanel1->Choicebook1->GetChoiceCtrl()->GetStrings();
    EffectLayerOptions=Choice_LayerMethod->GetStrings();

    if (RunFlag && !ShowEvents.IsEmpty())
    {
        // open ports
        Notebook1->ChangeSelection(SCHEDULETAB);
        CheckBoxLightOutput->SetValue(true);
        CheckBoxRunSchedule->SetValue(true);
        EnableOutputs();
        CheckRunSchedule();
    }
    else
    {
        Notebook1->ChangeSelection(SETUPTAB);
        EnableNetworkChanges();
    }
    curCell = new wxGridCellCoords(0,0);
    wxImage::AddHandler(new wxGIFHandler);
    Timer1.Start(XTIMER_INTERVAL, wxTIMER_CONTINUOUS);
    EffectTreeDlg = NULL;

//    ConnectOnChar(PaneNutcracker);
//    ConnectOnChar(Panel1); //add hot keys to upper panel as well -DJ
}

xLightsFrame::~xLightsFrame()
{
    //(*Destroy(xLightsFrame)
    //*)
}

void xLightsFrame::OnQuit(wxCommandEvent& event)
{
    Close();
}

void xLightsFrame::InitEffectsPanel(EffectsPanel* panel)
{
    panel->Choice_Bars_Direction->Set(BarEffectDirections);
    panel->Choice_Bars_Direction->SetSelection(0);

    panel->Choice_Butterfly_Colors->Set(ButterflyEffectColors);
    panel->Choice_Butterfly_Colors->SetSelection(0);
    panel->Choice_Butterfly_Direction->Set(ButterflyDirection);
    panel->Choice_Butterfly_Direction->SetSelection(0);

    panel->Choice_Wave_Type->Set(WaveType);
    panel->Choice_Wave_Type->SetSelection(0);
    panel->Choice_Fill_Colors->Set(FillColors);
    panel->Choice_Fill_Colors->SetSelection(0);
    panel->Choice_Wave_Direction->Set(WaveDirection);
    panel->Choice_Wave_Direction->SetSelection(0);


    panel->Choice_Meteors_Type->Set(MeteorsEffectTypes);
    panel->Choice_Meteors_Type->SetSelection(0);
    panel->Choice_Meteors_Effect->Set(MeteorsEffect);
    panel->Choice_Meteors_Effect->SetSelection(0);

    panel->Choice_Pictures_Direction->Set(PictureEffectDirections);
    panel->Choice_Pictures_Direction->SetSelection(0);

    panel->Choice_Text_Dir1->Set(TextEffectDirections);
    panel->Choice_Text_Dir1->SetSelection(0);
    panel->Choice_Text_Dir2->Set(TextEffectDirections);
    panel->Choice_Text_Dir2->SetSelection(0);
    panel->Choice_Text_Dir3->Set(TextEffectDirections);
    panel->Choice_Text_Dir3->SetSelection(0);
    panel->Choice_Text_Dir4->Set(TextEffectDirections);
    panel->Choice_Text_Dir4->SetSelection(0);

    panel->Choice_Text_Effect1->Set(TextEffects);
    panel->Choice_Text_Effect1->SetSelection(0);
    panel->Choice_Text_Effect2->Set(TextEffects);
    panel->Choice_Text_Effect2->SetSelection(0);
    panel->Choice_Text_Effect3->Set(TextEffects);
    panel->Choice_Text_Effect3->SetSelection(0);
    panel->Choice_Text_Effect4->Set(TextEffects);
    panel->Choice_Text_Effect4->SetSelection(0);

    panel->Choice_Text_Count1->Set(TextCountDown);
    panel->Choice_Text_Count1->SetSelection(0);
    panel->Choice_Text_Count2->Set(TextCountDown);
    panel->Choice_Text_Count2->SetSelection(0);
    panel->Choice_Text_Count3->Set(TextCountDown);
    panel->Choice_Text_Count3->SetSelection(0);
    panel->Choice_Text_Count4->Set(TextCountDown);
    panel->Choice_Text_Count4->SetSelection(0);

    panel->CurrentDir = &CurrentDir;
    panel->Choice_SingleStrand_Colors->Set(SingleStrandColors);
    panel->Choice_SingleStrand_Colors->SetSelection(1); // Set Rainbow as default
    panel->Choice_Chase_Type1->Set(SingleStrandTypes);
    panel->Choice_Chase_Type1->SetSelection(1); // Set R-L as default

    panel->Choice_Faces_Phoneme->Set(FacesPhoneme);
    panel->Choice_Faces_Phoneme->SetSelection(0);

    panel->Choice_CoroFaces_Phoneme->Set(CoroFacesPhoneme);
    panel->Choice_CoroFaces_Phoneme->SetSelection(0);

    panel->Choice_Ripple_Movement->Set(RippleMovement);
    panel->Choice_Ripple_Movement->SetSelection(0);
    panel->Choice_Ripple_Object_To_Draw->Set(RippleObjectToDraw);
    panel->Choice_Ripple_Object_To_Draw->SetSelection(0);


}

void xLightsFrame::OnAbout(wxCommandEvent& event)
{
    wxString msg = _(XLIGHTS_LICENSE);
    wxString hdg = wxString::Format(_("About xLights %s"),_(XLIGHTS_VERSION));
    wxMessageBox(msg, hdg);
}

// return a random number between 0 and 1 inclusive
double xLightsFrame::rand01()
{
    return (double)rand()/(double)RAND_MAX;
}

void xLightsFrame::SetPlayMode(play_modes newmode)
{
    switch (newmode)
    {
    case play_off:
        StatusBar1->SetStatusText(_("Playback: off"));
        break;
    default:
        break;
    }

    ButtonGracefulStop->Enable(newmode == play_sched || newmode == play_list);
    ButtonChangeDir->Enable(newmode != play_sched && newmode != play_list && newmode != play_single);
    play_mode=newmode;
    starttime = wxDateTime::UNow();
#ifndef NDEBUG
    TextCtrlLog->AppendText(wxString::Format(_("SetPlayMode mode=%d state=%d\n"),play_mode,SeqPlayerState));
#endif
}

void xLightsFrame::OnTimer1Trigger(wxTimerEvent& event)
{
    if (!gs_xoutCriticalSection.TryEnter()) return;
    if (CheckBoxRunSchedule->IsChecked()) CheckSchedule();
    wxTimeSpan ts = wxDateTime::UNow() - starttime;
    long curtime = ts.GetMilliseconds().ToLong();
    if (xout) xout->TimerStart(curtime);
    switch (Notebook1->GetSelection())
    {
    case TESTTAB:
        OnTimerTest(curtime);
        break;
    case SEQUENCETAB:
        TimerRgbSeq(curtime);
        break;
    default:
        OnTimerPlaylist(curtime);
        break;
    }
    if (xout) xout->TimerEnd();
    gs_xoutCriticalSection.Leave();
}

void xLightsFrame::ResetTimer(SeqPlayerStates newstate, long OffsetMsec)
{
    SeqPlayerState = newstate;
#ifndef NDEBUG
    TextCtrlLog->AppendText(wxString::Format(_("ResetTimer mode=%d state=%d\n"),play_mode,SeqPlayerState));
#endif
    //if (newstate == NO_SEQ) SetPlayMode(play_off);
    if (xout) xout->ResetTimer();
    wxTimeSpan offset(0,0,0,OffsetMsec);
    starttime = wxDateTime::UNow() - offset;
}

void xLightsFrame::OnBitmapButtonTabInfoClick(wxCommandEvent& event)
{
    wxString caption,msg,selectmethod;
#ifdef __WXOSX__
    selectmethod=_("cmd-click");
#else
    selectmethod=_("ctrl-click or shift-click");
#endif
    switch (Notebook1->GetSelection())
    {
    case SETUPTAB:
        caption=_("Setup Tab");
        msg=_("Show Directory\n\nThe first thing you need to know about xLights is that it expects you to organize all of your sequence files and associated audio or video files into a single directory. For example, you can have a directory called '2012 Show'. Once you have your show directory created and populated with the relevant files, you are ready to proceed. Tell xLights where your new show directory is by clicking the 'Change' button on the Setup tab, navigate to your show directory, then click 'OK'.\n\nLighting Networks\n\nThe next thing you will need to do is define your lighting network(s). xLights ignores most of the information about your lighting network contained in your LOR or Vixen sequence. Thus this step is very important! Add a row in the lower half of the Setup tab for each network used in your display. xLights can drive a mixture of network types (for example, the first network can be DMX, and the second one LOR, and the third one Renard). When you are finished, do not forget to SAVE YOUR CHANGES by clicking the 'Save Setup' button.");
        break;
    case TESTTAB:
        caption=_("Test Tab");
        msg=_("In order to use the xLights Test module, you must first define your lighting network(s) on the Setup tab. You should also click the 'Output to Lights' checkbox. Next you will need to select which channels you want to test. You can select channels one at a time by clicking on the checkbox next to each channel. You can select multiple channels at a time by using ")+selectmethod+_(", then clicking any checkbox in the selected range. Click the checkbox again to unselect all channels in the range. Once that is done, use the radio buttons and slide bars to control your testing. You can change channel selections while the test is running.");
        break;
    case CONVERTTAB:
        caption=_("Convert Tab");
        msg=_("Use the Convert tab to convert sequence files from one format to another. Available input formats include LOR (.lms or .las), Vixen (.vix), Lynx Conductor (.seq), and xLights (.xseq). Output formats include Vixen (.vix), Lynx Conductor (.seq), and xLights (.xseq). The xLights scheduler will only play xLights sequences and media files (music and video).\n\nThe lighting networks you define on the Setup tab will guide the conversion - make sure you have your lighting networks defined accurately before you start a conversion.\n\nAs the conversion takes place, messages will appear on the right side informing you about the progress and any errors found.");
        break;
    case PREVIEWTAB:
        caption=_("Preview Tab");
        msg=_("Create display elements by clicking on the Models button. Only models that have 'My Display' checked will be included in the Display Elements list and shown in the preview area.\n\nSelect an item in the Display Elements list and it will turn from gray to yellow (you may not see the yellow if the selected element is hidden behind another one). Once selected, you can drag your cursor across the preview area to move the element. You can also use the Element Size slider to make it bigger or smaller. You can rotate elements that have Display As set to 'Single Line'. Don't forget to click the Save button to save your preview!\n\nClick the Open button to select an xLights sequence to be previewed. Note that any xLights sequence can be previewed, not just those created on the Nutcracker tab. Click Play to start preview playback. Use the Pause button to stop play, and then the Play button to resume. You can drag the slider that appears across the top of the preview area to move playback to any spot in your sequence. The Stop Now button in the upper left will also stop playback.");
        break;
    case SEQUENCETAB:
        caption=_("Nutcracker Tab");
        msg=_("The Nutcracker tab can be used to create RGB sequences. First, create a model of your RGB display element(s) by clicking on the Models button. Then try the different effects and settings until you create something you like. You can save the settings as a preset by clicking the New Preset button. From then on, that preset will be available in the presets drop-down list. You can combine effects by creating a second effect in the Effect 2 area, then choosing a Layering Method. To create a series of effects that will be used in a sequence, click the open file icon to open an xLights (.xseq) sequence. Choose which display elements/models you will use in this sequence. Then click the insert rows icon and type in the start time in seconds when that effect should begin. Rows will automatically sort by start time. To add an effect to the sequence, click on the grid cell in the desired display model column and the desired start time row, then click the Update button. When you are done creating effects for the sequence, click the save icon and the xLights sequence will be updated with the effects you stored in the grid.");
        break;
    case PAPAGAYOTAB:
        caption=_("Papagayo Tab");
        msg=_("The Papagayo tab can be used to create animated faces from a Papagayo file. There are four different types faces that you can create. \n1) Automatic, scaled faces for matrix and megatrees. \n2) You provide 10 images of the Phonemes, they will be selected for you. \n3) You provide moth , eyes and a backgroudn image. A mp4 movie will be created. \n4) You assign channels for each of the 10 Phonemes. This method matches standard coro singing faces ");
        break;
    default:
        // playlist
        caption=_("Playlist Tab");
        msg=_("Files in your show directory are listed on the left. Click the 'Audio', 'Video', or 'xLights' checkbox to see files of the desired type. Files in the playlist are listed on the right. To move files between the left and right lists, use the arrow buttons in the middle. You can rename or delete a list by using the Playlist menu. Selecting Playlist > Save Playlists from the menu will save all playlists as well as the schedule. You can play a single item on the playlist by selecting it and then clicking 'Play Item'. Use 'Play All' to play the entire playlist. You can reorder the playlist by dragging items up or down, or selecting items and using the up/down buttons.");
        break;
    }
    wxMessageBox(msg,caption);
}

void xLightsFrame::AllLightsOff()
{
    TestButtonsOff();
    if (xout) xout->alloff();
}

void xLightsFrame::OnNotebook1PageChanged(wxNotebookEvent& event)
{
    heartbeat("tab change", true); //tell fido to stop watching -DJ
    int pagenum=event.GetSelection(); //Notebook1->GetSelection();
    if (pagenum == TESTTAB && !xout)
    {
        StatusBar1->SetStatusText(_("Testing disabled - Output to Lights is not checked"));
    }
    else if (pagenum == SEQUENCETAB)
    {
        seqPreview->InitializePreview();
    }
    else if (pagenum == PREVIEWTAB)
    {
        modelPreview->InitializePreview(mBackgroundImage,mBackgroundBrightness);
    }
    else
    {
        StatusBar1->SetStatusText(_(""));
    }

    if (pagenum == PREVIEWTAB)
    {
        UpdatePreview();
    }
    if (pagenum == PAPAGAYOTAB)
    {
        InitPapagayoTab(event.GetOldSelection() != PAPAGAYOTAB); //populate choice lists with model names, etc.
    }
    if (event.GetOldSelection() == TESTTAB)
    {
        AllLightsOff();
    }
    m_dragging=false;
}


void xLightsFrame::OnButtonLightsOffClick(wxCommandEvent& event)
{
    AllLightsOff();
}

bool xLightsFrame::EnableOutputs()
{
    wxCriticalSectionLocker locker(gs_xoutCriticalSection);
    long MaxChan;
    bool ok=true;
    if (CheckBoxLightOutput->IsChecked() && xout==0)
    {
        xout = new xOutput();


        for( wxXmlNode* e=NetworkXML.GetRoot()->GetChildren(); e!=NULL && ok; e=e->GetNext() )
        {
            wxString tagname=e->GetName();
            if (tagname == "network")
            {
                wxString tempstr=e->GetAttribute("MaxChannels", "0");
                tempstr.ToLong(&MaxChan);
                wxString NetworkType=e->GetAttribute("NetworkType", "");
                wxString ComPort=e->GetAttribute("ComPort", "");
                wxString BaudRate=e->GetAttribute("BaudRate", "");
                int baud = (BaudRate == _("n/a")) ? 115200 : wxAtoi(BaudRate);
                static wxString choices;

#ifdef __WXMSW__ //TODO: enumerate comm ports on all platforms -DJ
                TCHAR valname[32];
                /*byte*/TCHAR portname[32];
                DWORD vallen = sizeof(valname);
                DWORD portlen = sizeof(portname);
                HKEY hkey = NULL;
                DWORD err = 0;

//enum serial comm ports (more user friendly, especially if USB-to-serial ports change):
//logic based on http://www.cplusplus.com/forum/windows/73821/
                if (choices.empty()) //should this be cached?  it's not really that expensive
                {
                    if (!(err = RegOpenKeyEx(HKEY_LOCAL_MACHINE, TEXT("HARDWARE\\DEVICEMAP\\SERIALCOMM"), 0, KEY_READ, &hkey)))
                        for (DWORD inx = 0; !(err = RegEnumValue(hkey, inx, (LPTSTR)valname, &vallen, NULL, NULL, (LPBYTE)portname, &portlen)) || (err == ERROR_MORE_DATA); ++inx)
                        {
                            if (err == ERROR_MORE_DATA) portname[sizeof(portname)/sizeof(portname[0]) - 1] = '\0'; //need to enlarge read buf if this happens; just truncate string for now
//                            debug(3, "found port[%d] %d:'%s' = %d:'%s', err 0x%x", inx, vallen, valname, portlen, portname, err);
                            choices += _(", ") + portname;
                            vallen = sizeof(valname);
                            portlen = sizeof(portname);
                        }
                    if (err && (err != /*ERROR_FILE_NOT_FOUND*/ ERROR_NO_MORE_ITEMS)) choices = wxString::Format("error %d (can't get serial comm ports from registry)", err);
                    if (hkey) RegCloseKey(hkey);
//                    if (err) SetLastError(err); //tell caller about last real error
                    if (!choices.empty()) choices = "\n(available ports: "+ choices.substr(2) + ")";
                    else choices = "\n(no available ports)";
                }
#endif // __WXMSW__
                wxString msg = _("Error occurred while connecting to ") + NetworkType+ _(" network on ") + ComPort +
                               choices +
                               _("\n\nThings to check:\n1. Are all required cables plugged in?") +
                               _("\n2. Is there another program running that is accessing the port (like the LOR Control Panel)? If so, then you must close the other program and then restart xLights.") +
                               _("\n3. If this is a USB dongle, are the FTDI Virtual COM Port drivers loaded?\n\n");

                try
                {
                    xout->addnetwork(NetworkType,MaxChan,ComPort,baud);
                    //TextCtrlLog->AppendText(_("Successfully initialized ") + NetworkType + _(" network on ") + ComPort + _("\n"));
                }
                catch (const char *str)
                {
                    wxString errmsg(str,wxConvUTF8);
                    wxMessageBox(msg + errmsg, _("Communication Error"));
                    ok = false;
                }
            }
        }
        if (!ok)
        {
            // uncheck checkbox since we were not able to initialize the port(s) successfully
            delete xout;
            xout=0;
            CheckBoxLightOutput->SetValue(false);
            //CheckBoxLightOutput->Enable(false);
        }
    }
    else if (!CheckBoxLightOutput->IsChecked() && xout)
    {
        delete xout;
        xout=0;
    }
    EnableNetworkChanges();
    return ok;
}

void xLightsFrame::EnableNetworkChanges()
{
    bool flag=(xout==0 && !CurrentDir.IsEmpty());
    ButtonAddDongle->Enable(flag);
    ButtonAddE131->Enable(flag);
    ButtonNetworkChange->Enable(flag);
    ButtonNetworkDelete->Enable(flag);
    ButtonNetworkDeleteAll->Enable(flag);
    BitmapButtonMoveNetworkUp->Enable(flag);
    BitmapButtonMoveNetworkDown->Enable(flag);
    ButtonSaveSetup->Enable(!CurrentDir.IsEmpty());
    ButtonSaveSchedule->Enable(!CurrentDir.IsEmpty());
    CheckBoxLightOutput->Enable(!CurrentDir.IsEmpty());
    CheckBoxRunSchedule->Enable(!CurrentDir.IsEmpty());
}

void xLightsFrame::OnCheckBoxLightOutputClick(wxCommandEvent& event)
{
    EnableOutputs();
    CheckChannelList=true;  // cause status bar to be updated if in test mode
}


//factored out from below so it can be reused by play/pause button -DJ
void xLightsFrame::StopNow(void)
{
    PlayerDlg->MediaCtrl->Stop();
    if (play_mode == play_sched)
    {
        CheckBoxRunSchedule->SetValue(false);
        CheckRunSchedule();
    }
    heartbeat("playback end", true); //tell fido to stop watching -DJ
    if (basic.IsRunning()) basic.halt();
    SetPlayMode(play_off);
    ResetTimer(NO_SEQ);
    switch (Notebook1->GetSelection())
    {
    case TESTTAB:
        TestButtonsOff();
        break;
    case SEQUENCETAB:
        EnableSequenceControls(true);
        break;
    }
    Button_PlayEffect->SetLabel(_("Play Effect (F3)")); //toggle label -DJ
}

void xLightsFrame::OnButtonStopNowClick(wxCommandEvent& event)
{
    StopNow();
}

void xLightsFrame::OnButtonGracefulStopClick(wxCommandEvent& event)
{
    if (play_mode == play_sched)
    {
        EndTimeSec = 0;
    }
    else if (basic.IsRunning())
    {
        SecondsRemaining = 0;
        StatusBar1->SetStatusText(_("Finishing playlist"));
        heartbeat("exit", true); //tell fido about graceful exit -DJ
    }
    else
    {
        wxMessageBox(_("Graceful Stop is only useful when a schedule or playlist is running"));
    }
}

//make these static so they can be accessed outside of xLightsFrame: -DJ
//NOTE: this assumes there will only be one xLightsMain object
wxString xLightsFrame::CurrentDir = "";
wxString xLightsFrame::PlaybackMarker = "";
wxString xLightsFrame::xlightsFilename = "";
std::vector<ModelClassPtr> xLightsFrame::PreviewModels, xLightsFrame::OtherModels;

void xLightsFrame::OnButtonSaveScheduleClick(wxCommandEvent& event)
{
    SaveScheduleFile();
}

void xLightsFrame::OnMenuItemSavePlaylistsSelected(wxCommandEvent& event)
{
    SaveScheduleFile();
}


#include "TabTest.cpp"
#include "TabSchedule.cpp"
#include "TabPreview.cpp"
#include "TabSequence.cpp"

void xLightsFrame::OnClose(wxCloseEvent& event)
{
    if (UnsavedChanges && wxNO == wxMessageBox("Quit without saving?",
            "Unsaved Changes", wxICON_QUESTION | wxYES_NO))
    {
        return;
    }

    heartbeat("exit", true); //tell fido about graceful exit -DJ
    // Disconnect the resize events, otherwise they get called as we are shutting down
    ScrolledWindowPreview->Disconnect(wxEVT_SIZE,(wxObjectEventFunction)&xLightsFrame::OnScrolledWindowPreviewResize,0,this);
    //ScrolledWindow1->Disconnect(wxEVT_SIZE,(wxObjectEventFunction)&xLightsFrame::OnScrolledWindow1Resize,0,this);

    Destroy();
}

void xLightsFrame::OnMenuItemBackupSelected(wxCommandEvent& event)
{
    wxString folderName;
    time_t cur;
    time(&cur);
    wxFileName newDirH;
    wxDateTime curTime(cur);


//  first make sure there is a Backup sub directory
    wxString newDirBackup = CurrentDir+wxFileName::GetPathSeparator()+"Backup";
    if (!wxDirExists(newDirBackup) && !newDirH.Mkdir(newDirBackup))
    {
        wxMessageBox("Unable to create directory Backup!","Error", wxICON_ERROR|wxOK);
        return;
    }

//if(curTime.ParseFormat("2003-xx-xx yy:yy", "%Y-%m-%d_%H%M%S"))

    wxString newDir = CurrentDir+wxFileName::GetPathSeparator()+wxString::Format(
                          "Backup%c%s-%s",wxFileName::GetPathSeparator(),
                          curTime.FormatISODate(),curTime.Format("%H%M%S"));

    if ( wxNO == wxMessageBox("All xml files under 10MB in your xlights directory will be backed up to \""+
                              newDir+"\". Proceed?","Backup",wxICON_QUESTION | wxYES_NO))
    {
        return;
    }
    if (!newDirH.Mkdir(newDir))
    {
        wxMessageBox("Unable to create directory!","Error", wxICON_ERROR|wxOK);
        return;
    }
    BackupDirectory(newDir);

    //CurrentDir
}

void xLightsFrame::BackupDirectory(wxString targetDirName)
{
    wxDir srcDir(CurrentDir);
    wxString fname;
    bool success;
    wxString srcDirName = CurrentDir+wxFileName::GetPathSeparator();
    wxFileName srcFile;
    srcFile.SetPath(CurrentDir);

    if(!srcDir.IsOpened())
    {
        return;
    }

    bool cont = srcDir.GetFirst(&fname, "*.xml", wxDIR_FILES);

    while (cont)
    {
        srcFile.SetFullName(fname);

        wxULongLong fsize=srcFile.GetSize();
        if(fsize > 10*1024*1024) // skip any xml files > 10 mbytes, they are something other than xml files
        {
            srcDir.GetNext(&fname);
            continue;
        }
        StatusBar1->SetStatusText("Copying File \""+srcFile.GetFullPath());
        success = wxCopyFile(srcDirName+fname,
                             targetDirName+wxFileName::GetPathSeparator()+fname);
        if (!success)
        {
            wxMessageBox("Unable to copy file \"" + CurrentDir+wxFileName::GetPathSeparator()+fname+"\"",
                         "Error", wxICON_ERROR|wxOK);
        }
        cont = srcDir.GetNext(&fname);
    }
    StatusBar1->SetStatusText("All xml files backed up.");
}

#if 0 //removed
void xLightsFrame::ConnectOnChar(wxWindow* pclComponent)
{
    if(pclComponent)
    {
        pclComponent->Connect(wxID_ANY,
                              wxEVT_CHAR,
                              wxKeyEventHandler(xLightsFrame::OnPaneNutcrackerChar),
                              (wxObject*) NULL,
                              this);

        wxWindowListNode* pclNode = pclComponent->GetChildren().GetFirst();
        while(pclNode)
        {
            wxWindow* pclChild = pclNode->GetData();
            this->ConnectOnChar(pclChild);

            pclNode = pclNode->GetNext();
        }
    }
}
#endif //0


//need to return a "processed" flag here; refactor: -DJ
bool xLightsFrame::HotKey(wxKeyEvent& event)
{
    wxChar uc = event.GetKeyCode();
    bool retval = false;

    if (Notebook1->GetSelection() == SEQUENCETAB) //Nutcracker tab
    {
        retval = true;
        if (event.ControlDown())
        {
            switch (uc)
            {
            case 'o':
            case 'O':
                uc = WXK_CONTROL_O;
                break;
            case 's':
            case 'S':
                uc = WXK_CONTROL_S;
                break;
            }
        }
        switch (uc)
        {
        case WXK_F4:
            if (Button_PlayRgbSeq->IsEnabled())
            {
                PlayRgbSequence();
            }
            else
            {
                StopNow();
            }
            break;
        case WXK_F3:
            switch (SeqPlayerState)
            {
            case PLAYING_EFFECT:
                StopNow();
                break;
            case STARTING_SEQ_ANIM:
            case PLAYING_SEQ_ANIM:
            case STARTING_SEQ:
            case PLAYING_SEQ:
                StopNow();
                PlayEffect();
                break;
            default:
                PlayEffect();
            }
            break;
        case WXK_CONTROL_C:
            if (Grid1HasFocus) CutOrCopyToClipboard(false);
            else retval = false; //allow other text controls to get the event -DJ
            break;
        case WXK_CONTROL_X:
            if (Grid1HasFocus) CutOrCopyToClipboard(true);
            else retval = false; //allow other text controls to get the event -DJ
            break;
        case WXK_CONTROL_V:
            if (Grid1HasFocus) PasteFromClipboard();
            else retval = false; //allow other text controls to get the event -DJ
            break;


        case WXK_F5:
            if (Button_UpdateGrid->IsEnabled())
            {
                UpdateGrid();
            }
            break;
        case WXK_CONTROL_O:
            if (BitmapButtonOpenSeq->IsEnabled())
            {
                OpenSequence();
            }
            break;
        case WXK_CONTROL_S:
            if (BitmapButtonSaveSeq->IsEnabled())
            {
                SaveSequence();
            }
            break;
        case WXK_INSERT:
            if (BitmapButtonInsertRow->IsEnabled())
            {
                InsertRow();
            }
            break;
        default:
            retval = false;
        }
    }
    if (!retval)
    {
        event.Skip();
    }
    return retval;
}

void xLightsFrame::OnPaneNutcrackerChar(wxKeyEvent& event)
{
    HotKey(event);
}

//add lock/unlock/random state flags -DJ
//these could be used to make fields read-only, but initially they are just used for partially random effects
//void djdebug(const char* fmt, ...); //_DJ
//typedef enum { Normal, Locked, Random } EditState;
void xLightsFrame::setlock(wxBitmapButton* button) //, EditState& islocked)
{
    wxString parent = button->GetName();
    if (parent.StartsWith("ID_BITMAPBUTTON_")) parent = "ID_" + parent.substr(16); //map to associated control
    EditState& islocked = buttonState[std::string(parent)]; //creates entry if not there
//    djdebug("ctl %s was %d", (const char*)parent.c_str(), islocked);
    switch (islocked) //cycle thru states
    {
    case Locked:
        islocked = Random;
        button->SetBitmapLabel(BitmapButton_random->GetBitmapLabel());
        break;
//        case Random:
//            islocked = Normal;
//            button->SetBitmapLabel(BitmapButton_normal->GetBitmapLabel());
//            break;
    default:
        islocked = Locked;
        button->SetBitmapLabel(BitmapButton_locked->GetBitmapLabel());
        break;
    }
}
//#define isRandom(ctl)  (buttonState[std::string(ctl->GetName())] == Random)
bool xLightsFrame::isRandom_(wxControl* ctl, const char*debug)
{
//    if (!ctl->GetName().length()) djdebug("NO NAME FOR %s", debug);
    bool retval = (buttonState[std::string(ctl->GetName())] != Locked); //== Random);
//    djdebug("isRandom(%s) = %d", (const char*)ctl->GetName().c_str(), retval);
    return retval;
}

#define showlock(name)  \
/*EditState isLockedFx_##name = Normal;*/ \
void xLightsFrame::OnBitmapButton_##name##Click(wxCommandEvent& event) \
{ \
    setlock(BitmapButton_##name/*, isLockedFx_##name*/); \
}
//#define showlock(name)  \
//EditState isLockedMain_##name = Normal; \
//void xLightsFrame::OnBitmapButton_##name##Click(wxCommandEvent& event) \
//{ \
//    setlock(BitmapButton_##name, BitmapButton_normal, BitmapButton_locked, BitmapButton_random, isLockedMain_##name); \
//}
showlock(EffectLayerMix)
showlock(SparkleFrequency)
showlock(Brightness)
showlock(Contrast)
#if 1   // <SCM>
showlock(CheckBox_LayerMorph)
#endif

/*void xLightsFrame::OnButtonModelExportClick(wxCommandEvent& event)
{
}
*/

void xLightsFrame::OnEffectsPanel1Paint(wxPaintEvent& event)
{
}

void xLightsFrame::OnGrid1SetFocus(wxFocusEvent& event)
{
    Grid1HasFocus = true;
}

void xLightsFrame::OnGrid1KillFocus(wxFocusEvent& event)
{
    Grid1HasFocus = false;
}


void xLightsFrame::OntxtCtrlSparkleFreqText(wxCommandEvent& event)
{
}


static void AddNonDupAttr(wxXmlNode* node, const wxString& name, const wxString& value)
{
    wxString junk;
    if (node->GetAttribute(name, &junk)) node->DeleteAttribute(name); //kludge: avoid dups
    if (!value.empty()) node->AddAttribute(name, value);
}

//sigh; a function like this should have been built into wxWidgets
wxXmlNode* xLightsFrame::FindNode(wxXmlNode* parent, const wxString& tag, const wxString& attr, const wxString& value, bool create /*= false*/)
{
#if 0
    static struct
    {
        std::unordered_map<const char*, wxXmlNode*> nodes;
        std::string parent, child;
    } cached_names;

    if (parent->GetName() != cached_names.parent) //reload cache
    {
        cached_names.nodes.clear();
        for (wxXmlNode* node = parent->GetChildren(); node != NULL; node = node->GetNext())
            cached_names.nodes[node->GetName()] = node;
        cached_names.parent = parent;
    }
    if (cached_names.nodes.find(tag) == cached_names.nodes.end()) //not found
    {
        if (!create) return 0;
        parent->AddChild(cached_names.nodes[tag] = new wxXmlNode(wxXML_ELEMENT_NODE, tag));
    }
    return cached_names.nodes[tag];
#endif // 0
    for (wxXmlNode* node = parent->GetChildren(); node != NULL; node = node->GetNext())
    {
        if (!tag.empty() && (node->GetName() != tag)) continue;
        if (!value.empty() && (node->GetAttribute(attr) != value)) continue;
        return node;
    }
    if (!create) return 0; //CAUTION: this will give null ptr exc if caller does not check
    wxXmlNode* retnode = new wxXmlNode(wxXML_ELEMENT_NODE, tag); //NOTE: assumes !tag.empty()
    parent->AddChild(retnode);
    if (!value.empty()) AddNonDupAttr(retnode, attr, value);
    return retnode;
}

void xLightsFrame::OnButtonSetPreviewSizeClick(wxCommandEvent& event)
{
    int DlgResult;
    dlgPreviewSize dialog(this);
    dialog.TextCtrl_PreviewWidth->SetValue(wxString::Format("%d",modelPreview->getWidth()));
    dialog.TextCtrl_PreviewHeight->SetValue(wxString::Format("%d",modelPreview->getHeight()));
    dialog.CenterOnParent();
    DlgResult = dialog.ShowModal();
    if (DlgResult == wxID_OK)
    {
        if(!dialog.TextCtrl_PreviewWidth->IsEmpty() && !dialog.TextCtrl_PreviewHeight->IsEmpty())
        {
            int w = wxAtoi(dialog.TextCtrl_PreviewWidth->GetValue());
            int h = wxAtoi(dialog.TextCtrl_PreviewHeight->GetValue());
            if(w > 0 && h > 0)
            {
                SetPreviewSize(w,h);
            }
        }
    }
}

void xLightsFrame::SetPreviewSize(int width,int height)
{
    StaticTextCurrentPreviewSize->SetLabelText(wxString::Format("Size: %d x %d",width,height));
    SetXmlSetting("previewWidth",wxString::Format("%d",width));
    SetXmlSetting("previewHeight",wxString::Format("%d",height));
    SaveEffectsFile();
    modelPreview->SetCanvasSize(width,height);
}

void xLightsFrame::SetXmlSetting(const wxString& settingName,const wxString& value)
{
    wxXmlNode* e;
    // Delete existing setting node
    for(e=SettingsNode->GetChildren(); e!=NULL; e=e->GetNext())
    {
        if(e->GetName() == settingName)
        {
            SettingsNode->RemoveChild(e);
        }
    }
    // Add new one
    wxXmlNode* setting = new wxXmlNode( wxXML_ELEMENT_NODE, settingName );
    setting->AddAttribute("value",value);
    SettingsNode->AddChild(setting);
}

wxString xLightsFrame::GetXmlSetting(const wxString& settingName)
{
    wxXmlNode* e;
    // Delete existing setting node
    for(e=SettingsNode->GetChildren(); e!=NULL; e=e->GetNext())
    {
        if(e->GetName() == settingName)
        {
            return e->GetAttribute("value");
        }
    }
    return "Not Found";
}

<<<<<<< HEAD
=======


>>>>>>> ba54540d
<|MERGE_RESOLUTION|>--- conflicted
+++ resolved
@@ -2690,8 +2690,5 @@
     return "Not Found";
 }
 
-<<<<<<< HEAD
-=======
-
-
->>>>>>> ba54540d
+
+
