/***************************************************************
 * Name:      xLightsMain.cpp
 * Purpose:   Code for Application Frame
 * Author:    Matt Brown (dowdybrown@yahoo.com)
 * Created:   2012-11-03
 * Copyright: Matt Brown ()
 * License:
 **************************************************************/

#include <wx/msgdlg.h>
#include <wx/tokenzr.h>
#include <wx/dir.h>
#include <wx/textdlg.h>
#include <wx/numdlg.h>
#include <wx/persist.h>
#include <wx/persist/toplevel.h>
#include <wx/valnum.h>
#include <wx/clipbrd.h>
#include <wx/debugrpt.h>
#include <wx/protocol/http.h>
#include <wx/textctrl.h>
#include <wx/sstream.h>
#include <wx/regex.h>
#include <wx/grid.h>
#include <wx/mimetype.h>
#include <wx/zipstrm.h>
#include <wx/wfstream.h>
#include <wx/stdpaths.h>

#include <cctype>

#include "xLightsMain.h"
#include "SplashDialog.h"
#include "UpdaterDialog.h"
#include "xLightsApp.h"
#include "heartbeat.h"
#include "SeqSettingsDialog.h"
#include "xLightsVersion.h"
#include "RenderCommandEvent.h"
#include "effects/RenderableEffect.h"
#include "LayoutPanel.h"
#include "models/ModelGroup.h"
#include "PixelTestDialog.h"
#include "ConvertDialog.h"
#include "GenerateCustomModelDialog.h"
#include "UtilFunctions.h"
#include "controllers/FPPConnectDialog.h"
#include "IPEntryDialog.h"
#include "ColorManagerDialog.h"
#include "HousePreviewPanel.h"
#include "BatchRenderDialog.h"
#include "VideoExporter.h"
#include "SequenceVideoPanel.h"
#include "FolderSelection.h"
#include "EffectIconPanel.h"
#include "JukeboxPanel.h"
#include "EffectAssist.h"
#include "EffectsPanel.h"
#include "outputs/IPOutput.h"
#include "outputs/E131Output.h"
#include "GenerateLyricsDialog.h"
#include "VendorModelDialog.h"
#include "VendorMusicDialog.h"
#include "sequencer/MainSequencer.h"
#include "LayoutGroup.h"
#include "ModelPreview.h"
#include "TopEffectsPanel.h"
#include "LyricUserDictDialog.h"
#include "models/ViewObject.h"

// image files
#include "../include/control-pause-blue-icon.xpm"
#include "../include/control-play-blue-icon.xpm"

//(*InternalHeaders(xLightsFrame)
#include <wx/artprov.h>
#include <wx/bitmap.h>
#include <wx/image.h>
#include <wx/intl.h>
#include <wx/string.h>
//*)

#define TOOLBAR_SAVE_VERSION "0003:"
#define MAXBACKUPFILE_MB 30

#include "osxMacUtils.h"

//helper functions
enum wxbuildinfoformat
{
    short_f, long_f
};

wxString wxbuildinfo(wxbuildinfoformat format)
{
    wxString wxbuild(wxVERSION_STRING);

    if (format == long_f )
    {
#if defined(__WXMSW__)
        wxbuild << _T("-Windows");
#elif defined(__UNIX__)
        wxbuild << _T("-Linux");
#endif

#if wxUSE_UNICODE
        wxbuild << _T("-Unicode build");
#else
        wxbuild << _T("-ANSI build");
#endif // wxUSE_UNICODE
    }

    return wxbuild;
}

//(*IdInit(xLightsFrame)
const long xLightsFrame::ID_AUITOOLBAR_OPENSHOW = wxNewId();
const long xLightsFrame::ID_AUITOOLBAR_NEWSEQUENCE = wxNewId();
const long xLightsFrame::ID_AUITOOLBAR_OPEN = wxNewId();
const long xLightsFrame::ID_AUITOOLBAR_SAVE = wxNewId();
const long xLightsFrame::ID_AUITOOLBAR_SAVEAS = wxNewId();
const long xLightsFrame::ID_AUITOOLBAR_RENDERALL = wxNewId();
const long xLightsFrame::ID_AUITOOLBAR_MAIN = wxNewId();
const long xLightsFrame::ID_AUITOOLBAR_PLAY_NOW = wxNewId();
const long xLightsFrame::ID_AUITOOLBAR_PAUSE = wxNewId();
const long xLightsFrame::ID_AUITOOLBAR_STOP = wxNewId();
const long xLightsFrame::ID_AUITOOLBAR_FIRST_FRAME = wxNewId();
const long xLightsFrame::ID_AUITOOLBAR_LAST_FRAME = wxNewId();
const long xLightsFrame::ID_AUITOOLBAR_REPLAY_SECTION = wxNewId();
const long xLightsFrame::ID_AUITOOLBAR_PLAY = wxNewId();
const long xLightsFrame::ID_AUITOOLBARITEM2 = wxNewId();
const long xLightsFrame::ID_AUITOOLBARITEM5 = wxNewId();
const long xLightsFrame::ID_AUITOOLBARITEM7 = wxNewId();
const long xLightsFrame::ID_AUITOOLBARITEM3 = wxNewId();
const long xLightsFrame::ID_AUITOOLBARITEM1 = wxNewId();
const long xLightsFrame::ID_AUITOOLBARITEM4 = wxNewId();
const long xLightsFrame::ID_AUITOOLBARITEM6 = wxNewId();
const long xLightsFrame::ID_AUITOOLBARITEM8 = wxNewId();
const long xLightsFrame::ID_AUIWINDOWTOOLBAR = wxNewId();
const long xLightsFrame::ID_PASTE_BY_TIME = wxNewId();
const long xLightsFrame::ID_PASTE_BY_CELL = wxNewId();
const long xLightsFrame::ID_AUITOOLBAR_EDIT = wxNewId();
const long xLightsFrame::ID_AUITOOLBARITEM_ACDISABLED = wxNewId();
const long xLightsFrame::ID_AUITOOLBARITEM_ACSELECT = wxNewId();
const long xLightsFrame::ID_AUITOOLBARITEM_ACOFF = wxNewId();
const long xLightsFrame::ID_AUITOOLBARITEM_ACON = wxNewId();
const long xLightsFrame::ID_AUITOOLBARITEM_ACSHIMMER = wxNewId();
const long xLightsFrame::ID_AUITOOLBARITEM_ACTWINKLE = wxNewId();
const long xLightsFrame::ID_AUITOOLBARITEM_ACINTENSITY = wxNewId();
const long xLightsFrame::ID_AUITOOLBARITEM_ACRAMPUP = wxNewId();
const long xLightsFrame::ID_AUITOOLBARITEM_ACRAMPDOWN = wxNewId();
const long xLightsFrame::ID_AUITOOLBARITEM_ACRAMPUPDOWN = wxNewId();
const long xLightsFrame::ID_CHOICE_PARM1 = wxNewId();
const long xLightsFrame::ID_CHOICE_PARM2 = wxNewId();
const long xLightsFrame::ID_AUITOOLBARITEM_ACFILL = wxNewId();
const long xLightsFrame::ID_AUITOOLBARITEM_ACCASCADE = wxNewId();
const long xLightsFrame::ID_AUITOOLBARITEM_ACFOREGROUND = wxNewId();
const long xLightsFrame::ID_AUITOOLBARITEM_ACBACKGROUND = wxNewId();
const long xLightsFrame::ID_AUITOOLBAR_AC = wxNewId();
const long xLightsFrame::ID_AUITOOLBARITEM14 = wxNewId();
const long xLightsFrame::ID_AUITOOLBAR_VIEW = wxNewId();
const long xLightsFrame::ID_BITMAPBUTTON_TAB_INFO = wxNewId();
const long xLightsFrame::ID_BUTTON_STOP_NOW = wxNewId();
const long xLightsFrame::ID_BUTTON_LIGHTS_OFF = wxNewId();
const long xLightsFrame::ID_CHECKBOX_LIGHT_OUTPUT = wxNewId();
const long xLightsFrame::ID_AUITOOLBAR_OUTPUT = wxNewId();
const long xLightsFrame::ID_AUIEFFECTSTOOLBAR = wxNewId();
const long xLightsFrame::ID_BUTTON_OTHER_FOLDERS = wxNewId();
const long xLightsFrame::ID_BUTTON3 = wxNewId();
const long xLightsFrame::ID_STATICTEXT4 = wxNewId();
const long xLightsFrame::ID_BUTTON_SAVE_SETUP = wxNewId();
const long xLightsFrame::ID_BUTTON_ADD_DONGLE = wxNewId();
const long xLightsFrame::ID_BUTTON_ADD_E131 = wxNewId();
const long xLightsFrame::ID_BUTTON1 = wxNewId();
const long xLightsFrame::ID_BUTTON2 = wxNewId();
const long xLightsFrame::ID_BUTTON_ADD_LOR = wxNewId();
const long xLightsFrame::ID_BUTTON_ADD_DDP = wxNewId();
const long xLightsFrame::ID_BUTTON_NETWORK_CHANGE = wxNewId();
const long xLightsFrame::ID_BUTTON_NETWORK_DELETE = wxNewId();
const long xLightsFrame::ID_BUTTON_NETWORK_DELETE_ALL = wxNewId();
const long xLightsFrame::ID_STATICTEXT8 = wxNewId();
const long xLightsFrame::ID_SPINCTRL1 = wxNewId();
const long xLightsFrame::ID_BITMAPBUTTON1 = wxNewId();
const long xLightsFrame::ID_BITMAPBUTTON2 = wxNewId();
const long xLightsFrame::ID_LISTCTRL_NETWORKS = wxNewId();
const long xLightsFrame::ID_PANEL_SETUP = wxNewId();
const long xLightsFrame::ID_PANEL_PREVIEW = wxNewId();
const long xLightsFrame::XLIGHTS_SEQUENCER_TAB = wxNewId();
const long xLightsFrame::ID_NOTEBOOK1 = wxNewId();
const long xLightsFrame::ID_STATICTEXT6 = wxNewId();
const long xLightsFrame::ID_GAUGE1 = wxNewId();
const long xLightsFrame::ID_PANEL5 = wxNewId();
const long xLightsFrame::ID_STATICTEXT7 = wxNewId();
const long xLightsFrame::ID_PANEL1 = wxNewId();
const long xLightsFrame::ID_NEW_SEQUENCE = wxNewId();
const long xLightsFrame::ID_OPEN_SEQUENCE = wxNewId();
const long xLightsFrame::IS_SAVE_SEQ = wxNewId();
const long xLightsFrame::ID_SAVE_AS_SEQUENCE = wxNewId();
const long xLightsFrame::ID_CLOSE_SEQ = wxNewId();
const long xLightsFrame::ID_EXPORT_VIDEO = wxNewId();
const long xLightsFrame::ID_MENUITEM2 = wxNewId();
const long xLightsFrame::ID_FILE_BACKUP = wxNewId();
const long xLightsFrame::ID_FILE_ALTBACKUP = wxNewId();
const long xLightsFrame::ID_SHIFT_EFFECTS = wxNewId();
const long xLightsFrame::ID_MNU_SHIFT_SELECTED_EFFECTS = wxNewId();
const long xLightsFrame::ID_MENUITEM13 = wxNewId();
const long xLightsFrame::ID_MENUITEM_CONVERT = wxNewId();
const long xLightsFrame::ID_MENUITEM_GenerateCustomModel = wxNewId();
const long xLightsFrame::ID_MNU_GENERATELYRICS = wxNewId();
const long xLightsFrame::ID_MNU_CHECKSEQ = wxNewId();
const long xLightsFrame::ID_MENU_VIEW_LOG = wxNewId();
const long xLightsFrame::ID_MENUITEM18 = wxNewId();
const long xLightsFrame::ID_EXPORT_MODELS = wxNewId();
const long xLightsFrame::ID_MNU_EXPORT_EFFECTS = wxNewId();
const long xLightsFrame::ID_MENU_FPP_CONNECT = wxNewId();
const long xLightsFrame::ID_MNU_PACKAGESEQUENCE = wxNewId();
const long xLightsFrame::ID_MENU_USER_DICT = wxNewId();
const long xLightsFrame::ID_MNU_DOWNLOADSEQUENCES = wxNewId();
const long xLightsFrame::ID_MENU_BATCH_RENDER = wxNewId();
const long xLightsFrame::ID_MNU_XSCHEDULE = wxNewId();
const long xLightsFrame::iD_MNU_VENDORCACHEPURGE = wxNewId();
const long xLightsFrame::ID_MNU_PURGERENDERCACHE = wxNewId();
const long xLightsFrame::ID_MNU_CRASH = wxNewId();
const long xLightsFrame::ID_MNU_DUMPRENDERSTATE = wxNewId();
const long xLightsFrame::ID_MENUITEM5 = wxNewId();
const long xLightsFrame::MNU_ID_ACLIGHTS = wxNewId();
const long xLightsFrame::ID_MNU_SHOWRAMPS = wxNewId();
const long xLightsFrame::ID_MENUITEM_SAVE_PERSPECTIVE = wxNewId();
const long xLightsFrame::ID_MENUITEM_SAVE_AS_PERSPECTIVE = wxNewId();
const long xLightsFrame::ID_MENUITEM_LOAD_PERSPECTIVE = wxNewId();
const long xLightsFrame::ID_MNU_PERSPECTIVES_AUTOSAVE = wxNewId();
const long xLightsFrame::ID_MENUITEM7 = wxNewId();
const long xLightsFrame::ID_MENUITEM_DISPLAY_ELEMENTS = wxNewId();
const long xLightsFrame::ID_MENUITEM12 = wxNewId();
const long xLightsFrame::ID_MENUITEM3 = wxNewId();
const long xLightsFrame::ID_MENUITEM14 = wxNewId();
const long xLightsFrame::ID_MENUITEM15 = wxNewId();
const long xLightsFrame::ID_MENUITEM16 = wxNewId();
const long xLightsFrame::ID_MENUITEM9 = wxNewId();
const long xLightsFrame::ID_MENUITEM17 = wxNewId();
const long xLightsFrame::ID_MENUITEM_EFFECT_ASSIST_WINDOW = wxNewId();
const long xLightsFrame::ID_MENUITEM_SELECT_EFFECT = wxNewId();
const long xLightsFrame::ID_MENUITEM_VIDEOPREVIEW = wxNewId();
const long xLightsFrame::ID_MNU_JUKEBOX = wxNewId();
const long xLightsFrame::ID_MENUITEM_WINDOWS_PERSPECTIVE = wxNewId();
const long xLightsFrame::ID_MENUITEM_WINDOWS_DOCKALL = wxNewId();
const long xLightsFrame::ID_MENUITEM11 = wxNewId();
const long xLightsFrame::ID_MENUITEM10 = wxNewId();
const long xLightsFrame::ID_PLAY_FULL = wxNewId();
const long xLightsFrame::ID_MNU_1POINT5SPEED = wxNewId();
const long xLightsFrame::ID_MN_2SPEED = wxNewId();
const long xLightsFrame::ID_MNU_3SPEED = wxNewId();
const long xLightsFrame::ID_MNU_4SPEED = wxNewId();
const long xLightsFrame::ID_PLAY_3_4 = wxNewId();
const long xLightsFrame::ID_PLAY_1_2 = wxNewId();
const long xLightsFrame::ID_PLAY_1_4 = wxNewId();
const long xLightsFrame::ID_MNU_LOUDVOLUME = wxNewId();
const long xLightsFrame::ID_MNU_MEDVOLUME = wxNewId();
const long xLightsFrame::ID_MNU_QUIET = wxNewId();
const long xLightsFrame::ID_MNU_SUPERQUIET = wxNewId();
const long xLightsFrame::ID_IMPORT_EFFECTS = wxNewId();
const long xLightsFrame::ID_SEQ_SETTINGS = wxNewId();
const long xLightsFrame::ID_RENDER_ON_SAVE = wxNewId();
const long xLightsFrame::ID_SAVE_FSEQ_ON_SAVE = wxNewId();
const long xLightsFrame::ID_BACKUP_ON_SAVE = wxNewId();
const long xLightsFrame::ID_MENU_BACKUP_ON_LAUNCH = wxNewId();
const long xLightsFrame::ID_MNU_BKPPURGE_NEVER = wxNewId();
const long xLightsFrame::ID_MNU_BKPPURGE_YEAR = wxNewId();
const long xLightsFrame::ID_MNU_BKPPURGE_QUARTER = wxNewId();
const long xLightsFrame::ID_MNU_BKPPURGE_MONTH = wxNewId();
const long xLightsFrame::ID_MNU_BKPPURGE_WEEK = wxNewId();
const long xLightsFrame::ID_MNU_BKP_PURGE = wxNewId();
const long xLightsFrame::ID_MNU_BACKUP = wxNewId();
const long xLightsFrame::ID_MNU_EXCLUDEPRESETS = wxNewId();
const long xLightsFrame::ID_MNU_EXCLUDEAUDIOPKGSEQ = wxNewId();
const long xLightsFrame::ID_MENUITEM_ICON_SMALL = wxNewId();
const long xLightsFrame::ID_MENUITEM_ICON_MEDIUM = wxNewId();
const long xLightsFrame::ID_MENUITEM_ICON_LARGE = wxNewId();
const long xLightsFrame::ID_MENUITEM_ICON_XLARGE = wxNewId();
const long xLightsFrame::ID_MENUITEM4 = wxNewId();
const long xLightsFrame::ID_MNU_SMALLWAVEFORM = wxNewId();
const long xLightsFrame::ID_MENUITEM_GRID_ICON_XSMALL = wxNewId();
const long xLightsFrame::ID_MENUITEM_GRID_ICON_SMALL = wxNewId();
const long xLightsFrame::ID_MENUITEM_GRID_ICON_MEDIUM = wxNewId();
const long xLightsFrame::ID_MENUITEM_GRID_ICON_LARGE = wxNewId();
const long xLightsFrame::ID_MENUITEM_GRID_ICON_XLARGE = wxNewId();
const long xLightsFrame::ID_MENUITEM6 = wxNewId();
const long xLightsFrame::ID_MENUITEM_GRID_ICON_BACKGROUND_ON = wxNewId();
const long xLightsFrame::ID_MENUITEM_GRID_ICON_BACKGROUND_OFF = wxNewId();
const long xLightsFrame::ID_MENUITEM_Grid_Icon_Backgrounds = wxNewId();
const long xLightsFrame::ID_MENUITEM_GRID_NODE_VALUES_ON = wxNewId();
const long xLightsFrame::ID_MENUITEM_GRID_NODE_VALUES_OFF = wxNewId();
const long xLightsFrame::ID_MENUITEM8 = wxNewId();
const long xLightsFrame::ID_COLOR_MANAGER = wxNewId();
const long xLightsFrame::ID_MNU_RC_ENABLE = wxNewId();
const long xLightsFrame::ID_MNU_RC_LOCKEDONLY = wxNewId();
const long xLightsFrame::ID_MNU_RC_DISABLED = wxNewId();
const long xLightsFrame::ID_MNU_RENDERCACHE = wxNewId();
const long xLightsFrame::ID_MENU_CANVAS_ERASE_MODE = wxNewId();
const long xLightsFrame::ID_MENU_CANVAS_CANVAS_MODE = wxNewId();
const long xLightsFrame::ID_MENUITEM_RENDER_MODE = wxNewId();
const long xLightsFrame::ID_MENUITEM_EFFECT_ASSIST_ALWAYS_ON = wxNewId();
const long xLightsFrame::ID_MENUITEM_EFFECT_ASSIST_ALWAYS_OFF = wxNewId();
const long xLightsFrame::ID_MENUITEM_EFFECT_ASSIST_TOGGLE = wxNewId();
const long xLightsFrame::ID_MENUITEM_EFFECT_ASSIST = wxNewId();
const long xLightsFrame::ID_MENU_TIMING_EDIT_MODE = wxNewId();
const long xLightsFrame::ID_MENU_TIMING_PLAY_MODE = wxNewId();
const long xLightsFrame::ID_MENUITEM_Timing_DClick_Mode = wxNewId();
const long xLightsFrame::ID_MENU_OPENGL_AUTO = wxNewId();
const long xLightsFrame::ID_MENU_OPENGL_3 = wxNewId();
const long xLightsFrame::ID_MENU_OPENGL_2 = wxNewId();
const long xLightsFrame::ID_MENU_OPENGL_1 = wxNewId();
const long xLightsFrame::ID_MENUITEM19 = wxNewId();
const long xLightsFrame::ID_MNU_PLAYCONTROLSONPREVIEW = wxNewId();
const long xLightsFrame::ID_MNU_AUTOSHOWHOUSEPREVIEW = wxNewId();
const long xLightsFrame::ID_MENUITEM_AUTOSAVE_0 = wxNewId();
const long xLightsFrame::ID_MENUITEM_AUTOSAVE_3 = wxNewId();
const long xLightsFrame::ID_MENUITEM_AUTOSAVE_10 = wxNewId();
const long xLightsFrame::ID_MENUITEM_AUTOSAVE_15 = wxNewId();
const long xLightsFrame::ID_MENUITEM_AUTOSAVE_30 = wxNewId();
const long xLightsFrame::ID_MENUITEM20 = wxNewId();
const long xLightsFrame::ID_MNU_XFADE_DISABLED = wxNewId();
const long xLightsFrame::ID_MNU_XFADE_A = wxNewId();
const long xLightsFrame::ID_MNU_XFADE_B = wxNewId();
const long xLightsFrame::ID_MNU_XFADE = wxNewId();
const long xLightsFrame::ID_MNU_SD_None = wxNewId();
const long xLightsFrame::ID_MNU_SD_10 = wxNewId();
const long xLightsFrame::ID_MNU_SD_20 = wxNewId();
const long xLightsFrame::ID_MNU_SD_40 = wxNewId();
const long xLightsFrame::ID_MNU_SUPPRESSDUPLICATES = wxNewId();
const long xLightsFrame::ID_E131_Sync = wxNewId();
const long xLightsFrame::ID_MNU_FORCEIP = wxNewId();
const long xLightsFrame::ID_MNU_DEFAULTMODELBLENDOFF = wxNewId();
const long xLightsFrame::ID_MNU_SNAP_TO_TIMING = wxNewId();
const long xLightsFrame::ID_MNU_ZOOM = wxNewId();
const long xLightsFrame::ID_MNU_KEYBINDINGS = wxNewId();
const long xLightsFrame::idMenuHelpContent = wxNewId();
const long xLightsFrame::ID_MENU_HELP_FORMUM = wxNewId();
const long xLightsFrame::ID_MNU_VIDEOS = wxNewId();
const long xLightsFrame::ID_MENU_HELP_DOWNLOAD = wxNewId();
const long xLightsFrame::ID_MNU_HELP_RELEASE_NOTES = wxNewId();
const long xLightsFrame::ID_MENU_HELP_ISSUE = wxNewId();
const long xLightsFrame::ID_MENU_HELP_FACEBOOK = wxNewId();
const long xLightsFrame::ID_MNU_DONATE = wxNewId();
const long xLightsFrame::ID_MNU_UPDATE = wxNewId();
const long xLightsFrame::ID_TIMER1 = wxNewId();
const long xLightsFrame::ID_TIMER2 = wxNewId();
const long xLightsFrame::ID_TIMER_EFFECT_SETTINGS = wxNewId();
//*)

// For new sequencer
const long xLightsFrame::ID_PANEL_EFFECTS1 = wxNewId();
const long xLightsFrame::ID_PANEL_EFFECTS = wxNewId();
const long xLightsFrame::ID_NOTEBOOK_EFFECTS = wxNewId();
// End

const long xLightsFrame::ID_PLAYER_DIALOG = wxNewId();
const long xLightsFrame::ID_DELETE_EFFECT = wxNewId();
const long xLightsFrame::ID_IGNORE_CLICK = wxNewId();
const long xLightsFrame::ID_PROTECT_EFFECT = wxNewId();
const long xLightsFrame::ID_UNPROTECT_EFFECT = wxNewId();
const long xLightsFrame::ID_RANDOM_EFFECT = wxNewId();
const long xLightsFrame::ID_COPYROW_EFFECT = wxNewId(); //copy random effect across row -DJ
const long xLightsFrame::ID_CLEARROW_EFFECT = wxNewId(); //clear all effects on this row -DJ

const long xLightsFrame::ID_XFADESERVER = wxNewId();
const long xLightsFrame::ID_XFADESOCKET = wxNewId();

const long xLightsFrame::ID_MENU_ITEM_PREVIEWS = wxNewId();
const long xLightsFrame::ID_MENU_ITEM_PREVIEWS_SHOW_ALL = wxNewId();

wxDEFINE_EVENT(EVT_ZOOM, wxCommandEvent);
wxDEFINE_EVENT(EVT_GSCROLL, wxCommandEvent);
wxDEFINE_EVENT(EVT_TIME_SELECTED, wxCommandEvent);
wxDEFINE_EVENT(EVT_MOUSE_POSITION, wxCommandEvent);
wxDEFINE_EVENT(EVT_ROW_HEADINGS_CHANGED, wxCommandEvent);
wxDEFINE_EVENT(EVT_WINDOW_RESIZED, wxCommandEvent);
wxDEFINE_EVENT(EVT_SELECTED_ROW_CHANGED, wxCommandEvent);
wxDEFINE_EVENT(EVT_EFFECT_CHANGED, wxCommandEvent);
wxDEFINE_EVENT(EVT_UNSELECTED_EFFECT, wxCommandEvent);
wxDEFINE_EVENT(EVT_PLAY_MODEL_EFFECT, wxCommandEvent);
wxDEFINE_EVENT(EVT_EFFECT_DROPPED, wxCommandEvent);
wxDEFINE_EVENT(EVT_EFFECTFILE_DROPPED, wxCommandEvent);
wxDEFINE_EVENT(EVT_EFFECT_UPDATED, wxCommandEvent);
wxDEFINE_EVENT(EVT_UPDATE_EFFECT, wxCommandEvent);
wxDEFINE_EVENT(EVT_EFFECT_RANDOMIZE, wxCommandEvent);
wxDEFINE_EVENT(EVT_EFFECT_PALETTE_UPDATED, wxCommandEvent);
wxDEFINE_EVENT(EVT_FORCE_SEQUENCER_REFRESH, wxCommandEvent);
wxDEFINE_EVENT(EVT_LOAD_PERSPECTIVE, wxCommandEvent);
wxDEFINE_EVENT(EVT_PERSPECTIVES_CHANGED, wxCommandEvent);
wxDEFINE_EVENT(EVT_SAVE_PERSPECTIVES, wxCommandEvent);
wxDEFINE_EVENT(EVT_EXPORT_MODEL, wxCommandEvent);
wxDEFINE_EVENT(EVT_PLAY_MODEL, wxCommandEvent);
wxDEFINE_EVENT(EVT_COPY_MODEL_EFFECTS, wxCommandEvent);
wxDEFINE_EVENT(EVT_PASTE_MODEL_EFFECTS, wxCommandEvent);
wxDEFINE_EVENT(EVT_MODEL_SELECTED, wxCommandEvent);
wxDEFINE_EVENT(EVT_PLAY_SEQUENCE, wxCommandEvent);
wxDEFINE_EVENT(EVT_PAUSE_SEQUENCE, wxCommandEvent);
wxDEFINE_EVENT(EVT_TOGGLE_PLAY, wxCommandEvent);
wxDEFINE_EVENT(EVT_STOP_SEQUENCE, wxCommandEvent);
wxDEFINE_EVENT(EVT_SEQUENCE_FIRST_FRAME, wxCommandEvent);
wxDEFINE_EVENT(EVT_SEQUENCE_LAST_FRAME, wxCommandEvent);
wxDEFINE_EVENT(EVT_SEQUENCE_REWIND10, wxCommandEvent);
wxDEFINE_EVENT(EVT_SEQUENCE_FFORWARD10, wxCommandEvent);
wxDEFINE_EVENT(EVT_SEQUENCE_SEEKTO, wxCommandEvent);
wxDEFINE_EVENT(EVT_SEQUENCE_REPLAY_SECTION, wxCommandEvent);
wxDEFINE_EVENT(EVT_SHOW_DISPLAY_ELEMENTS, wxCommandEvent);
wxDEFINE_EVENT(EVT_IMPORT_TIMING, wxCommandEvent);
wxDEFINE_EVENT(EVT_IMPORT_NOTES, wxCommandEvent);
wxDEFINE_EVENT(EVT_CONVERT_DATA_TO_EFFECTS, wxCommandEvent);
wxDEFINE_EVENT(EVT_PROMOTE_EFFECTS, wxCommandEvent);
wxDEFINE_EVENT(EVT_RGBEFFECTS_CHANGED, wxCommandEvent);
wxDEFINE_EVENT(EVT_RENDER_RANGE, RenderCommandEvent);
wxDEFINE_EVENT(EVT_APPLYLAST, wxCommandEvent);
wxDEFINE_EVENT(EVT_SELECTED_EFFECT_CHANGED, SelectedEffectChangedEvent);
wxDEFINE_EVENT(EVT_TURNONOUTPUTTOLIGHTS, wxCommandEvent);
wxDEFINE_EVENT(EVT_PLAYJUKEBOXITEM, wxCommandEvent);

BEGIN_EVENT_TABLE(xLightsFrame,wxFrame)
    //(*EventTable(xLightsFrame)
    //*)
    EVT_COMMAND(wxID_ANY, EVT_ZOOM, xLightsFrame::Zoom)
    EVT_COMMAND(wxID_ANY, EVT_GSCROLL, xLightsFrame::Scroll)
    EVT_COMMAND(wxID_ANY, EVT_TIME_SELECTED, xLightsFrame::TimeSelected)
    EVT_COMMAND(wxID_ANY, EVT_MOUSE_POSITION, xLightsFrame::MousePositionUpdated)
    EVT_COMMAND(wxID_ANY, EVT_ROW_HEADINGS_CHANGED, xLightsFrame::RowHeadingsChanged)
    EVT_COMMAND(wxID_ANY, EVT_WINDOW_RESIZED, xLightsFrame::WindowResized)
    EVT_COMMAND(wxID_ANY, EVT_SELECTED_ROW_CHANGED, xLightsFrame::SelectedRowChanged)
    EVT_COMMAND(wxID_ANY, EVT_EFFECT_CHANGED, xLightsFrame::EffectChanged)
    EVT_COMMAND(wxID_ANY, EVT_UPDATE_EFFECT, xLightsFrame::EffectUpdated)
    EVT_COMMAND(wxID_ANY, EVT_UNSELECTED_EFFECT, xLightsFrame::UnselectedEffect)
    EVT_COMMAND(wxID_ANY, EVT_EFFECT_DROPPED, xLightsFrame::EffectDroppedOnGrid)
    EVT_COMMAND(wxID_ANY, EVT_EFFECTFILE_DROPPED, xLightsFrame::EffectFileDroppedOnGrid)
    EVT_COMMAND(wxID_ANY, EVT_PLAY_MODEL_EFFECT, xLightsFrame::PlayModelEffect)
    EVT_COMMAND(wxID_ANY, EVT_EFFECT_UPDATED, xLightsFrame::UpdateEffect)
    EVT_COMMAND(wxID_ANY, EVT_EFFECT_RANDOMIZE, xLightsFrame::RandomizeEffect)
    EVT_COMMAND(wxID_ANY, EVT_EFFECT_PALETTE_UPDATED, xLightsFrame::UpdateEffectPalette)
    EVT_COMMAND(wxID_ANY, EVT_FORCE_SEQUENCER_REFRESH, xLightsFrame::ForceSequencerRefresh)
    EVT_COMMAND(wxID_ANY, EVT_LOAD_PERSPECTIVE, xLightsFrame::LoadPerspective)
    EVT_COMMAND(wxID_ANY, EVT_SAVE_PERSPECTIVES, xLightsFrame::OnMenuItemViewSavePerspectiveSelected)
    EVT_COMMAND(wxID_ANY, EVT_PERSPECTIVES_CHANGED, xLightsFrame::PerspectivesChanged)
    EVT_COMMAND(wxID_ANY, EVT_EXPORT_MODEL, xLightsFrame::ExportModel)
    EVT_COMMAND(wxID_ANY, EVT_PLAY_MODEL, xLightsFrame::PlayModel)
    EVT_COMMAND(wxID_ANY, EVT_COPY_MODEL_EFFECTS, xLightsFrame::CopyModelEffects)
    EVT_COMMAND(wxID_ANY, EVT_PASTE_MODEL_EFFECTS, xLightsFrame::PasteModelEffects)
    EVT_COMMAND(wxID_ANY, EVT_MODEL_SELECTED, xLightsFrame::ModelSelected)
    EVT_COMMAND(wxID_ANY, EVT_PLAY_SEQUENCE, xLightsFrame::PlaySequence)
    EVT_COMMAND(wxID_ANY, EVT_PAUSE_SEQUENCE, xLightsFrame::PauseSequence)
    EVT_COMMAND(wxID_ANY, EVT_STOP_SEQUENCE, xLightsFrame::StopSequence)
    EVT_COMMAND(wxID_ANY, EVT_SEQUENCE_FIRST_FRAME, xLightsFrame::SequenceFirstFrame)
    EVT_COMMAND(wxID_ANY, EVT_SEQUENCE_LAST_FRAME, xLightsFrame::SequenceLastFrame)
    EVT_COMMAND(wxID_ANY, EVT_SEQUENCE_REWIND10, xLightsFrame::SequenceRewind10)
    EVT_COMMAND(wxID_ANY, EVT_SEQUENCE_FFORWARD10, xLightsFrame::SequenceFForward10)
    EVT_COMMAND(wxID_ANY, EVT_SEQUENCE_SEEKTO, xLightsFrame::SequenceSeekTo)
    EVT_COMMAND(wxID_ANY, EVT_SEQUENCE_REPLAY_SECTION, xLightsFrame::SequenceReplaySection)
    EVT_COMMAND(wxID_ANY, EVT_TOGGLE_PLAY, xLightsFrame::TogglePlay)
    EVT_COMMAND(wxID_ANY, EVT_SHOW_DISPLAY_ELEMENTS, xLightsFrame::ShowDisplayElements)
    EVT_COMMAND(wxID_ANY, EVT_IMPORT_TIMING, xLightsFrame::ExecuteImportTimingElement)
    EVT_COMMAND(wxID_ANY, EVT_IMPORT_NOTES, xLightsFrame::ExecuteImportNotes)
    EVT_COMMAND(wxID_ANY, EVT_CONVERT_DATA_TO_EFFECTS, xLightsFrame::ConvertDataRowToEffects)
    EVT_COMMAND(wxID_ANY, EVT_PROMOTE_EFFECTS, xLightsFrame::PromoteEffects)
    EVT_COMMAND(wxID_ANY, EVT_APPLYLAST, xLightsFrame::ApplyLast)
    EVT_COMMAND(wxID_ANY, EVT_RGBEFFECTS_CHANGED, xLightsFrame::PerspectivesChanged)
    wx__DECLARE_EVT1(EVT_RENDER_RANGE, wxID_ANY, &xLightsFrame::RenderRange)
    wx__DECLARE_EVT1(EVT_SELECTED_EFFECT_CHANGED, wxID_ANY, &xLightsFrame::SelectedEffectChanged)
    EVT_COMMAND(29898, EVT_TURNONOUTPUTTOLIGHTS, xLightsFrame::TurnOnOutputToLights)
    EVT_COMMAND(29899, EVT_PLAYJUKEBOXITEM, xLightsFrame::PlayJukeboxItem)


END_EVENT_TABLE()


xlAuiToolBar::xlAuiToolBar(wxWindow* parent,
                           wxWindowID id,
                           const wxPoint& pos,
                           const wxSize& size,
                           long style)
: wxAuiToolBar(parent, id, pos, size, style) {
}

void AddEffectToolbarButtons(EffectManager &manager, xlAuiToolBar *EffectsToolBar) {

    int size = ScaleWithSystemDPI(16);
    for (int x = 0; x < manager.size(); x++) {
        DragEffectBitmapButton *BitmapButton34 = new DragEffectBitmapButton(EffectsToolBar, wxID_ANY, wxNullBitmap, wxDefaultPosition, wxSize(size,size),
                                                    wxBU_AUTODRAW|wxNO_BORDER, wxDefaultValidator, _T("ID_BITMAPBUTTON38"));
        BitmapButton34->SetMinSize(wxSize(size,size));
        BitmapButton34->SetMaxSize(wxSize(size,size));
#ifndef LINUX
        BitmapButton34->SetBackgroundColour(wxSystemSettings::GetColour(wxSYS_COLOUR_BACKGROUND));
#endif
        BitmapButton34->SetEffect(manager[x], 16);
        BitmapButton34->SetBitmapMargins(0,0);
        EffectsToolBar->AddControl(BitmapButton34, BitmapButton34->GetToolTipText());

        EffectsToolBar->FindToolByIndex(x)->SetMinSize(wxSize(size, size));
        EffectsToolBar->FindToolByIndex(x)->GetWindow()->SetSizeHints(size, size, size, size);
        EffectsToolBar->FindToolByIndex(x)->GetWindow()->SetMinSize(wxSize(size, size));
        EffectsToolBar->FindToolByIndex(x)->GetWindow()->SetMaxSize(wxSize(size, size));

    }
    EffectsToolBar->Realize();
}

xLightsFrame::xLightsFrame(wxWindow* parent, wxWindowID id) : mSequenceElements(this), AllModels(&_outputManager, this), AllObjects(this),
    layoutPanel(nullptr), color_mgr(this), _xFadeSocket(nullptr), jobPool("RenderPool")
{
    static log4cpp::Category &logger_base = log4cpp::Category::getInstance(std::string("log_base"));
    logger_base.debug("xLightsFrame being constructed.");

    SplashDialog splash(nullptr);
    splash.Show();
    splash.Update();
    wxYield();

    _fps = -1;
    mCurrentPerpective = nullptr;
    MenuItemPreviews = nullptr;
    _renderMode = false;
    _suspendAutoSave = false;
	_sequenceViewManager.SetModelManager(&AllModels);

    Bind(EVT_SELECTED_EFFECT_CHANGED, &xLightsFrame::SelectedEffectChanged, this);
    Bind(EVT_RENDER_RANGE, &xLightsFrame::RenderRange, this);
    wxHTTP::Initialize();
    Bind(wxEVT_IDLE, &xLightsFrame::OnIdle, this);

    //(*Initialize(xLightsFrame)
    wxBoxSizer* BoxSizer1;
    wxButton* Button03;
    wxFlexGridSizer* FlexGridSizer9;
    wxFlexGridSizer* FlexGridSizerNetworks;
    wxFlexGridSizer* FlexGridSizerPreview;
    wxFlexGridSizer* FlexGridSizerSetup;
    wxGridBagSizer* GridBagSizer1;
    wxMenu* Menu2;
    wxMenu* MenuHelp;
    wxMenu* MenuItem_Grid_Icon_Backgrounds;
    wxMenuItem* MenuItem10;
    wxMenuItem* MenuItem11;
    wxMenuItem* MenuItem12;
    wxMenuItem* MenuItem13;
    wxMenuItem* MenuItem14;
    wxMenuItem* MenuItem17;
    wxMenuItem* MenuItem19;
    wxMenuItem* MenuItem20;
    wxMenuItem* MenuItem21;
    wxMenuItem* MenuItem22;
    wxMenuItem* MenuItem23;
    wxMenuItem* MenuItem24;
    wxMenuItem* MenuItem25;
    wxMenuItem* MenuItem26;
    wxMenuItem* MenuItem27;
    wxMenuItem* MenuItem28;
    wxMenuItem* MenuItem2;
    wxMenuItem* MenuItem30;
    wxMenuItem* MenuItem31;
    wxMenuItem* MenuItem44;
    wxMenuItem* MenuItem45;
    wxMenuItem* MenuItem46;
    wxMenuItem* MenuItem47;
    wxMenuItem* MenuItem48;
    wxMenuItem* MenuItem4;
    wxMenuItem* MenuItem5;
    wxMenuItem* MenuItem6;
    wxMenuItem* MenuItem8;
    wxMenuItem* MenuItem9;
    wxMenuItem* MenuItemBatchRender;
    wxMenuItem* MenuItemDisplayElements;
    wxPanel* Panel1;
    wxStaticBoxSizer* StaticBoxSizer1;
    wxStaticBoxSizer* StaticBoxSizer2;
    wxStaticText* StaticText38;

    Create(parent, wxID_ANY, _("<use variables in xLightsMain.h>"), wxDefaultPosition, wxDefaultSize, wxDEFAULT_FRAME_STYLE, _T("wxID_ANY"));
    SetClientSize(wxSize(1411,1103));
    MainAuiManager = new wxAuiManager(this, wxAUI_MGR_ALLOW_FLOATING|wxAUI_MGR_ALLOW_ACTIVE_PANE|wxAUI_MGR_DEFAULT);
    MainToolBar = new xlAuiToolBar(this, ID_AUITOOLBAR_MAIN, wxDefaultPosition, wxDefaultSize, wxAUI_TB_DEFAULT_STYLE);
    MainToolBar->AddTool(ID_AUITOOLBAR_OPENSHOW, _("Open Show Directory"), wxArtProvider::GetBitmap(wxART_MAKE_ART_ID_FROM_STR(_T("wxART_FOLDER_OPEN")),wxART_TOOLBAR), wxNullBitmap, wxITEM_NORMAL, _("Select Show Directory"), wxEmptyString, NULL);
    MainToolBar->AddTool(ID_AUITOOLBAR_NEWSEQUENCE, _("New Sequence"), wxArtProvider::GetBitmap(wxART_MAKE_ART_ID_FROM_STR(_T("wxART_NEW")),wxART_TOOLBAR), wxNullBitmap, wxITEM_NORMAL, _("New Sequence"), wxEmptyString, NULL);
    MainToolBar->AddTool(ID_AUITOOLBAR_OPEN, _("Open Sequence"), wxArtProvider::GetBitmap(wxART_MAKE_ART_ID_FROM_STR(_T("wxART_FILE_OPEN")),wxART_TOOLBAR), wxNullBitmap, wxITEM_NORMAL, _("Open Sequence"), wxEmptyString, NULL);
    MainToolBar->AddTool(ID_AUITOOLBAR_SAVE, _("Save"), wxArtProvider::GetBitmap(wxART_MAKE_ART_ID_FROM_STR(_T("wxART_FILE_SAVE")),wxART_TOOLBAR), wxNullBitmap, wxITEM_NORMAL, _("Save"), wxEmptyString, NULL);
    MainToolBar->AddTool(ID_AUITOOLBAR_SAVEAS, _("Save As"), wxArtProvider::GetBitmap(wxART_MAKE_ART_ID_FROM_STR(_T("wxART_FILE_SAVE_AS")),wxART_TOOLBAR), wxNullBitmap, wxITEM_NORMAL, _("Save As"), wxEmptyString, NULL);
    MainToolBar->AddTool(ID_AUITOOLBAR_RENDERALL, _("Render All"), wxArtProvider::GetBitmap(wxART_MAKE_ART_ID_FROM_STR(_T("xlART_RENDER_ALL")),wxART_TOOLBAR), wxNullBitmap, wxITEM_NORMAL, _("Render All"), wxEmptyString, NULL);
    MainToolBar->Realize();
    MainAuiManager->AddPane(MainToolBar, wxAuiPaneInfo().Name(_T("Main Tool Bar")).ToolbarPane().Caption(_("Main Tool Bar")).CloseButton(false).Layer(10).Top().Gripper());
    PlayToolBar = new xlAuiToolBar(this, ID_AUITOOLBAR_PLAY, wxDefaultPosition, wxDefaultSize, wxAUI_TB_DEFAULT_STYLE);
    PlayToolBar->AddTool(ID_AUITOOLBAR_PLAY_NOW, _("Play"), wxArtProvider::GetBitmap(wxART_MAKE_ART_ID_FROM_STR(_T("xlART_PLAY")),wxART_TOOLBAR), wxNullBitmap, wxITEM_NORMAL, _("Play"), wxEmptyString, NULL);
    PlayToolBar->AddTool(ID_AUITOOLBAR_PAUSE, _("Pause"), wxArtProvider::GetBitmap(wxART_MAKE_ART_ID_FROM_STR(_T("xlART_PAUSE")),wxART_TOOLBAR), wxNullBitmap, wxITEM_NORMAL, _("Pause"), wxEmptyString, NULL);
    PlayToolBar->AddTool(ID_AUITOOLBAR_STOP, _("Stop"), wxArtProvider::GetBitmap(wxART_MAKE_ART_ID_FROM_STR(_T("xlART_STOP")),wxART_TOOLBAR), wxNullBitmap, wxITEM_NORMAL, _("Stop"), wxEmptyString, NULL);
    PlayToolBar->AddTool(ID_AUITOOLBAR_FIRST_FRAME, _("Item label"), wxArtProvider::GetBitmap(wxART_MAKE_ART_ID_FROM_STR(_T("xlART_BACKWARD")),wxART_TOOLBAR), wxNullBitmap, wxITEM_NORMAL, _("First Frame"), wxEmptyString, NULL);
    PlayToolBar->AddTool(ID_AUITOOLBAR_LAST_FRAME, _("Item label"), wxArtProvider::GetBitmap(wxART_MAKE_ART_ID_FROM_STR(_T("xlART_FORWARD")),wxART_TOOLBAR), wxNullBitmap, wxITEM_NORMAL, _("Last Frame"), wxEmptyString, NULL);
    PlayToolBar->AddTool(ID_AUITOOLBAR_REPLAY_SECTION, _("Item label"), wxArtProvider::GetBitmap(wxART_MAKE_ART_ID_FROM_STR(_T("xlART_REPLAY")),wxART_TOOLBAR), wxNullBitmap, wxITEM_NORMAL, _("Replay Section"), wxEmptyString, NULL);
    PlayToolBar->Realize();
    MainAuiManager->AddPane(PlayToolBar, wxAuiPaneInfo().Name(_T("Play Tool Bar")).ToolbarPane().Caption(_("Play Tool Bar")).CloseButton(false).Layer(10).Position(11).Top().Gripper());
    WindowMgmtToolbar = new xlAuiToolBar(this, ID_AUIWINDOWTOOLBAR, wxDefaultPosition, wxDefaultSize, wxAUI_TB_DEFAULT_STYLE);
    WindowMgmtToolbar->AddTool(ID_AUITOOLBARITEM2, _("Effect Settings"), wxArtProvider::GetBitmap(wxART_MAKE_ART_ID_FROM_STR(_T("xlART_EFFECTSETTINGS")),wxART_TOOLBAR), wxNullBitmap, wxITEM_CHECK, _("Effect Settings"), wxEmptyString, NULL);
    WindowMgmtToolbar->AddTool(ID_AUITOOLBARITEM5, _("Effect Colors"), wxArtProvider::GetBitmap(wxART_MAKE_ART_ID_FROM_STR(_T("xlART_COLORS")),wxART_TOOLBAR), wxNullBitmap, wxITEM_CHECK, _("Effect Colors"), wxEmptyString, NULL);
    WindowMgmtToolbar->AddTool(ID_AUITOOLBARITEM7, _("Layer Settings"), wxArtProvider::GetBitmap(wxART_MAKE_ART_ID_FROM_STR(_T("xlART_LAYERS")),wxART_TOOLBAR), wxNullBitmap, wxITEM_NORMAL, _("Layer Settings"), wxEmptyString, NULL);
    WindowMgmtToolbar->AddTool(ID_AUITOOLBARITEM3, _("Layer Blending"), wxArtProvider::GetBitmap(wxART_MAKE_ART_ID_FROM_STR(_T("xlART_LAYERS2")),wxART_TOOLBAR), wxNullBitmap, wxITEM_NORMAL, _("Layer Blending"), wxEmptyString, NULL);
    WindowMgmtToolbar->AddTool(ID_AUITOOLBARITEM1, _("Model Preview"), wxArtProvider::GetBitmap(wxART_MAKE_ART_ID_FROM_STR(_T("xlART_MODEL_PREVIEW")),wxART_TOOLBAR), wxNullBitmap, wxITEM_NORMAL, _("Model Preview"), wxEmptyString, NULL);
    WindowMgmtToolbar->AddTool(ID_AUITOOLBARITEM4, _("House Preview"), wxArtProvider::GetBitmap(wxART_MAKE_ART_ID_FROM_STR(_T("xlART_HOUSE_PREVIEW")),wxART_TOOLBAR), wxNullBitmap, wxITEM_NORMAL, _("House Preview"), wxEmptyString, NULL);
    WindowMgmtToolbar->AddTool(ID_AUITOOLBARITEM6, _("Models"), wxArtProvider::GetBitmap(wxART_MAKE_ART_ID_FROM_STR(_T("xlART_SEQUENCE_ELEMENTS")),wxART_TOOLBAR), wxNullBitmap, wxITEM_NORMAL, _("Display Elements"), wxEmptyString, NULL);
    WindowMgmtToolbar->AddTool(ID_AUITOOLBARITEM8, _("Effects"), wxArtProvider::GetBitmap(wxART_MAKE_ART_ID_FROM_STR(_T("xlART_EFFECTS")),wxART_TOOLBAR), wxNullBitmap, wxITEM_NORMAL, _("Effects"), wxEmptyString, NULL);
    WindowMgmtToolbar->Realize();
    MainAuiManager->AddPane(WindowMgmtToolbar, wxAuiPaneInfo().Name(_T("Windows Tool Bar")).ToolbarPane().Caption(_("Windows Tool Bar")).CloseButton(false).Layer(10).Position(12).Top().Gripper());
    EditToolBar = new xlAuiToolBar(this, ID_AUITOOLBAR_EDIT, wxDefaultPosition, wxDefaultSize, wxAUI_TB_DEFAULT_STYLE);
    EditToolBar->AddTool(ID_PASTE_BY_TIME, _("Paste By Time"), wxArtProvider::GetBitmap(wxART_MAKE_ART_ID_FROM_STR(_T("xlART_PASTE_BY_TIME")),wxART_TOOLBAR), wxNullBitmap, wxITEM_CHECK, _("Paste By Time"), wxEmptyString, NULL);
    EditToolBar->AddTool(ID_PASTE_BY_CELL, _("Paste By Cell"), wxArtProvider::GetBitmap(wxART_MAKE_ART_ID_FROM_STR(_T("xlART_PASTE_BY_CELL")),wxART_TOOLBAR), wxNullBitmap, wxITEM_CHECK, _("Paste By Cell"), wxEmptyString, NULL);
    EditToolBar->Realize();
    MainAuiManager->AddPane(EditToolBar, wxAuiPaneInfo().Name(_T("Edit Tool Bar")).ToolbarPane().Caption(_("Pane caption")).CloseButton(false).Layer(10).Position(5).Top().Gripper());
    ACToolbar = new xlAuiToolBar(this, ID_AUITOOLBAR_AC, wxPoint(1,30), wxDefaultSize, wxAUI_TB_DEFAULT_STYLE);
    ChoiceParm1 = new wxChoice(ACToolbar, ID_CHOICE_PARM1, wxPoint(276,12), wxDefaultSize, 0, 0, 0, wxDefaultValidator, _T("ID_CHOICE_PARM1"));
    ChoiceParm1->SetSelection( ChoiceParm1->Append(_("0")) );
    ChoiceParm1->Append(_("10"));
    ChoiceParm1->Append(_("20"));
    ChoiceParm1->Append(_("25"));
    ChoiceParm1->Append(_("30"));
    ChoiceParm1->Append(_("33"));
    ChoiceParm1->Append(_("40"));
    ChoiceParm1->Append(_("50"));
    ChoiceParm1->Append(_("60"));
    ChoiceParm1->Append(_("66"));
    ChoiceParm1->Append(_("70"));
    ChoiceParm1->Append(_("75"));
    ChoiceParm1->Append(_("80"));
    ChoiceParm1->Append(_("90"));
    ChoiceParm1->Append(_("100"));
    ChoiceParm2 = new wxChoice(ACToolbar, ID_CHOICE_PARM2, wxPoint(476,11), wxDefaultSize, 0, 0, 0, wxDefaultValidator, _T("ID_CHOICE_PARM2"));
    ChoiceParm2->Append(_("0"));
    ChoiceParm2->Append(_("10"));
    ChoiceParm2->Append(_("20"));
    ChoiceParm2->Append(_("25"));
    ChoiceParm2->Append(_("30"));
    ChoiceParm2->Append(_("33"));
    ChoiceParm2->Append(_("40"));
    ChoiceParm2->Append(_("50"));
    ChoiceParm2->Append(_("60"));
    ChoiceParm2->Append(_("66"));
    ChoiceParm2->Append(_("70"));
    ChoiceParm2->Append(_("75"));
    ChoiceParm2->Append(_("80"));
    ChoiceParm2->Append(_("90"));
    ChoiceParm2->SetSelection( ChoiceParm2->Append(_("100")) );
    ACToolbar->AddTool(ID_AUITOOLBARITEM_ACDISABLED, _("Disable"), wxArtProvider::GetBitmap(wxART_MAKE_ART_ID_FROM_STR(_T("xlAC_DISABLED")),wxART_TOOLBAR), wxNullBitmap, wxITEM_CHECK, wxEmptyString, wxEmptyString, NULL);
    ACToolbar->AddSeparator();
    ACToolbar->AddTool(ID_AUITOOLBARITEM_ACSELECT, _("Select"), wxArtProvider::GetBitmap(wxART_MAKE_ART_ID_FROM_STR(_T("xlAC_SELECT")),wxART_TOOLBAR), wxNullBitmap, wxITEM_CHECK, _("Select - SHIFT L"), wxEmptyString, NULL);
    ACToolbar->AddTool(ID_AUITOOLBARITEM_ACOFF, _("Off"), wxArtProvider::GetBitmap(wxART_MAKE_ART_ID_FROM_STR(_T("xlAC_OFF")),wxART_TOOLBAR), wxNullBitmap, wxITEM_CHECK, _("Off - DELETE"), wxEmptyString, NULL);
    ACToolbar->AddTool(ID_AUITOOLBARITEM_ACON, _("On"), wxArtProvider::GetBitmap(wxART_MAKE_ART_ID_FROM_STR(_T("xlAC_ON")),wxART_TOOLBAR), wxNullBitmap, wxITEM_CHECK, _("On - O"), wxEmptyString, NULL);
    ACToolbar->AddTool(ID_AUITOOLBARITEM_ACSHIMMER, _("Shimmer"), wxArtProvider::GetBitmap(wxART_MAKE_ART_ID_FROM_STR(_T("xlAC_SHIMMER")),wxART_TOOLBAR), wxNullBitmap, wxITEM_CHECK, _("Shimmer - S"), wxEmptyString, NULL);
    ACToolbar->AddTool(ID_AUITOOLBARITEM_ACTWINKLE, _("Twinkle"), wxArtProvider::GetBitmap(wxART_MAKE_ART_ID_FROM_STR(_T("xlAC_TWINKLE")),wxART_TOOLBAR), wxNullBitmap, wxITEM_CHECK, _("Twinkle - K"), wxEmptyString, NULL);
    ACToolbar->AddSeparator();
    ACToolbar->AddTool(ID_AUITOOLBARITEM_ACINTENSITY, _("Intensity"), wxArtProvider::GetBitmap(wxART_MAKE_ART_ID_FROM_STR(_T("xlAC_INTENSITY")),wxART_TOOLBAR), wxNullBitmap, wxITEM_CHECK, _("Intensity - I"), wxEmptyString, NULL);
    ACToolbar->AddTool(ID_AUITOOLBARITEM_ACRAMPUP, _("Ramp Up"), wxArtProvider::GetBitmap(wxART_MAKE_ART_ID_FROM_STR(_T("xlAC_RAMPUP")),wxART_TOOLBAR), wxNullBitmap, wxITEM_CHECK, _("Ramp Up - U"), wxEmptyString, NULL);
    ACToolbar->AddTool(ID_AUITOOLBARITEM_ACRAMPDOWN, _("Ramp Down"), wxArtProvider::GetBitmap(wxART_MAKE_ART_ID_FROM_STR(_T("xlAC_RAMPDOWN")),wxART_TOOLBAR), wxNullBitmap, wxITEM_CHECK, _("Ramp Down - D"), wxEmptyString, NULL);
    ACToolbar->AddTool(ID_AUITOOLBARITEM_ACRAMPUPDOWN, _("Ramp Up/Down"), wxArtProvider::GetBitmap(wxART_MAKE_ART_ID_FROM_STR(_T("xlAC_RAMPUPDOWN")),wxART_TOOLBAR), wxNullBitmap, wxITEM_CHECK, _("Ramp Up/Down - A"), wxEmptyString, NULL);
    ACToolbar->AddControl(ChoiceParm1, _("Parm1"));
    ACToolbar->AddControl(ChoiceParm2, _("Parm2"));
    ACToolbar->AddSeparator();
    ACToolbar->AddTool(ID_AUITOOLBARITEM_ACFILL, _("Fill"), wxArtProvider::GetBitmap(wxART_MAKE_ART_ID_FROM_STR(_T("xlAC_FILL")),wxART_TOOLBAR), wxNullBitmap, wxITEM_CHECK, _("Fill - F"), wxEmptyString, NULL);
    ACToolbar->AddTool(ID_AUITOOLBARITEM_ACCASCADE, _("Cascade"), wxArtProvider::GetBitmap(wxART_MAKE_ART_ID_FROM_STR(_T("xlAC_CASCADE")),wxART_TOOLBAR), wxNullBitmap, wxITEM_CHECK, _("Cascade - H"), wxEmptyString, NULL);
    ACToolbar->AddSeparator();
    ACToolbar->AddTool(ID_AUITOOLBARITEM_ACFOREGROUND, _("Foreground"), wxArtProvider::GetBitmap(wxART_MAKE_ART_ID_FROM_STR(_T("xlAC_FOREGROUND")),wxART_TOOLBAR), wxNullBitmap, wxITEM_CHECK, _("Foreground - G"), wxEmptyString, NULL);
    ACToolbar->AddTool(ID_AUITOOLBARITEM_ACBACKGROUND, _("Background"), wxArtProvider::GetBitmap(wxART_MAKE_ART_ID_FROM_STR(_T("xlAC_BACKGROUND")),wxART_TOOLBAR), wxNullBitmap, wxITEM_CHECK, _("Background - B"), wxEmptyString, NULL);
    ACToolbar->Realize();
    MainAuiManager->AddPane(ACToolbar, wxAuiPaneInfo().Name(_T("ACToolbar")).ToolbarPane().Caption(_("AC Toolbar")).CloseButton(false).Layer(6).Top().Gripper());
    ViewToolBar = new xlAuiToolBar(this, ID_AUITOOLBAR_VIEW, wxDefaultPosition, wxDefaultSize, wxAUI_TB_DEFAULT_STYLE);
    ViewToolBar->AddTool(wxID_ZOOM_IN, _("Zoom In"), wxArtProvider::GetBitmap(wxART_MAKE_ART_ID_FROM_STR(_T("xlART_ZOOM_IN")),wxART_TOOLBAR), wxNullBitmap, wxITEM_NORMAL, _("Zoom In"), wxEmptyString, NULL);
    ViewToolBar->AddTool(wxID_ZOOM_OUT, _("Zoom Out"), wxArtProvider::GetBitmap(wxART_MAKE_ART_ID_FROM_STR(_T("xlART_ZOOM_OUT")),wxART_TOOLBAR), wxNullBitmap, wxITEM_NORMAL, _("Zoom Out"), wxEmptyString, NULL);
    ViewToolBar->AddTool(ID_AUITOOLBARITEM14, _("Sequence Settings"), wxArtProvider::GetBitmap(wxART_MAKE_ART_ID_FROM_STR(_T("xlART_SETTINGS")),wxART_TOOLBAR), wxNullBitmap, wxITEM_NORMAL, _("Settings"), wxEmptyString, NULL);
    ViewToolBar->Realize();
    MainAuiManager->AddPane(ViewToolBar, wxAuiPaneInfo().Name(_T("View Tool Bar")).ToolbarPane().Caption(_("Pane caption")).CloseButton(false).Layer(10).Position(13).Top().Gripper());
    OutputToolBar = new xlAuiToolBar(this, ID_AUITOOLBAR_OUTPUT, wxDefaultPosition, wxDefaultSize, wxAUI_TB_DEFAULT_STYLE);
    OutputToolBar->AddTool(ID_BITMAPBUTTON_TAB_INFO, _("Information"), wxArtProvider::GetBitmap(wxART_MAKE_ART_ID_FROM_STR(_T("wxART_INFORMATION")),wxART_TOOLBAR), wxNullBitmap, wxITEM_NORMAL, _("Tips for using current tab"), wxEmptyString, NULL);
    OutputToolBar->AddTool(ID_BUTTON_STOP_NOW, _("Stop"), wxArtProvider::GetBitmap(wxART_MAKE_ART_ID_FROM_STR(_T("xlART_STOP_NOW")),wxART_TOOLBAR), wxNullBitmap, wxITEM_NORMAL, _("Stop Now!"), wxEmptyString, NULL);
    OutputToolBar->AddTool(ID_BUTTON_LIGHTS_OFF, _("Lights Off"), wxArtProvider::GetBitmap(wxART_MAKE_ART_ID_FROM_STR(_T("xlART_LIGHTS_OFF")),wxART_TOOLBAR), wxNullBitmap, wxITEM_NORMAL, _("Lights Off"), wxEmptyString, NULL);
    OutputToolBar->AddTool(ID_CHECKBOX_LIGHT_OUTPUT, _("Output To Lights"), wxArtProvider::GetBitmap(wxART_MAKE_ART_ID_FROM_STR(_T("xlART_OUTPUT_LIGHTS")),wxART_TOOLBAR), wxNullBitmap, wxITEM_CHECK, _("Output To Lights"), wxEmptyString, NULL);
    OutputToolBar->Realize();
    MainAuiManager->AddPane(OutputToolBar, wxAuiPaneInfo().Name(_T("Output Tool Bar")).ToolbarPane().Caption(_("Output Tool Bar")).CloseButton(false).Layer(10).Position(25).Top().Gripper());
    EffectsToolBar = new xlAuiToolBar(this, ID_AUIEFFECTSTOOLBAR, wxDefaultPosition, wxDefaultSize, wxAUI_TB_DEFAULT_STYLE);
    EffectsToolBar->Realize();
    MainAuiManager->AddPane(EffectsToolBar, wxAuiPaneInfo().Name(_T("EffectsToolBar")).ToolbarPane().Caption(_("Effects")).CloseButton(false).Layer(5).Top().Gripper());
    Notebook1 = new wxAuiNotebook(this, ID_NOTEBOOK1, wxDefaultPosition, wxDefaultSize, wxAUI_NB_SCROLL_BUTTONS|wxAUI_NB_TOP|wxNO_BORDER);
    PanelSetup = new wxPanel(Notebook1, ID_PANEL_SETUP, wxDefaultPosition, wxDefaultSize, wxTAB_TRAVERSAL, _T("ID_PANEL_SETUP"));
    FlexGridSizerSetup = new wxFlexGridSizer(0, 1, 0, 0);
    FlexGridSizerSetup->AddGrowableCol(0);
    FlexGridSizerSetup->AddGrowableRow(1);
    StaticBoxSizer1 = new wxStaticBoxSizer(wxVERTICAL, PanelSetup, _("Directories"));
    GridBagSizer1 = new wxGridBagSizer(0, 0);
    StaticText38 = new wxStaticText(PanelSetup, wxID_ANY, _("Show Directory:"), wxDefaultPosition, wxDefaultSize, 0, _T("wxID_ANY"));
    GridBagSizer1->Add(StaticText38, wxGBPosition(0, 0), wxDefaultSpan, wxALL|wxALIGN_LEFT|wxALIGN_CENTER_VERTICAL, 5);
    ButtonOtherFolders = new wxButton(PanelSetup, ID_BUTTON_OTHER_FOLDERS, _("Subfolders.."), wxDefaultPosition, wxDefaultSize, 0, wxDefaultValidator, _T("ID_BUTTON_OTHER_FOLDERS"));
    GridBagSizer1->Add(ButtonOtherFolders, wxGBPosition(0, 3), wxDefaultSpan, wxALL|wxALIGN_CENTER_HORIZONTAL|wxALIGN_CENTER_VERTICAL, 5);
    Button03 = new wxButton(PanelSetup, ID_BUTTON3, _("Change"), wxDefaultPosition, wxDefaultSize, 0, wxDefaultValidator, _T("ID_BUTTON3"));
    GridBagSizer1->Add(Button03, wxGBPosition(0, 1), wxDefaultSpan, wxALL|wxALIGN_CENTER_HORIZONTAL|wxALIGN_CENTER_VERTICAL, 5);
    ShowDirectoryLabel = new wxStaticText(PanelSetup, ID_STATICTEXT4, _("{Show Directory not set}"), wxDefaultPosition, wxDefaultSize, 0, _T("ID_STATICTEXT4"));
    GridBagSizer1->Add(ShowDirectoryLabel, wxGBPosition(0, 2), wxDefaultSpan, wxALL|wxALIGN_LEFT|wxALIGN_CENTER_VERTICAL, 5);
    StaticBoxSizer1->Add(GridBagSizer1, 1, wxALL|wxEXPAND, 5);
    FlexGridSizerSetup->Add(StaticBoxSizer1, 1, wxALL|wxEXPAND, 5);
    StaticBoxSizer2 = new wxStaticBoxSizer(wxHORIZONTAL, PanelSetup, _("Lighting Networks"));
    FlexGridSizerNetworks = new wxFlexGridSizer(0, 3, 0, 0);
    FlexGridSizerNetworks->AddGrowableCol(2);
    FlexGridSizerNetworks->AddGrowableRow(0);
    BoxSizer1 = new wxBoxSizer(wxVERTICAL);
    ButtonSaveSetup = new wxButton(PanelSetup, ID_BUTTON_SAVE_SETUP, _("Save Setup"), wxDefaultPosition, wxDefaultSize, 0, wxDefaultValidator, _T("ID_BUTTON_SAVE_SETUP"));
    BoxSizer1->Add(ButtonSaveSetup, 1, wxALL|wxALIGN_CENTER_HORIZONTAL|wxALIGN_CENTER_VERTICAL, 3);
    ButtonAddDongle = new wxButton(PanelSetup, ID_BUTTON_ADD_DONGLE, _("Add USB"), wxDefaultPosition, wxDefaultSize, 0, wxDefaultValidator, _T("ID_BUTTON_ADD_DONGLE"));
    BoxSizer1->Add(ButtonAddDongle, 1, wxALL|wxALIGN_CENTER_HORIZONTAL|wxALIGN_CENTER_VERTICAL, 3);
    ButtonAddE131 = new wxButton(PanelSetup, ID_BUTTON_ADD_E131, _("Add E1.31"), wxDefaultPosition, wxDefaultSize, 0, wxDefaultValidator, _T("ID_BUTTON_ADD_E131"));
    BoxSizer1->Add(ButtonAddE131, 1, wxALL|wxALIGN_CENTER_HORIZONTAL|wxALIGN_CENTER_VERTICAL, 3);
    ButtonAddNull = new wxButton(PanelSetup, ID_BUTTON1, _("Add Null"), wxDefaultPosition, wxDefaultSize, 0, wxDefaultValidator, _T("ID_BUTTON1"));
    BoxSizer1->Add(ButtonAddNull, 1, wxALL|wxALIGN_CENTER_HORIZONTAL|wxALIGN_CENTER_VERTICAL, 5);
    ButtonArtNET = new wxButton(PanelSetup, ID_BUTTON2, _("Add ArtNET"), wxDefaultPosition, wxDefaultSize, 0, wxDefaultValidator, _T("ID_BUTTON2"));
    BoxSizer1->Add(ButtonArtNET, 1, wxALL|wxALIGN_CENTER_HORIZONTAL|wxALIGN_CENTER_VERTICAL, 5);
    ButtonAddLOR = new wxButton(PanelSetup, ID_BUTTON_ADD_LOR, _("Add LOR"), wxDefaultPosition, wxDefaultSize, 0, wxDefaultValidator, _T("ID_BUTTON_ADD_LOR"));
    BoxSizer1->Add(ButtonAddLOR, 1, wxALL|wxALIGN_CENTER_HORIZONTAL|wxALIGN_CENTER_VERTICAL, 5);
    ButtonAddDDP = new wxButton(PanelSetup, ID_BUTTON_ADD_DDP, _("Add DDP"), wxDefaultPosition, wxDefaultSize, 0, wxDefaultValidator, _T("ID_BUTTON_ADD_DDP"));
    BoxSizer1->Add(ButtonAddDDP, 1, wxALL|wxALIGN_CENTER_HORIZONTAL|wxALIGN_CENTER_VERTICAL, 5);
    ButtonNetworkChange = new wxButton(PanelSetup, ID_BUTTON_NETWORK_CHANGE, _("Change"), wxDefaultPosition, wxDefaultSize, 0, wxDefaultValidator, _T("ID_BUTTON_NETWORK_CHANGE"));
    BoxSizer1->Add(ButtonNetworkChange, 1, wxALL|wxALIGN_CENTER_HORIZONTAL|wxALIGN_CENTER_VERTICAL, 3);
    ButtonNetworkDelete = new wxButton(PanelSetup, ID_BUTTON_NETWORK_DELETE, _("Delete"), wxDefaultPosition, wxDefaultSize, 0, wxDefaultValidator, _T("ID_BUTTON_NETWORK_DELETE"));
    BoxSizer1->Add(ButtonNetworkDelete, 1, wxALL|wxALIGN_CENTER_HORIZONTAL|wxALIGN_CENTER_VERTICAL, 3);
    ButtonNetworkDeleteAll = new wxButton(PanelSetup, ID_BUTTON_NETWORK_DELETE_ALL, _("Delete All"), wxDefaultPosition, wxDefaultSize, 0, wxDefaultValidator, _T("ID_BUTTON_NETWORK_DELETE_ALL"));
    BoxSizer1->Add(ButtonNetworkDeleteAll, 1, wxALL|wxALIGN_CENTER_HORIZONTAL|wxALIGN_CENTER_VERTICAL, 3);
    StaticText5 = new wxStaticText(PanelSetup, ID_STATICTEXT8, _("\nE1.31 Sync Universe:"), wxDefaultPosition, wxDefaultSize, 0, _T("ID_STATICTEXT8"));
    BoxSizer1->Add(StaticText5, 1, wxALL|wxALIGN_LEFT, 2);
    SpinCtrl_SyncUniverse = new wxSpinCtrl(PanelSetup, ID_SPINCTRL1, _T("0"), wxDefaultPosition, wxDefaultSize, 0, 0, 63999, 0, _T("ID_SPINCTRL1"));
    SpinCtrl_SyncUniverse->SetValue(_T("0"));
    SpinCtrl_SyncUniverse->SetToolTip(_("This should be left as 0 unless you have controllers which support it."));
    BoxSizer1->Add(SpinCtrl_SyncUniverse, 1, wxALL|wxEXPAND, 5);
    FlexGridSizerNetworks->Add(BoxSizer1, 1, wxALIGN_TOP|wxALIGN_CENTER_HORIZONTAL, 0);
    FlexGridSizer9 = new wxFlexGridSizer(0, 1, 0, 0);
    BitmapButtonMoveNetworkUp = new wxBitmapButton(PanelSetup, ID_BITMAPBUTTON1, wxArtProvider::GetBitmap(wxART_MAKE_ART_ID_FROM_STR(_T("wxART_GO_UP")),wxART_BUTTON), wxDefaultPosition, wxDefaultSize, wxBU_AUTODRAW, wxDefaultValidator, _T("ID_BITMAPBUTTON1"));
    BitmapButtonMoveNetworkUp->SetToolTip(_("Move selected item up"));
    FlexGridSizer9->Add(BitmapButtonMoveNetworkUp, 1, wxALL|wxALIGN_RIGHT|wxALIGN_CENTER_VERTICAL, 5);
    BitmapButtonMoveNetworkDown = new wxBitmapButton(PanelSetup, ID_BITMAPBUTTON2, wxArtProvider::GetBitmap(wxART_MAKE_ART_ID_FROM_STR(_T("wxART_GO_DOWN")),wxART_BUTTON), wxDefaultPosition, wxDefaultSize, wxBU_AUTODRAW, wxDefaultValidator, _T("ID_BITMAPBUTTON2"));
    BitmapButtonMoveNetworkDown->SetToolTip(_("Move selected item down"));
    FlexGridSizer9->Add(BitmapButtonMoveNetworkDown, 1, wxALL|wxALIGN_RIGHT|wxALIGN_CENTER_VERTICAL, 5);
    FlexGridSizerNetworks->Add(FlexGridSizer9, 1, wxBOTTOM|wxLEFT|wxALIGN_LEFT|wxALIGN_TOP, 10);
    GridNetwork = new wxListCtrl(PanelSetup, ID_LISTCTRL_NETWORKS, wxDefaultPosition, wxDefaultSize, wxLC_REPORT, wxDefaultValidator, _T("ID_LISTCTRL_NETWORKS"));
    GridNetwork->SetToolTip(_("Drag an item to reorder the list"));
    FlexGridSizerNetworks->Add(GridNetwork, 1, wxEXPAND, 5);
    StaticBoxSizer2->Add(FlexGridSizerNetworks, 1, wxALL|wxEXPAND, 5);
    FlexGridSizerSetup->Add(StaticBoxSizer2, 1, wxALL|wxEXPAND, 5);
    PanelSetup->SetSizer(FlexGridSizerSetup);
    FlexGridSizerSetup->Fit(PanelSetup);
    FlexGridSizerSetup->SetSizeHints(PanelSetup);
    PanelPreview = new wxPanel(Notebook1, ID_PANEL_PREVIEW, wxDefaultPosition, wxDefaultSize, wxTAB_TRAVERSAL, _T("ID_PANEL_PREVIEW"));
    FlexGridSizerPreview = new wxFlexGridSizer(1, 1, 0, 0);
    FlexGridSizerPreview->AddGrowableCol(0);
    FlexGridSizerPreview->AddGrowableRow(0);
    PanelPreview->SetSizer(FlexGridSizerPreview);
    FlexGridSizerPreview->Fit(PanelPreview);
    FlexGridSizerPreview->SetSizeHints(PanelPreview);
    PanelSequencer = new wxPanel(Notebook1, XLIGHTS_SEQUENCER_TAB, wxDefaultPosition, wxDefaultSize, wxTAB_TRAVERSAL|wxWANTS_CHARS, _T("XLIGHTS_SEQUENCER_TAB"));
    m_mgr = new wxAuiManager(PanelSequencer, wxAUI_MGR_ALLOW_FLOATING|wxAUI_MGR_ALLOW_ACTIVE_PANE|wxAUI_MGR_DEFAULT);
    Notebook1->AddPage(PanelSetup, _("Setup"), true);
    Notebook1->AddPage(PanelPreview, _("Layout"));
    Notebook1->AddPage(PanelSequencer, _("Sequencer"));
    MainAuiManager->AddPane(Notebook1, wxAuiPaneInfo().Name(_T("MainPain")).CenterPane().Caption(_("Pane caption")).PaneBorder(false));
    AUIStatusBar = new wxPanel(this, ID_PANEL1, wxDefaultPosition, wxDefaultSize, wxNO_BORDER|wxTAB_TRAVERSAL, _T("ID_PANEL1"));
    StatusBarSizer = new wxGridBagSizer(0, 0);
    StatusBarSizer->AddGrowableRow(0);
    StatusText = new wxStaticText(AUIStatusBar, ID_STATICTEXT6, _("Label"), wxDefaultPosition, wxDefaultSize, 0, _T("ID_STATICTEXT6"));
    StatusBarSizer->Add(StatusText, wxGBPosition(0, 0), wxDefaultSpan, wxALL|wxEXPAND, 2);
    Panel1 = new wxPanel(AUIStatusBar, ID_PANEL5, wxDefaultPosition, wxDefaultSize, wxTAB_TRAVERSAL, _T("ID_PANEL5"));
    Panel1->SetMinSize(wxDLG_UNIT(AUIStatusBar,wxSize(100,-1)));
    GaugeSizer = new wxFlexGridSizer(1, 1, 0, 0);
    GaugeSizer->AddGrowableCol(0);
    ProgressBar = new wxGauge(Panel1, ID_GAUGE1, 100, wxDefaultPosition, wxDLG_UNIT(Panel1,wxSize(100,-1)), 0, wxDefaultValidator, _T("ID_GAUGE1"));
    GaugeSizer->Add(ProgressBar, 0, wxEXPAND, 0);
    Panel1->SetSizer(GaugeSizer);
    GaugeSizer->Fit(Panel1);
    GaugeSizer->SetSizeHints(Panel1);
    StatusBarSizer->Add(Panel1, wxGBPosition(0, 1), wxDefaultSpan, wxALL|wxALIGN_CENTER_HORIZONTAL|wxALIGN_CENTER_VERTICAL, 0);
    FileNameText = new wxStaticText(AUIStatusBar, ID_STATICTEXT7, _("Label"), wxDefaultPosition, wxDefaultSize, 0, _T("ID_STATICTEXT7"));
    StatusBarSizer->Add(FileNameText, wxGBPosition(0, 2), wxDefaultSpan, wxALL|wxEXPAND, 2);
    AUIStatusBar->SetSizer(StatusBarSizer);
    StatusBarSizer->Fit(AUIStatusBar);
    StatusBarSizer->SetSizeHints(AUIStatusBar);
    MainAuiManager->AddPane(AUIStatusBar, wxAuiPaneInfo().Name(_T("Status Bar")).DefaultPane().Caption(_("Status bar")).CaptionVisible(false).CloseButton(false).Bottom().DockFixed().Dockable(false).Floatable(false).FloatingPosition(wxPoint(0,0)).FloatingSize(wxSize(0,0)).Movable(false).PaneBorder(false));
    MainAuiManager->Update();
    MenuBar = new wxMenuBar();
    MenuFile = new wxMenu();
    MenuItem3 = new wxMenuItem(MenuFile, ID_NEW_SEQUENCE, _("New Sequence\tCtrl-n"), wxEmptyString, wxITEM_NORMAL);
    MenuItem3->SetBitmap(wxArtProvider::GetBitmap(wxART_MAKE_ART_ID_FROM_STR(_T("wxART_NEW")),wxART_OTHER));
    MenuFile->Append(MenuItem3);
    MenuItem_File_Open_Sequence = new wxMenuItem(MenuFile, ID_OPEN_SEQUENCE, _("Open Sequence\tCTRL-o"), wxEmptyString, wxITEM_NORMAL);
    MenuItem_File_Open_Sequence->SetBitmap(wxArtProvider::GetBitmap(wxART_MAKE_ART_ID_FROM_STR(_T("wxART_FILE_OPEN")),wxART_OTHER));
    MenuFile->Append(MenuItem_File_Open_Sequence);
    MenuItem_File_Save = new wxMenuItem(MenuFile, IS_SAVE_SEQ, _("Save\tCTRL-S"), wxEmptyString, wxITEM_NORMAL);
    MenuItem_File_Save->SetBitmap(wxArtProvider::GetBitmap(wxART_MAKE_ART_ID_FROM_STR(_T("wxART_FILE_SAVE")),wxART_OTHER));
    MenuFile->Append(MenuItem_File_Save);
    MenuItem_File_Save->Enable(false);
    MenuItem_File_SaveAs_Sequence = new wxMenuItem(MenuFile, ID_SAVE_AS_SEQUENCE, _("Save Sequence As"), wxEmptyString, wxITEM_NORMAL);
    MenuItem_File_SaveAs_Sequence->SetBitmap(wxArtProvider::GetBitmap(wxART_MAKE_ART_ID_FROM_STR(_T("wxART_FILE_SAVE_AS")),wxART_OTHER));
    MenuFile->Append(MenuItem_File_SaveAs_Sequence);
    MenuItem_File_Close_Sequence = new wxMenuItem(MenuFile, ID_CLOSE_SEQ, _("Close Sequence"), wxEmptyString, wxITEM_NORMAL);
    MenuFile->Append(MenuItem_File_Close_Sequence);
    MenuItem_File_Close_Sequence->Enable(false);
    MenuFile->AppendSeparator();
    MenuItem_File_Export_Video = new wxMenuItem(MenuFile, ID_EXPORT_VIDEO, _("Export House Preview Video"), wxEmptyString, wxITEM_NORMAL);
    MenuFile->Append(MenuItem_File_Export_Video);
    MenuFile->AppendSeparator();
    MenuItem5 = new wxMenuItem(MenuFile, ID_MENUITEM2, _("Select Show Folder\tF9"), wxEmptyString, wxITEM_NORMAL);
    MenuItem5->SetBitmap(wxArtProvider::GetBitmap(wxART_MAKE_ART_ID_FROM_STR(_T("wxART_FOLDER")),wxART_OTHER));
    MenuFile->Append(MenuItem5);
    MenuItemBackup = new wxMenuItem(MenuFile, ID_FILE_BACKUP, _("Backup\tF10"), wxEmptyString, wxITEM_NORMAL);
    MenuItemBackup->SetBitmap(wxArtProvider::GetBitmap(wxART_MAKE_ART_ID_FROM_STR(_T("wxART_HARDDISK")),wxART_OTHER));
    MenuFile->Append(MenuItemBackup);
    mAltBackupMenuItem = new wxMenuItem(MenuFile, ID_FILE_ALTBACKUP, _("Alternate Backup\tF11"), wxEmptyString, wxITEM_NORMAL);
    MenuFile->Append(mAltBackupMenuItem);
    QuitMenuItem = new wxMenuItem(MenuFile, wxID_EXIT, _("Quit\tAlt-F4"), _("Quit the application"), wxITEM_NORMAL);
    QuitMenuItem->SetBitmap(wxArtProvider::GetBitmap(wxART_MAKE_ART_ID_FROM_STR(_T("wxART_QUIT")),wxART_OTHER));
    MenuFile->Append(QuitMenuItem);
    MenuBar->Append(MenuFile, _("&File"));
    Menu3 = new wxMenu();
    MenuItem37 = new wxMenuItem(Menu3, wxID_UNDO, _("Undo\tCtrl-z"), wxEmptyString, wxITEM_NORMAL);
    MenuItem37->SetBitmap(wxArtProvider::GetBitmap(wxART_MAKE_ART_ID_FROM_STR(_T("wxART_UNDO")),wxART_OTHER));
    Menu3->Append(MenuItem37);
    Menu3->AppendSeparator();
    MenuItem34 = new wxMenuItem(Menu3, wxID_CUT, _("Cut\tCTRL-x"), wxEmptyString, wxITEM_NORMAL);
    MenuItem34->SetBitmap(wxArtProvider::GetBitmap(wxART_MAKE_ART_ID_FROM_STR(_T("wxART_CUT")),wxART_OTHER));
    Menu3->Append(MenuItem34);
    MenuItem35 = new wxMenuItem(Menu3, wxID_COPY, _("Copy\tCTRL-c"), wxEmptyString, wxITEM_NORMAL);
    MenuItem35->SetBitmap(wxArtProvider::GetBitmap(wxART_MAKE_ART_ID_FROM_STR(_T("wxART_COPY")),wxART_OTHER));
    Menu3->Append(MenuItem35);
    MenuItem36 = new wxMenuItem(Menu3, wxID_PASTE, _("Paste\tCTRL-v"), wxEmptyString, wxITEM_NORMAL);
    MenuItem36->SetBitmap(wxArtProvider::GetBitmap(wxART_MAKE_ART_ID_FROM_STR(_T("wxART_PASTE")),wxART_OTHER));
    Menu3->Append(MenuItem36);
    Menu3->AppendSeparator();
    MenuItemShiftEffects = new wxMenuItem(Menu3, ID_SHIFT_EFFECTS, _("Shift Effects"), _("Use this options to shift all effects in the sequence."), wxITEM_NORMAL);
    Menu3->Append(MenuItemShiftEffects);
    MenuItemShiftSelectedEffects = new wxMenuItem(Menu3, ID_MNU_SHIFT_SELECTED_EFFECTS, _("Shift Selected Effects"), wxEmptyString, wxITEM_NORMAL);
    Menu3->Append(MenuItemShiftSelectedEffects);
    MenuBar->Append(Menu3, _("&Edit"));
    Menu1 = new wxMenu();
    ActionTestMenuItem = new wxMenuItem(Menu1, ID_MENUITEM13, _("&Test"), wxEmptyString, wxITEM_NORMAL);
    Menu1->Append(ActionTestMenuItem);
    MenuItemConvert = new wxMenuItem(Menu1, ID_MENUITEM_CONVERT, _("&Convert"), wxEmptyString, wxITEM_NORMAL);
    Menu1->Append(MenuItemConvert);
    Menu_GenerateCustomModel = new wxMenuItem(Menu1, ID_MENUITEM_GenerateCustomModel, _("&Generate Custom Model"), wxEmptyString, wxITEM_NORMAL);
    Menu1->Append(Menu_GenerateCustomModel);
    MenuItem_GenerateLyrics = new wxMenuItem(Menu1, ID_MNU_GENERATELYRICS, _("Generate &Lyrics From Data"), _("Generate lyric phenomes from data"), wxITEM_NORMAL);
    Menu1->Append(MenuItem_GenerateLyrics);
    MenuItemCheckSequence = new wxMenuItem(Menu1, ID_MNU_CHECKSEQ, _("C&heck Sequence"), wxEmptyString, wxITEM_NORMAL);
    Menu1->Append(MenuItemCheckSequence);
    MenuItem_ViewLog = new wxMenuItem(Menu1, ID_MENU_VIEW_LOG, _("&View Log"), wxEmptyString, wxITEM_NORMAL);
    Menu1->Append(MenuItem_ViewLog);
    MenuItem38 = new wxMenuItem(Menu1, ID_MENUITEM18, _("&Package Log Files"), _("Packages up current configuration, logs and sequence for reporting a problem to development team."), wxITEM_NORMAL);
    Menu1->Append(MenuItem38);
    mExportModelsMenuItem = new wxMenuItem(Menu1, ID_EXPORT_MODELS, _("E&xport Models"), wxEmptyString, wxITEM_NORMAL);
    Menu1->Append(mExportModelsMenuItem);
    MenuItem_ExportEffects = new wxMenuItem(Menu1, ID_MNU_EXPORT_EFFECTS, _("Export &Effects"), wxEmptyString, wxITEM_NORMAL);
    Menu1->Append(MenuItem_ExportEffects);
    MenuItem_FPP_Connect = new wxMenuItem(Menu1, ID_MENU_FPP_CONNECT, _("&FPP Connect"), wxEmptyString, wxITEM_NORMAL);
    Menu1->Append(MenuItem_FPP_Connect);
    MenuItem_PackageSequence = new wxMenuItem(Menu1, ID_MNU_PACKAGESEQUENCE, _("Package &Sequence"), wxEmptyString, wxITEM_NORMAL);
    Menu1->Append(MenuItem_PackageSequence);
    MenuItemUserDict = new wxMenuItem(Menu1, ID_MENU_USER_DICT, _("User Lyric Dictionary"), wxEmptyString, wxITEM_NORMAL);
    Menu1->Append(MenuItemUserDict);
    MenuItem_DownloadSequences = new wxMenuItem(Menu1, ID_MNU_DOWNLOADSEQUENCES, _("Download Sequences/Lyrics"), wxEmptyString, wxITEM_NORMAL);
    Menu1->Append(MenuItem_DownloadSequences);
    MenuItemBatchRender = new wxMenuItem(Menu1, ID_MENU_BATCH_RENDER, _("&Batch Render"), wxEmptyString, wxITEM_NORMAL);
    Menu1->Append(MenuItemBatchRender);
    MenuItem_xSchedule = new wxMenuItem(Menu1, ID_MNU_XSCHEDULE, _("xSchedu&le"), wxEmptyString, wxITEM_NORMAL);
    Menu1->Append(MenuItem_xSchedule);
    MenuItem_PurgeVendorCache = new wxMenuItem(Menu1, iD_MNU_VENDORCACHEPURGE, _("Purge Download Cache"), wxEmptyString, wxITEM_NORMAL);
    Menu1->Append(MenuItem_PurgeVendorCache);
    MenuItem_PurgeRenderCache = new wxMenuItem(Menu1, ID_MNU_PURGERENDERCACHE, _("Purge Render Cache"), wxEmptyString, wxITEM_NORMAL);
    Menu1->Append(MenuItem_PurgeRenderCache);
    MenuItem_CrashXLights = new wxMenuItem(Menu1, ID_MNU_CRASH, _("Crash xLights"), wxEmptyString, wxITEM_NORMAL);
    Menu1->Append(MenuItem_CrashXLights);
    MenuItem_LogRenderState = new wxMenuItem(Menu1, ID_MNU_DUMPRENDERSTATE, _("Log Render State"), wxEmptyString, wxITEM_NORMAL);
    Menu1->Append(MenuItem_LogRenderState);
    MenuBar->Append(Menu1, _("&Tools"));
    MenuView = new wxMenu();
    MenuItem_ViewZoomIn = new wxMenuItem(MenuView, wxID_ZOOM_IN, _("Zoom In"), wxEmptyString, wxITEM_NORMAL);
    MenuView->Append(MenuItem_ViewZoomIn);
    MenuItem_ViewZoomOut = new wxMenuItem(MenuView, wxID_ZOOM_OUT, _("Zoom Out"), wxEmptyString, wxITEM_NORMAL);
    MenuView->Append(MenuItem_ViewZoomOut);
    MenuView->AppendSeparator();
    MenuItem13 = new wxMenuItem(MenuView, ID_MENUITEM5, _("Reset Toolbars"), wxEmptyString, wxITEM_NORMAL);
    MenuView->Append(MenuItem13);
    MenuItem_ACLIghts = new wxMenuItem(MenuView, MNU_ID_ACLIGHTS, _("AC Lights Toolbar"), wxEmptyString, wxITEM_CHECK);
    MenuView->Append(MenuItem_ACLIghts);
    MenuItem_ShowACRamps = new wxMenuItem(MenuView, ID_MNU_SHOWRAMPS, _("Show AC Ramps"), _("Show on effects and twinkle effects as ramps."), wxITEM_CHECK);
    MenuView->Append(MenuItem_ShowACRamps);
    MenuView->AppendSeparator();
    MenuItemPerspectives = new wxMenu();
    MenuItemViewSavePerspective = new wxMenuItem(MenuItemPerspectives, ID_MENUITEM_SAVE_PERSPECTIVE, _("Save Current"), wxEmptyString, wxITEM_NORMAL);
    MenuItemPerspectives->Append(MenuItemViewSavePerspective);
    MenuItemViewSaveAsPerspective = new wxMenuItem(MenuItemPerspectives, ID_MENUITEM_SAVE_AS_PERSPECTIVE, _("Save As New"), wxEmptyString, wxITEM_NORMAL);
    MenuItemPerspectives->Append(MenuItemViewSaveAsPerspective);
    MenuItemLoadEditPerspective = new wxMenuItem(MenuItemPerspectives, ID_MENUITEM_LOAD_PERSPECTIVE, _("Edit/Load"), wxEmptyString, wxITEM_NORMAL);
    MenuItemPerspectives->Append(MenuItemLoadEditPerspective);
    MenuItem_PerspectiveAutosave = new wxMenuItem(MenuItemPerspectives, ID_MNU_PERSPECTIVES_AUTOSAVE, _("Auto Save"), _("Save the current perspective between sessions independent of the show directory."), wxITEM_CHECK);
    MenuItemPerspectives->Append(MenuItem_PerspectiveAutosave);
    MenuItemPerspectives->AppendSeparator();
    MenuView->Append(ID_MENUITEM7, _("Perspectives"), MenuItemPerspectives, wxEmptyString);
    MenuItem18 = new wxMenu();
    MenuItemDisplayElements = new wxMenuItem(MenuItem18, ID_MENUITEM_DISPLAY_ELEMENTS, _("Display Elements"), wxEmptyString, wxITEM_NORMAL);
    MenuItem18->Append(MenuItemDisplayElements);
    MenuItem20 = new wxMenuItem(MenuItem18, ID_MENUITEM12, _("Model Preview"), wxEmptyString, wxITEM_NORMAL);
    MenuItem18->Append(MenuItem20);
    MenuItem6 = new wxMenuItem(MenuItem18, ID_MENUITEM3, _("House Preview"), wxEmptyString, wxITEM_NORMAL);
    MenuItem18->Append(MenuItem6);
    MenuItem22 = new wxMenuItem(MenuItem18, ID_MENUITEM14, _("Effect Settings"), wxEmptyString, wxITEM_NORMAL);
    MenuItem18->Append(MenuItem22);
    MenuItem23 = new wxMenuItem(MenuItem18, ID_MENUITEM15, _("Colors"), wxEmptyString, wxITEM_NORMAL);
    MenuItem18->Append(MenuItem23);
    MenuItem24 = new wxMenuItem(MenuItem18, ID_MENUITEM16, _("Layer Blending"), wxEmptyString, wxITEM_NORMAL);
    MenuItem18->Append(MenuItem24);
    MenuItem32 = new wxMenuItem(MenuItem18, ID_MENUITEM9, _("Layer Settings"), wxEmptyString, wxITEM_NORMAL);
    MenuItem18->Append(MenuItem32);
    MenuItem25 = new wxMenuItem(MenuItem18, ID_MENUITEM17, _("Effect Dropper"), wxEmptyString, wxITEM_NORMAL);
    MenuItem18->Append(MenuItem25);
    MenuItemEffectAssistWindow = new wxMenuItem(MenuItem18, ID_MENUITEM_EFFECT_ASSIST_WINDOW, _("Effect Assist"), wxEmptyString, wxITEM_NORMAL);
    MenuItem18->Append(MenuItemEffectAssistWindow);
    MenuItemSelectEffect = new wxMenuItem(MenuItem18, ID_MENUITEM_SELECT_EFFECT, _("Select Effect"), wxEmptyString, wxITEM_NORMAL);
    MenuItem18->Append(MenuItemSelectEffect);
    MenuItem52 = new wxMenuItem(MenuItem18, ID_MENUITEM_VIDEOPREVIEW, _("Video Preview"), wxEmptyString, wxITEM_NORMAL);
    MenuItem18->Append(MenuItem52);
    MenuItem_Jukebox = new wxMenuItem(MenuItem18, ID_MNU_JUKEBOX, _("Jukebox"), wxEmptyString, wxITEM_NORMAL);
    MenuItem18->Append(MenuItem_Jukebox);
    MenuItem18->AppendSeparator();
    MenuItem26 = new wxMenuItem(MenuItem18, ID_MENUITEM_WINDOWS_PERSPECTIVE, _("Perspectives"), wxEmptyString, wxITEM_NORMAL);
    MenuItem18->Append(MenuItem26);
    MenuItem21 = new wxMenuItem(MenuItem18, ID_MENUITEM_WINDOWS_DOCKALL, _("Dock All"), wxEmptyString, wxITEM_NORMAL);
    MenuItem18->Append(MenuItem21);
    MenuItem33 = new wxMenuItem(MenuItem18, ID_MENUITEM11, _("Reset to Defaults"), wxEmptyString, wxITEM_NORMAL);
    MenuItem18->Append(MenuItem33);
    MenuView->Append(ID_MENUITEM10, _("Windows"), MenuItem18, wxEmptyString);
    MenuBar->Append(MenuView, _("&View"));
    AudioMenu = new wxMenu();
    MenuItem8 = new wxMenuItem(AudioMenu, ID_PLAY_FULL, _("Play Full Speed"), wxEmptyString, wxITEM_RADIO);
    AudioMenu->Append(MenuItem8);
    MenuItem39 = new wxMenuItem(AudioMenu, ID_MNU_1POINT5SPEED, _("Play 1.5x Speed"), wxEmptyString, wxITEM_RADIO);
    AudioMenu->Append(MenuItem39);
    MenuItem49 = new wxMenuItem(AudioMenu, ID_MN_2SPEED, _("Play 2x Speed"), wxEmptyString, wxITEM_RADIO);
    AudioMenu->Append(MenuItem49);
    MenuItem50 = new wxMenuItem(AudioMenu, ID_MNU_3SPEED, _("Play 3x Speed"), wxEmptyString, wxITEM_RADIO);
    AudioMenu->Append(MenuItem50);
    MenuItem51 = new wxMenuItem(AudioMenu, ID_MNU_4SPEED, _("Play 4x Speed"), wxEmptyString, wxITEM_RADIO);
    AudioMenu->Append(MenuItem51);
    MenuItem9 = new wxMenuItem(AudioMenu, ID_PLAY_3_4, _("Play 3/4 Speed"), wxEmptyString, wxITEM_RADIO);
    AudioMenu->Append(MenuItem9);
    MenuItem30 = new wxMenuItem(AudioMenu, ID_PLAY_1_2, _("Play 1/2 Speed"), wxEmptyString, wxITEM_RADIO);
    AudioMenu->Append(MenuItem30);
    MenuItem31 = new wxMenuItem(AudioMenu, ID_PLAY_1_4, _("Play 1/4 Speed"), wxEmptyString, wxITEM_RADIO);
    AudioMenu->Append(MenuItem31);
    AudioMenu->AppendSeparator();
    MenuItem_LoudVol = new wxMenuItem(AudioMenu, ID_MNU_LOUDVOLUME, _("Loud"), wxEmptyString, wxITEM_RADIO);
    AudioMenu->Append(MenuItem_LoudVol);
    MenuItem_MedVol = new wxMenuItem(AudioMenu, ID_MNU_MEDVOLUME, _("Medium"), wxEmptyString, wxITEM_RADIO);
    AudioMenu->Append(MenuItem_MedVol);
    MenuItem_QuietVol = new wxMenuItem(AudioMenu, ID_MNU_QUIET, _("Quiet"), wxEmptyString, wxITEM_RADIO);
    AudioMenu->Append(MenuItem_QuietVol);
    MenuItem_VQuietVol = new wxMenuItem(AudioMenu, ID_MNU_SUPERQUIET, _("Very Quiet"), wxEmptyString, wxITEM_RADIO);
    AudioMenu->Append(MenuItem_VQuietVol);
    MenuBar->Append(AudioMenu, _("&Audio"));
    Menu2 = new wxMenu();
    MenuItem_ImportEffects = new wxMenuItem(Menu2, ID_IMPORT_EFFECTS, _("Import Effects"), wxEmptyString, wxITEM_NORMAL);
    Menu2->Append(MenuItem_ImportEffects);
    MenuBar->Append(Menu2, _("&Import"));
    MenuSettings = new wxMenu();
    Menu_Settings_Sequence = new wxMenuItem(MenuSettings, ID_SEQ_SETTINGS, _("Sequence Settings"), wxEmptyString, wxITEM_NORMAL);
    MenuSettings->Append(Menu_Settings_Sequence);
    mRenderOnSaveMenuItem = new wxMenuItem(MenuSettings, ID_RENDER_ON_SAVE, _("Render On Save"), wxEmptyString, wxITEM_CHECK);
    MenuSettings->Append(mRenderOnSaveMenuItem);
    mRenderOnSaveMenuItem->Check(true);
    mSaveFseqOnSaveMenuItem = new wxMenuItem(MenuSettings, ID_SAVE_FSEQ_ON_SAVE, _("Save FSEQ On Save"), wxEmptyString, wxITEM_CHECK);
    MenuSettings->Append(mSaveFseqOnSaveMenuItem);
    mSaveFseqOnSaveMenuItem->Check(true);
    mBackupOnSaveMenuItem = new wxMenuItem(MenuSettings, ID_BACKUP_ON_SAVE, _("Backup On Save"), wxEmptyString, wxITEM_CHECK);
    MenuSettings->Append(mBackupOnSaveMenuItem);
    MenuItem_BackupOnLaunch = new wxMenuItem(MenuSettings, ID_MENU_BACKUP_ON_LAUNCH, _("Backup On Launch"), _("Recommended."), wxITEM_CHECK);
    MenuSettings->Append(MenuItem_BackupOnLaunch);
    MenuItem_BackupOnLaunch->Check(true);
    MenuItem_BackupPurge = new wxMenu();
    MenuItem_BkpPNever = new wxMenuItem(MenuItem_BackupPurge, ID_MNU_BKPPURGE_NEVER, _("Never"), wxEmptyString, wxITEM_RADIO);
    MenuItem_BackupPurge->Append(MenuItem_BkpPNever);
    MenuItem_BkpPYear = new wxMenuItem(MenuItem_BackupPurge, ID_MNU_BKPPURGE_YEAR, _("365 Days"), wxEmptyString, wxITEM_RADIO);
    MenuItem_BackupPurge->Append(MenuItem_BkpPYear);
    MenuItem_BkpPQuarter = new wxMenuItem(MenuItem_BackupPurge, ID_MNU_BKPPURGE_QUARTER, _("90 Days"), wxEmptyString, wxITEM_RADIO);
    MenuItem_BackupPurge->Append(MenuItem_BkpPQuarter);
    MenuItem_BkpPMonth = new wxMenuItem(MenuItem_BackupPurge, ID_MNU_BKPPURGE_MONTH, _("31 Days"), wxEmptyString, wxITEM_RADIO);
    MenuItem_BackupPurge->Append(MenuItem_BkpPMonth);
    MenuItem_BkpPWeek = new wxMenuItem(MenuItem_BackupPurge, ID_MNU_BKPPURGE_WEEK, _("7 Days"), wxEmptyString, wxITEM_RADIO);
    MenuItem_BackupPurge->Append(MenuItem_BkpPWeek);
    MenuSettings->Append(ID_MNU_BKP_PURGE, _("Purge Backups Older Than"), MenuItem_BackupPurge, wxEmptyString);
    MenuItem_BackupSubfolders = new wxMenuItem(MenuSettings, ID_MNU_BACKUP, _("Backup Subfolders"), wxEmptyString, wxITEM_CHECK);
    MenuSettings->Append(MenuItem_BackupSubfolders);
    MenuItem_ExcludePresetsFromPackagedSequences = new wxMenuItem(MenuSettings, ID_MNU_EXCLUDEPRESETS, _("Exclude Presets From Packaged Sequences"), wxEmptyString, wxITEM_CHECK);
    MenuSettings->Append(MenuItem_ExcludePresetsFromPackagedSequences);
    MenuItem_ExcludeAudioPackagedSequence = new wxMenuItem(MenuSettings, ID_MNU_EXCLUDEAUDIOPKGSEQ, _("Exclude Audio From Packaged Sequences"), wxEmptyString, wxITEM_CHECK);
    MenuSettings->Append(MenuItem_ExcludeAudioPackagedSequence);
    ToolIconSizeMenu = new wxMenu();
    MenuItem10 = new wxMenuItem(ToolIconSizeMenu, ID_MENUITEM_ICON_SMALL, _("Small\tALT-1"), wxEmptyString, wxITEM_RADIO);
    ToolIconSizeMenu->Append(MenuItem10);
    MenuItem11 = new wxMenuItem(ToolIconSizeMenu, ID_MENUITEM_ICON_MEDIUM, _("Medium\tALT-2"), wxEmptyString, wxITEM_RADIO);
    ToolIconSizeMenu->Append(MenuItem11);
    MenuItem12 = new wxMenuItem(ToolIconSizeMenu, ID_MENUITEM_ICON_LARGE, _("Large\tALT-3"), wxEmptyString, wxITEM_RADIO);
    ToolIconSizeMenu->Append(MenuItem12);
    MenuItem14 = new wxMenuItem(ToolIconSizeMenu, ID_MENUITEM_ICON_XLARGE, _("Extra Large\tALT-4"), wxEmptyString, wxITEM_RADIO);
    ToolIconSizeMenu->Append(MenuItem14);
    MenuSettings->Append(ID_MENUITEM4, _("Tool Icon Size"), ToolIconSizeMenu, wxEmptyString);
    MenuItem_SmallWaveform = new wxMenuItem(MenuSettings, ID_MNU_SMALLWAVEFORM, _("Small Waveform"), wxEmptyString, wxITEM_CHECK);
    MenuSettings->Append(MenuItem_SmallWaveform);
    GridSpacingMenu = new wxMenu();
    MenuItem16 = new wxMenuItem(GridSpacingMenu, ID_MENUITEM_GRID_ICON_XSMALL, _("Extra Small"), wxEmptyString, wxITEM_RADIO);
    GridSpacingMenu->Append(MenuItem16);
    MenuItem17 = new wxMenuItem(GridSpacingMenu, ID_MENUITEM_GRID_ICON_SMALL, _("Small"), wxEmptyString, wxITEM_RADIO);
    GridSpacingMenu->Append(MenuItem17);
    MenuItem19 = new wxMenuItem(GridSpacingMenu, ID_MENUITEM_GRID_ICON_MEDIUM, _("Medium"), wxEmptyString, wxITEM_RADIO);
    GridSpacingMenu->Append(MenuItem19);
    MenuItem27 = new wxMenuItem(GridSpacingMenu, ID_MENUITEM_GRID_ICON_LARGE, _("Large"), wxEmptyString, wxITEM_RADIO);
    GridSpacingMenu->Append(MenuItem27);
    MenuItem28 = new wxMenuItem(GridSpacingMenu, ID_MENUITEM_GRID_ICON_XLARGE, _("Extra Large"), wxEmptyString, wxITEM_RADIO);
    GridSpacingMenu->Append(MenuItem28);
    MenuSettings->Append(ID_MENUITEM6, _("Grid Spacing"), GridSpacingMenu, wxEmptyString);
    MenuItem_Grid_Icon_Backgrounds = new wxMenu();
    MenuItemGridIconBackgroundOn = new wxMenuItem(MenuItem_Grid_Icon_Backgrounds, ID_MENUITEM_GRID_ICON_BACKGROUND_ON, _("On"), wxEmptyString, wxITEM_CHECK);
    MenuItem_Grid_Icon_Backgrounds->Append(MenuItemGridIconBackgroundOn);
    MenuItemGridIconBackgroundOn->Check(true);
    MenuItemGridIconBackgroundOff = new wxMenuItem(MenuItem_Grid_Icon_Backgrounds, ID_MENUITEM_GRID_ICON_BACKGROUND_OFF, _("Off"), wxEmptyString, wxITEM_CHECK);
    MenuItem_Grid_Icon_Backgrounds->Append(MenuItemGridIconBackgroundOff);
    MenuSettings->Append(ID_MENUITEM_Grid_Icon_Backgrounds, _("Grid Icon Backgrounds"), MenuItem_Grid_Icon_Backgrounds, wxEmptyString);
    MenuItem1 = new wxMenu();
    MenuItemGridNodeValuesOn = new wxMenuItem(MenuItem1, ID_MENUITEM_GRID_NODE_VALUES_ON, _("On"), wxEmptyString, wxITEM_CHECK);
    MenuItem1->Append(MenuItemGridNodeValuesOn);
    MenuItemGridNodeValuesOn->Check(true);
    MenuItemGridNodeValuesOff = new wxMenuItem(MenuItem1, ID_MENUITEM_GRID_NODE_VALUES_OFF, _("Off"), wxEmptyString, wxITEM_CHECK);
    MenuItem1->Append(MenuItemGridNodeValuesOff);
    MenuSettings->Append(ID_MENUITEM8, _("Grid Node Values"), MenuItem1, wxEmptyString);
    MenuItemColorManager = new wxMenuItem(MenuSettings, ID_COLOR_MANAGER, _("Color Manager"), wxEmptyString, wxITEM_NORMAL);
    MenuSettings->Append(MenuItemColorManager);
    MenuItem_EnableRenderCache = new wxMenu();
    MenuItem_RC_Enable = new wxMenuItem(MenuItem_EnableRenderCache, ID_MNU_RC_ENABLE, _("Enable"), wxEmptyString, wxITEM_RADIO);
    MenuItem_EnableRenderCache->Append(MenuItem_RC_Enable);
    MenuItem_RC_LockedOnly = new wxMenuItem(MenuItem_EnableRenderCache, ID_MNU_RC_LOCKEDONLY, _("Locked Effects Only"), wxEmptyString, wxITEM_RADIO);
    MenuItem_EnableRenderCache->Append(MenuItem_RC_LockedOnly);
    MenuItem_RC_Disable = new wxMenuItem(MenuItem_EnableRenderCache, ID_MNU_RC_DISABLED, _("Disable"), wxEmptyString, wxITEM_RADIO);
    MenuItem_EnableRenderCache->Append(MenuItem_RC_Disable);
    MenuSettings->Append(ID_MNU_RENDERCACHE, _("Render Cache"), MenuItem_EnableRenderCache, wxEmptyString);
    MenuItemRenderMode = new wxMenu();
    MenuItemRenderEraseMode = new wxMenuItem(MenuItemRenderMode, ID_MENU_CANVAS_ERASE_MODE, _("Erase Mode"), wxEmptyString, wxITEM_CHECK);
    MenuItemRenderMode->Append(MenuItemRenderEraseMode);
    MenuItemRenderEraseMode->Check(true);
    MenuItemRenderCanvasMode = new wxMenuItem(MenuItemRenderMode, ID_MENU_CANVAS_CANVAS_MODE, _("Canvas Mode"), wxEmptyString, wxITEM_CHECK);
    MenuItemRenderMode->Append(MenuItemRenderCanvasMode);
    MenuSettings->Append(ID_MENUITEM_RENDER_MODE, _("Render Mode"), MenuItemRenderMode, wxEmptyString)->Enable(false);
    MenuItem7 = new wxMenu();
    MenuItemEffectAssistAlwaysOn = new wxMenuItem(MenuItem7, ID_MENUITEM_EFFECT_ASSIST_ALWAYS_ON, _("Always On"), _("Effect Assist Window will always be active if member of perspective."), wxITEM_CHECK);
    MenuItem7->Append(MenuItemEffectAssistAlwaysOn);
    MenuItemEffectAssistAlwaysOff = new wxMenuItem(MenuItem7, ID_MENUITEM_EFFECT_ASSIST_ALWAYS_OFF, _("Always Off"), _("Effect Assist Window will always be inactive."), wxITEM_CHECK);
    MenuItem7->Append(MenuItemEffectAssistAlwaysOff);
    MenuItemEffectAssistToggleMode = new wxMenuItem(MenuItem7, ID_MENUITEM_EFFECT_ASSIST_TOGGLE, _("Toggle Mode"), _("Effect Assist Window will show only when a supported effect is selected."), wxITEM_CHECK);
    MenuItem7->Append(MenuItemEffectAssistToggleMode);
    MenuItemEffectAssistToggleMode->Check(true);
    MenuSettings->Append(ID_MENUITEM_EFFECT_ASSIST, _("Effect Assist Window"), MenuItem7, wxEmptyString);
    MenuItem15 = new wxMenu();
    MenuItemTimingEditMode = new wxMenuItem(MenuItem15, ID_MENU_TIMING_EDIT_MODE, _("Edit Text"), wxEmptyString, wxITEM_CHECK);
    MenuItem15->Append(MenuItemTimingEditMode);
    MenuItemTimingEditMode->Check(true);
    MenuItemTimingPlayMode = new wxMenuItem(MenuItem15, ID_MENU_TIMING_PLAY_MODE, _("Play Timing"), wxEmptyString, wxITEM_CHECK);
    MenuItem15->Append(MenuItemTimingPlayMode);
    MenuSettings->Append(ID_MENUITEM_Timing_DClick_Mode, _("Timing DClick Mode"), MenuItem15, wxEmptyString);
    OpenGLMenu = new wxMenu();
    MenuItem40 = new wxMenuItem(OpenGLMenu, ID_MENU_OPENGL_AUTO, _("Auto Detect"), wxEmptyString, wxITEM_RADIO);
    OpenGLMenu->Append(MenuItem40);
    MenuItem41 = new wxMenuItem(OpenGLMenu, ID_MENU_OPENGL_3, _("3.x"), wxEmptyString, wxITEM_RADIO);
    OpenGLMenu->Append(MenuItem41);
    MenuItem42 = new wxMenuItem(OpenGLMenu, ID_MENU_OPENGL_2, _("2.x"), wxEmptyString, wxITEM_RADIO);
    OpenGLMenu->Append(MenuItem42);
    MenuItem43 = new wxMenuItem(OpenGLMenu, ID_MENU_OPENGL_1, _("1.x"), wxEmptyString, wxITEM_RADIO);
    OpenGLMenu->Append(MenuItem43);
    MenuSettings->Append(ID_MENUITEM19, _("OpenGL"), OpenGLMenu, wxEmptyString);
    MenuItem_PlayControlsOnPreview = new wxMenuItem(MenuSettings, ID_MNU_PLAYCONTROLSONPREVIEW, _("Play Controls On Preview"), wxEmptyString, wxITEM_CHECK);
    MenuSettings->Append(MenuItem_PlayControlsOnPreview);
    MenuItem_AutoShowHousePreview = new wxMenuItem(MenuSettings, ID_MNU_AUTOSHOWHOUSEPREVIEW, _("Auto Show House Preview"), wxEmptyString, wxITEM_CHECK);
    MenuSettings->Append(MenuItem_AutoShowHousePreview);
    AutoSaveMenu = new wxMenu();
    MenuItem44 = new wxMenuItem(AutoSaveMenu, ID_MENUITEM_AUTOSAVE_0, _("Disabled"), wxEmptyString, wxITEM_RADIO);
    AutoSaveMenu->Append(MenuItem44);
    MenuItem45 = new wxMenuItem(AutoSaveMenu, ID_MENUITEM_AUTOSAVE_3, _("3 Minutes"), wxEmptyString, wxITEM_RADIO);
    AutoSaveMenu->Append(MenuItem45);
    MenuItem46 = new wxMenuItem(AutoSaveMenu, ID_MENUITEM_AUTOSAVE_10, _("10 Minutes"), wxEmptyString, wxITEM_RADIO);
    AutoSaveMenu->Append(MenuItem46);
    MenuItem47 = new wxMenuItem(AutoSaveMenu, ID_MENUITEM_AUTOSAVE_15, _("15 Minutes"), wxEmptyString, wxITEM_RADIO);
    AutoSaveMenu->Append(MenuItem47);
    MenuItem48 = new wxMenuItem(AutoSaveMenu, ID_MENUITEM_AUTOSAVE_30, _("30 Minutes"), wxEmptyString, wxITEM_RADIO);
    AutoSaveMenu->Append(MenuItem48);
    MenuSettings->Append(ID_MENUITEM20, _("Auto Save"), AutoSaveMenu, wxEmptyString);
    MenuItem53 = new wxMenu();
    MenuItem_xFade_Disabled = new wxMenuItem(MenuItem53, ID_MNU_XFADE_DISABLED, _("Disabled"), wxEmptyString, wxITEM_RADIO);
    MenuItem53->Append(MenuItem_xFade_Disabled);
    MenuItem_xFade_A = new wxMenuItem(MenuItem53, ID_MNU_XFADE_A, _("Port A"), wxEmptyString, wxITEM_RADIO);
    MenuItem53->Append(MenuItem_xFade_A);
    MenuItem_xFade_B = new wxMenuItem(MenuItem53, ID_MNU_XFADE_B, _("Port B"), wxEmptyString, wxITEM_RADIO);
    MenuItem53->Append(MenuItem_xFade_B);
    MenuSettings->Append(ID_MNU_XFADE, _("xFade/xSchedule"), MenuItem53, wxEmptyString);
    MenuItem29 = new wxMenu();
    MenuItem_SD_None = new wxMenuItem(MenuItem29, ID_MNU_SD_None, _("None"), wxEmptyString, wxITEM_RADIO);
    MenuItem29->Append(MenuItem_SD_None);
    MenuItem_SD_10 = new wxMenuItem(MenuItem29, ID_MNU_SD_10, _("10"), wxEmptyString, wxITEM_RADIO);
    MenuItem29->Append(MenuItem_SD_10);
    MenuItem_SD_20 = new wxMenuItem(MenuItem29, ID_MNU_SD_20, _("20"), wxEmptyString, wxITEM_RADIO);
    MenuItem29->Append(MenuItem_SD_20);
    MenuItem_SD_40 = new wxMenuItem(MenuItem29, ID_MNU_SD_40, _("40"), wxEmptyString, wxITEM_RADIO);
    MenuItem29->Append(MenuItem_SD_40);
    MenuSettings->Append(ID_MNU_SUPPRESSDUPLICATES, _("Duplicate Frames To Suppress"), MenuItem29, wxEmptyString);
    MenuItem_e131sync = new wxMenuItem(MenuSettings, ID_E131_Sync, _("Frame Sync"), _("Only enable this if your controllers support e1.31 sync. You will also need to set the synchronisation universe on the setup tab."), wxITEM_CHECK);
    MenuSettings->Append(MenuItem_e131sync);
    MenuItem_ForceLocalIP = new wxMenuItem(MenuSettings, ID_MNU_FORCEIP, _("&Force Local IP"), wxEmptyString, wxITEM_CHECK);
    MenuSettings->Append(MenuItem_ForceLocalIP);
    MenuItem_ModelBlendDefaultOff = new wxMenuItem(MenuSettings, ID_MNU_DEFAULTMODELBLENDOFF, _("Model Blend Default Off"), wxEmptyString, wxITEM_CHECK);
    MenuSettings->Append(MenuItem_ModelBlendDefaultOff);
    MenuItem_SnapToTimingMarks = new wxMenuItem(MenuSettings, ID_MNU_SNAP_TO_TIMING, _("Snap to Timing Marks"), wxEmptyString, wxITEM_CHECK);
    MenuSettings->Append(MenuItem_SnapToTimingMarks);
    MenuBar->Append(MenuSettings, _("&Settings"));
    MenuHelp = new wxMenu();
    MenuItem_Zoom = new wxMenuItem(MenuHelp, ID_MNU_ZOOM, _("Zoom"), wxEmptyString, wxITEM_NORMAL);
    MenuHelp->Append(MenuItem_Zoom);
    MenuItem_ShowKeyBindings = new wxMenuItem(MenuHelp, ID_MNU_KEYBINDINGS, _("Key Bindings"), wxEmptyString, wxITEM_NORMAL);
    MenuHelp->Append(MenuItem_ShowKeyBindings);
    MenuItem4 = new wxMenuItem(MenuHelp, idMenuHelpContent, _("Content\tF1"), wxEmptyString, wxITEM_NORMAL);
    MenuHelp->Append(MenuItem4);
    MenuItem_Help_Forum = new wxMenuItem(MenuHelp, ID_MENU_HELP_FORMUM, _("Forum"), wxEmptyString, wxITEM_NORMAL);
    MenuHelp->Append(MenuItem_Help_Forum);
    MenuItem_VideoTutorials = new wxMenuItem(MenuHelp, ID_MNU_VIDEOS, _("Video Tutorials"), wxEmptyString, wxITEM_NORMAL);
    MenuHelp->Append(MenuItem_VideoTutorials);
    MenuItem_Help_Download = new wxMenuItem(MenuHelp, ID_MENU_HELP_DOWNLOAD, _("Download"), wxEmptyString, wxITEM_NORMAL);
    MenuHelp->Append(MenuItem_Help_Download);
    MenuItem_Help_ReleaseNotes = new wxMenuItem(MenuHelp, ID_MNU_HELP_RELEASE_NOTES, _("Release Notes"), wxEmptyString, wxITEM_NORMAL);
    MenuHelp->Append(MenuItem_Help_ReleaseNotes);
    MenuItem_Help_Isue_Tracker = new wxMenuItem(MenuHelp, ID_MENU_HELP_ISSUE, _("Issue Tracker"), wxEmptyString, wxITEM_NORMAL);
    MenuHelp->Append(MenuItem_Help_Isue_Tracker);
    MenuItem_Help_Facebook = new wxMenuItem(MenuHelp, ID_MENU_HELP_FACEBOOK, _("Facebook"), wxEmptyString, wxITEM_NORMAL);
    MenuHelp->Append(MenuItem_Help_Facebook);
    MenuItem_Donate = new wxMenuItem(MenuHelp, ID_MNU_DONATE, _("Donate"), _("Donate to the xLights project."), wxITEM_NORMAL);
    MenuHelp->Append(MenuItem_Donate);
    MenuItem_Update = new wxMenuItem(MenuHelp, ID_MNU_UPDATE, _("Check for Updates"), _("Check for newer xLights updates"), wxITEM_NORMAL);
    MenuHelp->Append(MenuItem_Update);
    MenuItem_Update->Enable(false);
    MenuItem2 = new wxMenuItem(MenuHelp, wxID_ABOUT, _("About"), _("Show info about this application"), wxITEM_NORMAL);
    MenuHelp->Append(MenuItem2);
    MenuBar->Append(MenuHelp, _("&Help"));
    SetMenuBar(MenuBar);
    Timer1.SetOwner(this, ID_TIMER1);
    Timer_AutoSave.SetOwner(this, ID_TIMER2);
    EffectSettingsTimer.SetOwner(this, ID_TIMER_EFFECT_SETTINGS);

    Connect(ID_AUITOOLBAR_OPENSHOW,wxEVT_COMMAND_TOOL_CLICKED,(wxObjectEventFunction)&xLightsFrame::OnMenuOpenFolderSelected);
    Connect(ID_AUITOOLBAR_NEWSEQUENCE,wxEVT_COMMAND_TOOL_CLICKED,(wxObjectEventFunction)&xLightsFrame::OnButtonNewSequenceClick);
    Connect(ID_AUITOOLBAR_OPEN,wxEVT_COMMAND_TOOL_CLICKED,(wxObjectEventFunction)&xLightsFrame::OnBitmapButtonOpenSeqClick);
    Connect(ID_AUITOOLBAR_SAVE,wxEVT_COMMAND_TOOL_CLICKED,(wxObjectEventFunction)&xLightsFrame::OnBitmapButtonSaveSeqClick);
    Connect(ID_AUITOOLBAR_SAVEAS,wxEVT_COMMAND_TOOL_CLICKED,(wxObjectEventFunction)&xLightsFrame::OnButtonClickSaveAs);
    Connect(ID_AUITOOLBAR_RENDERALL,wxEVT_COMMAND_TOOL_CLICKED,(wxObjectEventFunction)&xLightsFrame::OnAuiToolBarItemRenderAllClick);
    Connect(ID_AUITOOLBAR_PLAY_NOW,wxEVT_COMMAND_TOOL_CLICKED,(wxObjectEventFunction)&xLightsFrame::OnAuiToolBarItemPlayButtonClick);
    Connect(ID_AUITOOLBAR_PAUSE,wxEVT_COMMAND_TOOL_CLICKED,(wxObjectEventFunction)&xLightsFrame::OnAuiToolBarItemPauseButtonClick);
    Connect(ID_AUITOOLBAR_STOP,wxEVT_COMMAND_TOOL_CLICKED,(wxObjectEventFunction)&xLightsFrame::OnAuiToolBarItemStopClick);
    Connect(ID_AUITOOLBAR_FIRST_FRAME,wxEVT_COMMAND_TOOL_CLICKED,(wxObjectEventFunction)&xLightsFrame::OnAuiToolBarFirstFrameClick);
    Connect(ID_AUITOOLBAR_LAST_FRAME,wxEVT_COMMAND_TOOL_CLICKED,(wxObjectEventFunction)&xLightsFrame::OnAuiToolBarLastFrameClick);
    Connect(ID_AUITOOLBAR_REPLAY_SECTION,wxEVT_COMMAND_TOOL_CLICKED,(wxObjectEventFunction)&xLightsFrame::OnAuiToolBarItemReplaySectionClick);
    Connect(ID_AUITOOLBARITEM2,wxEVT_COMMAND_TOOL_CLICKED,(wxObjectEventFunction)&xLightsFrame::ShowHideEffectSettingsWindow);
    Connect(ID_AUITOOLBARITEM5,wxEVT_COMMAND_TOOL_CLICKED,(wxObjectEventFunction)&xLightsFrame::ShowHideColorWindow);
    Connect(ID_AUITOOLBARITEM7,wxEVT_COMMAND_TOOL_CLICKED,(wxObjectEventFunction)&xLightsFrame::ShowHideBufferSettingsWindow);
    Connect(ID_AUITOOLBARITEM3,wxEVT_COMMAND_TOOL_CLICKED,(wxObjectEventFunction)&xLightsFrame::ShowHideLayerTimingWindow);
    Connect(ID_AUITOOLBARITEM1,wxEVT_COMMAND_TOOL_CLICKED,(wxObjectEventFunction)&xLightsFrame::ShowHideModelPreview);
    Connect(ID_AUITOOLBARITEM4,wxEVT_COMMAND_TOOL_CLICKED,(wxObjectEventFunction)&xLightsFrame::ShowHideHousePreview);
    Connect(ID_AUITOOLBARITEM6,wxEVT_COMMAND_TOOL_CLICKED,(wxObjectEventFunction)&xLightsFrame::ShowHideDisplayElementsWindow);
    Connect(ID_AUITOOLBARITEM8,wxEVT_COMMAND_TOOL_CLICKED,(wxObjectEventFunction)&xLightsFrame::OnAuiToolBarItemShowHideEffects);
    Connect(ID_PASTE_BY_TIME,wxEVT_COMMAND_TOOL_CLICKED,(wxObjectEventFunction)&xLightsFrame::OnAuiToolBarItemPasteByTimeClick);
    Connect(ID_PASTE_BY_CELL,wxEVT_COMMAND_TOOL_CLICKED,(wxObjectEventFunction)&xLightsFrame::OnAuiToolBarItemPasteByCellClick);
    Connect(ID_AUITOOLBARITEM_ACDISABLED,wxEVT_COMMAND_TOOL_CLICKED,(wxObjectEventFunction)&xLightsFrame::OnAC_DisableClick);
    Connect(ID_AUITOOLBARITEM_ACSELECT,wxEVT_COMMAND_TOOL_CLICKED,(wxObjectEventFunction)&xLightsFrame::OnAC_SelectClick);
    Connect(ID_AUITOOLBARITEM_ACOFF,wxEVT_COMMAND_TOOL_CLICKED,(wxObjectEventFunction)&xLightsFrame::OnAC_OffClick);
    Connect(ID_AUITOOLBARITEM_ACON,wxEVT_COMMAND_TOOL_CLICKED,(wxObjectEventFunction)&xLightsFrame::OnAC_OnClick);
    Connect(ID_AUITOOLBARITEM_ACSHIMMER,wxEVT_COMMAND_TOOL_CLICKED,(wxObjectEventFunction)&xLightsFrame::OnAC_ShimmerClick);
    Connect(ID_AUITOOLBARITEM_ACTWINKLE,wxEVT_COMMAND_TOOL_CLICKED,(wxObjectEventFunction)&xLightsFrame::OnAC_TwinkleClick);
    Connect(ID_AUITOOLBARITEM_ACINTENSITY,wxEVT_COMMAND_TOOL_CLICKED,(wxObjectEventFunction)&xLightsFrame::OnAC_IntensityClick);
    Connect(ID_AUITOOLBARITEM_ACRAMPUP,wxEVT_COMMAND_TOOL_CLICKED,(wxObjectEventFunction)&xLightsFrame::OnAC_RampUpClick);
    Connect(ID_AUITOOLBARITEM_ACRAMPDOWN,wxEVT_COMMAND_TOOL_CLICKED,(wxObjectEventFunction)&xLightsFrame::OnAC_RampDownClick);
    Connect(ID_AUITOOLBARITEM_ACRAMPUPDOWN,wxEVT_COMMAND_TOOL_CLICKED,(wxObjectEventFunction)&xLightsFrame::OnAC_RampUpDownClick);
    Connect(ID_CHOICE_PARM1,wxEVT_COMMAND_CHOICE_SELECTED,(wxObjectEventFunction)&xLightsFrame::OnChoiceParm1Select);
    Connect(ID_CHOICE_PARM2,wxEVT_COMMAND_CHOICE_SELECTED,(wxObjectEventFunction)&xLightsFrame::OnChoiceParm2Select);
    Connect(ID_AUITOOLBARITEM_ACFILL,wxEVT_COMMAND_TOOL_CLICKED,(wxObjectEventFunction)&xLightsFrame::OnAC_FillClick);
    Connect(ID_AUITOOLBARITEM_ACCASCADE,wxEVT_COMMAND_TOOL_CLICKED,(wxObjectEventFunction)&xLightsFrame::OnAC_CascadeClick);
    Connect(ID_AUITOOLBARITEM_ACFOREGROUND,wxEVT_COMMAND_TOOL_CLICKED,(wxObjectEventFunction)&xLightsFrame::OnAC_ForegroundClick);
    Connect(ID_AUITOOLBARITEM_ACBACKGROUND,wxEVT_COMMAND_TOOL_CLICKED,(wxObjectEventFunction)&xLightsFrame::OnAC_BackgroundClick);
    Connect(ID_AUITOOLBAR_AC,wxEVT_COMMAND_AUITOOLBAR_TOOL_DROPDOWN,(wxObjectEventFunction)&xLightsFrame::OnACToolbarDropdown);
    Connect(wxID_ZOOM_IN,wxEVT_COMMAND_TOOL_CLICKED,(wxObjectEventFunction)&xLightsFrame::OnAuiToolBarItemZoominClick);
    Connect(wxID_ZOOM_OUT,wxEVT_COMMAND_TOOL_CLICKED,(wxObjectEventFunction)&xLightsFrame::OnAuiToolBarItem_ZoomOutClick);
    Connect(ID_AUITOOLBARITEM14,wxEVT_COMMAND_TOOL_CLICKED,(wxObjectEventFunction)&xLightsFrame::OnMenu_Settings_SequenceSelected);
    Connect(ID_BITMAPBUTTON_TAB_INFO,wxEVT_COMMAND_TOOL_CLICKED,(wxObjectEventFunction)&xLightsFrame::OnBitmapButtonTabInfoClick);
    Connect(ID_BUTTON_STOP_NOW,wxEVT_COMMAND_TOOL_CLICKED,(wxObjectEventFunction)&xLightsFrame::OnButtonStopNowClick);
    Connect(ID_BUTTON_LIGHTS_OFF,wxEVT_COMMAND_TOOL_CLICKED,(wxObjectEventFunction)&xLightsFrame::OnButtonLightsOffClick);
    Connect(ID_CHECKBOX_LIGHT_OUTPUT,wxEVT_COMMAND_TOOL_CLICKED,(wxObjectEventFunction)&xLightsFrame::OnCheckBoxLightOutputClick);
    Connect(ID_BUTTON_OTHER_FOLDERS,wxEVT_COMMAND_BUTTON_CLICKED,(wxObjectEventFunction)&xLightsFrame::OnButtonOtherFoldersClick);
    Connect(ID_BUTTON3,wxEVT_COMMAND_BUTTON_CLICKED,(wxObjectEventFunction)&xLightsFrame::OnMenuOpenFolderSelected);
    Connect(ID_BUTTON_SAVE_SETUP,wxEVT_COMMAND_BUTTON_CLICKED,(wxObjectEventFunction)&xLightsFrame::OnButtonSaveSetupClick);
    Connect(ID_BUTTON_ADD_DONGLE,wxEVT_COMMAND_BUTTON_CLICKED,(wxObjectEventFunction)&xLightsFrame::OnButtonAddDongleClick);
    Connect(ID_BUTTON_ADD_E131,wxEVT_COMMAND_BUTTON_CLICKED,(wxObjectEventFunction)&xLightsFrame::OnButtonAddE131Click);
    Connect(ID_BUTTON1,wxEVT_COMMAND_BUTTON_CLICKED,(wxObjectEventFunction)&xLightsFrame::OnButtonAddNullClick);
    Connect(ID_BUTTON2,wxEVT_COMMAND_BUTTON_CLICKED,(wxObjectEventFunction)&xLightsFrame::OnButtonArtNETClick);
    Connect(ID_BUTTON_ADD_LOR,wxEVT_COMMAND_BUTTON_CLICKED,(wxObjectEventFunction)&xLightsFrame::OnButtonAddLORClick);
    Connect(ID_BUTTON_ADD_DDP,wxEVT_COMMAND_BUTTON_CLICKED,(wxObjectEventFunction)&xLightsFrame::OnButtonAddDDPClick);
    Connect(ID_BUTTON_NETWORK_CHANGE,wxEVT_COMMAND_BUTTON_CLICKED,(wxObjectEventFunction)&xLightsFrame::OnButtonNetworkChangeClick);
    Connect(ID_BUTTON_NETWORK_DELETE,wxEVT_COMMAND_BUTTON_CLICKED,(wxObjectEventFunction)&xLightsFrame::OnButtonNetworkDeleteClick);
    Connect(ID_BUTTON_NETWORK_DELETE_ALL,wxEVT_COMMAND_BUTTON_CLICKED,(wxObjectEventFunction)&xLightsFrame::OnButtonNetworkDeleteAllClick);
    Connect(ID_SPINCTRL1,wxEVT_COMMAND_SPINCTRL_UPDATED,(wxObjectEventFunction)&xLightsFrame::OnSpinCtrl_SyncUniverseChange);
    Connect(ID_BITMAPBUTTON1,wxEVT_COMMAND_BUTTON_CLICKED,(wxObjectEventFunction)&xLightsFrame::OnButtonNetworkMoveUpClick);
    Connect(ID_BITMAPBUTTON2,wxEVT_COMMAND_BUTTON_CLICKED,(wxObjectEventFunction)&xLightsFrame::OnButtonNetworkMoveDownClick);
    Connect(ID_LISTCTRL_NETWORKS,wxEVT_COMMAND_LIST_BEGIN_DRAG,(wxObjectEventFunction)&xLightsFrame::OnGridNetworkBeginDrag);
    Connect(ID_LISTCTRL_NETWORKS,wxEVT_COMMAND_LIST_ITEM_SELECTED,(wxObjectEventFunction)&xLightsFrame::OnGridNetworkItemSelect);
    Connect(ID_LISTCTRL_NETWORKS,wxEVT_COMMAND_LIST_ITEM_DESELECTED,(wxObjectEventFunction)&xLightsFrame::OnGridNetworkItemDeselect);
    Connect(ID_LISTCTRL_NETWORKS,wxEVT_COMMAND_LIST_ITEM_ACTIVATED,(wxObjectEventFunction)&xLightsFrame::OnGridNetworkItemActivated);
    Connect(ID_LISTCTRL_NETWORKS,wxEVT_COMMAND_LIST_ITEM_FOCUSED,(wxObjectEventFunction)&xLightsFrame::OnGridNetworkItemFocused);
    Connect(ID_LISTCTRL_NETWORKS,wxEVT_COMMAND_LIST_ITEM_RIGHT_CLICK,(wxObjectEventFunction)&xLightsFrame::OnGridNetworkItemRClick);
    Connect(ID_LISTCTRL_NETWORKS,wxEVT_COMMAND_LIST_KEY_DOWN,(wxObjectEventFunction)&xLightsFrame::OnGridNetworkKeyDown);
    m_mgr->Connect(wxEVT_AUI_PANE_CLOSE,(wxObjectEventFunction)&xLightsFrame::OnPaneClose,0,this);
    PanelSequencer->Connect(wxEVT_PAINT,(wxObjectEventFunction)&xLightsFrame::OnPanelSequencerPaint,0,this);
    Connect(ID_NOTEBOOK1,wxEVT_COMMAND_AUINOTEBOOK_PAGE_CHANGED,(wxObjectEventFunction)&xLightsFrame::OnNotebook1PageChanged1);
    Connect(ID_NOTEBOOK1,wxEVT_COMMAND_AUINOTEBOOK_PAGE_CHANGING,(wxObjectEventFunction)&xLightsFrame::OnNotebook1PageChanging);
    Connect(ID_NEW_SEQUENCE,wxEVT_COMMAND_MENU_SELECTED,(wxObjectEventFunction)&xLightsFrame::OnButtonNewSequenceClick);
    Connect(ID_OPEN_SEQUENCE,wxEVT_COMMAND_MENU_SELECTED,(wxObjectEventFunction)&xLightsFrame::OnMenuItem_File_Open_SequenceSelected);
    Connect(IS_SAVE_SEQ,wxEVT_COMMAND_MENU_SELECTED,(wxObjectEventFunction)&xLightsFrame::OnMenuItem_File_Save_Selected);
    Connect(ID_SAVE_AS_SEQUENCE,wxEVT_COMMAND_MENU_SELECTED,(wxObjectEventFunction)&xLightsFrame::OnMenuItem_File_SaveAs_SequenceSelected);
    Connect(ID_CLOSE_SEQ,wxEVT_COMMAND_MENU_SELECTED,(wxObjectEventFunction)&xLightsFrame::OnMenuItem_File_Close_SequenceSelected);
    Connect(ID_EXPORT_VIDEO,wxEVT_COMMAND_MENU_SELECTED,(wxObjectEventFunction)&xLightsFrame::OnMenuItem_File_Export_VideoSelected);
    Connect(ID_MENUITEM2,wxEVT_COMMAND_MENU_SELECTED,(wxObjectEventFunction)&xLightsFrame::OnMenuOpenFolderSelected);
    Connect(ID_FILE_BACKUP,wxEVT_COMMAND_MENU_SELECTED,(wxObjectEventFunction)&xLightsFrame::OnMenuItemBackupSelected);
    Connect(ID_FILE_ALTBACKUP,wxEVT_COMMAND_MENU_SELECTED,(wxObjectEventFunction)&xLightsFrame::OnmAltBackupMenuItemSelected);
    Connect(wxID_EXIT,wxEVT_COMMAND_MENU_SELECTED,(wxObjectEventFunction)&xLightsFrame::OnQuit);
    Connect(ID_SHIFT_EFFECTS,wxEVT_COMMAND_MENU_SELECTED,(wxObjectEventFunction)&xLightsFrame::OnMenuItemShiftEffectsSelected);
    Connect(ID_MNU_SHIFT_SELECTED_EFFECTS,wxEVT_COMMAND_MENU_SELECTED,(wxObjectEventFunction)&xLightsFrame::OnMenuItemShiftSelectedEffectsSelected);
    Connect(ID_MENUITEM13,wxEVT_COMMAND_MENU_SELECTED,(wxObjectEventFunction)&xLightsFrame::OnActionTestMenuItemSelected);
    Connect(ID_MENUITEM_CONVERT,wxEVT_COMMAND_MENU_SELECTED,(wxObjectEventFunction)&xLightsFrame::OnMenuItemConvertSelected);
    Connect(ID_MENUITEM_GenerateCustomModel,wxEVT_COMMAND_MENU_SELECTED,(wxObjectEventFunction)&xLightsFrame::OnMenu_GenerateCustomModelSelected);
    Connect(ID_MNU_GENERATELYRICS,wxEVT_COMMAND_MENU_SELECTED,(wxObjectEventFunction)&xLightsFrame::OnMenuItem_GenerateLyricsSelected);
    Connect(ID_MNU_CHECKSEQ,wxEVT_COMMAND_MENU_SELECTED,(wxObjectEventFunction)&xLightsFrame::OnMenuItemCheckSequenceSelected);
    Connect(ID_MENU_VIEW_LOG,wxEVT_COMMAND_MENU_SELECTED,(wxObjectEventFunction)&xLightsFrame::OnMenuItem_ViewLogSelected);
    Connect(ID_MENUITEM18,wxEVT_COMMAND_MENU_SELECTED,(wxObjectEventFunction)&xLightsFrame::OnMenuItemPackageDebugFiles);
    Connect(ID_EXPORT_MODELS,wxEVT_COMMAND_MENU_SELECTED,(wxObjectEventFunction)&xLightsFrame::OnmExportModelsMenuItemSelected);
    Connect(ID_MNU_EXPORT_EFFECTS,wxEVT_COMMAND_MENU_SELECTED,(wxObjectEventFunction)&xLightsFrame::OnMenuItem_ExportEffectsSelected);
    Connect(ID_MENU_FPP_CONNECT,wxEVT_COMMAND_MENU_SELECTED,(wxObjectEventFunction)&xLightsFrame::OnMenuItem_FPP_ConnectSelected);
    Connect(ID_MNU_PACKAGESEQUENCE,wxEVT_COMMAND_MENU_SELECTED,(wxObjectEventFunction)&xLightsFrame::OnMenuItem_PackageSequenceSelected);
    Connect(ID_MENU_USER_DICT,wxEVT_COMMAND_MENU_SELECTED,(wxObjectEventFunction)&xLightsFrame::OnMenuItemUserDictSelected);
    Connect(ID_MNU_DOWNLOADSEQUENCES,wxEVT_COMMAND_MENU_SELECTED,(wxObjectEventFunction)&xLightsFrame::OnMenuItem_DownloadSequencesSelected);
    Connect(ID_MENU_BATCH_RENDER,wxEVT_COMMAND_MENU_SELECTED,(wxObjectEventFunction)&xLightsFrame::OnMenuItemBatchRenderSelected);
    Connect(ID_MNU_XSCHEDULE,wxEVT_COMMAND_MENU_SELECTED,(wxObjectEventFunction)&xLightsFrame::OnMenuItem_xScheduleSelected);
    Connect(iD_MNU_VENDORCACHEPURGE,wxEVT_COMMAND_MENU_SELECTED,(wxObjectEventFunction)&xLightsFrame::OnMenuItem_PurgeVendorCacheSelected);
    Connect(ID_MNU_PURGERENDERCACHE,wxEVT_COMMAND_MENU_SELECTED,(wxObjectEventFunction)&xLightsFrame::OnMenuItem_PurgeRenderCacheSelected);
    Connect(ID_MNU_CRASH,wxEVT_COMMAND_MENU_SELECTED,(wxObjectEventFunction)&xLightsFrame::OnMenuItem_CrashXLightsSelected);
    Connect(ID_MNU_DUMPRENDERSTATE,wxEVT_COMMAND_MENU_SELECTED,(wxObjectEventFunction)&xLightsFrame::OnMenuItem_LogRenderStateSelected);
    Connect(wxID_ZOOM_IN,wxEVT_COMMAND_MENU_SELECTED,(wxObjectEventFunction)&xLightsFrame::OnAuiToolBarItemZoominClick);
    Connect(wxID_ZOOM_OUT,wxEVT_COMMAND_MENU_SELECTED,(wxObjectEventFunction)&xLightsFrame::OnAuiToolBarItem_ZoomOutClick);
    Connect(ID_MENUITEM5,wxEVT_COMMAND_MENU_SELECTED,(wxObjectEventFunction)&xLightsFrame::ResetToolbarLocations);
    Connect(MNU_ID_ACLIGHTS,wxEVT_COMMAND_MENU_SELECTED,(wxObjectEventFunction)&xLightsFrame::OnMenuItem_ACLIghtsSelected);
    Connect(ID_MNU_SHOWRAMPS,wxEVT_COMMAND_MENU_SELECTED,(wxObjectEventFunction)&xLightsFrame::OnMenuItem_ShowACRampsSelected);
    Connect(ID_MENUITEM_SAVE_PERSPECTIVE,wxEVT_COMMAND_MENU_SELECTED,(wxObjectEventFunction)&xLightsFrame::OnMenuItemViewSavePerspectiveSelected);
    Connect(ID_MENUITEM_SAVE_AS_PERSPECTIVE,wxEVT_COMMAND_MENU_SELECTED,(wxObjectEventFunction)&xLightsFrame::OnMenuItemViewSaveAsPerspectiveSelected);
    Connect(ID_MENUITEM_LOAD_PERSPECTIVE,wxEVT_COMMAND_MENU_SELECTED,(wxObjectEventFunction)&xLightsFrame::OnMenuItemLoadEditPerspectiveSelected);
    Connect(ID_MNU_PERSPECTIVES_AUTOSAVE,wxEVT_COMMAND_MENU_SELECTED,(wxObjectEventFunction)&xLightsFrame::OnMenuItem_PerspectiveAutosaveSelected);
    Connect(ID_MENUITEM_DISPLAY_ELEMENTS,wxEVT_COMMAND_MENU_SELECTED,(wxObjectEventFunction)&xLightsFrame::ShowHideDisplayElementsWindow);
    Connect(ID_MENUITEM12,wxEVT_COMMAND_MENU_SELECTED,(wxObjectEventFunction)&xLightsFrame::ShowHideModelPreview);
    Connect(ID_MENUITEM3,wxEVT_COMMAND_MENU_SELECTED,(wxObjectEventFunction)&xLightsFrame::ShowHideHousePreview);
    Connect(ID_MENUITEM14,wxEVT_COMMAND_MENU_SELECTED,(wxObjectEventFunction)&xLightsFrame::ShowHideEffectSettingsWindow);
    Connect(ID_MENUITEM15,wxEVT_COMMAND_MENU_SELECTED,(wxObjectEventFunction)&xLightsFrame::ShowHideColorWindow);
    Connect(ID_MENUITEM16,wxEVT_COMMAND_MENU_SELECTED,(wxObjectEventFunction)&xLightsFrame::ShowHideLayerTimingWindow);
    Connect(ID_MENUITEM9,wxEVT_COMMAND_MENU_SELECTED,(wxObjectEventFunction)&xLightsFrame::ShowHideBufferSettingsWindow);
    Connect(ID_MENUITEM17,wxEVT_COMMAND_MENU_SELECTED,(wxObjectEventFunction)&xLightsFrame::ShowHideEffectDropper);
    Connect(ID_MENUITEM_EFFECT_ASSIST_WINDOW,wxEVT_COMMAND_MENU_SELECTED,(wxObjectEventFunction)&xLightsFrame::ShowHideEffectAssistWindow);
    Connect(ID_MENUITEM_SELECT_EFFECT,wxEVT_COMMAND_MENU_SELECTED,(wxObjectEventFunction)&xLightsFrame::OnMenuItemSelectEffectSelected);
    Connect(ID_MENUITEM_VIDEOPREVIEW,wxEVT_COMMAND_MENU_SELECTED,(wxObjectEventFunction)&xLightsFrame::OnMenuItemShowHideVideoPreview);
    Connect(ID_MNU_JUKEBOX,wxEVT_COMMAND_MENU_SELECTED,(wxObjectEventFunction)&xLightsFrame::OnMenuItem_JukeboxSelected);
    Connect(ID_MENUITEM_WINDOWS_PERSPECTIVE,wxEVT_COMMAND_MENU_SELECTED,(wxObjectEventFunction)&xLightsFrame::ShowHidePerspectivesWindow);
    Connect(ID_MENUITEM_WINDOWS_DOCKALL,wxEVT_COMMAND_MENU_SELECTED,(wxObjectEventFunction)&xLightsFrame::OnMenuDockAllSelected);
    Connect(ID_MENUITEM11,wxEVT_COMMAND_MENU_SELECTED,(wxObjectEventFunction)&xLightsFrame::ResetWindowsToDefaultPositions);
    Connect(ID_PLAY_FULL,wxEVT_COMMAND_MENU_SELECTED,(wxObjectEventFunction)&xLightsFrame::SetPlaySpeed);
    Connect(ID_MNU_1POINT5SPEED,wxEVT_COMMAND_MENU_SELECTED,(wxObjectEventFunction)&xLightsFrame::SetPlaySpeed);
    Connect(ID_MN_2SPEED,wxEVT_COMMAND_MENU_SELECTED,(wxObjectEventFunction)&xLightsFrame::SetPlaySpeed);
    Connect(ID_MNU_3SPEED,wxEVT_COMMAND_MENU_SELECTED,(wxObjectEventFunction)&xLightsFrame::SetPlaySpeed);
    Connect(ID_MNU_4SPEED,wxEVT_COMMAND_MENU_SELECTED,(wxObjectEventFunction)&xLightsFrame::SetPlaySpeed);
    Connect(ID_PLAY_3_4,wxEVT_COMMAND_MENU_SELECTED,(wxObjectEventFunction)&xLightsFrame::SetPlaySpeed);
    Connect(ID_PLAY_1_2,wxEVT_COMMAND_MENU_SELECTED,(wxObjectEventFunction)&xLightsFrame::SetPlaySpeed);
    Connect(ID_PLAY_1_4,wxEVT_COMMAND_MENU_SELECTED,(wxObjectEventFunction)&xLightsFrame::SetPlaySpeed);
    Connect(ID_MNU_LOUDVOLUME,wxEVT_COMMAND_MENU_SELECTED,(wxObjectEventFunction)&xLightsFrame::OnMenuItem_LoudVolSelected);
    Connect(ID_MNU_MEDVOLUME,wxEVT_COMMAND_MENU_SELECTED,(wxObjectEventFunction)&xLightsFrame::OnMenuItem_MedVolSelected);
    Connect(ID_MNU_QUIET,wxEVT_COMMAND_MENU_SELECTED,(wxObjectEventFunction)&xLightsFrame::OnMenuItem_QuietVolSelected);
    Connect(ID_MNU_SUPERQUIET,wxEVT_COMMAND_MENU_SELECTED,(wxObjectEventFunction)&xLightsFrame::OnMenuItem_VQuietVolSelected);
    Connect(ID_IMPORT_EFFECTS,wxEVT_COMMAND_MENU_SELECTED,(wxObjectEventFunction)&xLightsFrame::OnMenuItemImportEffects);
    Connect(ID_SEQ_SETTINGS,wxEVT_COMMAND_MENU_SELECTED,(wxObjectEventFunction)&xLightsFrame::OnMenu_Settings_SequenceSelected);
    Connect(ID_RENDER_ON_SAVE,wxEVT_COMMAND_MENU_SELECTED,(wxObjectEventFunction)&xLightsFrame::OnMenuItemRenderOnSave);
    Connect(ID_SAVE_FSEQ_ON_SAVE,wxEVT_COMMAND_MENU_SELECTED,(wxObjectEventFunction)&xLightsFrame::OnmSaveFseqOnSaveMenuItemSelected);
    Connect(ID_BACKUP_ON_SAVE,wxEVT_COMMAND_MENU_SELECTED,(wxObjectEventFunction)&xLightsFrame::OnmBackupOnSaveSelected);
    Connect(ID_MENU_BACKUP_ON_LAUNCH,wxEVT_COMMAND_MENU_SELECTED,(wxObjectEventFunction)&xLightsFrame::OnMenuItem_BackupOnLaunchSelected);
    Connect(ID_MNU_BKPPURGE_NEVER,wxEVT_COMMAND_MENU_SELECTED,(wxObjectEventFunction)&xLightsFrame::OnMenuItem_BackupPurgeIntervalSelected);
    Connect(ID_MNU_BKPPURGE_YEAR,wxEVT_COMMAND_MENU_SELECTED,(wxObjectEventFunction)&xLightsFrame::OnMenuItem_BackupPurgeIntervalSelected);
    Connect(ID_MNU_BKPPURGE_QUARTER,wxEVT_COMMAND_MENU_SELECTED,(wxObjectEventFunction)&xLightsFrame::OnMenuItem_BackupPurgeIntervalSelected);
    Connect(ID_MNU_BKPPURGE_MONTH,wxEVT_COMMAND_MENU_SELECTED,(wxObjectEventFunction)&xLightsFrame::OnMenuItem_BackupPurgeIntervalSelected);
    Connect(ID_MNU_BKPPURGE_WEEK,wxEVT_COMMAND_MENU_SELECTED,(wxObjectEventFunction)&xLightsFrame::OnMenuItem_BackupPurgeIntervalSelected);
    Connect(ID_MNU_BACKUP,wxEVT_COMMAND_MENU_SELECTED,(wxObjectEventFunction)&xLightsFrame::OnMenuItem_BackupSubfoldersSelected);
    Connect(ID_MNU_EXCLUDEPRESETS,wxEVT_COMMAND_MENU_SELECTED,(wxObjectEventFunction)&xLightsFrame::OnMenuItem_ExcludePresetsFromPackagedSequencesSelected);
    Connect(ID_MNU_EXCLUDEAUDIOPKGSEQ,wxEVT_COMMAND_MENU_SELECTED,(wxObjectEventFunction)&xLightsFrame::OnMenuItem_ExcludeAudioPackagedSequenceSelected);
    Connect(ID_MENUITEM_ICON_SMALL,wxEVT_COMMAND_MENU_SELECTED,(wxObjectEventFunction)&xLightsFrame::SetToolIconSize);
    Connect(ID_MENUITEM_ICON_MEDIUM,wxEVT_COMMAND_MENU_SELECTED,(wxObjectEventFunction)&xLightsFrame::SetToolIconSize);
    Connect(ID_MENUITEM_ICON_LARGE,wxEVT_COMMAND_MENU_SELECTED,(wxObjectEventFunction)&xLightsFrame::SetToolIconSize);
    Connect(ID_MENUITEM_ICON_XLARGE,wxEVT_COMMAND_MENU_SELECTED,(wxObjectEventFunction)&xLightsFrame::SetToolIconSize);
    Connect(ID_MNU_SMALLWAVEFORM,wxEVT_COMMAND_MENU_SELECTED,(wxObjectEventFunction)&xLightsFrame::OnMenuItem_SmallWaveformSelected);
    Connect(ID_MENUITEM_GRID_ICON_XSMALL,wxEVT_COMMAND_MENU_SELECTED,(wxObjectEventFunction)&xLightsFrame::SetIconSize);
    Connect(ID_MENUITEM_GRID_ICON_SMALL,wxEVT_COMMAND_MENU_SELECTED,(wxObjectEventFunction)&xLightsFrame::SetIconSize);
    Connect(ID_MENUITEM_GRID_ICON_MEDIUM,wxEVT_COMMAND_MENU_SELECTED,(wxObjectEventFunction)&xLightsFrame::SetIconSize);
    Connect(ID_MENUITEM_GRID_ICON_LARGE,wxEVT_COMMAND_MENU_SELECTED,(wxObjectEventFunction)&xLightsFrame::SetIconSize);
    Connect(ID_MENUITEM_GRID_ICON_XLARGE,wxEVT_COMMAND_MENU_SELECTED,(wxObjectEventFunction)&xLightsFrame::SetIconSize);
    Connect(ID_MENUITEM_GRID_ICON_BACKGROUND_ON,wxEVT_COMMAND_MENU_SELECTED,(wxObjectEventFunction)&xLightsFrame::OnSetGridIconBackground);
    Connect(ID_MENUITEM_GRID_ICON_BACKGROUND_OFF,wxEVT_COMMAND_MENU_SELECTED,(wxObjectEventFunction)&xLightsFrame::OnSetGridIconBackground);
    Connect(ID_MENUITEM_GRID_NODE_VALUES_ON,wxEVT_COMMAND_MENU_SELECTED,(wxObjectEventFunction)&xLightsFrame::OnSetGridNodeValues);
    Connect(ID_MENUITEM_GRID_NODE_VALUES_OFF,wxEVT_COMMAND_MENU_SELECTED,(wxObjectEventFunction)&xLightsFrame::OnSetGridNodeValues);
    Connect(ID_COLOR_MANAGER,wxEVT_COMMAND_MENU_SELECTED,(wxObjectEventFunction)&xLightsFrame::OnMenuItemColorManagerSelected);
    Connect(ID_MNU_RC_ENABLE,wxEVT_COMMAND_MENU_SELECTED,(wxObjectEventFunction)&xLightsFrame::OnMenuItem_RenderCache);
    Connect(ID_MNU_RC_LOCKEDONLY,wxEVT_COMMAND_MENU_SELECTED,(wxObjectEventFunction)&xLightsFrame::OnMenuItem_RenderCache);
    Connect(ID_MNU_RC_DISABLED,wxEVT_COMMAND_MENU_SELECTED,(wxObjectEventFunction)&xLightsFrame::OnMenuItem_RenderCache);
    Connect(ID_MENU_CANVAS_ERASE_MODE,wxEVT_COMMAND_MENU_SELECTED,(wxObjectEventFunction)&xLightsFrame::OnMenuItemRenderEraseModeSelected);
    Connect(ID_MENU_CANVAS_CANVAS_MODE,wxEVT_COMMAND_MENU_SELECTED,(wxObjectEventFunction)&xLightsFrame::OnMenuItemRenderCanvasModeSelected);
    Connect(ID_MENUITEM_EFFECT_ASSIST_ALWAYS_ON,wxEVT_COMMAND_MENU_SELECTED,(wxObjectEventFunction)&xLightsFrame::OnMenuItemEffectAssistAlwaysOnSelected);
    Connect(ID_MENUITEM_EFFECT_ASSIST_ALWAYS_OFF,wxEVT_COMMAND_MENU_SELECTED,(wxObjectEventFunction)&xLightsFrame::OnMenuItemEffectAssistAlwaysOffSelected);
    Connect(ID_MENUITEM_EFFECT_ASSIST_TOGGLE,wxEVT_COMMAND_MENU_SELECTED,(wxObjectEventFunction)&xLightsFrame::OnMenuItemEffectAssistToggleModeSelected);
    Connect(ID_MENU_TIMING_EDIT_MODE,wxEVT_COMMAND_MENU_SELECTED,(wxObjectEventFunction)&xLightsFrame::OnMenuItemTimingPlayOnDClick);
    Connect(ID_MENU_TIMING_PLAY_MODE,wxEVT_COMMAND_MENU_SELECTED,(wxObjectEventFunction)&xLightsFrame::OnMenuItemTimingPlayOnDClick);
    Connect(ID_MENU_OPENGL_AUTO,wxEVT_COMMAND_MENU_SELECTED,(wxObjectEventFunction)&xLightsFrame::OnMenuOpenGLSelected);
    Connect(ID_MENU_OPENGL_3,wxEVT_COMMAND_MENU_SELECTED,(wxObjectEventFunction)&xLightsFrame::OnMenuOpenGLSelected);
    Connect(ID_MENU_OPENGL_2,wxEVT_COMMAND_MENU_SELECTED,(wxObjectEventFunction)&xLightsFrame::OnMenuOpenGLSelected);
    Connect(ID_MENU_OPENGL_1,wxEVT_COMMAND_MENU_SELECTED,(wxObjectEventFunction)&xLightsFrame::OnMenuOpenGLSelected);
    Connect(ID_MNU_PLAYCONTROLSONPREVIEW,wxEVT_COMMAND_MENU_SELECTED,(wxObjectEventFunction)&xLightsFrame::OnMenuItem_PlayControlsOnPreviewSelected);
    Connect(ID_MNU_AUTOSHOWHOUSEPREVIEW,wxEVT_COMMAND_MENU_SELECTED,(wxObjectEventFunction)&xLightsFrame::OnMenuItem_AutoShowHousePreviewSelected);
    Connect(ID_MENUITEM_AUTOSAVE_0,wxEVT_COMMAND_MENU_SELECTED,(wxObjectEventFunction)&xLightsFrame::AutoSaveIntervalSelected);
    Connect(ID_MENUITEM_AUTOSAVE_3,wxEVT_COMMAND_MENU_SELECTED,(wxObjectEventFunction)&xLightsFrame::AutoSaveIntervalSelected);
    Connect(ID_MENUITEM_AUTOSAVE_10,wxEVT_COMMAND_MENU_SELECTED,(wxObjectEventFunction)&xLightsFrame::AutoSaveIntervalSelected);
    Connect(ID_MENUITEM_AUTOSAVE_15,wxEVT_COMMAND_MENU_SELECTED,(wxObjectEventFunction)&xLightsFrame::AutoSaveIntervalSelected);
    Connect(ID_MENUITEM_AUTOSAVE_30,wxEVT_COMMAND_MENU_SELECTED,(wxObjectEventFunction)&xLightsFrame::AutoSaveIntervalSelected);
    Connect(ID_MNU_XFADE_DISABLED,wxEVT_COMMAND_MENU_SELECTED,(wxObjectEventFunction)&xLightsFrame::OnMenuItem_xFadeDisabledSelected);
    Connect(ID_MNU_XFADE_A,wxEVT_COMMAND_MENU_SELECTED,(wxObjectEventFunction)&xLightsFrame::OnMenuItem_XFade_ASelected);
    Connect(ID_MNU_XFADE_B,wxEVT_COMMAND_MENU_SELECTED,(wxObjectEventFunction)&xLightsFrame::OnMenuItem_xFade_BSelected);
    Connect(ID_MNU_SD_None,wxEVT_COMMAND_MENU_SELECTED,(wxObjectEventFunction)&xLightsFrame::OnMenuItem_SD_NoneSelected);
    Connect(ID_MNU_SD_10,wxEVT_COMMAND_MENU_SELECTED,(wxObjectEventFunction)&xLightsFrame::OnMenuItem_SD_10Selected);
    Connect(ID_MNU_SD_20,wxEVT_COMMAND_MENU_SELECTED,(wxObjectEventFunction)&xLightsFrame::OnMenuItem_SD_20Selected);
    Connect(ID_MNU_SD_40,wxEVT_COMMAND_MENU_SELECTED,(wxObjectEventFunction)&xLightsFrame::OnMenuItem_SD_40Selected);
    Connect(ID_E131_Sync,wxEVT_COMMAND_MENU_SELECTED,(wxObjectEventFunction)&xLightsFrame::OnMenuItem_e131syncSelected);
    Connect(ID_MNU_FORCEIP,wxEVT_COMMAND_MENU_SELECTED,(wxObjectEventFunction)&xLightsFrame::OnMenuItem_ForceLocalIPSelected);
    Connect(ID_MNU_DEFAULTMODELBLENDOFF,wxEVT_COMMAND_MENU_SELECTED,(wxObjectEventFunction)&xLightsFrame::OnMenuItem_ModelBlendDefaultOffSelected);
    Connect(ID_MNU_SNAP_TO_TIMING,wxEVT_COMMAND_MENU_SELECTED,(wxObjectEventFunction)&xLightsFrame::OnMenuItem_SnapToTimingMarksSelected);
    Connect(ID_MNU_ZOOM,wxEVT_COMMAND_MENU_SELECTED,(wxObjectEventFunction)&xLightsFrame::OnMenuItem_ZoomSelected);
    Connect(ID_MNU_KEYBINDINGS,wxEVT_COMMAND_MENU_SELECTED,(wxObjectEventFunction)&xLightsFrame::OnMenuItem_ShowKeyBindingsSelected);
    Connect(idMenuHelpContent,wxEVT_COMMAND_MENU_SELECTED,(wxObjectEventFunction)&xLightsFrame::OnBitmapButtonTabInfoClick);
    Connect(ID_MENU_HELP_FORMUM,wxEVT_COMMAND_MENU_SELECTED,(wxObjectEventFunction)&xLightsFrame::OnMenuItem_Help_ForumSelected);
    Connect(ID_MNU_VIDEOS,wxEVT_COMMAND_MENU_SELECTED,(wxObjectEventFunction)&xLightsFrame::OnMenuItem_VideoTutorialsSelected);
    Connect(ID_MENU_HELP_DOWNLOAD,wxEVT_COMMAND_MENU_SELECTED,(wxObjectEventFunction)&xLightsFrame::OnMenuItem_Help_DownloadSelected);
    Connect(ID_MNU_HELP_RELEASE_NOTES,wxEVT_COMMAND_MENU_SELECTED,(wxObjectEventFunction)&xLightsFrame::OnMenuItem_Help_ReleaseNotesSelected);
    Connect(ID_MENU_HELP_ISSUE,wxEVT_COMMAND_MENU_SELECTED,(wxObjectEventFunction)&xLightsFrame::OnMenuItem_Help_Isue_TrackerSelected);
    Connect(ID_MENU_HELP_FACEBOOK,wxEVT_COMMAND_MENU_SELECTED,(wxObjectEventFunction)&xLightsFrame::OnMenuItem_Help_FacebookSelected);
    Connect(ID_MNU_DONATE,wxEVT_COMMAND_MENU_SELECTED,(wxObjectEventFunction)&xLightsFrame::OnMenuItem_DonateSelected);
    Connect(ID_MNU_UPDATE,wxEVT_COMMAND_MENU_SELECTED,(wxObjectEventFunction)&xLightsFrame::OnMenuItem_UpdateSelected);
    Connect(wxID_ABOUT,wxEVT_COMMAND_MENU_SELECTED,(wxObjectEventFunction)&xLightsFrame::OnAbout);
    Connect(ID_TIMER1,wxEVT_TIMER,(wxObjectEventFunction)&xLightsFrame::OnTimer1Trigger);
    Connect(ID_TIMER2,wxEVT_TIMER,(wxObjectEventFunction)&xLightsFrame::OnTimer_AutoSaveTrigger);
    Connect(ID_TIMER_EFFECT_SETTINGS,wxEVT_TIMER,(wxObjectEventFunction)&xLightsFrame::OnEffectSettingsTimerTrigger);
    Connect(wxID_ANY,wxEVT_CLOSE_WINDOW,(wxObjectEventFunction)&xLightsFrame::OnClose);
    Connect(wxEVT_CHAR,(wxObjectEventFunction)&xLightsFrame::OnChar);
    Connect(wxEVT_SIZE,(wxObjectEventFunction)&xLightsFrame::OnResize);
    //*)

    Connect(wxID_ANY, wxEVT_CHAR_HOOK, wxKeyEventHandler(xLightsFrame::OnCharHook), nullptr, this);

    _suppressDuplicateFrames = 0;

    // This is for keith ... I like my debug version to be distinctive so I can tell it apart from the prior version
    #ifndef NDEBUG
        logger_base.debug("xLights Crash Menu item not removed.");
        #ifdef _MSC_VER
            Notebook1->SetBackgroundColour(*wxGREEN);
        #endif
    #else
        // only keep the crash option if the EnableCrash.txt file exists
        if (!wxFile::Exists("EnableCrash.txt"))
        {
            MenuItem_CrashXLights->GetMenu()->Remove(MenuItem_CrashXLights);
            MenuItem_CrashXLights = nullptr;
            MenuItem_LogRenderState->GetMenu()->Remove(MenuItem_LogRenderState);
            MenuItem_LogRenderState = nullptr;
        }
        else
        {
            logger_base.debug("xLights Crash Menu item not removed.");
        }
    #endif

    // Suppress OSX display of a warning when reading config ... "entry %s appears more than once in group '%s'
    wxLogNull logNo;

    logger_base.debug("xLightsFrame constructor UI code done.");

    //need to direct these menu items to different places depending on what is active
    Connect(wxID_UNDO, wxEVT_MENU,(wxObjectEventFunction)&xLightsFrame::DoMenuAction);
    Connect(wxID_REDO, wxEVT_MENU,(wxObjectEventFunction)&xLightsFrame::DoMenuAction);
    Connect(wxID_CUT, wxEVT_MENU,(wxObjectEventFunction)&xLightsFrame::DoMenuAction);
    Connect(wxID_COPY, wxEVT_MENU,(wxObjectEventFunction)&xLightsFrame::DoMenuAction);
    Connect(wxID_PASTE, wxEVT_MENU,(wxObjectEventFunction)&xLightsFrame::DoMenuAction);

    Connect(ID_XFADESOCKET, wxEVT_SOCKET, (wxObjectEventFunction)&xLightsFrame::OnxFadeSocketEvent);
    Connect(ID_XFADESERVER, wxEVT_SOCKET, (wxObjectEventFunction)&xLightsFrame::OnxFadeServerEvent);

    SetPanelSequencerLabel("");

	mRendering = false;

    AddEffectToolbarButtons(effectManager, EffectsToolBar);
    wxSize sz = EffectsToolBar->GetSize();
    wxAuiPaneInfo &info = MainAuiManager->GetPane("EffectsToolBar");
    info.BestSize(sz);
    MainAuiManager->Update();

    SetTitle( xlights_base_name + xlights_qualifier + " (Ver " + xlights_version_string + " " + GetBitness() + ") " + xlights_build_date );

    CheckBoxLightOutput = new AUIToolbarButtonWrapper(OutputToolBar, ID_CHECKBOX_LIGHT_OUTPUT);
    ButtonPasteByTime = new AUIToolbarButtonWrapper(EditToolBar, ID_PASTE_BY_TIME);
    ButtonPasteByCell = new AUIToolbarButtonWrapper(EditToolBar, ID_PASTE_BY_CELL);

    Button_ACDisabled = new AUIToolbarButtonWrapper(ACToolbar, ID_AUITOOLBARITEM_ACDISABLED);
    Button_ACDisabled->SetValue(false);
    Button_ACSelect = new AUIToolbarButtonWrapper(ACToolbar, ID_AUITOOLBARITEM_ACSELECT);
    Button_ACSelect->SetValue(true);
    Button_ACOn = new AUIToolbarButtonWrapper(ACToolbar, ID_AUITOOLBARITEM_ACON);
    Button_ACOn->SetValue(false);
    Button_ACOff = new AUIToolbarButtonWrapper(ACToolbar, ID_AUITOOLBARITEM_ACOFF);
    Button_ACOff->SetValue(false);
    Button_ACTwinkle = new AUIToolbarButtonWrapper(ACToolbar, ID_AUITOOLBARITEM_ACTWINKLE);
    Button_ACTwinkle->SetValue(false);
    Button_ACShimmer = new AUIToolbarButtonWrapper(ACToolbar, ID_AUITOOLBARITEM_ACSHIMMER);
    Button_ACShimmer->SetValue(false);

    Button_ACIntensity = new AUIToolbarButtonWrapper(ACToolbar, ID_AUITOOLBARITEM_ACINTENSITY);
    Button_ACIntensity->SetValue(true);
    Button_ACRampUp = new AUIToolbarButtonWrapper(ACToolbar, ID_AUITOOLBARITEM_ACRAMPUP);
    Button_ACRampUp->SetValue(false);
    Button_ACRampDown = new AUIToolbarButtonWrapper(ACToolbar, ID_AUITOOLBARITEM_ACRAMPDOWN);
    Button_ACRampDown->SetValue(false);
    Button_ACRampUpDown = new AUIToolbarButtonWrapper(ACToolbar, ID_AUITOOLBARITEM_ACRAMPUPDOWN);
    Button_ACRampUpDown->SetValue(false);

    Button_ACFill = new AUIToolbarButtonWrapper(ACToolbar, ID_AUITOOLBARITEM_ACFILL);
    Button_ACFill->SetValue(false);
    Button_ACCascade = new AUIToolbarButtonWrapper(ACToolbar, ID_AUITOOLBARITEM_ACCASCADE);
    Button_ACCascade->SetValue(false);

    Button_ACForeground = new AUIToolbarButtonWrapper(ACToolbar, ID_AUITOOLBARITEM_ACFOREGROUND);
    Button_ACForeground->SetValue(false);
    Button_ACBackground = new AUIToolbarButtonWrapper(ACToolbar, ID_AUITOOLBARITEM_ACBACKGROUND);
    Button_ACBackground->SetValue(false);

    ButtonPasteByTime->SetValue(true);
    ButtonPasteByCell->SetValue(false);
    mResetToolbars = false;
    mRenderOnSave = true;
    mSaveFseqOnSave = true;
    mBackupOnSave = false;
    mBackupOnLaunch = true;
    me131Sync = false;
    mLocalIP = "";
    mAltBackupDir = "";
    mIconSize = 16;

    _acParm1Intensity = 100;
    _acParm1RampUp = 0;
    _acParm2RampUp = 100;
    _acParm1RampDown = 0;
    _acParm2RampDown = 100;
    _acParm1RampUpDown = 0;
    _acParm2RampUpDown = 100;
    ChoiceParm1->SetStringSelection("100");
    ChoiceParm2->SetStringSelection("100");

    StatusBarSizer->AddGrowableCol(0,2);
    StatusBarSizer->AddGrowableCol(2,1);
    ProgressBar->Connect(wxEVT_LEFT_DOWN, (wxObjectEventFunction)&xLightsFrame::OnProgressBarDoubleClick, nullptr, this);
    ProgressBar->Hide();
    selectedEffectPalette = "";
    selectedEffect = nullptr;
    playStartTime = playEndTime = 0;
    replaySection = false;
    playType = 0;
    playModel = nullptr;
	mLoopAudio = false;
    playSpeed = 1.0;
    playVolume = 100;
    playAnimation = false;
    UnsavedNetworkChanges = false;

    UnsavedRgbEffectsChanges = false;
    UnsavedPlaylistChanges = false;
    mStoredLayoutGroup = "Default";

    modelsChangeCount = 0;

    wxConfigBase* config = wxConfigBase::Get();
    if (config == nullptr)
    {
        logger_base.error("Null config ... this wont end well.");
    }
    logger_base.debug("Config: AppName '%s' Path '%s' Entries %d Groups %d Style %ld Vendor %s.", (const char *)config->GetAppName().c_str(), (const char *)config->GetPath().c_str(), (int)config->GetNumberOfEntries(), (int)config->GetNumberOfGroups(), config->GetStyle(), (const char*)config->GetVendorName().c_str());

    config->Read("xLightsPlayControlsOnPreview", &_playControlsOnPreview, false);
    MenuItem_PlayControlsOnPreview->Check(_playControlsOnPreview);
    logger_base.debug("Play Controls On Preview: %s.", _playControlsOnPreview ? "true" : "false");

    config->Read("xLightsAutoShowHousePreview", &_autoShowHousePreview, false);
    MenuItem_AutoShowHousePreview->Check(_autoShowHousePreview);
    logger_base.debug("Autoshow House Preview: %s.", _autoShowHousePreview ? "true" : "false");

    config->Read("xLightsSmallWaveform", &_smallWaveform, false);
    MenuItem_SmallWaveform->Check(_smallWaveform);
    logger_base.debug("Small Waveform: %s.", _smallWaveform ? "true" : "false");

    config->Read("xLightsModelBlendDefaultOff", &_modelBlendDefaultOff, false);
    MenuItem_ModelBlendDefaultOff->Check(_modelBlendDefaultOff);
    logger_base.debug("Model Blend Default Off: %s.", _modelBlendDefaultOff ? "true" : "false");

    config->Read("xLightsSnapToTimingMarks", &_snapToTimingMarks, false);
    MenuItem_SnapToTimingMarks->Check(_snapToTimingMarks);
    logger_base.debug("Snap To Timing Marks: %s.", _snapToTimingMarks ? "true" : "false");

    logger_base.debug("xLightsFrame constructor creating sequencer.");

    CreateSequencer();

    logger_base.debug("xLightsFrame constructor sequencer creation done.");

    layoutPanel = new LayoutPanel(PanelPreview, this, PanelSequencer);
    logger_base.debug("LayoutPanel creation done.");
    FlexGridSizerPreview->Add(layoutPanel, 1, wxALL | wxEXPAND, 5);
    FlexGridSizerPreview->Fit(PanelPreview);
    FlexGridSizerPreview->SetSizeHints(PanelPreview);

    modelPreview = layoutPanel->GetMainPreview();
    logger_base.debug("LayoutPanel setup done.");


    playIcon = wxBitmap(control_play_blue_icon);
    pauseIcon = wxBitmap(control_pause_blue_icon);

    Grid1HasFocus = false; //set this before grid gets any events -DJ

    SetIcons(wxArtProvider::GetIconBundle("xlART_xLights_Icons", wxART_FRAME_ICON));
    logger_base.debug("IconBundle creation done.");

    SetName("xLights");
    wxPersistenceManager::Get().RegisterAndRestore(this);
    logger_base.debug("Window Location Restored.");

    effGridPrevX = 0;
    effGridPrevY = 0;
    mSavedChangeCount = 0;
    mLastAutosaveCount = 0;

    logger_base.debug("xLightsFrame constructor loading network list.");

    // Load headings into network list
    wxListItem itemCol;

    itemCol.SetText(_T("Number"));
    itemCol.SetImage(-1);
    GridNetwork->InsertColumn(0, itemCol);

    itemCol.SetText(_T("Network Type"));
    itemCol.SetImage(-1);
    GridNetwork->InsertColumn(1, itemCol);

    itemCol.SetText(_T("Port"));
    itemCol.SetAlign(wxLIST_FORMAT_LEFT);
    GridNetwork->InsertColumn(2, itemCol);

    itemCol.SetText(_T("Universe or Id"));
    itemCol.SetAlign(wxLIST_FORMAT_CENTRE);
    GridNetwork->InsertColumn(3, itemCol);

    itemCol.SetText(_T("Num Channels"));
    itemCol.SetAlign(wxLIST_FORMAT_CENTRE);
    GridNetwork->InsertColumn(4, itemCol);

    itemCol.SetText(_T("xLights/Vixen/FPP Mapping"));
    itemCol.SetAlign(wxLIST_FORMAT_LEFT);
    GridNetwork->InsertColumn(5, itemCol);

    itemCol.SetText(_T("Active"));
    itemCol.SetAlign(wxLIST_FORMAT_LEFT);
    GridNetwork->InsertColumn(6, itemCol);

	itemCol.SetText(_T("Description"));
	itemCol.SetAlign(wxLIST_FORMAT_LEFT);
	GridNetwork->InsertColumn(7, itemCol);

    itemCol.SetText(_T("Duplicate Suppress"));
    itemCol.SetAlign(wxLIST_FORMAT_LEFT);
    GridNetwork->InsertColumn(8, itemCol);

    GridNetwork->SetColumnWidth(0, wxLIST_AUTOSIZE_USEHEADER);
    GridNetwork->SetColumnWidth(1, wxLIST_AUTOSIZE_USEHEADER);
    GridNetwork->SetColumnWidth(2, 100);
    GridNetwork->SetColumnWidth(3, wxLIST_AUTOSIZE_USEHEADER);
    GridNetwork->SetColumnWidth(4, 100);
    GridNetwork->SetColumnWidth(5, 170);
    GridNetwork->SetColumnWidth(6, wxLIST_AUTOSIZE_USEHEADER);
	GridNetwork->SetColumnWidth(7, wxLIST_AUTOSIZE);
    GridNetwork->SetColumnWidth(8, wxLIST_AUTOSIZE_USEHEADER);

    _scrollTimer.Connect(wxEVT_TIMER,
        wxTimerEventHandler(xLightsFrame::OnGridNetworkScrollTimer), nullptr, this);

    // get list of most recently used directories
    wxString dir;
    for (int i=0; i<MRU_LENGTH; i++)
    {
        wxString mru_name=wxString::Format("mru%d",i);
        dir.clear();
        if ( config->Read(mru_name, &dir) )
        {
            if (!dir.IsEmpty())
            {
                int idx=mru.Index(dir);
                if (idx == wxNOT_FOUND) mru.Add(dir);
            }
        }
        mru_MenuItem[i] = nullptr;
    }

    logger_base.debug("xLightsFrame constructor loading config.");

    dir.clear();
    bool ok = true;
    if (!xLightsApp::showDir.IsNull())
    {
        dir = xLightsApp::showDir;
    }
    else
    {
        ok = config->Read("LastDir", &dir);
        //wxString ConvertDir;
        //ConvertDir.clear();
        //if (ok && !config->Read("ConvertDir", &ConvertDir))
        //{
        //    ConvertDir=dir;
        //}
        //FileDialogConvert->SetDirectory(ConvertDir);
    }
    logger_base.debug("Show directory %s.", (const char *)dir.c_str());

    if (!xLightsApp::mediaDir.IsNull())
    {
        mediaDirectory = xLightsApp::mediaDir;
    }
    else if (ok && !config->Read(_("MediaDir"), &mediaDirectory))
    {
        mediaDirectory=dir;
    }
    ObtainAccessToURL(mediaDirectory.ToStdString());

    logger_base.debug("Media directory %s.", (const char *)mediaDirectory.c_str());

    wxString tbData = config->Read("ToolbarLocations");
    if (tbData.StartsWith(TOOLBAR_SAVE_VERSION))
    {
        MainAuiManager->LoadPerspective(tbData.Right(tbData.size() - 5));
    }
    logger_base.debug("Perspectives loaded.");

    config->Read("xLightsBackupSubdirectories", &_backupSubfolders, false);
    MenuItem_BackupSubfolders->Check(_backupSubfolders);
    logger_base.debug("Backup subdirectories: %s.", _backupSubfolders ? "true" : "false");

    config->Read("xLightsExcludePresetsPkgSeq", &_excludePresetsFromPackagedSequences, false);
    MenuItem_ExcludePresetsFromPackagedSequences->Check(_excludePresetsFromPackagedSequences);
    logger_base.debug("Exclude Presets From Packaged Sequences: %s.", _excludePresetsFromPackagedSequences ? "true" : "false");

    config->Read("xLightsExcludeAudioPkgSeq", &_excludeAudioFromPackagedSequences, false);
    MenuItem_ExcludeAudioPackagedSequence->Check(_excludeAudioFromPackagedSequences);
    logger_base.debug("Exclude Audio From Packaged Sequences: %s.", _excludeAudioFromPackagedSequences ? "true" : "false");

    config->Read("xLightsShowACLights", &_showACLights, false);
    MenuItem_ACLIghts->Check(_showACLights);
    logger_base.debug("Show AC Lights toolbar: %s.", _showACLights ? "true" : "false");

    config->Read("xLightsShowACRamps", &_showACRamps, false);
    MenuItem_ShowACRamps->Check(_showACRamps);
    logger_base.debug("Show AC Ramps: %s.", _showACRamps ? "true" : "false");

    bool bit64 = GetBitness() == "64bit";
    config->Read(_("xLightsEnableRenderCache"), &_enableRenderCache, _("Locked Only"));

    // Dont enable render caching in 32 bit ... there just isnt enough memory
    if (!bit64)
    {
        logger_base.debug("Enable Render Cache: false due to running 32 bit.");
        MenuItem_RC_Disable->Check(true);
        MenuItem_RC_Disable->Enable(false);
        MenuItem_RC_Enable->Enable(false);
        MenuItem_RC_LockedOnly->Enable(false);
        MenuItem_PurgeRenderCache->Enable(false);
        _enableRenderCache = "Disabled";
    }
    else
    {
        if (_enableRenderCache == "Disabled")
        {
            MenuItem_RC_Disable->Check(true);
        }
        else if (_enableRenderCache == "Enabled")
        {
            MenuItem_RC_Enable->Check(true);
        }
        else
        {
            _enableRenderCache = "Locked Only";
            MenuItem_RC_LockedOnly->Check(true);
        }
        logger_base.debug("Enable Render Cache: %s.", (const char*)_enableRenderCache.c_str());
        _renderCache.Enable(_enableRenderCache);
    }

    config->Read("xLightsAutoSavePerspectives", &_autoSavePerspecive, false);
    MenuItem_PerspectiveAutosave->Check(_autoSavePerspecive);
    logger_base.debug("Autosave perspectives: %s.", _autoSavePerspecive ? "true" : "false");

    config->Read("xLightsRenderOnSave", &mRenderOnSave, true);
    mRenderOnSaveMenuItem->Check(mRenderOnSave);
    logger_base.debug("Render on save: %s.", mRenderOnSave? "true" : "false");

    config->Read("xLightsSaveFseqOnSave", &mSaveFseqOnSave, true);
    mSaveFseqOnSaveMenuItem->Check(mSaveFseqOnSave);
    logger_base.debug("Save Fseq on save: %s.", mSaveFseqOnSave ? "true" : "false");

    if(!mSaveFseqOnSave)
    {
        logger_base.debug("Render on save changed to false, because Save Fseq on save is false.");
        mRenderOnSaveMenuItem->Check(false);
        mRenderOnSaveMenuItem->Enable(false);
        mRenderOnSave = false;
    }

    config->Read("xLightsBackupOnSave", &mBackupOnSave, false);
    mBackupOnSaveMenuItem->Check(mBackupOnSave);
    logger_base.debug("Backup on save: %s.", mBackupOnSave? "true" : "false");

    config->Read("xLightsBackupOnLaunch", &mBackupOnLaunch, true);
    MenuItem_BackupOnLaunch->Check(mBackupOnLaunch);
    logger_base.debug("Backup on launch: %s.", mBackupOnLaunch? "true" : "false");

    config->Read(_("xLightsAltBackupDir"), &mAltBackupDir);
    logger_base.debug("Alternate Backup Dir: '%s'.", (const char *)mAltBackupDir.c_str());

    if (wxDir::Exists(mAltBackupDir))
    {
        mAltBackupMenuItem->SetHelp(mAltBackupDir);
    }
    else
    {
        mAltBackupMenuItem->SetHelp("");
    }

    config->Read("xLightsIconSize", &mIconSize, 16);
    int isid = ID_MENUITEM_ICON_SMALL;
    if (mIconSize == 24) {
        isid = ID_MENUITEM_ICON_MEDIUM;
    } else if (mIconSize == 32) {
        isid = ID_MENUITEM_ICON_LARGE;
    } else if (mIconSize == 48) {
        isid = ID_MENUITEM_ICON_XLARGE;
    }

    wxCommandEvent event(wxEVT_NULL, isid);
    SetToolIconSize(event);
    logger_base.debug("Icon size: %d.", mIconSize);

    config->Read("AutoSaveInterval", &AutoSaveInterval, 3);
    long mid = ID_MENUITEM_AUTOSAVE_0;
    switch (AutoSaveInterval) {
        case 3:
            mid = ID_MENUITEM_AUTOSAVE_3;
            break;
        case 10:
            mid = ID_MENUITEM_AUTOSAVE_10;
            break;
        case 15:
            mid = ID_MENUITEM_AUTOSAVE_15;
            break;
        case 30:
            mid = ID_MENUITEM_AUTOSAVE_30;
            break;
        default:
            break;
    }
    wxCommandEvent asEvent(wxEVT_NULL, mid);
    AutoSaveIntervalSelected(asEvent);
    logger_base.debug("Autosave interval: %d.", AutoSaveInterval);

    config->Read("xFadePort", &_xFadePort, 0);
    logger_base.debug("xFadePort: %s.", _xFadePort == 0 ? "Disabled" : ((_xFadePort == 1) ? "A" : "B"));
    if (_xFadePort == 1)
    {
        MenuItem_xFade_A->Check();
    }
    else if (_xFadePort == 2)
    {
        MenuItem_xFade_B->Check();
    }
    else
    {
        MenuItem_xFade_Disabled->Check();
    }
    StartxFadeListener();

    if (_xFadePort > 0 && _xFadeSocket == nullptr)
    {
        // try opening it on the other port

        if (_xFadePort == 1)
        {
            _xFadePort = 2;
            MenuItem_xFade_B->Check();
        }
        else if (_xFadePort == 2)
        {
            MenuItem_xFade_A->Check();
        _xFadePort = 1;
        }

        StartxFadeListener();
        if (_xFadePort > 0 && _xFadeSocket == nullptr)
        {
            // Give up
            _xFadePort = 0;
            MenuItem_xFade_Disabled->Check();
        }
    }

    config->Read("BackupPurgeDays", &BackupPurgeDays, 0);
    long bpid = ID_MNU_BKPPURGE_NEVER;
    switch (BackupPurgeDays) {
        case 365:
            bpid = ID_MNU_BKPPURGE_YEAR;
            break;
        case 90:
            bpid = ID_MNU_BKPPURGE_QUARTER;
            break;
        case 31:
            bpid = ID_MNU_BKPPURGE_MONTH;
            break;
        case 7:
            bpid = ID_MNU_BKPPURGE_WEEK;
            break;
        default:
            break;
    }
    MenuItem_BackupPurge->Check(bpid, true);
    logger_base.debug("Backup purge age: %d days.", BackupPurgeDays);

    int glVer = 99;
    config->Read("ForceOpenGLVer", &glVer, 99);
    if (glVer != 99) {
        int lastGlVer;
        config->Read("LastOpenGLVer", &lastGlVer, 0);
        if (lastGlVer == 0) {
            config->Write("ForceOpenGLVer", 99);
            glVer = 99;
        } else if (glVer != lastGlVer) {
            CallAfter(&xLightsFrame::MaybePackageAndSendDebugFiles);
        }
    }
    logger_base.debug("Force OpenGL version: %d.", glVer);

    config->Write("LastOpenGLVer", glVer);
    switch (glVer) {
        case 1:
            OpenGLMenu->Check(ID_MENU_OPENGL_1, true);
            break;
        case 2:
            OpenGLMenu->Check(ID_MENU_OPENGL_2, true);
            break;
        case 3:
            OpenGLMenu->Check(ID_MENU_OPENGL_3, true);
            break;
        default:
            OpenGLMenu->Check(ID_MENU_OPENGL_AUTO, true);
            break;
    }

    config->Read("xLightsGridSpacing", &mGridSpacing, 16);
    if (mGridSpacing != 16)
    {
        int idi = ID_MENUITEM_GRID_ICON_MEDIUM;
        if (mGridSpacing == 32)
        {
            idi = ID_MENUITEM_GRID_ICON_LARGE;
        }
        else if (mGridSpacing >= 48)
        {
            idi = ID_MENUITEM_GRID_ICON_XLARGE;
        }
        else if (mGridSpacing <= 12)
        {
            idi = ID_MENUITEM_GRID_ICON_XSMALL;
        }
        wxCommandEvent eventi(wxEVT_NULL, idi);
        SetIconSize(eventi);
    }
    logger_base.debug("Grid spacing: %d.", mGridSpacing);

    config->Read("xLightsGridIconBackgrounds", &mGridIconBackgrounds, true);
    {
        int idb = mGridIconBackgrounds ? ID_MENUITEM_GRID_ICON_BACKGROUND_ON : ID_MENUITEM_GRID_ICON_BACKGROUND_OFF;
        wxCommandEvent eventb(wxEVT_NULL, idb);
        OnSetGridIconBackground(eventb);
    }
    logger_base.debug("Grid icon backgrounds: %s.", mGridIconBackgrounds ? "true" : "false");

    config->Read("xLightsTimingPlayOnDClick", &mTimingPlayOnDClick, true);
    {
        int idb = mTimingPlayOnDClick ? ID_MENU_TIMING_PLAY_MODE : ID_MENU_TIMING_EDIT_MODE;
        wxCommandEvent eventb(wxEVT_NULL, idb);
        OnMenuItemTimingPlayOnDClick(eventb);
    }
    logger_base.debug("Timing Play on DClick: %s.", mTimingPlayOnDClick ? "true" : "false");

    config->Read("xLightsGridNodeValues", &mGridNodeValues, true);
    {
        int idg = mGridNodeValues ? ID_MENUITEM_GRID_NODE_VALUES_ON : ID_MENUITEM_GRID_NODE_VALUES_OFF;
        wxCommandEvent eventg(wxEVT_NULL, idg);
        OnSetGridNodeValues(eventg);
    }
    logger_base.debug("Grid node values: %s.", mGridNodeValues ? "true" : "false");

    config->Read("xLightsEffectAssistMode", &mEffectAssistMode, EFFECT_ASSIST_TOGGLE_MODE);
    MenuItemEffectAssistAlwaysOn->Check(mEffectAssistMode==EFFECT_ASSIST_ALWAYS_ON);
    MenuItemEffectAssistAlwaysOff->Check(mEffectAssistMode==EFFECT_ASSIST_ALWAYS_OFF);
    MenuItemEffectAssistToggleMode->Check(mEffectAssistMode==EFFECT_ASSIST_TOGGLE_MODE);
    logger_base.debug("Effect Assist Mode: %s.", mEffectAssistMode ? "true" : "false");

    _setupChanged = false;
    InitEffectsPanel(EffectsPanel1);
    logger_base.debug("Effects panel initialised.");

    EffectTreeDlg = nullptr;  // must be before any call to SetDir

    starttime = wxDateTime::UNow();
    ResetEffectsXml();
    EnableSequenceControls(true);
    if (ok && !dir.IsEmpty())
    {
        if (!SetDir(dir)) {
            if (!PromptForShowDirectory())
            {
                CurrentDir = "";
                splash.Hide();
                return;
            }
        }
    }
    else
    {
        if (!PromptForShowDirectory())
        {
            CurrentDir = "";
            splash.Hide();
            return;
        }
    }

    MixTypeChanged=true;

    // This is used by xSchedule
    Notebook1->SetLabel("XLIGHTS_NOTEBOOK");

    Notebook1->ChangeSelection(SETUPTAB);
    EnableNetworkChanges();

    wxImage::AddHandler(new wxGIFHandler);

    config->Read("xLightse131Sync", &me131Sync, false);
    MenuItem_e131sync->Check(me131Sync);
    _outputManager.SetSyncEnabled(me131Sync);
    logger_base.debug("e1.31 Sync: %s.", me131Sync ? "true" : "false");
    ShowHideSync();

    config->Read("xLightsLocalIP", &mLocalIP, "");
    _outputManager.SetForceFromIP(mLocalIP.ToStdString());

    if (mLocalIP != "")
    {
        MenuItem_ForceLocalIP->Check(true);
    }
    else
    {
        MenuItem_ForceLocalIP->Check(false);
    }

    switch(_outputManager.GetSuppressFrames())
    {
    case 10:
        MenuItem_SD_10->Check();
        break;
    case 20:
        MenuItem_SD_20->Check();
        break;
    case 40:
        MenuItem_SD_40->Check();
        break;
    default:
    case 0:
        MenuItem_SD_None->Check();
        break;
    }

    UpdateACToolbar();
    ShowACLights();

    DoBackupPurge();

    //start out with 50ms timer, once we load a file or create a new one, we'll reset
    //to whatever the timing that is selected
    Timer1.Start(50, wxTIMER_CONTINUOUS);

    // What makes 4 the right answer ... try 10 ... why ... usually it is one thread that runs slow and that model
    // holds up others so in the time while we wait for the busy thread we can actually run a lot more models
    // what is the worst that could happen ... all models want to run hard so we lose some efficiency while we churn between
    // threads ... a minor loss of efficiency ... I think the one thread blocks the others is more common.
    // Dan is concerned on 32 bit windows 10 will chew up too much heap memory ... so splitting the difference we get 7
    int threadCount = wxThread::GetCPUCount() * 7;
    if (threadCount < 20) {
        threadCount = 20;
    }
    jobPool.Start(threadCount);

    if (!xLightsApp::sequenceFiles.IsEmpty())
    {
        logger_base.debug("Opening sequence: %s.", (const char *)xLightsApp::sequenceFiles[0].c_str());
        OpenSequence(xLightsApp::sequenceFiles[0], nullptr);
    }

	SetAudioControls();

#ifdef __WXOSX_MAC__
    // we remove this on OSX because xSchedule is not simple to locate ... at least I dont know how to do it
    MenuItem_xSchedule->GetMenu()->Remove(MenuItem_xSchedule->GetId());
#endif

    DrawingContext::Initialize(this);

    MenuItem_File_Save->Enable(true);
    MenuItem_File_Save->SetItemLabel("Save Setup\tCTRL-s");

    splash.Hide();

#ifdef __WXMSW__
    check32AppOn64Machine();
#endif

    logger_base.debug("xLightsFrame construction complete.");
}

xLightsFrame::~xLightsFrame()
{
    static log4cpp::Category &logger_base = log4cpp::Category::getInstance(std::string("log_base"));
    static bool reenter = false;

    if (reenter)
    {
        logger_base.error("~xLightsFrame re-entered ... this wont end well ... so bailing now.");
        return;
    }
    reenter = true;

    Timer_AutoSave.Stop();
    EffectSettingsTimer.Stop();
    Timer1.Stop();
    DrawingContext::CleanUp();

    if (_xFadeSocket != nullptr)
    {
        _xFadeSocket->Close();
        delete _xFadeSocket;
        _xFadeSocket = nullptr;
    }

    selectedEffect = nullptr;
    _outputManager.DeleteAllOutputs();

    wxConfigBase* config = wxConfigBase::Get();
    if (mResetToolbars)
    {
        config->DeleteEntry("ToolbarLocations");
    }
    else
    {
        config->Write("ToolbarLocations", TOOLBAR_SAVE_VERSION + MainAuiManager->SavePerspective());
    }
    config->Write("xLightsIconSize", mIconSize);
    config->Write("xLightsGridSpacing", mGridSpacing);
    config->Write("xLightsGridIconBackgrounds", mGridIconBackgrounds);
    config->Write("xLightsTimingPlayOnDClick", mTimingPlayOnDClick);
    config->Write("xLightsGridNodeValues", mGridNodeValues);
    config->Write("xLightsRenderOnSave", mRenderOnSave);
    config->Write("xLightsSaveFseqOnSave", mSaveFseqOnSave);
    config->Write("xLightsBackupSubdirectories", _backupSubfolders);
    config->Write("xLightsExcludePresetsPkgSeq", _excludePresetsFromPackagedSequences);
    config->Write("xLightsExcludeAudioPkgSeq", _excludeAudioFromPackagedSequences);
    config->Write("xLightsShowACLights", _showACLights);
    config->Write("xLightsShowACRamps", _showACRamps);
    config->Write("xLightsEnableRenderCache", _enableRenderCache);
    config->Write("xLightsPlayControlsOnPreview", _playControlsOnPreview);
    config->Write("xLightsAutoShowHousePreview", _autoShowHousePreview);
    config->Write("xLightsModelBlendDefaultOff", _modelBlendDefaultOff);
    config->Write("xLightsSnapToTimingMarks", _snapToTimingMarks);
    config->Write("xLightsAutoSavePerspectives", _autoSavePerspecive);
    config->Write("xLightsBackupOnSave", mBackupOnSave);
    config->Write("xLightsBackupOnLaunch", mBackupOnLaunch);
    config->Write("xLightse131Sync", me131Sync);
    config->Write("xLightsLocalIP", mLocalIP);
    config->Write("xLightsEffectAssistMode", mEffectAssistMode);
    config->Write("xLightsAltBackupDir", mAltBackupDir);
    config->Write("xFadePort", _xFadePort);

    //definitely not outputting data anymore
    config->Write("OutputActive", false);

    config->Flush();

    wxFileName kbf;
    kbf.AssignDir(CurrentDir);
    kbf.SetFullName("xlights_keybindings.xml");
    mainSequencer->keyBindings.Save(kbf);

    //must call these or the app will crash on exit
    m_mgr->UnInit();
    MainAuiManager->UnInit();

    for (int x = 0; x < Notebook1->GetPageCount(); x++) {
        wxWindow *w = Notebook1->GetPage(x);
        if (w->GetEventHandler() == m_mgr) {
            w->RemoveEventHandler(m_mgr);
        }
    }
    Notebook1->DeleteAllPages();
    delete m_mgr;
    delete MainAuiManager;

    if( CurrentSeqXmlFile )
    {
        delete CurrentSeqXmlFile;
        CurrentSeqXmlFile = nullptr;
    }

    delete CheckBoxLightOutput;

    //(*Destroy(xLightsFrame)
    //*)

    reenter = false;
}

void xLightsFrame::OnIdle(wxIdleEvent& event) {
    static log4cpp::Category &logger_base = log4cpp::Category::getInstance(std::string("log_base"));
    logger_base.debug("Idle event called");
    Unbind(wxEVT_IDLE, &xLightsFrame::OnIdle,this);
    CheckForUpdate(false);
}

void xLightsFrame::DoMenuAction(wxMenuEvent &evt) {
    static bool inMenuAction = false;
    if (inMenuAction) {
        return;
    }
    inMenuAction = true;
    wxWindow *w = FindFocus();
    evt.Skip();
    if (w != nullptr && w->GetEventHandler() != nullptr) {
        w->GetEventHandler()->ProcessEventLocally(evt);
    }
    inMenuAction = false;
}

void xLightsFrame::OnQuit(wxCommandEvent& event)
{
    static bool inQuit = false;

    if (inQuit) return;

    inQuit = true;

    static log4cpp::Category &logger_base = log4cpp::Category::getInstance(std::string("log_base"));
    logger_base.info("Quit");
	wxCloseEvent evt;
    if (QuitMenuItem->IsEnabled())
    {
        OnClose(evt);
    }

    inQuit = false;
}

void xLightsFrame::InitEffectsPanel(EffectsPanel* panel)
{
    panel->CurrentDir = &CurrentDir;
}

void xLightsFrame::LogPerspective(const wxString & perspective) const
{
    static log4cpp::Category &logger_base = log4cpp::Category::getInstance(std::string("log_base"));
    wxArrayString entries = wxSplit(perspective, '|');
    for (auto it = entries.begin(); it != entries.end(); ++it)
    {
        logger_base.debug("    %s", (const char *)it->c_str());
    }
}

void xLightsFrame::OnAbout(wxCommandEvent& event)
{
    wxString hdg = wxString::Format(_("About xLights %s %s"), xlights_version_string, GetBitness());
    wxString ver = wxString::Format(_("xLights\nVersion: %s  -  %s\n\n"), xlights_version_string, GetBitness());
    wxMessageDialog dlg(this, ver + XLIGHTS_LICENSE, hdg);
    dlg.ShowModal();
}

void xLightsFrame::OnTimer1Trigger(wxTimerEvent& event)
{
    wxTimeSpan ts = wxDateTime::UNow() - starttime;
    long curtime = ts.GetMilliseconds().ToLong();
    _outputManager.StartFrame(curtime);
    switch (Notebook1->GetSelection())
    {
    case NEWSEQUENCER:
        if (playAnimation) {
            TimerRgbSeq(curtime * playSpeed);
        }
        else {
            TimerRgbSeq(curtime);
        }
        break;
    default:
        break;
    }
    _outputManager.EndFrame();
}

void xLightsFrame::OnBitmapButtonTabInfoClick(wxCommandEvent& event)
{
    wxString caption, msg;

    switch (Notebook1->GetSelection())
    {
    case SETUPTAB:
        caption = _("Setup Tab");
        msg = _("Show Directory\n\nThe first thing you need to know about xLights is that it expects you to organize all of your sequence files and associated audio or video files into a single directory. For example, you can have a directory called '2012 Show'. Once you have your show directory created and populated with the relevant files, you are ready to proceed. Tell xLights where your new show directory is by clicking the 'Change' button on the Setup tab, navigate to your show directory, then click 'OK'.\n\nLighting Networks\n\nThe next thing you will need to do is define your lighting network(s). xLights ignores most of the information about your lighting network contained in your LOR or Vixen sequence. Thus this step is very important! Add a row in the lower half of the Setup tab for each network used in your display. xLights can drive a mixture of network types (for example, the first network can be DMX, and the second one LOR, and the third one Renard). When you are finished, do not forget to SAVE YOUR CHANGES by clicking the 'Save Setup' button.");
        break;
    case LAYOUTTAB:
        caption = _("Layout Tab");
        msg = _("Create display elements by clicking on the Models buttons. You can drag your cursor across the preview area to move the element. Don't forget to click the Save button to save your preview!\n\nClick the Open button to select an xLights sequence to be previewed. Note that any xLights sequence can be previewed, not just those created on the Sequencer tab. Click Play to start preview playback. Use the Pause button to stop play, and then the Play button to resume. You can drag the slider that appears across the top of the preview area to move playback to any spot in your sequence. The Stop Now button in the upper left will also stop playback.");
        break;
    case NEWSEQUENCER:
        caption = _("Sequencer Tab");
        msg = _("The Sequencer tab can be used to create RGB sequences. First, create a model of your RGB display element(s) by clicking on the Models button. Then try the different effects and settings until you create something you like. You can save the settings as a preset by clicking the New Preset button. From then on, that preset will be available in the presets drop-down list. You can combine effects by creating a second effect in the Effect 2 area, then choosing a Layering Method. To create a series of effects that will be used in a sequence, click the open file icon to open an xLights sequence. Choose which display elements/models you will use in this sequence. Then click the insert rows icon and type in the start time in seconds when that effect should begin. Rows will automatically sort by start time. To add an effect to the sequence, click on the grid cell in the desired display model column and the desired start time row, then click the Update button. When you are done creating effects for the sequence, click the save icon and the xLights sequence will be updated with the effects you stored in the grid.");
        break;
    default:
        break;
    }
    wxMessageBox(msg, caption);
}

void xLightsFrame::ResetAllSequencerWindows()
{
    wxAuiPaneInfoArray &info = m_mgr->GetAllPanes();
    bool update = false;
    for (size_t x = 0; x < info.size(); x++)
    {
        if (info[x].IsFloating() && info[x].IsShown())
        {
            info[x].Dock();
            update = true;
        }
    }
    if (update)
    {
        m_mgr->Update();
    }
}

void xLightsFrame::ShowHideAllSequencerWindows(bool show)
{
    static log4cpp::Category &logger_base = log4cpp::Category::getInstance(std::string("log_base"));

    // this logging is extra until we find out why this function crashes
    logger_base.debug("xLightsFrame::ShowHideAllSequencerWindows");

    if (m_mgr == nullptr)
    {
        logger_base.crit("ShowHideAllSequencerWindows m_mgr is null ... this is going to crash");
    }
    wxAuiPaneInfoArray &info = m_mgr->GetAllPanes();
    bool update = false;
    if (show && savedPaneShown.size() > 0)
    {
        logger_base.debug("xLightsFrame::ShowHideAllSequencerWindows - show %d %d", (int)info.size(), (int)savedPaneShown.size());
        for (size_t x = 0; x < info.size(); x++)
        {
            logger_base.debug("     %s", (const char*)info[x].name.c_str());
            if (info[x].IsOk() &&
                savedPaneShown.find(info[x].name) != savedPaneShown.end() &&
                savedPaneShown[info[x].name])
            {
                if (info[x].frame != nullptr)
                    info[x].frame->Show();
            }
        }
        savedPaneShown.clear();
    }
    else
    {
        savedPaneShown.clear();
        logger_base.debug("xLightsFrame::ShowHideAllSequencerWindows - hide %d", (int)info.size());
        for (size_t x = 0; x < info.size(); x++)
        {
            logger_base.debug("     %s", (const char*)info[x].name.c_str());
            savedPaneShown[info[x].name] = false;
            if (info[x].IsOk())
            {
                if (info[x].IsFloating() && info[x].IsShown())
                {
                    savedPaneShown[info[x].name] = true;
                    info[x].frame->Hide();
                }
            }
            else
            {
                logger_base.warn("Pane %d was not valid ... ShowHideAllSequencerWindows", x);
            }
        }
    }

    if (update)
    {
        logger_base.debug("xLightsFrame::ShowHideAllSequencerWindows - update");
        m_mgr->Update();
    }

    // show/hide Layout Previews
    logger_base.debug("xLightsFrame::ShowHideAllSequencerWindows - layout previews");
    for (auto it = LayoutGroups.begin(); it != LayoutGroups.end(); ++it) {
        LayoutGroup* grp = *it;
        if (grp != nullptr) {
            if (grp->GetMenuItem() == nullptr)
            {
                logger_base.crit("ShowHideAllSequencerWindows grp->GetMenuItem() is null ... this is going to crash");
            }
            if (grp->GetMenuItem() && grp->GetMenuItem()->IsChecked()) {
                grp->SetPreviewActive(show);
            }
        }
    }
    logger_base.debug("xLightsFrame::ShowHideAllSequencerWindows - layout previews - done");
}

void xLightsFrame::RecalcModels(bool force)
{
    if (force || _setupChanged)
    {
        SetCursor(wxCURSOR_WAIT);
        // Now notify the layout as the model start numbers may have been impacted
        AllModels.OldRecalcStartChannels();
        //AllModels.NewRecalcStartChannels();
        if (layoutPanel != nullptr) {
            layoutPanel->RefreshLayout();
        }

        _setupChanged = false;
        SetCursor(wxCURSOR_ARROW);
    }
}

void xLightsFrame::OnNotebook1PageChanging(wxAuiNotebookEvent& event)
{
    if (layoutPanel == nullptr) {
        event.Veto();
        return;
    }
    if (event.GetOldSelection() == NEWSEQUENCER)
    {
        ShowHideAllSequencerWindows(false);
    }
    else if (event.GetOldSelection() == SETUPTAB)
    {
        layoutPanel->UnSelectAllModels();
        RecalcModels();
    }
}

void xLightsFrame::OnNotebook1PageChanged1(wxAuiNotebookEvent& event)
{
    heartbeat("tab change", true); //tell fido to stop watching -DJ
    int pagenum=event.GetSelection(); //Notebook1->GetSelection();
	if (pagenum == LAYOUTTAB)
    {
        // these commented out lines were already setup when rgbeffects file was loaded and it messes up multiple preview loading.
        //modelPreview->InitializePreview(mBackgroundImage,mBackgroundBrightness);
        //modelPreview->SetScaleBackgroundImage(mScaleBackgroundImage);
        UpdatePreview();
        SetStatusText(_(""));
        MenuItem_File_Save->Enable(true);
        MenuItem_File_Save->SetItemLabel("Save Layout\tCTRL-s");
    }
    else if (pagenum == NEWSEQUENCER)
    {
        InitSequencer();
        ShowHideAllSequencerWindows(true);
        EffectSettingsTimer.Start(50);
        MenuItem_File_Save->SetItemLabel("Save Sequence\tCTRL-s");
        MenuItem_File_Save->Enable(MenuItem_File_SaveAs_Sequence->IsEnabled());
    }
    else if (pagenum == SETUPTAB)
    {
        MenuItem_File_Save->SetItemLabel("Save Setup\tCTRL-s");
        MenuItem_File_Save->Enable(true);
        SetStatusText(_(""));
    }
    else
    {
        MenuItem_File_Save->SetItemLabel("Save");
        SetStatusText(_(""));
    }
}

void xLightsFrame::OnButtonLightsOffClick(wxCommandEvent& event)
{
    if (_outputManager.IsOutputting())
    {
        CheckBoxLightOutput->SetValue(false);
        _outputManager.AllOff();
        _outputManager.StopOutput();
        CheckBoxLightOutput->SetBitmap(wxArtProvider::GetBitmap(wxART_MAKE_ART_ID_FROM_STR(_T("xlART_OUTPUT_LIGHTS")), wxART_TOOLBAR));
        EnableNetworkChanges();
    }
}

bool xLightsFrame::EnableOutputs(bool ignoreCheck)
{
    bool ok = true;

    if (CheckBoxLightOutput->IsChecked() && !_outputManager.IsOutputting())
    {
        if (!ignoreCheck && _outputManager.IsOutputOpenInAnotherProcess())
        {
            wxMessageBox("Another process seems to be outputing to lights right now. This may not generate the result expected.");
        }

        ok = _outputManager.StartOutput();
        if (ok)
        {
            CheckBoxLightOutput->SetBitmap(wxArtProvider::GetBitmap(wxART_MAKE_ART_ID_FROM_STR(_T("xlART_OUTPUT_LIGHTS_ON")), wxART_TOOLBAR));
        }
    }
    else if (!CheckBoxLightOutput->IsChecked() && _outputManager.IsOutputting())
    {
        _outputManager.AllOff();
        _outputManager.StopOutput();
        CheckBoxLightOutput->SetBitmap(wxArtProvider::GetBitmap(wxART_MAKE_ART_ID_FROM_STR(_T("xlART_OUTPUT_LIGHTS")),wxART_TOOLBAR));
    }
    EnableNetworkChanges();
    return ok;
}

void xLightsFrame::EnableNetworkChanges()
{
    bool flag=(!_outputManager.IsOutputting() && !CurrentDir.IsEmpty());
    ButtonAddDongle->Enable(flag);
    ButtonAddE131->Enable(flag);
    ButtonAddDDP->Enable(flag);
    ButtonArtNET->Enable(flag);
    ButtonAddNull->Enable(flag);
    ButtonAddLOR->Enable(flag);
    ButtonNetworkChange->Enable(flag);
    ButtonNetworkDelete->Enable(flag);
    ButtonNetworkDeleteAll->Enable(flag);
    BitmapButtonMoveNetworkUp->Enable(flag);
    BitmapButtonMoveNetworkDown->Enable(flag);
    SpinCtrl_SyncUniverse->Enable(flag);
    ButtonSaveSetup->Enable(!CurrentDir.IsEmpty());
    CheckBoxLightOutput->Enable(!CurrentDir.IsEmpty());
}

void xLightsFrame::OnCheckBoxLightOutputClick(wxCommandEvent& event)
{
    EnableOutputs();
    //CheckChannelList=true;  // cause status bar to be updated if in test mode
}

//factored out from below so it can be reused by play/pause button -DJ
void xLightsFrame::StopNow(void)
{
    int actTab = Notebook1->GetSelection();
	if (CurrentSeqXmlFile != nullptr && CurrentSeqXmlFile->GetMedia() != nullptr)
	{
		CurrentSeqXmlFile->GetMedia()->Stop();
	}
    heartbeat("playback end", true); //tell fido to stop watching -DJ
    starttime = wxDateTime::UNow();
    switch (actTab)
    {
    case NEWSEQUENCER:
        {
            wxCommandEvent playEvent(EVT_STOP_SEQUENCE);
            wxPostEvent(this, playEvent);
        }
        break;
    default:
        break;
    }
}

bool xLightsFrame::ShowFolderIsInBackup(const std::string showdir)
{
    int i = showdir.length() - 1;
    wxString dir = "";
    while (i >= 0)
    {
        if (showdir[i] == '\\' || showdir == '/')
        {
            if (dir.Lower() == "backup")
            {
                return true;
            }
            dir = "";
        }
        else if (showdir[i] == ':')
        {
            return false;
        }
        else
        {
            dir = showdir[i] + dir;
        }
        i--;
    }

    return false;
}

void xLightsFrame::OnButtonStopNowClick(wxCommandEvent& event)
{
    StopNow();
}

//make these static so they can be accessed outside of xLightsFrame: -DJ
//NOTE: this assumes there will only be one xLightsMain object
wxString xLightsFrame::CurrentDir = "";
wxString xLightsFrame::FseqDir = "";
wxString xLightsFrame::PlaybackMarker = "";
wxString xLightsFrame::xlightsFilename = "";
xLightsXmlFile* xLightsFrame::CurrentSeqXmlFile = nullptr;

void xLightsFrame::OnClose(wxCloseEvent& event)
{
    static log4cpp::Category &logger_base = log4cpp::Category::getInstance(std::string("log_base"));

    if (!QuitMenuItem->IsEnabled()) {
        return;
    }

    static bool inClose = false;

    if (inClose) return;

    inClose = true;

	logger_base.info("xLights Closing");

	StopNow();

	if (!CloseSequence())
    {
		logger_base.info("Closing aborted.");
		event.Veto();
        inClose = false;
        return;
    }
    selectedEffect = nullptr;

    CheckUnsavedChanges();

    ShowHideAllSequencerWindows(false);

    logger_base.debug("Destroying %d preview windows.", (int)PreviewWindows.size());
    // destroy preview windows
    for (auto it = PreviewWindows.begin(); it != PreviewWindows.end(); ++it) {
        ModelPreview* preview = *it;
        delete preview;
    }

    logger_base.debug("Heartbeat exit.");
    heartbeat("exit", true); //tell fido about graceful exit -DJ

    Destroy();
	logger_base.info("xLights Closed.");

    inClose = false;
    }

void xLightsFrame::DoBackup(bool prompt, bool startup, bool forceallfiles)
{
    static log4cpp::Category &logger_base = log4cpp::Category::getInstance(std::string("log_base"));
    wxString folderName;
    time_t cur;
    time(&cur);
    wxFileName newDirH;
    wxDateTime curTime(cur);

    //  first make sure there is a Backup sub directory

    wxString newDirBackup = backupDirectory + wxFileName::GetPathSeparator() + "Backup";

    if (!wxDirExists(newDirBackup) && !newDirH.Mkdir(newDirBackup))
    {
        logger_base.error("Unable to create backup directory '%s'", (const char *)newDirBackup.c_str());
        wxMessageBox("Unable to create directory Backup!", "Error", wxICON_ERROR | wxOK);
        return;
    }

    wxString newDir = wxString::Format( "%s%c%s-%s",
		newDirBackup, wxFileName::GetPathSeparator(),
        curTime.FormatISODate(), curTime.Format("%H%M%S"));
    if (startup)
    {
        newDir += "_OnStart";
    }

    int tries = 0;
    while (wxDirExists(newDir) && tries < 11)
    {
        logger_base.warn("Backup directory '%s' already existed ... trying again", (const char *)newDir.c_str());

        newDir = wxString::Format( "%s%c%s-%s",
			newDirBackup, wxFileName::GetPathSeparator(),
            curTime.FormatISODate(), curTime.Format("%H%M%S")) + "_" + char(65 + tries);
        if (startup)
        {
            newDir += "_OnStart";
        }

        tries++;
    }

    if (tries == 11)
    {
        logger_base.error("Unable to find a unique name for backup directory");
        wxMessageBox("Unable to find a unique name for backup directory! Backup failed.", "Error", wxICON_ERROR | wxOK);
        return;
    }

    if (prompt)
    {
        if (wxNO == wxMessageBox("All xml files under " + wxString::Format("%i", MAXBACKUPFILE_MB) + "MB in your xlights directory will be backed up to \"" +
            newDir + "\". Proceed?", "Backup", wxICON_QUESTION | wxYES_NO))
        {
            return;
        }
    }

    if (!newDirH.Mkdir(newDir))
    {
        logger_base.error("Unable to create backup directory '%s'", (const char *)newDir.c_str());
        wxMessageBox("Unable to create directory! Backup failed.", "Error", wxICON_ERROR | wxOK);
        return;
    }
    else
    {
        logger_base.info("Backup directory '%s' created", (const char *)newDir.c_str());
    }

    BackupDirectory(CurrentDir, newDir, newDir, forceallfiles);
}

void xLightsFrame::OnMenuItemBackupSelected(wxCommandEvent& event)
{
    SaveWorking();

    DoBackup(true);
}

void xLightsFrame::CreateMissingDirectories(wxString targetDirName, wxString lastCreatedDirectory)
{
    static log4cpp::Category &logger_base = log4cpp::Category::getInstance(std::string("log_base"));
    if (wxDir::Exists(targetDirName)) return;

    wxFileName tgt(targetDirName);
    wxFileName lst(lastCreatedDirectory);

    if (!tgt.GetFullPath().StartsWith(lst.GetFullPath())) return;

    //wxArrayString tgtd = tgt.GetDirs();
    //wxArrayString lstd = lst.GetDirs();
    wxArrayString tgtd = wxSplit(targetDirName, wxFileName::GetPathSeparator());
    wxArrayString lstd = wxSplit(lastCreatedDirectory, wxFileName::GetPathSeparator());
    wxString newDir = lastCreatedDirectory;

    for (size_t i = lstd.Count(); i < tgtd.Count(); i++)
    {
        wxDir dir(newDir);
        newDir += wxFileName::GetPathSeparator() + tgtd[i];
        if (!wxDir::Exists(newDir))
        {
            logger_base.debug("    Create folder '%s'.", (const char*)newDir.c_str());
            if (!dir.Make(newDir))
            {
                logger_base.error("        Folder Create failed.");
            }
        }
    }
}

bool xLightsFrame::CopyFiles(const wxString& wildcard, wxDir& srcDir, wxString& targetDirName, wxString lastCreatedDirectory, bool forceallfiles)
{
    static log4cpp::Category &logger_base = log4cpp::Category::getInstance(std::string("log_base"));
    bool res = false;
    wxString fname;
    wxString srcDirName = srcDir.GetNameWithSep();
    wxFileName srcFile;
    srcFile.SetPath(srcDir.GetNameWithSep());

    bool cont = srcDir.GetFirst(&fname, wildcard, wxDIR_FILES);
    while (cont)
    {
        logger_base.debug("Backing up file %s.", (const char *)(srcDirName + fname).c_str());
        res = true;

        CreateMissingDirectories(targetDirName, lastCreatedDirectory);

        srcFile.SetFullName(fname);

        wxULongLong fsize = srcFile.GetSize();
        if (!forceallfiles && fsize > MAXBACKUPFILE_MB * 1024 * 1024) // skip any xml files > MAXBACKUPFILE_MB mbytes, they are something other than xml files
        {
            logger_base.warn("    Skipping file as it is too large.");
            cont = srcDir.GetNext(&fname);
            continue;
        }

        logger_base.debug("    to %s.", (const char *)(targetDirName + wxFileName::GetPathSeparator() + fname).c_str());
        SetStatusText("Copying File \"" + srcFile.GetFullPath());
        bool success = wxCopyFile(srcDirName + fname,
            targetDirName + wxFileName::GetPathSeparator() + fname);
        if (!success)
        {
            logger_base.error("    Copy Failed.");
            wxMessageBox("Unable to copy file \"" + srcDir.GetNameWithSep() + fname + "\"",
                "Error", wxICON_ERROR | wxOK);
        }
        cont = srcDir.GetNext(&fname);
    }

    return res;
}

void xLightsFrame::BackupDirectory(wxString sourceDir, wxString targetDirName, wxString lastCreatedDirectory, bool forceallfiles)
{
    wxDir srcDir(sourceDir);

    if(!srcDir.IsOpened())
    {
        return;
    }

    if (CopyFiles("*.xml", srcDir, targetDirName, lastCreatedDirectory, forceallfiles) +
        CopyFiles("*.xbkp", srcDir, targetDirName, lastCreatedDirectory, forceallfiles) +
        CopyFiles("*.xschedule", srcDir, targetDirName, lastCreatedDirectory, forceallfiles) > 0)
    {
        lastCreatedDirectory = targetDirName;
    }

    // recurse through all directories but folders named Backup
    if (_backupSubfolders)
    {
        wxString dir;
        bool cont = srcDir.GetFirst(&dir, "", wxDIR_DIRS);
        while (cont)
        {
            if (dir != "Backup")
            {
                wxDir subdir(srcDir.GetNameWithSep() + dir);
                BackupDirectory(subdir.GetNameWithSep(), targetDirName + wxFileName::GetPathSeparator() + dir, lastCreatedDirectory, forceallfiles);
            }
            cont = srcDir.GetNext(&dir);
        }
    }

    SetStatusText("All xml files backed up.");
}

bool xLightsFrame::isRandom_(wxControl* ctl, const char*debug)
{
    bool retval = (buttonState[std::string(ctl->GetName())] != Locked);
    return retval;
}

void xLightsFrame::OnEffectsPanel1Paint(wxPaintEvent& event) {}

void xLightsFrame::OnGrid1SetFocus(wxFocusEvent& event)
{
    Grid1HasFocus = true;
}

void xLightsFrame::OnGrid1KillFocus(wxFocusEvent& event)
{
    Grid1HasFocus = false;
}

void xLightsFrame::OntxtCtrlSparkleFreqText(wxCommandEvent& event) {}

static void AddNonDupAttr(wxXmlNode* node, const wxString& name, const wxString& value)
{
    wxString junk;
    if (node->GetAttribute(name, &junk)) node->DeleteAttribute(name); //kludge: avoid dups
    if (!value.empty()) node->AddAttribute(name, value);
}

void xLightsFrame::LoadJukebox(wxXmlNode* node)
{
    jukeboxPanel->Load(node);
}

//sigh; a function like this should have been built into wxWidgets
wxXmlNode* xLightsFrame::FindNode(wxXmlNode* parent, const wxString& tag, const wxString& attr, const wxString& value, bool create /*= false*/)
{
#if 0
    static struct
    {
        std::unordered_map<const char*, wxXmlNode*> nodes;
        std::string parent, child;
    } cached_names;

    if (parent->GetName() != cached_names.parent) //reload cache
    {
        cached_names.nodes.clear();
        for (wxXmlNode* node = parent->GetChildren(); node != nullptr; node = node->GetNext())
            cached_names.nodes[node->GetName()] = node;
        cached_names.parent = parent;
    }
    if (cached_names.nodes.find(tag) == cached_names.nodes.end()) //not found
    {
        if (!create) return 0;
        parent->AddChild(cached_names.nodes[tag] = new wxXmlNode(wxXML_ELEMENT_NODE, tag));
    }
    return cached_names.nodes[tag];
#endif // 0
    for (wxXmlNode* node = parent->GetChildren(); node != nullptr; node = node->GetNext())
    {
        if (!tag.empty() && (node->GetName() != tag)) continue;
        if (!value.empty() && (node->GetAttribute(attr) != value)) continue;
        return node;
    }
    if (!create) return 0; //CAUTION: this will give null ptr exc if caller does not check
    wxXmlNode* retnode = new wxXmlNode(wxXML_ELEMENT_NODE, tag); //NOTE: assumes !tag.empty()
    parent->AddChild(retnode);
    if (!value.empty()) AddNonDupAttr(retnode, attr, value);
    return retnode;
}

void xLightsFrame::SetPreviewSize(int width,int height)
{
    SetXmlSetting("previewWidth", wxString::Format(wxT("%i"),width));
    SetXmlSetting("previewHeight", wxString::Format(wxT("%i"),height));
    modelPreview->SetCanvasSize(width, height);
    modelPreview->Refresh();
    _housePreviewPanel->GetModelPreview()->SetVirtualCanvasSize(width, height);
    _housePreviewPanel->Refresh();
}

void xLightsFrame::SetXmlSetting(const wxString& settingName,const wxString& value)
{
    // Delete existing setting node
    for(wxXmlNode* e = SettingsNode->GetChildren(); e != nullptr; e = e->GetNext())
    {
        if (e->GetName() == settingName)
        {
            SettingsNode->RemoveChild(e);
        }
    }

    // Add new one
    wxXmlNode* setting = new wxXmlNode(wxXML_ELEMENT_NODE, settingName);
    setting->AddAttribute("value", value);
    SettingsNode->AddChild(setting);
}

wxString xLightsFrame::GetXmlSetting(const wxString& settingName, const wxString& defaultValue)
{
    // Delete existing setting node
    for(wxXmlNode* e = SettingsNode->GetChildren(); e != nullptr; e = e->GetNext())
    {
        if (e->GetName() == settingName)
        {
            return e->GetAttribute("value", defaultValue);
        }
    }

    return defaultValue;
}

void xLightsFrame::OnButtonClickSaveAs(wxCommandEvent& event)
{
    SaveAsSequence();
}

wxString xLightsFrame::GetSeqXmlFileName()
{
    if (CurrentSeqXmlFile == nullptr) return "";

    return CurrentSeqXmlFile->GetFullPath();
}

void xLightsFrame::ShowSequenceSettings()
{
    if (xLightsFrame::CurrentSeqXmlFile == nullptr) return;

    // abort any in progress render ... as it may be using any already open media
    bool aborted = false;
    if (CurrentSeqXmlFile->GetMedia() != nullptr)
    {
        aborted = AbortRender();
    }

    // populate dialog
    SeqSettingsDialog dialog(this, xLightsFrame::CurrentSeqXmlFile, mediaDirectory, wxEmptyString);
    dialog.Fit();
    int ret_code = dialog.ShowModal();

    if (ret_code == NEEDS_RENDER || aborted)
    {
        RenderAll();
    }

    if (ret_code != wxID_OK) return;  // user pressed cancel

    if (CurrentSeqXmlFile->GetMedia() != nullptr)
    {
        if (CurrentSeqXmlFile->GetMedia()->GetFrameInterval() < 0)
        {
            CurrentSeqXmlFile->GetMedia()->SetFrameInterval(CurrentSeqXmlFile->GetFrameMS());
        }
    }
    SetAudioControls();

    mSequenceElements.IncrementChangeCount(nullptr);
}

void xLightsFrame::OnMenu_Settings_SequenceSelected(wxCommandEvent& event)
{
    ShowSequenceSettings();
}

void xLightsFrame::OnAuiToolBarItemPlayButtonClick(wxCommandEvent& event)
{
    if (Notebook1->GetSelection() == NEWSEQUENCER)
    {
        wxCommandEvent playEvent(EVT_PLAY_SEQUENCE);
        wxPostEvent(this, playEvent);
    }
}

void xLightsFrame::EnableToolbarButton(wxAuiToolBar* toolbar,int id, bool enable)
{
    wxAuiToolBarItem* button = toolbar->FindTool(id);
	if (button != nullptr)
	{
		int state = enable ? wxAUI_BUTTON_STATE_NORMAL : wxAUI_BUTTON_STATE_DISABLED;
		button->SetState(state);
		toolbar->Refresh();
	}
}

void xLightsFrame::OnAuiToolBarItemPauseButtonClick(wxCommandEvent& event)
{
    if (Notebook1->GetSelection() == NEWSEQUENCER)
    {
        wxCommandEvent playEvent(EVT_PAUSE_SEQUENCE);
        wxPostEvent(this, playEvent);
    }
}

void xLightsFrame::OnAuiToolBarItemStopClick(wxCommandEvent& event)
{
    if (Notebook1->GetSelection() == NEWSEQUENCER)
    {
        //playStartTime = playEndTime = 0;
        wxCommandEvent playEvent(EVT_STOP_SEQUENCE);
        wxPostEvent(this, playEvent);
    }
}

void xLightsFrame::OnAuiToolBarFirstFrameClick(wxCommandEvent& event)
{
    if (Notebook1->GetSelection() == NEWSEQUENCER)
    {
        wxCommandEvent playEvent(EVT_SEQUENCE_FIRST_FRAME);
        wxPostEvent(this, playEvent);
    }
}

void xLightsFrame::OnAuiToolBarLastFrameClick(wxCommandEvent& event)
{
    if (Notebook1->GetSelection() == NEWSEQUENCER)
    {
        wxCommandEvent playEvent(EVT_SEQUENCE_LAST_FRAME);
        wxPostEvent(this, playEvent);
    }
}

void xLightsFrame::OnAuiToolBarItemReplaySectionClick(wxCommandEvent& event)
{
    if (Notebook1->GetSelection() == NEWSEQUENCER)
    {
        wxCommandEvent playEvent(EVT_SEQUENCE_REPLAY_SECTION);
        wxPostEvent(this, playEvent);
    }
}

void xLightsFrame::OnAuiToolBarItemZoominClick(wxCommandEvent& event)
{
    if (Notebook1->GetSelection() == NEWSEQUENCER)
    {
        mainSequencer->PanelTimeLine->ZoomIn();
    }
}

void xLightsFrame::OnAuiToolBarItem_ZoomOutClick(wxCommandEvent& event)
{
    if (Notebook1->GetSelection() == NEWSEQUENCER)
    {
        mainSequencer->PanelTimeLine->ZoomOut();
    }
}

void xLightsFrame::OnMenuItem_File_Open_SequenceSelected(wxCommandEvent& event)
{
    OpenSequence("", nullptr);
}

void xLightsFrame::OnMenuItem_File_SaveAs_SequenceSelected(wxCommandEvent& event)
{
    SaveAsSequence();
}

void xLightsFrame::AskCloseSequence()
{
    static log4cpp::Category &logger_base = log4cpp::Category::getInstance(std::string("log_base"));
    logger_base.info("Closing sequence.");
    CloseSequence();
    logger_base.info("Sequence closed.");

    // force refreshes since grid has been cleared
    mainSequencer->PanelTimeLine->RaiseChangeTimeline();
    wxCommandEvent eventRowHeaderChanged(EVT_ROW_HEADINGS_CHANGED);
    wxPostEvent(this, eventRowHeaderChanged);
}

void xLightsFrame::OnMenuItem_File_Close_SequenceSelected(wxCommandEvent& event)
{
    AskCloseSequence();
}

void xLightsFrame::OnMenuItem_File_Export_VideoSelected(wxCommandEvent& event)
{
    int frameCount = SeqData.NumFrames();

    if (CurrentSeqXmlFile == nullptr || frameCount == 0)
        return;

    wxAuiPaneInfo& pi = m_mgr->GetPane("HousePreview");
    bool visible = pi.IsShown();
    if (!visible)
    {
        pi.Show();
        m_mgr->Update();
    }

    ModelPreview *housePreview = _housePreviewPanel->GetModelPreview();
    if (housePreview == nullptr)
        return;

    const char wildcard[] = "MP4 files (*.mp4)|*.mp4";
    wxFileDialog *pExportDlg = new wxFileDialog(this, _("Export House Preview Video"), wxEmptyString, CurrentSeqXmlFile->GetName(), wildcard, wxFD_SAVE | wxFD_OVERWRITE_PROMPT);
    int exportChoice = pExportDlg->ShowModal();

    if (exportChoice != wxID_OK)
    {
        delete pExportDlg;
        return;
    }

    wxString path(pExportDlg->GetPath());
    delete pExportDlg;

    int playStatus = mainSequencer->GetPlayStatus();
    mainSequencer->SetPlayStatus(PLAY_TYPE_STOPPED);

    static log4cpp::Category &logger_base = log4cpp::Category::getInstance(std::string("log_base"));
    logger_base.debug("Writing house-preview video to %s.", (const char *)path.c_str());

    int width = housePreview->getWidth();
    int height = housePreview->getHeight();
    double contentScaleFactor = GetContentScaleFactor();
#ifdef _WIN32
    contentScaleFactor = 1.;
#endif // WIN32

    int audioChannelCount = 0;
    int audioSampleRate = 0;
    AudioManager *audioMgr = CurrentSeqXmlFile->GetMedia();
    if (audioMgr != nullptr)
    {
        audioSampleRate = audioMgr->GetRate();
        audioChannelCount = audioMgr->GetChannels();
    }
    int audioFrameIndex = 0;

    VideoExporter videoExporter(this, width, height, contentScaleFactor, SeqData.FrameTime(), SeqData.NumFrames(), audioChannelCount, audioSampleRate, logger_base);

    videoExporter.SetGetAudioFrameCallback(
        [audioMgr, &audioFrameIndex](float *samples, int frameSize, int numChannels) {
        int trackSize = audioMgr->GetTrackSize();
        int clampedSize = std::min(frameSize, trackSize - audioFrameIndex);

        if (clampedSize > 0)
        {
            const float *leftptr = audioMgr->GetLeftDataPtr(audioFrameIndex);
            const float *rightptr = audioMgr->GetRightDataPtr(audioFrameIndex);

            if (leftptr != nullptr)
            {
                memcpy(samples, leftptr, clampedSize * sizeof(float));
                samples += clampedSize;
                memcpy(samples, rightptr, clampedSize * sizeof(float));
                audioFrameIndex += frameSize;
            }
        }

        return true;
    }
    );

    xlGLCanvas::CaptureHelper captureHelper(width, height, contentScaleFactor);

    videoExporter.SetGetVideoFrameCallback(
        [this, housePreview, &captureHelper](unsigned char *buf, int bufSize, int width, int height, float scaleFactor, unsigned frameIndex) {
        const FrameData frameData = this->SeqData[frameIndex];
        const unsigned char *data = frameData[0];
        //logger_base.debug( "Requesting house-preview frame %d for video-export", frameIndex );
        housePreview->Render(data, false);
        //logger_base.debug( "Received house-preview frame %d for video-export", frameIndex );
        bool convertStatus = captureHelper.ToRGB(buf, bufSize, true);
        //logger_base.debug( " CaptureHelper RGB conversion %s", convertStatus ? "successful" : "failed" );
        return convertStatus;
    }
    );

    bool exportStatus = videoExporter.Export(path.c_str());

    mainSequencer->SetPlayStatus(playStatus);

    if (!visible)
    {
        m_mgr->GetPane("HousePreview").Hide();
        m_mgr->Update();
    }

    if (exportStatus)
    {
        logger_base.debug("Finished writing house-preview video.");
    }
    else
    {
        logger_base.error("Exporting house-preview video failed!");
        wxMessageBox(_("Exporting house preview video failed"), _("Export failure"), wxOK | wxCENTRE, this);
    }
}

void xLightsFrame::OnResize(wxSizeEvent& event)
{
}

void xLightsFrame::OnAuiToolBarItemRenderAllClick(wxCommandEvent& event)
{
    RenderAll();
}

bool AUIToolbarButtonWrapper::IsChecked()
{
    return toolbar->GetToolToggled(id);
}

void AUIToolbarButtonWrapper::SetValue(bool b)
{
    toolbar->ToggleTool(id, b);
}

void AUIToolbarButtonWrapper::SetBitmap(const wxBitmap &bmp)
{
    toolbar->SetToolBitmap(id,bmp);
    toolbar->Refresh();
}

void AUIToolbarButtonWrapper::Enable(bool b)
{
    toolbar->EnableTool(id, b);
}

void xLightsFrame::SetIconSize(wxCommandEvent& event)
{
    int size = 48;
    if (event.GetId() == ID_MENUITEM_GRID_ICON_XSMALL)
    {
        size = 10;
    }
    else if (event.GetId() == ID_MENUITEM_GRID_ICON_SMALL)
    {
        size = 16;
    }
    else if (event.GetId() == ID_MENUITEM_GRID_ICON_MEDIUM)
    {
        size = 24;
    }
    else if (event.GetId() == ID_MENUITEM_GRID_ICON_LARGE)
    {
        size = 32;
    }
    mGridSpacing = size;

    DEFAULT_ROW_HEADING_HEIGHT = size + 6;
    mainSequencer->PanelRowHeadings->Refresh();
    mainSequencer->PanelEffectGrid->Refresh();
    GridSpacingMenu->Check(event.GetId(), true);
}

void xLightsFrame::ResetToolbarLocations(wxCommandEvent& event)
{
    wxMessageBox("Toolbar locations will reset to defaults upon restart.");
    mResetToolbars = true;
}

void xLightsFrame::SetToolIconSize(wxCommandEvent& event)
{
    int size = 48;
    if (event.GetId() == ID_MENUITEM_ICON_SMALL)
    {
        size = 16;
    }
    else if (event.GetId() == ID_MENUITEM_ICON_MEDIUM)
    {
        size = 24;
    }
    else if (event.GetId() == ID_MENUITEM_ICON_LARGE)
    {
        size = 32;
    }

    mIconSize = size;
    size = ScaleWithSystemDPI(size);
    for (size_t x = 0; x < EffectsToolBar->GetToolCount(); x++)
    {
        EffectsToolBar->FindToolByIndex(x)->GetWindow()->SetSizeHints(size, size, size, size);
        EffectsToolBar->FindToolByIndex(x)->SetMinSize(EffectsToolBar->FindToolByIndex(x)->GetWindow()->GetMinSize());
    }
    EffectsToolBar->Realize();
    wxSize sz = EffectsToolBar->GetSize();
    wxAuiPaneInfo &info = MainAuiManager->GetPane("EffectsToolBar");
    info.BestSize(sz);
    MainAuiManager->Update();

    const wxWindowList& lst =effectPalettePanel->GetChildren();
    for (size_t x = 0; x < lst.size(); x++)
    {
        lst[x]->SetSizeHints(size, size, size, size);
    }
    effectPalettePanel->Layout();
    ToolIconSizeMenu->Check(event.GetId(), true);

    effectsPnl->BitmapButtonSelectedEffect->SetSizeHints(size, size, size, size);
    effectsPnl->Layout();
}

void xLightsFrame::OnMenuItemRenderEraseModeSelected(wxCommandEvent& event)
{
    if (CurrentSeqXmlFile == nullptr) return;

    MenuItemRenderEraseMode->Check(true);
    MenuItemRenderCanvasMode->Check(false);
    CurrentSeqXmlFile->SetRenderMode(xLightsXmlFile::ERASE_MODE);
}

void xLightsFrame::OnMenuItemRenderCanvasModeSelected(wxCommandEvent& event)
{
    if (CurrentSeqXmlFile == nullptr) return;

    MenuItemRenderEraseMode->Check(false);
    MenuItemRenderCanvasMode->Check(true);
    CurrentSeqXmlFile->SetRenderMode(xLightsXmlFile::CANVAS_MODE);
}

void xLightsFrame::UpdateRenderMode()
{
    if (CurrentSeqXmlFile == nullptr) return;

    if( CurrentSeqXmlFile->GetRenderMode() == xLightsXmlFile::CANVAS_MODE )
    {
        MenuItemRenderEraseMode->Check(false);
        MenuItemRenderCanvasMode->Check(true);
    }
    else
    {
        MenuItemRenderEraseMode->Check(true);
        MenuItemRenderCanvasMode->Check(false);
    }
}

void xLightsFrame::SetFrequency(int frequency)
{
    mSequenceElements.SetFrequency(frequency);
    mainSequencer->PanelTimeLine->SetTimeFrequency(frequency);
    mainSequencer->PanelWaveForm->SetTimeFrequency(frequency);
}

void xLightsFrame::OnSetGridIconBackground(wxCommandEvent& event)
{
    if (event.GetId() == ID_MENUITEM_GRID_ICON_BACKGROUND_ON)
    {
        mGridIconBackgrounds = true;
    }
    else if (event.GetId() == ID_MENUITEM_GRID_ICON_BACKGROUND_OFF)
    {
        mGridIconBackgrounds = false;
    }
    MenuItemGridIconBackgroundOn->Check(mGridIconBackgrounds);
    MenuItemGridIconBackgroundOff->Check(!mGridIconBackgrounds);
    mainSequencer->PanelEffectGrid->SetEffectIconBackground(mGridIconBackgrounds);
    mainSequencer->PanelEffectGrid->Refresh();
}

void xLightsFrame::OnSetGridNodeValues(wxCommandEvent& event)
{
    if (event.GetId() == ID_MENUITEM_GRID_NODE_VALUES_ON)
    {
        mGridNodeValues = true;
    }
    else if (event.GetId() == ID_MENUITEM_GRID_NODE_VALUES_OFF)
    {
        mGridNodeValues = false;
    }
    MenuItemGridNodeValuesOn->Check(mGridNodeValues);
    MenuItemGridNodeValuesOff->Check(!mGridNodeValues);
    mainSequencer->PanelEffectGrid->SetEffectNodeValues(mGridNodeValues);
    mainSequencer->PanelEffectGrid->Refresh();
}

void xLightsFrame::SetPlaySpeed(wxCommandEvent& event)
{
    playSpeed = 1.0;
    playAnimation = false;
    if (event.GetId() == ID_PLAY_FULL)
    {
        playSpeed = 1.0;
    }
    else if (event.GetId() == ID_PLAY_3_4)
    {
        playSpeed = 0.75;
    }
    else if (event.GetId() == ID_PLAY_1_2)
    {
        playSpeed = 0.5;
    }
    else if (event.GetId() == ID_PLAY_1_4)
    {
        playSpeed = 0.25;
    }
    else if (event.GetId() == ID_MNU_1POINT5SPEED)
    {
        playSpeed = 1.5;
    }
    else if (event.GetId() == ID_MN_2SPEED)
    {
        playSpeed = 2.0;
    }
    else if (event.GetId() == ID_MNU_3SPEED)
    {
        playSpeed = 3.0;
    }
    else if (event.GetId() == ID_MNU_4SPEED)
    {
        playSpeed = 4.0;
    }
    AudioManager::SetPlaybackRate(playSpeed);
	if (CurrentSeqXmlFile != nullptr)
	{
	    if( CurrentSeqXmlFile->GetMedia() == nullptr )
        {
            playAnimation = true;
        }
	}
}

void xLightsFrame::OnMenuItemRenderOnSave(wxCommandEvent& event)
{
    mRenderOnSave = event.IsChecked();
}

void xLightsFrame::OnmSaveFseqOnSaveMenuItemSelected(wxCommandEvent& event)
{
    mSaveFseqOnSave = event.IsChecked();
    if (mSaveFseqOnSave)
    {
        mRenderOnSaveMenuItem->Enable();
    }
    else
    {
        mRenderOnSaveMenuItem->Check(false);
        mRenderOnSaveMenuItem->Enable(false);
        mRenderOnSave = false;
        wxMessageBox("Turning off save of the FSEQ is really not recommended. This will often require you to re-render a sequence every time you load it ... all to save yourself a couple of seconds save time.");
    }
}

void xLightsFrame::OnMenuItemEffectAssistAlwaysOnSelected(wxCommandEvent& event)
{
    MenuItemEffectAssistAlwaysOn->Check(true);
    MenuItemEffectAssistAlwaysOff->Check(false);
    MenuItemEffectAssistToggleMode->Check(false);
    mEffectAssistMode = EFFECT_ASSIST_ALWAYS_ON;
    SetEffectAssistWindowState(true);
}

void xLightsFrame::OnMenuItemEffectAssistAlwaysOffSelected(wxCommandEvent& event)
{
    MenuItemEffectAssistAlwaysOn->Check(false);
    MenuItemEffectAssistAlwaysOff->Check(true);
    MenuItemEffectAssistToggleMode->Check(false);
    mEffectAssistMode = EFFECT_ASSIST_ALWAYS_OFF;
    SetEffectAssistWindowState(false);
}

void xLightsFrame::OnMenuItemEffectAssistToggleModeSelected(wxCommandEvent& event)
{
    MenuItemEffectAssistAlwaysOn->Check(false);
    MenuItemEffectAssistAlwaysOff->Check(false);
    MenuItemEffectAssistToggleMode->Check(true);
    mEffectAssistMode = EFFECT_ASSIST_TOGGLE_MODE;
}

void xLightsFrame::SetEffectAssistWindowState(bool show)
{
    bool visible = m_mgr->GetPane("EffectAssist").IsShown();
    if (visible && !show)
    {
        m_mgr->GetPane("EffectAssist").Hide();
        m_mgr->Update();
    }
    else if(!visible && show)
    {
        m_mgr->GetPane("EffectAssist").Show();
        m_mgr->Update();
    }
}

void xLightsFrame::UpdateEffectAssistWindow(Effect* effect, RenderableEffect* ren_effect)
{
    if( effect == nullptr || ren_effect == nullptr )
    {
        sEffectAssist->SetPanel(nullptr);
        return;
    }

    bool effect_is_supported = ren_effect->HasAssistPanel();

    if( mEffectAssistMode == EFFECT_ASSIST_TOGGLE_MODE )
    {
        if( effect_is_supported )
        {
            SetEffectAssistWindowState(true);
        }
        else
        {
            SetEffectAssistWindowState(false);
        }
    }

    AssistPanel *panel;
    if (effect_is_supported) {
        panel = ren_effect->GetAssistPanel(sEffectAssist, this);
    } else {
        panel = sEffectAssist->GetDefaultAssistPanel();
    }
    panel->SetEffectInfo(effect, this);
    sEffectAssist->SetPanel(panel);
}

void xLightsFrame::CheckUnsavedChanges()
{
    if (UnsavedRgbEffectsChanges)
    {
        // This is not necessary but it shows the user that the save button is red which I am hoping makes it clearer
        // to the user what this prompt is for
        Notebook1->SetSelection(LAYOUTTAB);

        if (wxYES == wxMessageBox("Save Models, Views, Perspectives, and Preset changes?",
            "RGB Effects File Changes Confirmation", wxICON_QUESTION | wxYES_NO | wxNO_DEFAULT))
        {
            SaveEffectsFile();
        }
        else
        {
            wxFileName effectsFile;
            effectsFile.AssignDir(CurrentDir);
            effectsFile.SetFullName(_(XLIGHTS_RGBEFFECTS_FILE));
            wxFileName fn(effectsFile.GetFullPath());
            if (wxFile::Exists(fn.GetFullPath()))
            {
                fn.Touch();
            }
        }
    }

    if (UnsavedNetworkChanges)
    {
        // This is not necessary but it shows the user that the save button is red which I am hoping makes it clearer
        // to the user what this prompt is for
        Notebook1->SetSelection(SETUPTAB);

        if (wxYES == wxMessageBox("Save Network Setup changes?",
            "Networks Changes Confirmation", wxICON_QUESTION | wxYES_NO | wxNO_DEFAULT))
        {
            SaveNetworksFile();
        }
    }
}

void xLightsFrame::MarkEffectsFileDirty(bool modelStructureChange)
{
    layoutPanel->SetDirtyHiLight(true);
    UnsavedRgbEffectsChanges=true;
    if (modelStructureChange) {
        modelsChangeCount++;
    }
}

unsigned int xLightsFrame::GetMaxNumChannels() {
    return std::max(_outputManager.GetTotalChannels(), (long)AllModels.GetLastChannel() + 1);
}

void xLightsFrame::UpdateSequenceLength()
{
    if( CurrentSeqXmlFile->GetSequenceLoaded() )
    {
        wxString mss = CurrentSeqXmlFile->GetSequenceTiming();
        int ms = wxAtoi(mss);

        SeqData.init(GetMaxNumChannels(), CurrentSeqXmlFile->GetSequenceDurationMS() / ms, ms);
        mSequenceElements.IncrementChangeCount(nullptr);

        mainSequencer->PanelTimeLine->SetTimeLength(CurrentSeqXmlFile->GetSequenceDurationMS());
        mainSequencer->PanelTimeLine->Initialize();
        int maxZoom = mainSequencer->PanelTimeLine->GetMaxZoomLevel();
        mainSequencer->PanelTimeLine->SetZoomLevel(maxZoom);
        mainSequencer->PanelWaveForm->SetZoomLevel(maxZoom);
        mainSequencer->PanelTimeLine->RaiseChangeTimeline();
        mainSequencer->PanelWaveForm->UpdatePlayMarker();
    }
}

void xLightsFrame::OnActionTestMenuItemSelected(wxCommandEvent& event)
{
	// save the media playing state and stop it if it is playing
	MEDIAPLAYINGSTATE mps = MEDIAPLAYINGSTATE::STOPPED;
	if (CurrentSeqXmlFile != nullptr && CurrentSeqXmlFile->GetMedia() != nullptr)
	{
		mps = CurrentSeqXmlFile->GetMedia()->GetPlayingState();
		if (mps == MEDIAPLAYINGSTATE::PLAYING)
		{
			CurrentSeqXmlFile->GetMedia()->Pause();
			SetAudioControls();
		}
	}

	Timer1.Stop();

	// save the output state and turn it off
	bool output = CheckBoxLightOutput->IsChecked();
	if (output)
	{
        _outputManager.AllOff();
        CheckBoxLightOutput->SetValue(false);
        EnableOutputs();
	}

	// creating the dialog can take some time so display an hourglass
	SetCursor(wxCURSOR_WAIT);

	// display the test dialog
    PixelTestDialog dialog(this, &_outputManager, networkFile, &AllModels);
    dialog.CenterOnParent();
    dialog.ShowModal();

	SetCursor(wxCURSOR_DEFAULT);

	// resume output if it was set
	if (output)
	{
        CheckBoxLightOutput->SetValue(true);
        EnableOutputs();
	}

	Timer1.Start();

	// resume playing the media if it was playing
	if (mps == MEDIAPLAYINGSTATE::PLAYING)
	{
		CurrentSeqXmlFile->GetMedia()->Play();
		SetAudioControls();
	}
}

void xLightsFrame::SetPasteByCell()
{
    ButtonPasteByTime->SetValue(false);
    ButtonPasteByCell->SetValue(true);
    mainSequencer->SetPasteByCell(true);
    m_mgr->Update();
    EditToolBar->Refresh();
}

void xLightsFrame::SetPasteByTime()
{
    ButtonPasteByTime->SetValue(true);
    ButtonPasteByCell->SetValue(false);
    mainSequencer->SetPasteByCell(false);
    m_mgr->Update();
    EditToolBar->Refresh();
}

void xLightsFrame::OnAuiToolBarItemPasteByTimeClick(wxCommandEvent& event)
{
    SetPasteByTime();
}

void xLightsFrame::OnAuiToolBarItemPasteByCellClick(wxCommandEvent& event)
{
    SetPasteByCell();
}

void xLightsFrame::OnMenuItemConvertSelected(wxCommandEvent& event)
{
    UpdateChannelNames();
    ConvertDialog dialog(this, SeqData, &_outputManager, mediaFilename, ChannelNames, ChannelColors, ChNames);
    dialog.CenterOnParent();
    dialog.ShowModal();
}

void xLightsFrame::OnMenu_GenerateCustomModelSelected(wxCommandEvent& event)
{
    // save the media playing state and stop it if it is playing
    MEDIAPLAYINGSTATE mps = MEDIAPLAYINGSTATE::STOPPED;
    if (CurrentSeqXmlFile != nullptr && CurrentSeqXmlFile->GetMedia() != nullptr)
    {
        mps = CurrentSeqXmlFile->GetMedia()->GetPlayingState();
        if (mps == MEDIAPLAYINGSTATE::PLAYING)
        {
            CurrentSeqXmlFile->GetMedia()->Pause();
            SetAudioControls();
        }
    }

    Timer1.Stop();

    // save the output state and turn it off
    bool output = CheckBoxLightOutput->IsChecked();
    if (output)
    {
        _outputManager.AllOff();
        CheckBoxLightOutput->SetValue(false);
        EnableOutputs();
    }

    // creating the dialog can take some time so display an hourglass
    SetCursor(wxCURSOR_WAIT);

    GenerateCustomModelDialog dialog(this, &_outputManager);
    dialog.CenterOnParent();
    dialog.ShowModal();

    SetCursor(wxCURSOR_DEFAULT);

    // resume output if it was set
    if (output)
    {
        CheckBoxLightOutput->SetValue(true);
        EnableOutputs();
    }

    Timer1.Start();

    // resume playing the media if it was playing
    if (mps == MEDIAPLAYINGSTATE::PLAYING)
    {
        CurrentSeqXmlFile->GetMedia()->Play();
        SetAudioControls();
    }
}

void xLightsFrame::OnPaneClose(wxAuiManagerEvent& event)
{
    SetFocus();
}

void xLightsFrame::SendReport(const wxString &loc, wxDebugReportCompress &report) {
    wxHTTP http;
    http.Connect("dankulp.com");

    const char *bound = "--------------------------b29a7c2fe47b9481";

    wxDateTime now = wxDateTime::Now();
    int millis = wxGetUTCTimeMillis().GetLo() % 1000;
    wxString ts = wxString::Format("%04d-%02d-%02d_%02d-%02d-%02d-%03d", now.GetYear(), now.GetMonth()+1, now.GetDay(), now.GetHour(), now.GetMinute(), now.GetSecond(), millis);

    wxString fn = wxString::Format("xlights-%s_%s_%s_%s.zip",  wxPlatformInfo::Get().GetOperatingSystemFamilyName().c_str(), xlights_version_string, GetBitness(), ts);
    const char *ct = "Content-Type: application/octet-stream\n";
    std::string cd = "Content-Disposition: form-data; name=\"userfile\"; filename=\"" + fn.ToStdString() + "\"\n\n";

    wxMemoryBuffer memBuff;
    memBuff.AppendData(bound, strlen(bound));
    memBuff.AppendData("\n", 1);
    memBuff.AppendData(ct, strlen(ct));
    memBuff.AppendData(cd.c_str(), strlen(cd.c_str()));


    wxFile f_in(report.GetCompressedFileName());
    wxFileOffset fLen=f_in.Length();
    void* tmp=memBuff.GetAppendBuf(fLen);
    size_t iRead=f_in.Read(tmp, fLen);
    memBuff.UngetAppendBuf(iRead);
    f_in.Close();

    memBuff.AppendData("\n", 1);
    memBuff.AppendData(bound, strlen(bound));
    memBuff.AppendData("--\n", 3);

    http.SetMethod("POST");
    http.SetPostBuffer("multipart/form-data; boundary=------------------------b29a7c2fe47b9481", memBuff);
    wxInputStream * is = http.GetInputStream("/" + loc + "/index.php");
    char buf[1024];
    is->Read(buf, 1024);
    //printf("%s\n", buf);
    delete is;
    http.Close();
}

void xLightsFrame::MaybePackageAndSendDebugFiles() {
    wxString message = "You forced the OpenGL setting to a non-default value.  Is it OK to send the debug logs to the developers for analysis?";
    wxMessageDialog dlg(this, message, "Send Debug Files",wxYES_NO|wxCENTRE);
    if (dlg.ShowModal() == wxID_YES) {
        wxTextEntryDialog ted(this, "Can you briefly describe what wasn't working?\n"
                              "Also include who you are (email, forum username, etc..)", "Additional Information", "",
                              wxTE_MULTILINE|wxOK|wxCENTER);
        ted.SetSize(400, 400);
        ted.ShowModal();

        wxDebugReportCompress report;
        report.SetCompressedFileBaseName("xlights_debug");
        report.SetCompressedFileDirectory(wxFileName::GetTempDir());
        report.AddText("description", ted.GetValue(), "description");
        AddDebugFilesToReport(report);
        report.Process();
        SendReport("oglUpload", report);
        wxRemoveFile(report.GetCompressedFileName());
    }
}

void xLightsFrame::OnMenuItemPackageDebugFiles(wxCommandEvent& event)
{
    static log4cpp::Category &logger_base = log4cpp::Category::getInstance(std::string("log_base"));

    wxLogNull logNo; //kludge: avoid "error 0" message from wxWidgets after new file is written
    wxFileDialog fd(this, "Zip file to create.", CurrentDir, "xLightsProblem.zip", "zip file(*.zip)|*.zip", wxFD_SAVE | wxFD_OVERWRITE_PROMPT);

    if (fd.ShowModal() == wxID_CANCEL) return;

    // make sure everything is up to date
    if (Notebook1->GetSelection() != LAYOUTTAB)
        layoutPanel->UnSelectAllModels();
    RecalcModels();

    // check the curent sequence to ensure this analysis is in the log
    CheckSequence(false);

    logger_base.debug("Dumping registry configuration:");
    wxConfigBase* config = wxConfigBase::Get();
    wxString key;
    long index;
    bool ce = config->GetFirstEntry(key, index);

    while (ce)
    {
        wxString value = "<UNKNOWN>";
        wxString type = "<UNREAD>";
        switch(config->GetEntryType(key))
        {
        case wxConfigBase::EntryType::Type_String:
            type = "String";
            config->Read(key, &value);
            break;
        case wxConfigBase::EntryType::Type_Boolean:
            type = "Boolean";
            value = wxString::Format("%s", config->ReadBool(key, false) ? "True" : "False");
            break;
        case wxConfigBase::EntryType::Type_Integer: // long
            type = "Integer";
            value = wxString::Format("%ld", config->ReadLong(key, 0));
            break;
        case wxConfigBase::EntryType::Type_Float: // double
            type = "Float";
            value = wxString::Format("%f", config->ReadDouble(key, 0.0));
            break;
        case wxConfigBase::EntryType::Type_Unknown:
            type = "Unknown";
            break;
        default:
            break;
        }

        logger_base.debug("      '%s' (%s) ='%s'", (const char*)key.c_str(), (const char*)type.c_str(), (const char*)value.c_str());

        ce = config->GetNextEntry(key, index);
    }

    wxDebugReportCompress report;
    report.SetCompressedFileBaseName(wxFileName(fd.GetFilename()).GetName());
    report.SetCompressedFileDirectory(fd.GetDirectory());
    AddDebugFilesToReport(report);

    // export the models to an easy to read file
    wxString filename = wxFileName::CreateTempFileName("Models") + ".csv";
    ExportModels(filename);
    wxFileName fn(filename);
    report.AddFile(fn.GetFullPath(), "All Models");

    // export the effects to an easy to read file
    if (CurrentSeqXmlFile != nullptr)
    {
        wxString filenamee = wxFileName::CreateTempFileName("Effects") + ".csv";
        ExportEffects(filenamee);
        wxFileName fne(filenamee);
        report.AddFile(fne.GetFullPath(), "All Effects");
    }

    report.Process();

    wxRemoveFile(filename);
}

static void AddLogFile(const wxString &CurrentDir, const wxString &fileName, wxDebugReport &report) {
    wxString dir;
#ifdef __WXMSW__
    wxGetEnv("APPDATA", &dir);
    wxString filename = dir + "/" + fileName;
#endif
#ifdef __WXOSX_MAC__
    wxFileName home;
    home.AssignHomeDir();
    dir = home.GetFullPath();
    wxString filename = dir + "/Library/Logs/" + fileName;
#endif
#ifdef __LINUX__
    wxString filename = "/tmp/" + fileName;
#endif
    if (wxFile::Exists(filename))
    {
        report.AddFile(filename, fileName);
    }
    else if (wxFile::Exists(wxFileName(CurrentDir, fileName).GetFullPath()))
    {
        report.AddFile(wxFileName(CurrentDir, fileName).GetFullPath(), fileName);
    }
    else if (wxFile::Exists(wxFileName(wxGetCwd(), fileName).GetFullPath()))
    {
        report.AddFile(wxFileName(wxGetCwd(), fileName).GetFullPath(), fileName);
    }
}

void xLightsFrame::AddDebugFilesToReport(wxDebugReport &report) {


    wxFileName fn(CurrentDir, OutputManager::GetNetworksFileName());
    if (fn.Exists()) {
        report.AddFile(fn.GetFullPath(), OutputManager::GetNetworksFileName());
    }
    if (wxFileName(CurrentDir, "xlights_rgbeffects.xml").Exists()) {
        report.AddFile(wxFileName(CurrentDir, "xlights_rgbeffects.xml").GetFullPath(), "xlights_rgbeffects.xml");
    }
    if (UnsavedRgbEffectsChanges &&  wxFileName(CurrentDir, "xlights_rgbeffects.xbkp").Exists()) {
        report.AddFile(wxFileName(CurrentDir, "xlights_rgbeffects.xbkp").GetFullPath(), "xlights_rgbeffects.xbkp");
    }

    AddLogFile(CurrentDir, "xLights_l4cpp.log", report);
    //if the rolled log exists, add it to just in case it has the information we need
    AddLogFile(CurrentDir, "xLights_l4cpp.log.1", report);

    if (GetSeqXmlFileName() != "") {
        wxFileName fn2(GetSeqXmlFileName());
        if (fn2.Exists() && !fn2.IsDir()) {
            report.AddFile(GetSeqXmlFileName(), fn2.GetName());
            if (mSavedChangeCount != mSequenceElements.GetChangeCount())
            {
                wxFileName fnb(fn2.GetPath() + "/" + fn2.GetName() + ".xbkp");
                if (fnb.Exists())
                {
                    report.AddFile(fnb.GetFullPath(), fnb.GetName());
                }
            }
        }
        else
        {
            if (mSavedChangeCount != mSequenceElements.GetChangeCount())
            {
                wxFileName fnb(CurrentDir + "/" + "__.xbkp");
                if (fnb.Exists())
                {
                    report.AddFile(fnb.GetFullPath(), fnb.GetName());
                }
            }
        }
    }
    else
    {
        if (mSavedChangeCount != mSequenceElements.GetChangeCount())
        {
            wxFileName fnb(CurrentDir + "/" + "__.xbkp");
            if (fnb.Exists())
            {
                report.AddFile(fnb.GetFullPath(), fnb.GetName());
            }
        }
    }
    //report.AddAll(wxDebugReport::Context_Current);
}

void xLightsFrame::OnMenuOpenGLSelected(wxCommandEvent& event)
{
    wxConfigBase* config = wxConfigBase::Get();
    OpenGLMenu->Check(ID_MENU_OPENGL_AUTO, false);
    OpenGLMenu->Check(ID_MENU_OPENGL_3, false);
    OpenGLMenu->Check(ID_MENU_OPENGL_2, false);
    OpenGLMenu->Check(ID_MENU_OPENGL_1, false);

    if (event.GetId() == ID_MENU_OPENGL_AUTO) {
        config->Write("ForceOpenGLVer", 99);
    } else if (event.GetId() == ID_MENU_OPENGL_3) {
        config->Write("ForceOpenGLVer", 3);
    } else if (event.GetId() == ID_MENU_OPENGL_2) {
        config->Write("ForceOpenGLVer", 2);
    } else if (event.GetId() == ID_MENU_OPENGL_1) {
        config->Write("ForceOpenGLVer", 1);
    }
    OpenGLMenu->Check(event.GetId(), true);
    wxMessageBox("OpenGL changes require a restart\n");
}

void xLightsFrame::SaveWorkingLayout()
{
    // update xml with offsets and scale
    for (size_t i = 0; i < modelPreview->GetModels().size(); i++)
    {
        modelPreview->GetModels()[i]->UpdateXmlWithScale();
    }
    for (auto it = AllObjects.begin(); it != AllObjects.end(); ++it) {
        ViewObject *view_object = it->second;
        view_object->UpdateXmlWithScale();
    }
    SaveEffectsFile(true);
}

void xLightsFrame::SaveWorking()
{
    // dont save if no file in existence
    if (CurrentSeqXmlFile == nullptr) return;

    // dont save if currently saving
    std::unique_lock<std::mutex> lock(saveLock, std::try_to_lock);
    if (!lock.owns_lock()) return;

    wxString p = CurrentSeqXmlFile->GetPath();
    wxString fn = CurrentSeqXmlFile->GetFullName();
    wxString tmp;

    if (fn == "")
    {
        tmp = p + "/" + "__.xbkp";
    }
    else
    {
        wxFileName fnp(fn);
        tmp = p + "/" + fnp.GetName() + ".xbkp";
    }
    wxFileName ftmp(tmp);

    CurrentSeqXmlFile->SetPath(ftmp.GetPath());
    CurrentSeqXmlFile->SetFullName(ftmp.GetFullName());

    CurrentSeqXmlFile->Save(mSequenceElements);

    CurrentSeqXmlFile->SetPath(p);
    CurrentSeqXmlFile->SetFullName(fn);
}

void xLightsFrame::OnTimer_AutoSaveTrigger(wxTimerEvent& event)
{
    static log4cpp::Category &logger_base = log4cpp::Category::getInstance(std::string("log_base"));
    // dont save if currently playing or in render mode
    if (playType != PLAY_TYPE_MODEL && !_renderMode && !_suspendAutoSave) {
        logger_base.debug("Autosaving backup of sequence.");
        wxStopWatch sw;
        if (mSavedChangeCount != mSequenceElements.GetChangeCount())
        {
            if (mSequenceElements.GetChangeCount() != mLastAutosaveCount)
            {
                SaveWorking();
                mLastAutosaveCount = mSequenceElements.GetChangeCount();
            }
            else
            {
                logger_base.debug("    Autosave skipped ... no changes detected since last autosave.");
            }
        }
        else
        {
            logger_base.debug("    Autosave skipped ... no changes detected since last save.");
            mLastAutosaveCount = mSequenceElements.GetChangeCount();
        }
        if (UnsavedRgbEffectsChanges)
        {
            logger_base.debug("    Autosaving backup of layout.");
            SaveWorkingLayout();
        }
        logger_base.debug("    AutoSave took %d ms.", sw.Time());
    }
    else
    {
        logger_base.debug("AutoSave skipped because sequence is playing or batch rendering or suspended.");
    }

    if (AutoSaveInterval > 0) {
        Timer_AutoSave.StartOnce(AutoSaveInterval * 60000);
    }
}

void xLightsFrame::AutoSaveIntervalSelected(wxCommandEvent& event)
{
    wxString v = AutoSaveMenu->GetLabel(event.GetId());
    AutoSaveMenu->Check(event.GetId(), true);
    int nasi = -1;
    if (v == "Disabled") {
        Timer_AutoSave.Stop();
    } else {
        nasi = wxAtoi(v);
    }
    if (nasi != AutoSaveInterval) {
        wxConfigBase* config = wxConfigBase::Get();
        config->Write("AutoSaveInterval", nasi);
        AutoSaveInterval = nasi;
    }
    if (AutoSaveInterval > 0) {
        Timer_AutoSave.StartOnce(AutoSaveInterval * 60000);
    } else {
        Timer_AutoSave.Stop();
    }
}

void xLightsFrame::AddPreviewOption(LayoutGroup* grp)
{
    bool menu_created = false;
    if( MenuItemPreviews == nullptr ) {
        MenuItemPreviews = new wxMenu();
        MenuView->Insert(3, ID_MENU_ITEM_PREVIEWS, _("Previews"), MenuItemPreviews, wxEmptyString);
        menu_created = true;
    }
    if( LayoutGroups.size() > 1 ) {
        wxMenuItem* first_item = MenuItemPreviews->GetMenuItems().GetFirst()->GetData();
        if( first_item->GetId() != ID_MENU_ITEM_PREVIEWS_SHOW_ALL ) {
            wxMenuItem* menu_item = new wxMenuItem(MenuItemPreviews, ID_MENU_ITEM_PREVIEWS_SHOW_ALL, _("Show All"), wxEmptyString, wxITEM_CHECK);
            MenuItemPreviews->Insert(0, menu_item);
            Connect(ID_MENU_ITEM_PREVIEWS_SHOW_ALL,wxEVT_COMMAND_MENU_SELECTED,(wxObjectEventFunction)&xLightsFrame::ShowHideAllPreviewWindows, nullptr, this);
        }
    }
    grp->AddToPreviewMenu(MenuItemPreviews);
    Connect(grp->GetMenuId(),wxEVT_COMMAND_MENU_SELECTED,(wxObjectEventFunction)&xLightsFrame::ShowHidePreviewWindow, nullptr, this);
    if( menu_created ) {
        MenuItemPreviewSeparator = MenuView->InsertSeparator(4);
    }
}

void xLightsFrame::RemovePreviewOption(LayoutGroup* grp)
{
    Disconnect(grp->GetMenuId(),wxEVT_COMMAND_MENU_SELECTED,(wxObjectEventFunction)&xLightsFrame::ShowHidePreviewWindow, nullptr, this);
    grp->RemoveFromPreviewMenu(MenuItemPreviews);
    if( LayoutGroups.size() == 1 ) {
        Disconnect(ID_MENU_ITEM_PREVIEWS_SHOW_ALL,wxEVT_COMMAND_MENU_SELECTED,(wxObjectEventFunction)&xLightsFrame::ShowHideAllPreviewWindows, nullptr, this);
        MenuView->Delete(ID_MENU_ITEM_PREVIEWS);
        MenuItemPreviews = nullptr;
        MenuView->Delete(MenuItemPreviewSeparator);
    }
}

void xLightsFrame::ShowHidePreviewWindow(wxCommandEvent& event)
{
    wxMenuItem* item = MenuItemPreviews->FindItem(event.GetId());
    for (auto it = LayoutGroups.begin(); it != LayoutGroups.end(); ++it) {
        LayoutGroup* grp = (LayoutGroup*)(*it);
        if (grp != nullptr) {
            if( grp->GetMenuItem() == item ) {
                grp->ShowPreview(item->IsChecked());
            }
        }
    }
}

void xLightsFrame::ShowHideAllPreviewWindows(wxCommandEvent& event)
{
    wxMenuItem* first_item = MenuItemPreviews->GetMenuItems().GetFirst()->GetData();
    for (auto it = LayoutGroups.begin(); it != LayoutGroups.end(); ++it) {
        LayoutGroup* grp = (LayoutGroup*)(*it);
        if (grp != nullptr) {
            grp->ShowPreview(first_item->IsChecked());
        }
    }
}

void xLightsFrame::OnmBackupOnSaveSelected(wxCommandEvent& event)
{
    mBackupOnSave = event.IsChecked();
}

void xLightsFrame::DoAltBackup(bool prompt)
{

    wxString folderName;
    time_t cur;
    time(&cur);
    wxFileName newDirH;
    wxDateTime curTime(cur);

    //  first make sure there is a Backup sub directory
    wxString newDirBackup = mAltBackupDir + wxFileName::GetPathSeparator() + "Backup";
    if (!wxDirExists(newDirBackup) && !newDirH.Mkdir(newDirBackup))
    {
        wxMessageBox("Unable to create directory Backup!", "Error", wxICON_ERROR | wxOK);
        return;
    }

    wxString newDir = mAltBackupDir + wxFileName::GetPathSeparator() + wxString::Format(
        "Backup%c%s-%s", wxFileName::GetPathSeparator(),
        curTime.FormatISODate(), curTime.Format("%H%M%S"));

    if (prompt)
    {
        if (wxNO == wxMessageBox("All xml files under " + wxString::Format("%i", MAXBACKUPFILE_MB) + "MB in your xlights directory will be backed up to \"" +
            newDir + "\". Proceed?", "Backup", wxICON_QUESTION | wxYES_NO))
        {
            return;
        }
    }

    if (!newDirH.Mkdir(newDir))
    {
        wxMessageBox("Unable to create directory!", "Error", wxICON_ERROR | wxOK);
        return;
    }

    BackupDirectory(CurrentDir, newDir, newDir, false);
}

void xLightsFrame::OnmAltBackupMenuItemSelected(wxCommandEvent& event)
{
    if (mAltBackupDir == "")
    {
        wxDirDialog dir(this, _("Select alternate backup directory"), wxEmptyString, wxDD_DEFAULT_STYLE, wxDefaultPosition, wxDefaultSize, _T("wxDirDialog"));
        if (dir.ShowModal() == wxID_OK)
        {
            mAltBackupDir = dir.GetPath();
            static log4cpp::Category &logger_base = log4cpp::Category::getInstance(std::string("log_base"));
            logger_base.info("Alternate backup location set to %s.", (const char *)mAltBackupDir.c_str());
        }
    }

    if (mAltBackupDir == "")
    {
        return;
    }

    SaveWorking();

    DoAltBackup();
}

void xLightsFrame::ExportModels(wxString filename)
{
    wxFile f(filename);

    if (!f.Create(filename, true) || !f.IsOpened())
    {
        wxMessageBox(wxString::Format("Unable to create file %s. Error %d\n", filename, f.GetLastError()), _("Export Error"));
        return;
    }

    // make sure everything is up to date
    if (Notebook1->GetSelection() != LAYOUTTAB)
        layoutPanel->UnSelectAllModels();
    RecalcModels();

    long minchannel = 99999999;
    long maxchannel = -1;

    f.Write(_("Model Name,Description,Display As,String Type,String Count,Node Count,Light Count,Est Current (Amps),Channels Per Node, Channel Count,Start Channel,Start Channel No,End Channel No,Default Buffer W x H,Preview,Controller Connection,Controller Type,Controller Description,Output,IP,Baud,Universe/Id,Controller Channel,Inactive\n"));

    for (auto m = AllModels.begin(); m != AllModels.end(); ++m)
    {
        Model* model = m->second;
        if (model->GetDisplayAs() == "ModelGroup")
        {
            ModelGroup* mg = static_cast<ModelGroup*>(model);
            std::string models;
            for (auto it = mg->ModelNames().begin(); it != mg->ModelNames().end(); ++it)
            {
                if (models == "")
                {
                    models = *it;
                }
                else
                {
                    models += ", " + *it;
                }
            }
            int w, h;
<<<<<<< HEAD
            model->GetBufferSize("Default", "2D", "None", w, h);
            f.Write(wxString::Format("\"%s\",\"%s\",\"%s\",,,,,,,%d,,%d,%d,%d x %d,%s,,,,,,,,\n",
=======
            model->GetBufferSize("Default", "None", w, h);
            f.Write(wxString::Format("\"%s\",\"%s\",\"%s\",,,,,,,%d,,%ld,%ld,%d x %d,%s,,,,,,,,\n",
>>>>>>> f11a75c3
                model->name,
                models.c_str(), // No description ... use list of models
                model->GetDisplayAs(),
                model->GetChanCount(),
                (long)model->GetFirstChannel() + 1,
                (long)model->GetLastChannel() + 1,
                w, h,
                model->GetLayoutGroup()
            ));
        }
        else
        {
            wxString stch = model->GetModelXml()->GetAttribute("StartChannel", wxString::Format("%d?", model->NodeStartChannel(0) + 1)); //NOTE: value coming from model is probably not what is wanted, so show the base ch# instead
            int ch = model->GetFirstChannel() + 1;
            std::string type, description, ip, universe, inactive, baud;
            long channeloffset;
            int output;
            GetControllerDetailsForChannel(ch, type, description, channeloffset, ip, universe, inactive, output, baud);

            std::string current = "";

            wxString stype = wxString(model->GetStringType());

            long lightcount = (long)(model->GetNodeCount() * model->GetLightsPerNode());
            if (!stype.Contains("Node"))
            {
                if (model->GetNodeCount() == 1)
                {
                    lightcount = model->GetCoordCount(0);
                }
                else
                {
                    lightcount = model->NodesPerString() * model->GetLightsPerNode();
                }
            }

            if (stype.Contains("Node") || stype.Contains("Channel RGB"))
            {
                current = wxString::Format("%0.2f", (float)lightcount * 0.06).ToStdString();
            }

            int w, h;
            model->GetBufferSize("Default", "2D", "None", w, h);

            f.Write(wxString::Format("\"%s\",\"%s\",\"%s\",\"%s\",%li,%li,%li,%s,%i,%li,%s,%i,%i,%d x %d,%s,%s,%s,\"%s\",%i,%s,%s,%s,%li,%s\n",
                model->name,
                model->description,
                model->GetDisplayAs(),
                model->GetStringType(),
                (long)model->GetNumPhysicalStrings(),
                (long)model->GetNodeCount(),
                lightcount,
                current,
                model->GetChanCountPerNode(),
                (long)model->GetActChanCount(),
                stch,
                ch,
                model->GetLastChannel() + 1,
                w, h,
                model->GetLayoutGroup(),
                model->GetControllerConnection(),
                type,
                description,
                output,
                ip,
                baud,
                universe,
                channeloffset,
                inactive));
            if (ch < minchannel)
            {
                minchannel = ch;
            }
            if (ch + model->GetChanCount() - 1 > maxchannel)
            {
                maxchannel = ch + model->GetChanCount() - 1;
            }
        }
    }

    int bulbs = 0;
    int usedchannels = 0;
    if (minchannel == 99999999)
    {
        // No channels so we dont do this
        minchannel = 0;
        maxchannel = 0;
    }
    else
    {
        int* chused = (int*)malloc((maxchannel - minchannel + 1) * sizeof(int));
        memset(chused, 0x00, (maxchannel - minchannel + 1) * sizeof(int));

        for (auto m = AllModels.begin(); m != AllModels.end(); m++)
        {
            Model* model = m->second;
            if (model->GetDisplayAs() != "ModelGroup")
            {
                wxString stch = model->GetModelXml()->GetAttribute("StartChannel", wxString::Format("%d?", model->NodeStartChannel(0) + 1)); //NOTE: value coming from model is probably not what is wanted, so show the base ch# instead
                int ch = model->GetNumberFromChannelString(model->ModelStartChannel);
                int endch = ch + model->GetChanCount() - 1;

                int uniquechannels = 0;
                for (int i = ch; i <= endch; i++)
                {
                    if (chused[i - minchannel] == 0)
                    {
                        uniquechannels++;
                    }
                    chused[i - minchannel]++;
                }

                if (wxString(model->GetStringType()).StartsWith("Single Color"))
                {
                    bulbs += uniquechannels * model->GetCoordCount(0);
                }
                else if (wxString(model->GetStringType()).StartsWith("3 Channel"))
                {
                    bulbs += uniquechannels * model->GetNodeCount() / 3 * model->GetCoordCount(0);
                }
                else if (wxString(model->GetStringType()).StartsWith("4 Channel"))
                {
                    bulbs += uniquechannels * model->GetNodeCount() / 4 * model->GetCoordCount(0);
                }
                else if (wxString(model->GetStringType()).StartsWith("Strobes"))
                {
                    bulbs += uniquechannels * model->GetNodeCount() * model->GetCoordCount(0);
                }
                else
                {
                    int den = model->GetChanCountPerNode();
                    if (den == 0) den = 1;
                    bulbs += uniquechannels / den * model->GetLightsPerNode();
                }
            }
        }

        for (int i = 0; i < (maxchannel - minchannel + 1); i++)
        {
            if (chused[i] > 0)
            {
                usedchannels++;
            }
        }

        free(chused);
    }

    f.Write("\n");

    f.Write(wxString::Format("\"Model Count\",%d\n", AllModels.size()));
    f.Write(wxString::Format("\"First Used Channel\",%ld\n", minchannel));
    f.Write(wxString::Format("\"Last Used Channel\",%ld\n", maxchannel));
    f.Write(wxString::Format("\"Actual Used Channel\",%d\n", usedchannels));
    f.Write(wxString::Format("\"Bulbs\",%d\n", bulbs));

    f.Close();
}

void xLightsFrame::OnmExportModelsMenuItemSelected(wxCommandEvent& event)
{
    wxLogNull logNo; //kludge: avoid "error 0" message from wxWidgets after new file is written
    wxString filename = wxFileSelector(_("Choose output file"), wxEmptyString, wxEmptyString, wxEmptyString, "Export files (*.csv)|*.csv", wxFD_SAVE | wxFD_OVERWRITE_PROMPT);

    if (filename.IsEmpty()) return;

    ExportModels(filename);
}

void xLightsFrame::OnMenuItem_BackupOnLaunchSelected(wxCommandEvent& event)
{
    mBackupOnLaunch = event.IsChecked();
}

void xLightsFrame::OnMenuItem_ViewLogSelected(wxCommandEvent& event)
{
    static log4cpp::Category &logger_base = log4cpp::Category::getInstance(std::string("log_base"));
    wxString dir;
    wxString fileName = "xLights_l4cpp.log";
#ifdef __WXMSW__
    wxGetEnv("APPDATA", &dir);
    wxString filename = dir + "/" + fileName;
#endif
#ifdef __WXOSX_MAC__
    wxFileName home;
    home.AssignHomeDir();
    dir = home.GetFullPath();
    wxString filename = dir + "/Library/Logs/" + fileName;
#endif
#ifdef __LINUX__
    wxString filename = "/tmp/" + fileName;
#endif
    wxString fn = "";
    if (wxFile::Exists(filename))
    {
        fn = filename;
    }
    else if (wxFile::Exists(wxFileName(CurrentDir, fileName).GetFullPath()))
    {
        fn = wxFileName(CurrentDir, fileName).GetFullPath();
    }
    else if (wxFile::Exists(wxFileName(wxGetCwd(), fileName).GetFullPath()))
    {
        fn = wxFileName(wxGetCwd(), fileName).GetFullPath();
    }

    wxFileType *ft = wxTheMimeTypesManager->GetFileTypeFromExtension("txt");
    if (fn != "" && ft)
    {
        wxString command = ft->GetOpenCommand("foo.txt");
        command.Replace("foo.txt", fn);

        logger_base.debug("Viewing log file %s.", (const char *)fn.c_str());

        wxUnsetEnv("LD_PRELOAD");
        wxExecute(command);
        delete ft;
    }
    else
    {
        logger_base.warn("Unable to view log file %s.", (const char *)fn.c_str());
        wxMessageBox(_("Unable to show log file."), _("Error"));
    }
}

void LogAndWrite(wxFile& f, const std::string& msg)
{
    static log4cpp::Category &logger_base = log4cpp::Category::getInstance(std::string("log_base"));
    logger_base.debug("CheckSequence: " + msg);
    if (f.IsOpened())
    {
        f.Write(msg + "\r\n");
    }
}

// recursively check whether a start channel refers to a model in a way that creates a referencing loop
bool xLightsFrame::CheckStart(wxFile& f, const std::string& startmodel, std::list<std::string>& seen, std::string& nextmodel)
{
    Model* m = AllModels.GetModel(nextmodel);
    if (m == nullptr)
    {
        return true; // this is actually an error but we have already reported these errors
    }
    else
    {
        std::string start = m->ModelStartChannel;

        if (start[0] == '>' || start[0] == '@')
        {
            seen.push_back(nextmodel);
            size_t colon = start.find(':', 1);
            std::string reference = start.substr(1, colon - 1);

            if (std::find(seen.begin(), seen.end(), reference) != seen.end())
            {
                wxString msg = wxString::Format("    ERR: Model '%s' start channel results in a reference loop.", startmodel);
                LogAndWrite(f, msg.ToStdString());
                for (auto it = seen.begin(); it != seen.end(); ++it)
                {
                    msg = wxString::Format("       '%s' ->", *it);
                    LogAndWrite(f, msg.ToStdString());
                }
                msg = wxString::Format("       '%s'", reference);
                LogAndWrite(f, msg.ToStdString());
                return false;
            }
            else
            {
                return CheckStart(f, startmodel, seen, reference);
            }
        }
        else
        {
            // it resolves to something ok
            return true;
        }
    }
}

bool compare_modelstartchannel(const Model* first, const Model* second)
{
    int firstmodelstart = first->GetNumberFromChannelString(first->ModelStartChannel);
    int secondmodelstart = second->GetNumberFromChannelString(second->ModelStartChannel);

    return firstmodelstart < secondmodelstart;
}

void xLightsFrame::CheckSequence(bool display)
{
    static log4cpp::Category &logger_base = log4cpp::Category::getInstance(std::string("log_base"));

    // make sure everything is up to date
    if (Notebook1->GetSelection() != LAYOUTTAB)
        layoutPanel->UnSelectAllModels();
    RecalcModels();

    int errcount = 0;
    int warncount = 0;

    wxFile f;
    wxString filename = wxFileName::CreateTempFileName("xLightsCheckSequence") + ".txt";

    if (display)
    {
        f.Open(filename, wxFile::write);
        if (!f.IsOpened())
        {
            logger_base.warn("Unable to create results file for Check Sequence. Aborted.");
            wxMessageBox(_("Unable to create results file for Check Sequence. Aborted."), _("Error"));
            return;
        }
    }

    LogAndWrite(f, "Checking sequence.");
    LogAndWrite(f, "");

    LogAndWrite(f, "Show folder: " + GetShowDirectory());
    LogAndWrite(f, "");

    if (CurrentSeqXmlFile != nullptr)
    {
        LogAndWrite(f, "Sequence: " + CurrentSeqXmlFile->GetFullPath());
    }
    else
    {
        LogAndWrite(f, "Sequence: No sequence open.");
    }

    wxDatagramSocket *testSocket;
    wxIPV4address addr;
    wxString fullhostname = wxGetFullHostName();
    if (mLocalIP != "")
    {
        addr.Hostname(mLocalIP);
        testSocket = new wxDatagramSocket(addr, wxSOCKET_NOWAIT);
    }
    else
    {
        addr.AnyAddress();
        testSocket = new wxDatagramSocket(addr, wxSOCKET_NOWAIT);
        addr.Hostname(fullhostname);
        if (addr.IPAddress() == "255.255.255.255")
        {
            addr.Hostname(wxGetHostName());
        }
    }

    LogAndWrite(f, "");
    LogAndWrite(f, "Full host name: " + fullhostname.ToStdString());
    LogAndWrite(f, "IP Address we are outputing data from: " + addr.IPAddress().ToStdString());
    LogAndWrite(f, "If your PC has multiple network connections (such as wired and wireless) this should be the IP Address of the adapter your controllers are connected to. If it isnt your controllers may not receive output data.");
    LogAndWrite(f, "If you are experiencing this problem you may need to set the local IP address to use.");

    if (testSocket == nullptr || !testSocket->IsOk() || testSocket->Error() != wxSOCKET_NOERROR)
    {
        wxString msg("    ERR: Cannot create socket on IP address '");
        msg += addr.IPAddress();
        msg += "'. Is the network connected?    ";
        msg = msg + " Ok : " + (testSocket->IsOk() ? "TRUE" : "FALSE");
        if (testSocket != nullptr && testSocket->IsOk()) {
            msg += wxString::Format(" : Error %d : ", testSocket->LastError()) + DecodeIPError(testSocket->LastError());
        }
        LogAndWrite(f, msg.ToStdString());
        errcount++;
    }

    if (testSocket != nullptr)
    {
        delete testSocket;
    }

    int errcountsave = errcount;
    int warncountsave = warncount;

    LogAndWrite(f, "");
    LogAndWrite(f, "Working in a backup directory");

    if (ShowFolderIsInBackup(GetShowDirectory().ToStdString()))
    {
        wxString msg = wxString::Format("    ERR: Show directory is a (or is under a) backup show directory. %s.", GetShowDirectory());
        LogAndWrite(f, msg.ToStdString());
        errcount++;
    }

    if (errcount + warncount == errcountsave + warncountsave)
    {
        LogAndWrite(f, "    No problems found");
    }

    errcountsave = errcount;
    warncountsave = warncount;

    LogAndWrite(f, "");
    LogAndWrite(f, "Inactive Outputs");

    // Check for inactive outputs
    auto outputs = _outputManager.GetOutputs();
    for (auto it = outputs.begin(); it != outputs.end(); ++it)
    {
        if (!(*it)->IsEnabled())
        {
            wxString msg = wxString::Format("    WARN: Inactive output %d %s:%s:%s:%s:'%s'.",
                (*it)->GetOutputNumber(), (*it)->GetType(), (*it)->GetIP(), (*it)->GetUniverseString(), (*it)->GetCommPort(), (*it)->GetDescription());
            LogAndWrite(f, msg.ToStdString());
            warncount++;
        }
    }

    if (errcount + warncount == errcountsave + warncountsave)
    {
        LogAndWrite(f, "    No problems found");
    }
    errcountsave = errcount;
    warncountsave = warncount;

    // multiple outputs to same universe and same IP
    LogAndWrite(f, "");
    LogAndWrite(f, "Multiple outputs sending to same destination");

    std::list<std::string> used;
    outputs = _outputManager.GetAllOutputs();
    for (auto n = outputs.begin(); n != outputs.end(); ++n)
    {
        if ((*n)->IsIpOutput())
        {
            std::string usedval = (*n)->GetIP() + "|" + (*n)->GetUniverseString();

            if (std::find(used.begin(), used.end(), usedval) != used.end())
            {
                wxString msg = wxString::Format("    ERR: Multiple outputs being sent to the same controller '%s' (%s) and universe %s.", (const char*)(*n)->GetDescription().c_str(), (const char*)(*n)->GetIP().c_str(), (const char *)(*n)->GetUniverseString().c_str());
                LogAndWrite(f, msg.ToStdString());
                errcount++;
            }
            else
            {
                used.push_back(usedval);
            }
        }
        else if ((*n)->IsSerialOutput())
        {
            if ((*n)->GetCommPort() != "NotConnected")
            {
                if (std::find(used.begin(), used.end(), (*n)->GetCommPort()) != used.end())
                {
                    wxString msg = wxString::Format("    ERR: Multiple outputs being sent to the same comm port %s '%s' %s.", (const char *)(*n)->GetType().c_str(), (const char *)(*n)->GetCommPort().c_str(), (const char*)(*n)->GetDescription().c_str());
                    LogAndWrite(f, msg.ToStdString());
                    errcount++;
                }
                else
                {
                    used.push_back((*n)->GetCommPort());
                }
            }
        }
    }

    if (errcount + warncount == errcountsave + warncountsave)
    {
        LogAndWrite(f, "    No problems found");
    }
    errcountsave = errcount;
    warncountsave = warncount;

    // multiple outputs to same universe/ID
    LogAndWrite(f, "");
    LogAndWrite(f, "Multiple outputs with same universe/id number");

    std::map<int, int> useduid;
    outputs = _outputManager.GetAllOutputs();
    for (auto n = outputs.begin(); n != outputs.end(); ++n)
    {
        useduid[(*n)->GetUniverse()]++;
    }

    for (auto it = useduid.begin(); it != useduid.end(); ++it)
    {
        if (it->second > 1)
        {
            wxString msg = wxString::Format("    WARN: Multiple outputs (%d) with same universe/id number %d. If using #universe:start_channel result may be incorrect.", it->second, it->first);
            LogAndWrite(f, msg.ToStdString());
            warncount++;
        }
    }

    if (errcount + warncount == errcountsave + warncountsave)
    {
        LogAndWrite(f, "    No problems found");
    }
    errcountsave = errcount;
    warncountsave = warncount;

    // controllers sending to routable IP addresses
    LogAndWrite(f, "");
    LogAndWrite(f, "Invalid controller IP addresses");

    outputs = _outputManager.GetOutputs();
    for (auto n = outputs.begin(); n != outputs.end(); ++n)
    {
        if ((*n)->IsIpOutput())
        {
            if ((*n)->GetIP() != "MULTICAST")
            {
                if (!IsIPValidOrHostname((*n)->GetIP()))
                {
                    wxString msg = wxString::Format("    WARN: IP address '%s' on controller '%s' universe %s does not look valid.", (const char*)(*n)->GetIP().c_str(), (const char*)(*n)->GetDescription().c_str(), (const char *)(*n)->GetUniverseString().c_str());
                    LogAndWrite(f, msg.ToStdString());
                    warncount++;
                }
                else
                {
                    wxArrayString ipElements = wxSplit((*n)->GetIP(), '.');
                    if (ipElements.size() > 3) {
                        //looks like an IP address
                        int ip1 = wxAtoi(ipElements[0]);
                        int ip2 = wxAtoi(ipElements[1]);
                        int ip3 = wxAtoi(ipElements[2]);
                        int ip4 = wxAtoi(ipElements[3]);

                        if (ip1 == 10)
                        {
                            if (ip2 == 255 && ip3 == 255 && ip4 == 255) {
                                wxString msg = wxString::Format("    ERR: IP address '%s' on controller '%s' universe %s is a broadcast address.", (const char*)(*n)->GetIP().c_str(), (const char*)(*n)->GetDescription().c_str(), (const char *)(*n)->GetUniverseString().c_str());
                                LogAndWrite(f, msg.ToStdString());
                                errcount++;
                            }
                            // else this is valid
                        }
                        else if (ip1 == 192 && ip2 == 168)
                        {
                            if (ip3 == 255 && ip4 == 255) {
                                wxString msg = wxString::Format("    ERR: IP address '%s' on controller '%s' universe %s is a broadcast address.", (const char*)(*n)->GetIP().c_str(), (const char*)(*n)->GetDescription().c_str(), (const char *)(*n)->GetUniverseString().c_str());
                                LogAndWrite(f, msg.ToStdString());
                                errcount++;
                            }
                            // else this is valid
                        }
                        else if (ip1 == 172 && ip2 >= 16 && ip2 <= 31)
                        {
                            // this is valid
                        }
                        else if (ip1 == 255 && ip2 == 255 && ip3 == 255 && ip4 == 255)
                        {
                            wxString msg = wxString::Format("    ERR: IP address '%s' on controller '%s' universe %s is a broadcast address.", (const char*)(*n)->GetIP().c_str(), (const char*)(*n)->GetDescription().c_str(), (const char *)(*n)->GetUniverseString().c_str());
                            LogAndWrite(f, msg.ToStdString());
                            errcount++;
                        }
                        else if (ip1 == 0)
                        {
                            wxString msg = wxString::Format("    ERR: IP address '%s' on controller '%s' universe %s not valid.", (const char*)(*n)->GetIP().c_str(), (const char*)(*n)->GetDescription().c_str(), (const char *)(*n)->GetUniverseString().c_str());
                            LogAndWrite(f, msg.ToStdString());
                            errcount++;
                        }
                        else if (ip1 >= 224 && ip1 <= 239)
                        {
                            wxString msg = wxString::Format("    ERR: IP address '%s' on controller '%s' universe %s is a multicast address.", (const char*)(*n)->GetIP().c_str(), (const char*)(*n)->GetDescription().c_str(), (const char *)(*n)->GetUniverseString().c_str());
                            LogAndWrite(f, msg.ToStdString());
                            errcount++;
                        }
                        else
                        {
                            wxString msg = wxString::Format("    WARN: IP address '%s' on controller '%s' universe %s in internet routable ... are you sure you meant to do this.", (const char*)(*n)->GetIP().c_str(), (const char*)(*n)->GetDescription().c_str(), (const char *)(*n)->GetUniverseString().c_str());
                            LogAndWrite(f, msg.ToStdString());
                            warncount++;
                        }
                    }
                }
            }
        }
    }

    if (errcount + warncount == errcountsave + warncountsave)
    {
        LogAndWrite(f, "    No problems found");
    }
    errcountsave = errcount;
    warncountsave = warncount;

    LogAndWrite(f, "");
    LogAndWrite(f, "Models spanning controllers");
    for (auto it = AllModels.begin(); it != AllModels.end(); ++it)
    {
        if (it->second->GetDisplayAs() != "ModelGroup")
        {
            long start = it->second->GetFirstChannel()+1;
            long end = it->second->GetLastChannel()+1;

            long sc;
            Output* ostart = _outputManager.GetOutput(start, sc);
            Output* oend = _outputManager.GetOutput(end, sc);

            if (ostart != nullptr && oend == nullptr)
            {
                wxString msg = wxString::Format("    ERR: Model '%s' starts on controller '%s' but ends at channel %ld which is not on a controller.", it->first, ostart->GetDescription(), end);
                LogAndWrite(f, msg.ToStdString());
                errcount++;
            }
            else if (ostart == nullptr || oend == nullptr)
            {
                wxString msg = wxString::Format("    ERR: Model '%s' is not configured for a controller.", it->first);
                LogAndWrite(f, msg.ToStdString());
                errcount++;
            }
            else if (ostart->GetType() != oend->GetType())
            {
                wxString msg = wxString::Format("    WARN: Model '%s' starts on controller '%s' of type '%s' but ends on a controller '%s' of type '%s'.", it->first, ostart->GetDescription(), ostart->GetType(), oend->GetDescription(), oend->GetType());
                LogAndWrite(f, msg.ToStdString());
                warncount++;
            }
            else if (ostart->GetIP() == "MULTICAST" && oend->GetIP() == "MULTICAST")
            {
                // ignore these
            }
            else if (ostart->GetIP() + oend->GetIP() != "")
            {
                if (ostart->GetIP() != oend->GetIP())
                {
                    wxString msg = wxString::Format("    WARN: Model '%s' starts on controller '%s' with IP '%s' but ends on a controller '%s' with IP '%s'.", it->first, ostart->GetDescription(), ostart->GetIP(), oend->GetDescription(), oend->GetIP());
                    LogAndWrite(f, msg.ToStdString());
                    warncount++;
                }
            }
            else if (ostart->GetCommPort() + oend->GetCommPort() != "")
            {
                if (ostart->GetCommPort() != oend->GetCommPort())
                {
                    wxString msg = wxString::Format("    WARN: Model '%s' starts on controller '%s' with CommPort '%s' but ends on a controller '%s' with CommPort '%s'.", it->first, ostart->GetDescription(), ostart->GetCommPort(), oend->GetDescription(), oend->GetCommPort());
                    LogAndWrite(f, msg.ToStdString());
                    warncount++;
                }
            }
        }
    }

    if (errcount + warncount == errcountsave + warncountsave)
    {
        LogAndWrite(f, "    No problems found");
    }
    errcountsave = errcount;
    warncountsave = warncount;

    LogAndWrite(f, "");
    LogAndWrite(f, "Invalid start channels");

    for (auto it = AllModels.begin(); it != AllModels.end(); ++it)
    {
        if (it->second->GetDisplayAs() != "ModelGroup")
        {
            std::string start = it->second->ModelStartChannel;

            if (start[0] == '>' || start[0] == '@')
            {
                size_t colon = start.find(':', 1);
                std::string reference = start.substr(1, colon - 1);

                if (reference == it->first)
                {
                    wxString msg = wxString::Format("    ERR: Model '%s' start channel '%s' refers to itself.", it->first, start);
                    LogAndWrite(f, msg.ToStdString());
                    errcount++;
                }
                else
                {
                    Model *m = AllModels.GetModel(reference);
                    if (m == nullptr)
                    {
                        wxString msg = wxString::Format("    ERR: Model '%s' start channel '%s' refers to non existent model '%s'.", it->first, start, reference);
                        LogAndWrite(f, msg.ToStdString());
                        errcount++;
                    }
                }
            }
            if (it->second->GetLastChannel() == (unsigned int)-1)
            {
                wxString msg = wxString::Format("    ERR: Model '%s' start channel '%s' evaluates to an illegal channel number.", it->first, start);
                LogAndWrite(f, msg.ToStdString());
                errcount++;
            }
        }
    }

    for (auto it = AllModels.begin(); it != AllModels.end(); ++it)
    {
        if (it->second->GetDisplayAs() != "ModelGroup")
        {
            std::string start = it->second->ModelStartChannel;

            if (start[0] == '>' || start[0] == '@')
            {
                std::list<std::string> seen;
                seen.push_back(it->first);
                size_t colon = start.find(':', 1);
                if (colon != std::string::npos)
                {
                    std::string reference = start.substr(1, colon - 1);
                    if (reference != it->first)
                    {
                        if (!CheckStart(f, it->first, seen, reference))
                        {
                            errcount++;
                        }
                    }
                }
                else
                {
                    wxString msg = wxString::Format("    ERR: Model '%s' start channel '%s' invalid.", it->first, start);
                    LogAndWrite(f, msg.ToStdString());
                    errcount++;
                }
            }
            else if (start[0] == '#')
            {
                size_t colon = start.find(':', 1);
                if (colon != std::string::npos)
                {
                    size_t colon2 = start.find(':',colon+1);
                    if (colon2 == -1) {
                        colon2 = colon;
                        colon = 0;
                    }
                    int universe = wxAtoi(wxString(start.substr(colon+1,colon2-1)));

                    Output* o = _outputManager.GetOutput(universe, "");

                    if (o == nullptr)
                    {
                        wxString msg = wxString::Format("    ERR: Model '%s' start channel '%s' refers to undefined universe %d.", it->first, start, universe);
                        LogAndWrite(f, msg.ToStdString());
                        errcount++;
                    }
                }
                else
                {
                    wxString msg = wxString::Format("    ERR: Model '%s' start channel '%s' invalid.", it->first, start);
                    LogAndWrite(f, msg.ToStdString());
                    errcount++;
                }
            }
            else if (start.find(':') != std::string::npos)
            {
                size_t colon = start.find(':');
                int output = wxAtoi(wxString(start.substr(0, colon)));

                auto cnt = _outputManager.GetOutputCount();

                if (output < 1 || output > cnt)
                {
                    wxString msg = wxString::Format("    ERR: Model '%s' start channel '%s' refers to undefined output %d. Only %d outputs are defined.", it->first, start, output, cnt);
                    LogAndWrite(f, msg.ToStdString());
                    errcount++;
                }
            }
        }
    }

    if (errcount + warncount == errcountsave + warncountsave)
    {
        LogAndWrite(f, "    No problems found");
    }
    errcountsave = errcount;
    warncountsave = warncount;

    LogAndWrite(f, "");
    LogAndWrite(f, "Overlapping model channels");

    // Check for overlapping channels in models
    for (auto it = AllModels.begin(); it != AllModels.end(); ++it)
    {
        if (it->second->GetDisplayAs() != "ModelGroup")
        {
            int m1start = it->second->GetNumberFromChannelString(it->second->ModelStartChannel);
            int m1end = m1start + it->second->GetChanCount() - 1;
            //int m1end = m1start + it->second->GetActChanCount() - 1; // I dont think this is a good idea

            auto it2 = it;
            ++it2;
            for (; it2 != AllModels.end(); ++it2)
            {
                if (it2->second->GetDisplayAs() != "ModelGroup")
                {
                    int m2start = it2->second->GetNumberFromChannelString(it2->second->ModelStartChannel);
                    int m2end = m2start + it2->second->GetChanCount() - 1;
                    //int m2end = m2start + it2->second->GetActChanCount() - 1; // I dont think this is a good idea

                    if (m2start <= m1end && m2end >= m1start)
                    {
                        wxString msg = wxString::Format("    WARN: Probable model overlap '%s' (%d-%d) and '%s' (%d-%d).", it->first, m1start, m1end, it2->first, m2start, m2end);
                        LogAndWrite(f, msg.ToStdString());
                        warncount++;
                    }
                }
            }
        }
    }
    if (errcount + warncount == errcountsave + warncountsave)
    {
        LogAndWrite(f, "    No problems found");
    }
    errcountsave = errcount;
    warncountsave = warncount;

    LogAndWrite(f, "");
    LogAndWrite(f, "Non contiguous channels on controller ports");

    std::map<std::string, std::list<Model*>*> modelsByPort;

    // Check for non contiguous models on the same controller connection
    for (auto it = AllModels.begin(); it != AllModels.end(); ++it)
    {
        if (it->second->GetDisplayAs() != "ModelGroup")
        {
            if (it->second->GetControllerConnection() != "")
            {
                long start = it->second->GetFirstChannel() + 1;
                long sc;
                Output* o = _outputManager.GetOutput(start, sc);

                if (o != nullptr && o->IsIpOutput() && o->GetIP() != "MULTICAST")
                {
                    std::string key = o->GetIP() + it->second->GetControllerConnection();
                    if (modelsByPort.find(key) == modelsByPort.end())
                    {
                        modelsByPort[key] = new std::list<Model*>();
                    }
                    modelsByPort[key]->push_back(it->second);
                }
            }
        }
    }

    for (auto it = modelsByPort.begin(); it != modelsByPort.end(); ++it)
    {
        if (it->second->size() == 1)
        {
            // we dont need to check this one
        }
        else
        {
            it->second->sort(compare_modelstartchannel);

            auto it2 = it->second->begin();
            auto it3 = it2;
            ++it3;

            while (it3 != it->second->end())
            {
                int m1start = (*it2)->GetNumberFromChannelString((*it2)->ModelStartChannel);
                int m1end = m1start + (*it2)->GetChanCount() - 1;
                int m2start = (*it3)->GetNumberFromChannelString((*it3)->ModelStartChannel);

                if (m1end + 1 != m2start)
                {
                    long sc;
                    Output* o = _outputManager.GetOutput(m1start, sc);
                    wxString msg = wxString::Format("    ERR: Model '%s' and Model '%s' are on controller IP '%s' Output Connection '%s' but there is a gap of %d channels between them.",
                        (*it2)->GetName(),
                        (*it3)->GetName(),
                        o->GetIP(),
                        (*it2)->GetControllerConnection(),
                        m2start - m1end - 1);
                    LogAndWrite(f, msg.ToStdString());
                    errcount++;
                }

                ++it2;
                ++it3;
            }
        }
        delete it->second;
        it->second = nullptr;
    }

    if (errcount + warncount == errcountsave + warncountsave)
    {
        LogAndWrite(f, "    No problems found");
    }
    errcountsave = errcount;
    warncountsave = warncount;

    LogAndWrite(f, "");
    LogAndWrite(f, "Model nodes not allocated to layers correctly");

    for (auto it = AllModels.begin(); it != AllModels.end(); ++it)
    {
        if (it->second->GetDisplayAs() != "ModelGroup")
        {
            if (wxString(it->second->GetStringType()).EndsWith("Nodes") && !it->second->AllNodesAllocated())
            {
                wxString msg = wxString::Format("    WARN: %s model '%s' Node Count and Layer Size allocations dont match.", it->second->GetDisplayAs().c_str(), it->first);
                LogAndWrite(f, msg.ToStdString());
                warncount++;
            }
        }
    }

    if (errcount + warncount == errcountsave + warncountsave)
    {
        LogAndWrite(f, "    No problems found");
    }
    errcountsave = errcount;
    warncountsave = warncount;

    LogAndWrite(f, "");
    LogAndWrite(f, "Models with issues");

    for (auto it = AllModels.begin(); it != AllModels.end(); ++it)
    {
        std::list<std::string> warnings = it->second->CheckModelSettings();
        for (auto s = warnings.begin(); s != warnings.end(); ++s)
        {
            LogAndWrite(f, *s);
            if (s->find("WARN:") != std::string::npos)
            {
                warncount++;
            }
            else if (s->find("ERR:") != std::string::npos)
            {
                errcount++;
            }
        }
    }

    if (errcount + warncount == errcountsave + warncountsave)
    {
        LogAndWrite(f, "    No problems found");
    }
    errcountsave = errcount;
    warncountsave = warncount;

    LogAndWrite(f, "");
    LogAndWrite(f, "Model Groups containing models from different previews");

    for (auto it = AllModels.begin(); it != AllModels.end(); ++it)
    {
        if (it->second->GetDisplayAs() == "ModelGroup")
        {
            std::string mgp = it->second->GetLayoutGroup();

            ModelGroup* mg = dynamic_cast<ModelGroup*>(it->second);
            if (mg == nullptr)
            {
                // this should never happen
                logger_base.error("Model %s says it is a model group but it doesnt cast as one.", (const char *)it->second->GetName().c_str());
            }
            else
            {
                auto models = mg->ModelNames();

                for (auto it2 = models.begin(); it2 != models.end(); ++it2)
                {
                    Model* m = AllModels.GetModel(*it2);
                    if (m == nullptr)
                    {
                        // this should never happen
                        logger_base.error("Model Group %s contains non existent model %s.", (const char *)mg->GetName().c_str(), (const char *)(*it2).c_str());
                    }
                    else if (m->GetDisplayAs() != "ModelGroup")
                    {
                        // If model is in all previews dont report it as a problem
                        if (m->GetLayoutGroup() != "All Previews" && mgp != m->GetLayoutGroup())
                        {
                            wxString msg = wxString::Format("    WARN: Model Group '%s' in preview '%s' contains model '%s' which is in preview '%s'. This will cause the '%s' model to also appear in the '%s' preview.", mg->GetName(), mg->GetLayoutGroup(), m->GetName(), m->GetLayoutGroup(), m->GetName(), mg->GetLayoutGroup());
                            LogAndWrite(f, msg.ToStdString());
                            warncount++;
                        }
                    }
                }
            }
        }
    }

    if (errcount + warncount == errcountsave + warncountsave)
    {
        LogAndWrite(f, "    No problems found");
    }
    errcountsave = errcount;
    warncountsave = warncount;

    // Check for duplicate model/model group names
    LogAndWrite(f, "");
    LogAndWrite(f, "Model/Model Groups without distinct names");

    for (auto it = AllModels.begin(); it != AllModels.end(); ++it)
    {
        auto it2 = it;
        ++it2;
        for (; it2 != AllModels.end(); ++it2)
        {
            if (it->second->GetName() == it2->second->GetName())
            {
                wxString msg = wxString::Format("    ERR: Duplicate Model/Model Group Name '%s'.", it->second->GetName());
                LogAndWrite(f, msg.ToStdString());
                errcount++;
            }
        }
    }

    if (errcount + warncount == errcountsave + warncountsave)
    {
        LogAndWrite(f, "    No problems found");
    }
    errcountsave = errcount;
    warncountsave = warncount;

    // Check for model groups containing itself or other model groups
    LogAndWrite(f, "");
    LogAndWrite(f, "Model Groups containing non existent models");

    std::list<std::string> emptyModelGroups;

    for (auto it = AllModels.begin(); it != AllModels.end(); ++it)
    {
        if (it->second->GetDisplayAs() == "ModelGroup")
        {
            ModelGroup* mg = dynamic_cast<ModelGroup*>(it->second);
            if (mg != nullptr) // this should never fail
            {
                auto models = mg->ModelNames();

                int modelCount = 0;

                for (auto m = models.begin(); m != models.end(); ++m)
                {
                    Model* model = AllModels.GetModel(*m);

                    if (model == nullptr)
                    {
                        wxString msg = wxString::Format("    ERR: Model group '%s' refers to non existent model '%s'.", mg->GetName(), model->GetName());
                        LogAndWrite(f, msg.ToStdString());
                        errcount++;
                    }
                    else
                    {
                        modelCount++;
                        if (model->GetName() == mg->GetName())
                        {
                            wxString msg = wxString::Format("    ERR: Model group '%s' contains reference to itself.", mg->GetName());
                            LogAndWrite(f, msg.ToStdString());
                            errcount++;
                        }
                    }
                }
                if (modelCount == 0)
                {
                    emptyModelGroups.push_back(it->first);
                }
            }
        }
    }

    if (errcount + warncount == errcountsave + warncountsave)
    {
        LogAndWrite(f, "    No problems found");
    }
    errcountsave = errcount;
    warncountsave = warncount;

    // Check for model groups containing no valid models
    LogAndWrite(f, "");
    LogAndWrite(f, "Model Groups containing no models that exist");

    for (auto it = emptyModelGroups.begin(); it != emptyModelGroups.end(); ++it)
    {
        wxString msg = wxString::Format("    ERR: Model group '%s' contains no models.", *it);
        LogAndWrite(f, msg.ToStdString());
        errcount++;
    }

    if (errcount + warncount == errcountsave + warncountsave)
    {
        LogAndWrite(f, "    No problems found");
    }
    errcountsave = errcount;
    warncountsave = warncount;

    // Check for submodels with no nodes
    LogAndWrite(f, "");
    LogAndWrite(f, "Submodels with no nodes");

    for (auto it = AllModels.begin(); it != AllModels.end(); ++it)
    {
        if (it->second->GetDisplayAs() != "ModelGroup")
        {
            for (int i = 0; i < it->second->GetNumSubModels(); ++i)
            {
                Model* sm = it->second->GetSubModel(i);
                if (sm->GetNodeCount() == 0)
                {
                    wxString msg = wxString::Format("    ERR: Submodel '%s' contains no nodes.", sm->GetFullName());
                    LogAndWrite(f, msg.ToStdString());
                    errcount++;
                }
            }
        }
    }

    if (errcount + warncount == errcountsave + warncountsave)
    {
        LogAndWrite(f, "    No problems found");
    }
    errcountsave = errcount;
    warncountsave = warncount;

    // Check for large blocks of unused channels
    LogAndWrite(f, "");
    LogAndWrite(f, "Large blocks of unused channels that bloats memory usage and the the fseq file.");

    std::list<Model*> modelssorted;
    for (auto it = AllModels.begin(); it != AllModels.end(); ++it)
    {
        if (it->second->GetDisplayAs() != "ModelGroup")
        {
            modelssorted.push_back(it->second);
        }
    }

    modelssorted.sort(compare_modelstartchannel);

    long last = 0;
    Model* lastm = nullptr;
    for (auto m = modelssorted.begin(); m != modelssorted.end(); ++m)
    {
        long start = (*m)->GetNumberFromChannelString((*m)->ModelStartChannel);
        long gap = start - last - 1;
        if (gap > 511) // 511 is the maximum acceptable gap ... at that point the user has wasted an entire universe
        {
            wxString level = "WARN";
            if (gap > 49999) // anyything 50,000 or greater should be an error
            {
                level = "ERR";
                errcount++;
            }
            else
            {
                warncount++;
            }
            wxString msg;
            if (lastm == nullptr)
            {
                msg = wxString::Format("    %s: First Model '%s' starts at channel %ld leaving a block of %ld of unused channels.", level, (*m)->GetName(), start, start - 1);
            }
            else
            {
                msg = wxString::Format("    %s: Model '%s' starts at channel %ld leaving a block of %ld of unused channels between this and the prior model '%s'.", level, (*m)->GetName(), start, gap, lastm->GetName());
            }
            LogAndWrite(f, msg.ToStdString());
        }
        long newlast = start + (*m)->GetChanCount() - 1;
        if (newlast > last)
        {
            last = newlast;
            lastm = *m;
        }
    }
    if (errcount + warncount == errcountsave + warncountsave)
    {
        LogAndWrite(f, "    No problems found");
    }
    errcountsave = errcount;
    warncountsave = warncount;

    if (CurrentSeqXmlFile != nullptr)
    {
        LogAndWrite(f, "");
        LogAndWrite(f, "Uncommon and often undesirable settings");

        if (CurrentSeqXmlFile->GetRenderMode() == xLightsXmlFile::CANVAS_MODE)
        {
            wxString msg = wxString::Format("    WARN: Render mode set to canvas mode. Unless you specifically know you need this it is not recommended.");
            LogAndWrite(f, msg.ToStdString());
            warncount++;
        }

        if (!mSaveFseqOnSave)
        {
            wxString msg = wxString::Format("    WARN: Save FSEQ on save is turned off. This means every time you open the sequence you will need to render all to play your sequence. This is not recommended.");
            LogAndWrite(f, msg.ToStdString());
            warncount++;
        }

        if (errcount + warncount == errcountsave + warncountsave)
        {
            LogAndWrite(f, "    No problems found");
        }
        errcountsave = errcount;
        warncountsave = warncount;

        if (CurrentSeqXmlFile->GetSequenceType() == "Media")
        {
            LogAndWrite(f, "");
            LogAndWrite(f, "Checking media file");

            if (!wxFileExists(CurrentSeqXmlFile->GetMediaFile()))
            {
                wxString msg = wxString::Format("    ERR: media file %s does not exist.", CurrentSeqXmlFile->GetMediaFile());
                LogAndWrite(f, msg.ToStdString());
                errcount++;
            }
            else
            {
                LogAndWrite(f, "    No problems found");
            }
        }
        errcountsave = errcount;
        warncountsave = warncount;

        LogAndWrite(f, "");
        LogAndWrite(f, "Checking autosave");

        if (CurrentSeqXmlFile->FileExists())
        {
            // set to log if >1MB and autosave is more than every 10 minutes
            wxULongLong size = CurrentSeqXmlFile->GetSize();
            if (size > 1000000 && AutoSaveInterval < 10)
            {
                wxULongLong mbull = size / 100000;
                double mb = mbull.ToDouble() / 10.0;
                wxString msg = wxString::Format("    WARN: Sequence file size %.1fMb is large. Consider making autosave less frequent to prevent xlights pausing too often when it autosaves.", mb);
                LogAndWrite(f, msg.ToStdString());
                warncount++;
            }

            if (errcount + warncount == errcountsave + warncountsave)
            {
                LogAndWrite(f, "    No problems found");
            }
            errcountsave = errcount;
            warncountsave = warncount;
        }
        else
        {
            LogAndWrite(f, "    Test skipped as sequence has never been saved.");
        }

        // Only warn about model hiding if model blending is turned off.
        if (!CurrentSeqXmlFile->supportsModelBlending())
        {
            LogAndWrite(f, "");
            LogAndWrite(f, "Models hidden by effects on groups");

            // Check for groups that contain models that have appeared before the group at the bottom of the master view
            wxString models = mSequenceElements.GetViewModels(mSequenceElements.GetViewName(0));
            wxArrayString modelnames = wxSplit(models, ',');

            std::list<std::string> seenmodels;
            for (auto it = modelnames.begin(); it != modelnames.end(); ++it)
            {
                Model* m = AllModels.GetModel(it->ToStdString());
                if (m == nullptr)
                {
                    wxString msg = wxString::Format("    ERR: Model %s in your sequence does not seem to exist in the layout. This will need to be deleted or remapped to another model next time you load this sequence.", it->ToStdString());
                    LogAndWrite(f, msg.ToStdString());
                    errcount++;
                }
                else
                {
                    if (m->GetDisplayAs() == "ModelGroup")
                    {
                        ModelGroup* mg = dynamic_cast<ModelGroup*>(m);
                        if (mg == nullptr) logger_base.crit("CheckSequence ModelGroup cast was null. We are about to crash.");
                        auto cm = mg->Models();
                        for (auto it2 = cm.begin(); it2 != cm.end(); ++it2)
                        {
                            if (std::find(seenmodels.begin(), seenmodels.end(), (*it2)->GetName()) != seenmodels.end())
                            {
                                wxString msg = wxString::Format("    WARN: Model Group '%s' will hide effects on model '%s'.", mg->GetName(), (*it2)->GetName());
                                LogAndWrite(f, msg.ToStdString());
                                warncount++;
                            }
                        }
                    }
                    else
                    {
                        seenmodels.push_back(m->GetName());
                    }
                }
            }

            if (errcount + warncount == errcountsave + warncountsave)
            {
                LogAndWrite(f, "    No problems found");
            }
            errcountsave = errcount;
            warncountsave = warncount;
        }

        LogAndWrite(f, "");
        LogAndWrite(f, "Effect problems");

        // check all effects
        for (int i = 0; i < mSequenceElements.GetElementCount(MASTER_VIEW); i++)
        {
            Element* e = mSequenceElements.GetElement(i);
            if (e->GetType() != ELEMENT_TYPE_TIMING)
            {
                CheckElement(e, f, errcount, warncount, e->GetFullName(), e->GetName());

                if (e->GetType() == ELEMENT_TYPE_MODEL)
                {
                    ModelElement *me = dynamic_cast<ModelElement *>(e);

                    for (int j = 0; j < me->GetStrandCount(); ++j)
                    {
                        StrandElement* se = me->GetStrand(j);
                        CheckElement(se, f, errcount, warncount, se->GetFullName(), e->GetName());

                        for(int k = 0; k < se->GetNodeLayerCount(); ++k)
                        {
                            NodeLayer* nl = se->GetNodeLayer(k);
                            for (int l = 0; l < nl->GetEffectCount(); l++)
                            {
                                Effect* ef = nl->GetEffect(l);
                                CheckEffect(ef, f, errcount, warncount, wxString::Format("%sStrand %d/Node %d", se->GetFullName(), j+1, l+1).ToStdString(), e->GetName(), true);
                            }
                        }
                    }
                    for (int j = 0; j < me->GetSubModelAndStrandCount(); ++j)
                    {
                        Element* sme = me->GetSubModel(j);
                        if (sme->GetType() == ELEMENT_TYPE_SUBMODEL)
                        {
                            CheckElement(sme, f, errcount, warncount, sme->GetFullName(), e->GetName());
                        }
                    }
                }
            }
        }

        if (errcount + warncount == errcountsave + warncountsave)
        {
            LogAndWrite(f, "    No problems found");
        }
        errcountsave = errcount;
        warncountsave = warncount;
    }
    else
    {
        LogAndWrite(f, "");
        LogAndWrite(f, "No sequence loaded so sequence checks skipped.");
    }

    LogAndWrite(f, "");
    LogAndWrite(f, "Check sequence done.");
    LogAndWrite(f, wxString::Format("Errors: %d. Warnings: %d", errcount, warncount).ToStdString());

    if (f.IsOpened())
    {
        f.Close();

        wxFileType *ft = wxTheMimeTypesManager->GetFileTypeFromExtension("txt");
        if (ft != nullptr)
        {
            wxString command = ft->GetOpenCommand(filename);

            if (command == "")
            {
                logger_base.error("Unable to view check sequence results due to no open command. %s", (const char *)filename.c_str());
                wxMessageBox(_("Unable to show xLights Check Sequence results. See your log for the content."), _("Error"));
            }
            else
            {
                logger_base.debug("Viewing xLights Check Sequence results %s. Command: '%s'", (const char *)filename.c_str(), (const char*)command.c_str());
                wxUnsetEnv("LD_PRELOAD");
                wxExecute(command);
            }
            delete ft;
        }
        else
        {
            logger_base.warn("Unable to view xLights Check Sequence results %s.", (const char *)filename.c_str());
            wxMessageBox(_("Unable to show xLights Check Sequence results. See your log for the content."), _("Error"));
        }
    }
}

void xLightsFrame::CheckEffect(Effect* ef, wxFile& f, int& errcount, int& warncount, const std::string& name, const std::string& modelName, bool node)
{
    EffectManager& em = mSequenceElements.GetEffectManager();
    SettingsMap& sm = ef->GetSettings();

    // check value curves not updated
    for (auto it = sm.begin(); it != sm.end(); ++it)
    {
        wxString value = it->second;
        if (value.Contains("|Type=") && !value.Contains("RV=TRUE"))
        {
            wxString msg = wxString::Format("    ERR: Effect contains very old value curve. Click on this effect and then save the sequence to convert it. Effect: %s, Model: %s, Start %s", ef->GetEffectName(), modelName, FORMATTIME(ef->GetStartTimeMS()));
            LogAndWrite(f, msg.ToStdString());
            errcount++;
        }
    }

    // check excessive fadein/fadeout time
    float fadein = sm.GetFloat("T_TEXTCTRL_Fadein", 0.0);
    float fadeout = sm.GetFloat("T_TEXTCTRL_Fadeout", 0.0);
    float efdur = (ef->GetEndTimeMS() - ef->GetStartTimeMS()) / 1000.0;

    if (sm.Get("T_CHECKBOX_Canvas", "0") == "1")
    {
        // Warp and off have more complicated logic which is implemented in those effects
        if ((ef->GetEffectName() != "Off" && ef->GetEffectName() != "Warp"))
        {
            wxString msg = wxString::Format("    WARN: Canvas mode enabled on an effect it is not normally used on. This will slow down rendering. Effect: %s, Model: %s, Start %s", ef->GetEffectName(), modelName, FORMATTIME(ef->GetStartTimeMS()));
            LogAndWrite(f, msg.ToStdString());
            warncount++;
        }
    }

    if (fadein > efdur)
    {
        wxString msg = wxString::Format("    WARN: Transition in time %.2f on effect %s at start time %s  on Model '%s' is greater than effect duration %.2f.", fadein, ef->GetEffectName(), FORMATTIME(ef->GetStartTimeMS()), name, efdur);
        LogAndWrite(f, msg.ToStdString());
        warncount++;
    }
    if (fadeout > efdur)
    {
        wxString msg = wxString::Format("    WARN: Transition out time %.2f on effect %s at start time %s  on Model '%s' is greater than effect duration %.2f.", fadeout, ef->GetEffectName(), FORMATTIME(ef->GetStartTimeMS()), name, efdur);
        LogAndWrite(f, msg.ToStdString());
        warncount++;
    }
    if (fadein <= efdur && fadeout <= efdur && fadein + fadeout > efdur)
    {
        wxString msg = wxString::Format("    WARN: Transition in time %.2f + transition out time %.2f = %.2f on effect %s at start time %s  on Model '%s' is greater than effect duration %.2f.", fadein, fadeout, fadein + fadeout, ef->GetEffectName(), FORMATTIME(ef->GetStartTimeMS()), name, efdur);
        LogAndWrite(f, msg.ToStdString());
        warncount++;
    }

    // effect that runs past end of the sequence
    if (ef->GetEndTimeMS() > CurrentSeqXmlFile->GetSequenceDurationMS())
    {
        wxString msg = wxString::Format("    WARN: Effect %s ends at %s after the sequence end %s. Model: '%s' Start: %s", ef->GetEffectName(), FORMATTIME(ef->GetEndTimeMS()), FORMATTIME(CurrentSeqXmlFile->GetSequenceDurationMS()), name, FORMATTIME(ef->GetStartTimeMS()));
        LogAndWrite(f, msg.ToStdString());
        warncount++;
    }

    if (ef->GetEffectIndex() >= 0)
    {
        RenderableEffect* re = em.GetEffect(ef->GetEffectIndex());

        // check effect is appropriate for a node
        if (node && !re->AppropriateOnNodes())
        {
            wxString msg = wxString::Format("    WARN: Effect %s at start time %s  on Model '%s' really shouldnt be used at the node level.",
                ef->GetEffectName(), FORMATTIME(ef->GetStartTimeMS()), name);
            LogAndWrite(f, msg.ToStdString());
            warncount++;
        }

        std::list<std::string> warnings = re->CheckEffectSettings(sm, CurrentSeqXmlFile->GetMedia(), AllModels.GetModel(modelName), ef);
        for (auto s = warnings.begin(); s != warnings.end(); ++s)
        {
            LogAndWrite(f, *s);
            if (s->find("WARN:") != std::string::npos)
            {
                warncount++;
            }
            else if (s->find("ERR:") != std::string::npos)
            {
                errcount++;
            }
        }
    }
}

void xLightsFrame::CheckElement(Element* e, wxFile& f, int& errcount, int& warncount, const std::string& name, const std::string& modelName)
{
    for (int j = 0; j < e->GetEffectLayerCount(); j++)
    {
        EffectLayer* el = e->GetEffectLayer(j);

        for (int k = 0; k < el->GetEffectCount(); k++)
        {
            Effect* ef = el->GetEffect(k);

            // Check there are nodes to actually render on
            Model* m = AllModels[modelName];
            if (m != nullptr)
            {
                if (e->GetType() == ELEMENT_TYPE_MODEL)
                {
                    if (m->GetNodeCount() == 0)
                    {
                        wxString msg = wxString::Format("    ERR: Effect %s (%s-%s) on Model '%s' layer %d Has no nodes and wont do anything.",
                            ef->GetEffectName(), FORMATTIME(ef->GetStartTimeMS()), FORMATTIME(ef->GetEndTimeMS()),
                            name, j + 1);
                        LogAndWrite(f, msg.ToStdString());
                        errcount++;
                    }
                }
                else if (e->GetType() == ELEMENT_TYPE_STRAND)
                {
                    StrandElement* se = (StrandElement*)e;
                    if (m->GetStrandLength(se->GetStrand()) == 0)
                    {
                        wxString msg = wxString::Format("    ERR: Effect %s (%s-%s) on Model '%s' layer %d Has no nodes and wont do anything.",
                            ef->GetEffectName(), FORMATTIME(ef->GetStartTimeMS()), FORMATTIME(ef->GetEndTimeMS()),
                            name, j + 1);
                        LogAndWrite(f, msg.ToStdString());
                        errcount++;
                    }
                }
                else if (e->GetType() == ELEMENT_TYPE_SUBMODEL)
                {
                    Model* se = AllModels[name];
                    if (se != nullptr)
                    {
                        if (se->GetNodeCount() == 0)
                        {
                            wxString msg = wxString::Format("    ERR: Effect %s (%s-%s) on Model '%s' layer %d Has no nodes and wont do anything.",
                                ef->GetEffectName(), FORMATTIME(ef->GetStartTimeMS()), FORMATTIME(ef->GetEndTimeMS()),
                                name, j + 1);
                            LogAndWrite(f, msg.ToStdString());
                            errcount++;
                        }
                    }
                }
            }

            CheckEffect(ef, f, errcount, warncount, name, modelName);
        }

        // This assumes effects are stored in start time order per layer
        Effect* lastEffect = nullptr;
        for (int k = 0; k < el->GetEffectCount(); k++)
        {
            Effect* ef = el->GetEffect(k);

            if (lastEffect != nullptr)
            {
                // the start time of an effect should not be before the end of the prior effect
                if (ef->GetStartTimeMS() < lastEffect->GetEndTimeMS())
                {
                    wxString msg = wxString::Format("    ERR: Effect %s (%s-%s) overlaps with Effect %s (%s-%s) on Model '%s' layer %d. This shouldn't be possible.",
                        ef->GetEffectName(), FORMATTIME(ef->GetStartTimeMS()), FORMATTIME(ef->GetEndTimeMS()), lastEffect->GetEffectName(), FORMATTIME(lastEffect->GetStartTimeMS()), FORMATTIME(lastEffect->GetEndTimeMS()), name, j + 1);
                    LogAndWrite(f, msg.ToStdString());
                    errcount++;
                }
            }

            lastEffect = ef;
        }
    }
}

void xLightsFrame::OnMenuItemCheckSequenceSelected(wxCommandEvent& event)
{
    CheckSequence(true);
}

void xLightsFrame::OnMenuItem_e131syncSelected(wxCommandEvent& event)
{
    NetworkChange();
    me131Sync = event.IsChecked();
    _outputManager.SetSyncEnabled(me131Sync);
    ShowHideSync();
    if (me131Sync)
    {
        // recycle output connections if necessary
        if (_outputManager.IsOutputting())
        {
            _outputManager.StopOutput();
            _outputManager.StartOutput();
        }
    }
    NetworkChange();
}

void xLightsFrame::ShowHideSync()
{
    if (me131Sync)
    {
        SpinCtrl_SyncUniverse->Show();
        StaticText5->Show();
        SetSyncUniverse(SpinCtrl_SyncUniverse->GetValue());
    }
    else
    {
        SpinCtrl_SyncUniverse->Hide();
        StaticText5->Hide();
        SetSyncUniverse(0);
    }
}

void xLightsFrame::OnMenuItem_Help_ForumSelected(wxCommandEvent& event)
{
    ::wxLaunchDefaultBrowser("http://nutcracker123.com/forum/");
}

void xLightsFrame::OnMenuItem_Help_DownloadSelected(wxCommandEvent& event)
{
    ::wxLaunchDefaultBrowser("http://xlights.org");
}

void xLightsFrame::OnMenuItem_Help_ReleaseNotesSelected(wxCommandEvent& event)
{
    wxFileType *ft = wxTheMimeTypesManager->GetFileTypeFromExtension("txt");
    if (ft)
    {
        wxString command = ft->GetOpenCommand("README.txt");
        wxUnsetEnv("LD_PRELOAD");
        wxExecute(command);
    }
}

void xLightsFrame::OnMenuItem_Help_Isue_TrackerSelected(wxCommandEvent& event)
{
    ::wxLaunchDefaultBrowser("https://github.com/smeighan/xLights/issues");
}

void xLightsFrame::OnMenuItem_Help_FacebookSelected(wxCommandEvent& event)
{
    ::wxLaunchDefaultBrowser("https://www.facebook.com/groups/628061113896314/");
}

int xLightsFrame::ExportNodes(wxFile& f, StrandElement* e, NodeLayer* nl, int n, std::map<std::string, int>& effectfrequency, std::map<std::string, int>& effectTotalTime, std::list<std::string>& allfiles)
{
    int effects = 0;
    wxString type = "Node";
    wxString name = wxString::Format("%sStrand %d/Node %d", e->GetFullName(), e->GetStrand()+1, n);

    for (int k = 0; k < nl->GetEffectCount(); k++)
    {
        Effect* ef = nl->GetEffect(k);

        std::string fs = "";
        if (ef->GetEffectIndex() >= 0)
        {
            RenderableEffect *eff = effectManager[ef->GetEffectIndex()];
            auto files = eff->GetFileReferences(ef->GetSettings());

            for (auto it = files.begin(); it != files.end(); ++it)
            {
                if (fs != "")
                {
                    fs += ",";
                }
                fs += (*it);
            }

            allfiles.splice(allfiles.end(), files);
        }

        int duration = ef->GetEndTimeMS() - ef->GetStartTimeMS();
        if (effectfrequency.find(ef->GetEffectName()) != effectfrequency.end())
        {
            effectfrequency[ef->GetEffectName()]++;
            effectTotalTime[ef->GetEffectName()] += duration;
        }
        else
        {
            effectfrequency[ef->GetEffectName()] = 1;
            effectTotalTime[ef->GetEffectName()] = duration;
        }

        SettingsMap& sm = ef->GetSettings();
        f.Write(wxString::Format("\"%s\",%02d:%02d.%03d,%02d:%02d.%03d,%02d:%02d.%03d,\"%s\",\"%s\",%s,%s\n",
            ef->GetEffectName(),
            ef->GetStartTimeMS() / 60000,
            (ef->GetStartTimeMS() % 60000) / 1000,
            ef->GetStartTimeMS() % 1000,
            ef->GetEndTimeMS() / 60000,
            (ef->GetEndTimeMS() % 60000) / 1000,
            ef->GetEndTimeMS() % 1000,
            duration / 60000,
            (duration % 60000) / 1000,
            duration % 1000,
            sm.Contains("X_Effect_Description") ? sm["X_Effect_Description"] : "",
            name,
            type,
            fs
        ));
        effects++;
    }

    return effects;
}

int xLightsFrame::ExportElement(wxFile& f, Element* e, std::map<std::string, int>& effectfrequency, std::map<std::string, int>& effectTotalTime, std::list<std::string>& allfiles)
{
    int effects = 0;

    if (e->GetType() != ELEMENT_TYPE_TIMING)
    {
        Model* m = AllModels.GetModel(e->GetModelName());

        wxString type = "Unknown";
        wxString subname = "";
        switch (e->GetType())
        {
        case     ELEMENT_TYPE_MODEL:
            if (m->GetDisplayAs() == "ModelGroup")
            {
                type = "Model Group";
            }
            else
            {
                type = "Model";
            }
            break;
        case ELEMENT_TYPE_SUBMODEL:
            type = "Submodel";
            break;
        case ELEMENT_TYPE_STRAND:
            type = "Strand";
            subname = wxString::Format("Strand %d", dynamic_cast<StrandElement*>(e)->GetStrand() + 1);
            break;
        case ELEMENT_TYPE_TIMING:
            type = "Timing";
            break;
        }

        for (int j = 0; j < e->GetEffectLayerCount(); j++)
        {
            EffectLayer* el = e->GetEffectLayer(j);

            for (int k = 0; k < el->GetEffectCount(); k++)
            {
                Effect* ef = el->GetEffect(k);
                std::string fs = "";
                if (ef->GetEffectIndex() >= 0)
                {
                    RenderableEffect *eff = effectManager[ef->GetEffectIndex()];
                    auto files = eff->GetFileReferences(ef->GetSettings());

                    for (auto it = files.begin(); it != files.end(); ++it)
                    {
                        if (fs != "")
                        {
                            fs += ",";
                        }
                        fs += (*it);
                    }

                    allfiles.splice(allfiles.end(), files);
                }

                int duration = ef->GetEndTimeMS() - ef->GetStartTimeMS();
                if (effectfrequency.find(ef->GetEffectName()) != effectfrequency.end())
                {
                    effectfrequency[ef->GetEffectName()]++;
                    effectTotalTime[ef->GetEffectName()] += duration;
                }
                else
                {
                    effectfrequency[ef->GetEffectName()] = 1;
                    effectTotalTime[ef->GetEffectName()] = duration;
                }

                SettingsMap& sm = ef->GetSettings();
                f.Write(wxString::Format("\"%s\",%02d:%02d.%03d,%02d:%02d.%03d,%02d:%02d.%03d,\"%s\",\"%s\",%s,%s\n",
                    ef->GetEffectName(),
                    ef->GetStartTimeMS() / 60000,
                    (ef->GetStartTimeMS() % 60000) / 1000,
                    ef->GetStartTimeMS() % 1000,
                    ef->GetEndTimeMS() / 60000,
                    (ef->GetEndTimeMS() % 60000) / 1000,
                    ef->GetEndTimeMS() % 1000,
                    duration / 60000,
                    (duration % 60000) / 1000,
                    duration % 1000,
                    sm.Contains("X_Effect_Description") ? sm["X_Effect_Description"] : "",
                    (const char *)(e->GetFullName() + subname).c_str(),
                    type,
                    fs
                ));
                effects++;
            }
        }
    }

    return effects;
}

void xLightsFrame::OnMenuItem_ExportEffectsSelected(wxCommandEvent& event)
{
    if (CurrentSeqXmlFile == nullptr)
    {
        wxMessageBox("No sequence open", "Error", wxOK|wxCENTRE, this);
        return;
    }

    wxLogNull logNo; //kludge: avoid "error 0" message from wxWidgets after new file is written
    wxString filename = wxFileSelector(_("Choose output file"), wxEmptyString, wxEmptyString, wxEmptyString, "Export files (*.csv)|*.csv", wxFD_SAVE | wxFD_OVERWRITE_PROMPT);

    if (filename.IsEmpty()) return;

    ExportEffects(filename);
}

void xLightsFrame::ExportEffects(wxString filename)
{
    wxFile f(filename);

    if (!f.Create(filename, true) || !f.IsOpened())
    {
        wxMessageBox(wxString::Format("Unable to create file %s. Error %d\n", filename, f.GetLastError()), _("Export Error"));
        return;
    }

    std::map<std::string, int> effectfrequency;
    std::map<std::string, int> effecttotaltime;

    int effects = 0;
    f.Write(_("Effect Name,StartTime,EndTime,Duration,Description,Element,ElementType,Files\n"));

    std::list<std::string> files;

    for (size_t i = 0; i < mSequenceElements.GetElementCount(0); i++)
    {
        Element* e = mSequenceElements.GetElement(i);
        effects += ExportElement(f, e, effectfrequency, effecttotaltime, files);

        if (dynamic_cast<ModelElement*>(e) != nullptr)
        {
            for (size_t s = 0; s < dynamic_cast<ModelElement*>(e)->GetSubModelAndStrandCount(); s++) {
                SubModelElement *se = dynamic_cast<ModelElement*>(e)->GetSubModel(s);
                effects += ExportElement(f, se, effectfrequency, effecttotaltime, files);
            }
            for (size_t s = 0; s < dynamic_cast<ModelElement*>(e)->GetStrandCount(); s++) {
                StrandElement *se = dynamic_cast<ModelElement*>(e)->GetStrand(s);
                int node = 1;
                for (size_t n = 0; n < se->GetNodeLayerCount(); n++)
                {
                    NodeLayer* nl = se->GetNodeLayer(n);
                    effects += ExportNodes(f, se, nl, node++, effectfrequency, effecttotaltime, files);
                }
            }
        }
    }
    f.Write(wxString::Format("\"Effect Count\",%d\n", effects));
    f.Write(_("\n"));
    f.Write(_("Effect Usage Summary\n"));
    f.Write(_("Effect Name,Occurences,TotalTime\n"));
    for (auto it = effectfrequency.begin(); it != effectfrequency.end(); ++it)
    {
        int tt = effecttotaltime[it->first];
        f.Write(wxString::Format("\"%s\",%d,%02d:%02d.%03d\n",
            (const char *)it->first.c_str(),
            it->second,
            tt / 60000,
            (tt % 60000) / 1000,
            tt % 1000
        ));
    }
    f.Write(_("\n"));
    f.Write(_("Summary of files used\n"));

    files.sort();
    files.unique();
    for (auto it = files.begin(); it != files.end(); ++it)
    {
        f.Write(wxString::Format("%s\n", *it));
    }

    f.Close();
}

void xLightsFrame::OnMenuItemShiftSelectedEffectsSelected(wxCommandEvent& event)
{
    wxTextEntryDialog ted(this, "Enter the number of milliseconds to shift the selected effects:\n\n"
        "Note: Will be rounded to the nearest timing interval.\n"
        "      This operation cannot be reversed with Undo.\n"
        "      Effects shifted left may be truncated or deleted.\n"
        "      Effects that would overlap unselected effects wont be moved.",
        "Shift Selected Effects", "", wxOK | wxCANCEL | wxCENTER);
    if (ted.ShowModal() == wxID_OK) {
        int milliseconds = wxAtoi(ted.GetValue());
        if (CurrentSeqXmlFile->GetSequenceLoaded()) {
            wxString mss = CurrentSeqXmlFile->GetSequenceTiming();
            int ms = wxAtoi(mss);
            milliseconds /= ms;
            milliseconds *= ms;
        }
        for (int elem = 0; elem<mSequenceElements.GetElementCount(MASTER_VIEW); elem++) {
            Element* ele = mSequenceElements.GetElement(elem, MASTER_VIEW);
            for (int layer = 0; layer<ele->GetEffectLayerCount(); layer++) {
                EffectLayer* el = ele->GetEffectLayer(layer);
                ShiftSelectedEffectsOnLayer(el, milliseconds);
            }
            if (ele->GetType() == ELEMENT_TYPE_MODEL)
            {
                ModelElement *me = dynamic_cast<ModelElement *>(ele);
                for (int i = 0; i < me->GetStrandCount(); ++i)
                {
                    Element* se = me->GetStrand(i);
                    StrandElement* ste = dynamic_cast<StrandElement*>(se);
                    for (int k = 0; k < ste->GetNodeLayerCount(); ++k)
                    {
                        NodeLayer* nl = ste->GetNodeLayer(k, false);
                        if (nl != nullptr)
                        {
                            ShiftSelectedEffectsOnLayer(nl, milliseconds);
                        }
                    }
                }
                for (int i = 0; i < me->GetSubModelAndStrandCount(); ++i)
                {
                    Element* se = me->GetSubModel(i);
                    for (int layer = 0; layer<se->GetEffectLayerCount(); layer++) {
                        EffectLayer* sel = se->GetEffectLayer(layer);
                        ShiftSelectedEffectsOnLayer(sel, milliseconds);
                    }
                }
            }
        }
        mainSequencer->PanelEffectGrid->Refresh();
    }
}

void xLightsFrame::OnMenuItemShiftEffectsSelected(wxCommandEvent& event)
{
    wxTextEntryDialog ted(this, "Enter the number of milliseconds to shift all effects:\n\n"
                                "Note: Will be rounded to the nearest timing interval.\n"
                                "      This operation cannot be reversed with Undo.\n"
                                "      Effects shifted left may be truncated or deleted.",
                                "Shift Effects", "", wxOK | wxCANCEL|wxCENTER);
    if( ted.ShowModal() == wxID_OK ) {
        int milliseconds = wxAtoi(ted.GetValue());
        if( CurrentSeqXmlFile->GetSequenceLoaded() ) {
            wxString mss = CurrentSeqXmlFile->GetSequenceTiming();
            int ms = wxAtoi(mss);
            milliseconds /= ms;
            milliseconds *= ms;
        }
        for(int elem=0;elem<mSequenceElements.GetElementCount(MASTER_VIEW);elem++) {
            Element* ele = mSequenceElements.GetElement(elem, MASTER_VIEW);
            for(int layer=0;layer<ele->GetEffectLayerCount();layer++) {
                EffectLayer* el = ele->GetEffectLayer(layer);
                ShiftEffectsOnLayer(el, milliseconds);
            }
            if (ele->GetType() == ELEMENT_TYPE_MODEL)
            {
                ModelElement *me = dynamic_cast<ModelElement *>(ele);
                for (int i = 0; i < me->GetStrandCount(); ++i)
                {
                    Element* se = me->GetStrand(i);
                    StrandElement* ste = dynamic_cast<StrandElement*>(se);
                    for (int k = 0; k < ste->GetNodeLayerCount(); ++k)
                    {
                        NodeLayer* nl = ste->GetNodeLayer(k, false);
                        if (nl != nullptr)
                        {
                            ShiftEffectsOnLayer(nl, milliseconds);
                        }
                    }
                }
                for (int i = 0; i < me->GetSubModelAndStrandCount(); ++i)
                {
                    Element* se = me->GetSubModel(i);
                    for(int layer=0;layer<se->GetEffectLayerCount();layer++) {
                        EffectLayer* sel = se->GetEffectLayer(layer);
                        ShiftEffectsOnLayer(sel, milliseconds);
                    }
                }
            }
        }
        mainSequencer->PanelEffectGrid->Refresh();
    }
}

void xLightsFrame::ShiftEffectsOnLayer(EffectLayer* el, int milliseconds)
{
    for(int ef=el->GetEffectCount()-1; ef >= 0; ef--) {  // count backwards so we can delete if needed
        Effect* eff = el->GetEffect(ef);
        int start_ms = eff->GetStartTimeMS();
        int end_ms = eff->GetEndTimeMS();
        if( start_ms+milliseconds < 0 ) {
            if( end_ms+milliseconds < 0 ) {
                // effect shifted off screen - delete

                el->RemoveEffect(ef);
                if (eff == selectedEffect) {
                    UnselectEffect();
                }
                continue;
            } else {
                // truncate start of effect
                eff->SetStartTimeMS(0);
            }
        } else {
            eff->SetStartTimeMS(start_ms+milliseconds);
        }
        eff->SetEndTimeMS(end_ms+milliseconds);
    }
}

void xLightsFrame::ShiftSelectedEffectsOnLayer(EffectLayer* el, int milliseconds)
{
    if (milliseconds < 0)
    {
        std::list<int> toRemove;
        for (int ef = 0; ef < el->GetEffectCount(); ef++) {
            // move left
            Effect* eff = el->GetEffect(ef);
            if (eff->GetSelected())
            {
                bool moved = false;
                int start_ms = eff->GetStartTimeMS();
                int end_ms = eff->GetEndTimeMS();
                if (start_ms + milliseconds < 0) {
                    if (end_ms + milliseconds < 0) {
                        // effect shifted off screen - delete
                        if (eff == selectedEffect) {
                            UnselectEffect();
                        }
                        // move it out of the way so it doesnt cause clashes
                        eff->SetStartTimeMS(-100);
                        eff->SetEndTimeMS(-90);
                        toRemove.push_front(ef); // we need to delete them in reverse order
                        continue;
                    }
                    else {
                        // truncate start of effect
                        eff->SetStartTimeMS(0);
                        moved = true;
                    }
                }
                else {
                    auto effectsInTime = el->GetAllEffectsByTime(start_ms + milliseconds, end_ms + milliseconds);
                    bool clash = false;
                    for (auto it = effectsInTime.begin(); it != effectsInTime.end(); ++it)
                    {
                        if ((*it)->GetID() != eff->GetID())
                        {
                            clash = true;
                            break;
                        }
                    }
                    if (!clash)
                    {
                        eff->SetStartTimeMS(start_ms + milliseconds);
                        moved = true;
                    }
                }
                if (moved)
                {
                    eff->SetEndTimeMS(end_ms + milliseconds);
                }
            }
        }
        for (auto it = toRemove.begin(); it != toRemove.end(); ++it)
        {
            el->RemoveEffect(*it);
        }
    }
    else
    {
        // Move right
        for (int ef = el->GetEffectCount() - 1; ef >= 0; ef--) {  // count backwards so we can delete if needed
            Effect* eff = el->GetEffect(ef);
            if (eff->GetSelected())
            {
                bool moved = false;
                int start_ms = eff->GetStartTimeMS();
                int end_ms = eff->GetEndTimeMS();
                auto effectsInTime = el->GetAllEffectsByTime(start_ms + milliseconds, end_ms + milliseconds);
                bool clash = false;
                for (auto it = effectsInTime.begin(); it != effectsInTime.end(); ++it)
                {
                    if ((*it)->GetID() != eff->GetID())
                    {
                        clash = true;
                        break;
                    }
                }
                if (!clash)
                {
                    eff->SetStartTimeMS(start_ms + milliseconds);
                    moved = true;
                }
                if (moved)
                {
                    eff->SetEndTimeMS(end_ms + milliseconds);
                }
            }
        }
    }
}

// returns the lost files path if required
std::string AddFileToZipFile(const std::string& baseDirectory, const std::string& file, wxZipOutputStream& zip, const std::string& actualfile = "")
{
    static log4cpp::Category &logger_base = log4cpp::Category::getInstance(std::string("log_base"));

    std::string filetoactuallyzip = actualfile;
    if (actualfile == "") filetoactuallyzip = file;

    std::string lost = "";
    if (wxFile::Exists(filetoactuallyzip))
    {
        wxFileName bd(baseDirectory);
        std::string showdir = bd.GetName().ToStdString();

        wxFileName fn(file);
        wxString f(file);
#ifdef __WXMSW__
        // Windows doesnt care about case so we can be more permissive
        if (f.Lower().StartsWith(wxString(baseDirectory).Lower()))
#else
        if (f.StartsWith(baseDirectory))
#endif
        {
            // this is in our folder
            std::string tgt = file.substr(baseDirectory.length());
            if (tgt != "" && (tgt[0] == '\\' || tgt[0] == '/'))
            {
                tgt = tgt.substr(1);
            }
            tgt = showdir + "/" + tgt;
            if (zip.PutNextEntry(tgt))
            {
                wxFileInputStream fis(filetoactuallyzip);
                if (fis.IsOk())
                {
                    zip.Write(fis);
                }
                else
                {
                    logger_base.warn("Error adding %s to %s due to failure to create input stream.", (const char*)file.c_str(), (const char *)tgt.c_str());
                }
                zip.CloseEntry();
            }
            else
            {
                logger_base.warn("    Error zipping %s to %s.", (const char*)file.c_str(), (const char *)tgt.c_str());
            }
        }
        else
        {
            // this isnt
            std::string tgt = "_lost/" + fn.GetName().ToStdString() + "." + fn.GetExt().ToStdString();
            tgt = showdir + "/" + tgt;
            lost = tgt;
            if (zip.PutNextEntry(tgt))
            {
                wxFileInputStream fis(filetoactuallyzip);
                zip.Write(fis);
                zip.CloseEntry();
            }
            else
            {
                logger_base.warn("    Error zipping %s to %s.", (const char*)file.c_str(), (const char *)tgt.c_str());
            }
        }
    }
    return lost;
}

std::string FixFile(const std::string& showdir, const std::string& sourcefile, const std::map<std::string, std::string>& lostfiles)
{
    std::string newfile = "";

    if (lostfiles.size() > 0)
    {
        // create a temporary file
        newfile = wxFileName::CreateTempFileName("rgbe").ToStdString();

        // read all of the existing file into memory
        wxFile in(sourcefile);
        wxString data;
        in.ReadAll(&data);
        in.Close();

        // use regex to search and replace all the lost file locations
        for (auto it = lostfiles.begin(); it != lostfiles.end(); ++it)
        {
            // strip off the show folder
            wxString replace(it->second);
            wxString newreplace = replace.AfterFirst('/');
            if (newreplace == replace)
            {
                newreplace = replace.AfterFirst('\\');
            }

            data.Replace(it->first, showdir + "/" + newreplace, true);
        }

        // write the file out
        wxFile out(newfile, wxFile::write);
        out.Write(data);
        out.Close();
    }

    return newfile;
}

std::string StripPresets(const std::string& sourcefile)
{
    std::string newfile = wxFileName::CreateTempFileName("rgbe").ToStdString();

    // read all of the existing file into memory
    wxFile in(sourcefile);
    wxString data;
    in.ReadAll(&data);
    in.Close();

    int start = data.Find("<effects version=\"");
    int end = data.Find("</effects>") + 10;

    if (end >= 10)
    {
        data = data.substr(0, start) + "<effects version=\"0006\"/>" + data.substr(end);
    }

    // write the file out
    wxFile out(newfile, wxFile::write);
    out.Write(data);
    out.Close();

    return newfile;
}

#pragma region Tools Menu

void xLightsFrame::OnMenuItem_FPP_ConnectSelected(wxCommandEvent& event)
{
    // make sure everything is up to date
    if (Notebook1->GetSelection() != LAYOUTTAB)
        layoutPanel->UnSelectAllModels();
    RecalcModels();

    FPPConnectDialog dlg(this, &_outputManager);

    dlg.ShowModal();
}

void xLightsFrame::OnMenuItem_PackageSequenceSelected(wxCommandEvent& event)
{
    static log4cpp::Category &logger_base = log4cpp::Category::getInstance(std::string("log_base"));

    wxLogNull logNo; //kludge: avoid "error 0" message from wxWidgets after new file is written

    if (mSavedChangeCount != mSequenceElements.GetChangeCount())
    {
        wxMessageBox("Your sequence has unsaved changes. These changes will not be packaged but any new referenced files will be. We suggest you consider saving and trying this again.", "Warning");
    }

    wxFileName fn(CurrentSeqXmlFile->GetFullPath());
    std::string filename = fn.GetName().ToStdString() + ".zip";

    wxFileDialog fd(this, "Zip file to create.", CurrentDir, filename, "zip file(*.zip)|*.zip", wxFD_SAVE | wxFD_OVERWRITE_PROMPT);

    if (fd.ShowModal() == wxID_CANCEL) return;

    // make sure everything is up to date
    if (Notebook1->GetSelection() != LAYOUTTAB)
        layoutPanel->UnSelectAllModels();
    RecalcModels();

    wxFileName fnZip(fd.GetPath());
    logger_base.debug("Packaging sequence into %s.", (const char*)fnZip.GetFullPath().c_str());

    wxFFileOutputStream out(fnZip.GetFullPath());
    wxZipOutputStream zip(out);

    wxProgressDialog prog("Package Sequence", "", 100, this, wxPD_APP_MODAL | wxPD_AUTO_HIDE);
    prog.Show();

    std::map<std::string, std::string> lostfiles;

    wxFileName fnNetworks(CurrentDir, OutputManager::GetNetworksFileName());
    prog.Update(1, fnNetworks.GetFullName());
    AddFileToZipFile(CurrentDir.ToStdString(), fnNetworks.GetFullPath().ToStdString(), zip);

    // Add house image
    wxFileName fnHouse(mBackgroundImage);
    prog.Update(5, fnHouse.GetFullName());
    auto lost = AddFileToZipFile(CurrentDir.ToStdString(), fnHouse.GetFullPath().ToStdString(), zip);
    if (lost != "")
    {
        lostfiles[fnHouse.GetFullPath().ToStdString()] = lost;
    }

    prog.Update(10);

    // Add any model images
    std::list<std::string> modelfiles;
    for (auto it = AllModels.begin(); it != AllModels.end(); ++it)
    {
        modelfiles.merge((*it).second->GetFaceFiles());
        modelfiles.merge((*it).second->GetFileReferences());
    }
    modelfiles.sort();
    modelfiles.unique();

    float i = 0;
    for (auto f = modelfiles.begin(); f != modelfiles.end(); ++f)
    {
        i++;
        wxFileName fnf(*f);
        if (fnf.Exists())
        {
            prog.Update(10 + (int)(10.0 * i / (float)modelfiles.size()), fnf.GetFullName());
            lost = AddFileToZipFile(CurrentDir.ToStdString(), fnf.GetFullPath().ToStdString(), zip);
            if (lost != "")
            {
                lostfiles[fnf.GetFullPath().ToStdString()] = lost;
            }
        }
        else
        {
            prog.Update(10 + (int)(10.0 * i / (float)modelfiles.size()));
        }
    }

    wxFileName fnRGBEffects(CurrentDir, "xlights_rgbeffects.xml");
    std::string fixfile = FixFile(CurrentDir.ToStdString(), fnRGBEffects.GetFullPath().ToStdString(), lostfiles);

    if (_excludePresetsFromPackagedSequences)
    {
        if (fixfile == "")
        {
            fixfile = StripPresets(fnRGBEffects.GetFullPath().ToStdString());
        }
        else
        {
            auto oldfile = fixfile;
            fixfile = StripPresets(fixfile);
            wxRemoveFile(oldfile);
        }
    }

    prog.Update(25, fnRGBEffects.GetFullName());
    AddFileToZipFile(CurrentDir.ToStdString(), fnRGBEffects.GetFullPath().ToStdString(), zip, fixfile);
    if (fixfile != "") wxRemoveFile(fixfile);

    lostfiles.clear();

    if (!_excludeAudioFromPackagedSequences)
    {
        // Add the media file
        wxFileName fnMedia(CurrentSeqXmlFile->GetMediaFile());
        prog.Update(30, fnMedia.GetFullName());
        lost = AddFileToZipFile(CurrentDir.ToStdString(), fnMedia.GetFullPath().ToStdString(), zip);
        if (lost != "")
        {
            lostfiles[fnMedia.GetFullPath().ToStdString()] = lost;
        }
        prog.Update(35, fnMedia.GetFullName());
    }
    else
    {
        prog.Update(35, "Skipping audio.");
    }

    // Add any iseq files
    DataLayerSet& data_layers = CurrentSeqXmlFile->GetDataLayers();
    for (int j = 0; j < data_layers.GetNumLayers(); ++j)
    {
        DataLayer* dl = data_layers.GetDataLayer(j);

        if (dl->GetName() != "Nutcracker")
        {
            wxFileName fndl(dl->GetDataSource());

            lost = AddFileToZipFile(CurrentDir.ToStdString(), fndl.GetFullPath().ToStdString(), zip);
            if (lost != "")
            {
                lostfiles[fndl.GetFullPath().ToStdString()] = lost;
            }
        }
    }

    // Add any effects images/videos/glediator files
    std::list<std::string> effectfiles;
    for (size_t j = 0; j < mSequenceElements.GetElementCount(0); j++)
    {
        Element* e = mSequenceElements.GetElement(j);
        effectfiles.merge(e->GetFileReferences(effectManager));

        if (dynamic_cast<ModelElement*>(e) != nullptr)
        {
            for (size_t s = 0; s < dynamic_cast<ModelElement*>(e)->GetSubModelAndStrandCount(); s++) {
                SubModelElement *se = dynamic_cast<ModelElement*>(e)->GetSubModel(s);
                effectfiles.merge(se->GetFileReferences(effectManager));
            }
            for (size_t s = 0; s < dynamic_cast<ModelElement*>(e)->GetStrandCount(); s++) {
                StrandElement *se = dynamic_cast<ModelElement*>(e)->GetStrand(s);
                effectfiles.merge(se->GetFileReferences(effectManager));
            }
        }
    }
    effectfiles.sort();
    effectfiles.unique();

    i = 0;
    for (auto f = effectfiles.begin(); f != effectfiles.end(); ++f)
    {
        i++;
        wxFileName fnf(*f);
        if (fnf.Exists())
        {
            prog.Update(35 + (int)(59.0 * i / (float)effectfiles.size()), fnf.GetFullName());
            lost = AddFileToZipFile(CurrentDir.ToStdString(), fnf.GetFullPath().ToStdString(), zip);
            if (lost != "")
            {
                lostfiles[fnf.GetFullPath().ToStdString()] = lost;
            }
        }
        else
        {
            prog.Update(30 + (int)(64.0 * i / (float)effectfiles.size()));
        }
    }

    fixfile =  FixFile(CurrentDir.ToStdString(), CurrentSeqXmlFile->GetFullPath().ToStdString(), lostfiles);

    prog.Update(95, CurrentSeqXmlFile->GetFullName());
    AddFileToZipFile(CurrentDir.ToStdString(), CurrentSeqXmlFile->GetFullPath().ToStdString(), zip, fixfile);
    if (fixfile != "") wxRemoveFile(fixfile);

    if (!zip.Close())
    {
        logger_base.warn("Error packaging sequence into %s.", (const char*)fd.GetFilename().c_str());
    }
    out.Close();

    prog.Update(100);
}

void xLightsFrame::OnMenuItem_xScheduleSelected(wxCommandEvent& event)
{
#ifdef LINUX
    // Handle xschedule not in path
    wxFileName f(wxStandardPaths::Get().GetExecutablePath());
    wxString appPath(f.GetPath());
    wxString cmdline(appPath+wxT("/xSchedule"));
    wxExecute(cmdline, wxEXEC_ASYNC,NULL,NULL);
#else
    wxExecute("xSchedule.exe");
#endif
}

#pragma endregion Tools Menu

void xLightsFrame::ValidateWindow()
{
}

void xLightsFrame::TimerOutput(int period)
{
    if (CheckBoxLightOutput->IsChecked())
    {
        _outputManager.SetManyChannels(0, &SeqData[period][0], SeqData.NumChannels());
    }
}

void xLightsFrame::PlayerError(const wxString& msg)
{
    log4cpp::Category &logger_base = log4cpp::Category::getInstance(std::string("log_base"));
    wxString m = msg;
    m.Replace("\n", " ", true);
    m.Replace("%", "%%", true);

    logger_base.warn(m);
    wxMessageBox(msg, _("Error"), wxOK | wxICON_EXCLAMATION);
}

#pragma region Settings Menu

void xLightsFrame::OnMenuItem_BackupSubfoldersSelected(wxCommandEvent& event)
{
    _backupSubfolders = MenuItem_BackupSubfolders->IsChecked();
}

void xLightsFrame::OnMenuItem_ForceLocalIPSelected(wxCommandEvent& event)
{
    IPEntryDialog dlg(this);
    dlg.TextCtrl_IPAddress->SetValue(mLocalIP);

    if (dlg.ShowModal() == wxID_OK)
    {
        mLocalIP = dlg.TextCtrl_IPAddress->GetValue();
        _outputManager.SetForceFromIP(mLocalIP.ToStdString());

        if (_outputManager.IsOutputting())
        {
            _outputManager.StopOutput();
            _outputManager.StartOutput();
        }
    }

    if (mLocalIP == "")
    {
        MenuItem_ForceLocalIP->Check(false);
    }
    else
    {
        MenuItem_ForceLocalIP->Check(true);
    }
}

void xLightsFrame::OnMenuItem_ExcludePresetsFromPackagedSequencesSelected(wxCommandEvent& event)
{
    _excludePresetsFromPackagedSequences = MenuItem_ExcludePresetsFromPackagedSequences->IsChecked();
}

void xLightsFrame::OnMenuItem_ExcludeAudioPackagedSequenceSelected(wxCommandEvent& event)
{
    _excludeAudioFromPackagedSequences = MenuItem_ExcludeAudioPackagedSequence->IsChecked();
}

void xLightsFrame::ShowACLights()
{
    wxAuiPaneInfo& tb = MainAuiManager->GetPane(_T("ACToolbar"));
    if (tb.IsOk())
    {
        if (_showACLights)
        {
            tb.Show();
        }
        else
        {
            tb.Hide();
        }
        MainAuiManager->Update();
    }
}

void xLightsFrame::OnMenuItem_ACLIghtsSelected(wxCommandEvent& event)
{
    _showACLights = MenuItem_ACLIghts->IsChecked();
    ShowACLights();
}

void xLightsFrame::OnMenuItem_ShowACRampsSelected(wxCommandEvent& event)
{
    _showACRamps = MenuItem_ShowACRamps->IsChecked();
    mainSequencer->PanelEffectGrid->Refresh();
}

void xLightsFrame::OnMenuItemColorManagerSelected(wxCommandEvent& event)
{
    ColorManagerDialog dlg(this, color_mgr);
    dlg.Fit();
    dlg.SetMainSequencer(mainSequencer);
    dlg.ShowModal();
}

void xLightsFrame::OnMenuItemTimingPlayOnDClick(wxCommandEvent& event)
{
    if (event.GetId() == ID_MENU_TIMING_PLAY_MODE)
    {
        mTimingPlayOnDClick = true;
    }
    else if (event.GetId() == ID_MENU_TIMING_EDIT_MODE)
    {
        mTimingPlayOnDClick = false;
    }
    MenuItemTimingPlayMode->Check(mTimingPlayOnDClick);
    MenuItemTimingEditMode->Check(!mTimingPlayOnDClick);
    mainSequencer->PanelEffectGrid->SetTimingClickPlayMode(mTimingPlayOnDClick);
}

bool xLightsFrame::IsDrawRamps()
{
    return _showACRamps;
}

#pragma endregion Settings Menu
#pragma region Help Menu

void xLightsFrame::OnMenuItem_VideoTutorialsSelected(wxCommandEvent& event)
{
    ::wxLaunchDefaultBrowser("http://videos.xlights.org");
}

void xLightsFrame::DoDonate()
{
    static log4cpp::Category &logger_base = log4cpp::Category::getInstance(std::string("log_base"));

    std::string html = "<html><body><form action = \"https://www.paypal.com/cgi-bin/webscr\" method=\"post\" id=\"paypal\">";
    html += "<input name=\"cmd\" type=\"hidden\" value=\"_s-xclick\"><input name=\"encrypted\" type=\"hidden\" ";
    html += "value=\"-----BEGIN PKCS7-----MIIHLwYJKoZIhvcNAQcEoIIHIDCCBxwCAQExggEwMIIBLAIBADCBlDCBjjELMAkGA1UEBhM";
    html += "CVVMxCzAJBgNVBAgTAkNBMRYwFAYDVQQHEw1Nb3VudGFpbiBWaWV3MRQwEgYDVQQKEwtQYXlQYWwgSW5jLjETMBEGA1UECxQKbGl2ZV9jZXJ0czERMA8GA1UEAxQIbGl2Z";
    html += "V9hcGkxHDAaBgkqhkiG9w0BCQEWDXJlQHBheXBhbC5jb20CAQAwDQYJKoZIhvcNAQEBBQAEgYB6eVIAMC2zoeDtrWp8JDY0kg9aWdLUVR7OLuzygBndSQtvcAxs9GBKSBv";
    html += "EhIBPRyVITPHMHSWJ0sFKphFP8hv4PUHGrJ/jRVJU7Jg4fj3nmzEBykEfV2Ygx6RO7bHOjsVC7wtosSZOkLg1stWv4/9j1k5GdMSUYb5mdnApLHYegDELMAkGBSsOAwIaB";
    html += "QAwgawGCSqGSIb3DQEHATAUBggqhkiG9w0DBwQIF1t+W/JzgKyAgYi1sMjxlEOuJigFRwFXYhQVKQ5Q9iUdxeRK/jpT6dVobbQRw1OtQLKl+LGcJvonJLiFTzAh/O95b2/";
    html += "1OTdNM161soQlUAt/8vbDGkQFVjLlO/C68a1a2pSXEUWYX1CVbb5UT/6wzuJFSZbfl86gCVT1Vv+pyj2+SjFVau/rdMpO9MKyNukXHTDFoIIDhzCCA4MwggLsoAMCAQICA";
    html += "QAwDQYJKoZIhvcNAQEFBQAwgY4xCzAJBgNVBAYTAlVTMQswCQYDVQQIEwJDQTEWMBQGA1UEBxMNTW91bnRhaW4gVmlldzEUMBIGA1UEChMLUGF5UGFsIEluYy4xEzARBgN";
    html += "VBAsUCmxpdmVfY2VydHMxETAPBgNVBAMUCGxpdmVfYXBpMRwwGgYJKoZIhvcNAQkBFg1yZUBwYXlwYWwuY29tMB4XDTA0MDIxMzEwMTMxNVoXDTM1MDIxMzEwMTMxNVowg";
    html += "Y4xCzAJBgNVBAYTAlVTMQswCQYDVQQIEwJDQTEWMBQGA1UEBxMNTW91bnRhaW4gVmlldzEUMBIGA1UEChMLUGF5UGFsIEluYy4xEzARBgNVBAsUCmxpdmVfY2VydHMxETA";
    html += "PBgNVBAMUCGxpdmVfYXBpMRwwGgYJKoZIhvcNAQkBFg1yZUBwYXlwYWwuY29tMIGfMA0GCSqGSIb3DQEBAQUAA4GNADCBiQKBgQDBR07d/ETMS1ycjtkpkvjXZe9k+6Cie";
    html += "LuLsPumsJ7QC1odNz3sJiCbs2wC0nLE0uLGaEtXynIgRqIddYCHx88pb5HTXv4SZeuv0Rqq4+axW9PLAAATU8w04qqjaSXgbGLP3NmohqM6bV9kZZwZLR/klDaQGo1u9uD";
    html += "b9lr4Yn+rBQIDAQABo4HuMIHrMB0GA1UdDgQWBBSWn3y7xm8XvVk/UtcKG+wQ1mSUazCBuwYDVR0jBIGzMIGwgBSWn3y7xm8XvVk/UtcKG+wQ1mSUa6GBlKSBkTCBjjELM";
    html += "AkGA1UEBhMCVVMxCzAJBgNVBAgTAkNBMRYwFAYDVQQHEw1Nb3VudGFpbiBWaWV3MRQwEgYDVQQKEwtQYXlQYWwgSW5jLjETMBEGA1UECxQKbGl2ZV9jZXJ0czERMA8GA1U";
    html += "EAxQIbGl2ZV9hcGkxHDAaBgkqhkiG9w0BCQEWDXJlQHBheXBhbC5jb22CAQAwDAYDVR0TBAUwAwEB/zANBgkqhkiG9w0BAQUFAAOBgQCBXzpWmoBa5e9fo6ujionW1hUhP";
    html += "kOBakTr3YCDjbYfvJEiv/2P+IobhOGJr85+XHhN0v4gUkEDI8r2/rNk1m0GA8HKddvTjyGw/XqXa+LSTlDYkqI8OwR8GEYj4efEtcRpRYBxV8KxAW93YDWzFGvruKnnLbD";
    html += "AF6VR5w/cCMn5hzGCAZowggGWAgEBMIGUMIGOMQswCQYDVQQGEwJVUzELMAkGA1UECBMCQ0ExFjAUBgNVBAcTDU1vdW50YWluIFZpZXcxFDASBgNVBAoTC1BheVBhbCBJb";
    html += "mMuMRMwEQYDVQQLFApsaXZlX2NlcnRzMREwDwYDVQQDFAhsaXZlX2FwaTEcMBoGCSqGSIb3DQEJARYNcmVAcGF5cGFsLmNvbQIBADAJBgUrDgMCGgUAoF0wGAYJKoZIhvc";
    html += "NAQkDMQsGCSqGSIb3DQEHATAcBgkqhkiG9w0BCQUxDxcNMTUwMzIyMDcwMTM5WjAjBgkqhkiG9w0BCQQxFgQUS+bqsAykJyPDOSftCR69oXQRd6YwDQYJKoZIhvcNAQEBB";
    html += "QAEgYCfmPNOECi2mAVRxYEDVYWJ/QxrX5dvMmrcHC1/0Eb2X89pdO+2pDwuI1uzZ6h1In4UiBJPwVNzxCHUOniej7CQ+xHfo87M/Pb0+9LD9GZYSQbnRP5qs4/FImWV6k2";
    html += "9HKecWmJdow3/AP97eoVFQ4iD1aq7vVl4vdzB6yrC1bNj4Q==-----END PKCS7-----\"><input alt = \"PayPal - The safer, easier way to pay online!\" ";
    html += "name=\"submit\" src=\"https://www.paypalobjects.com/en_US/i/btn/btn_donateCC_LG.gif\" type=\"image\"><img style=\"display: none ! important;\" ";
    html += "hidden=\"\" src=\"https://www.paypalobjects.com/en_US/i/scr/pixel.gif\" alt=\"\" width=\"1\" height=\"1\">";
    html += "</form><script>document.getElementById(\"paypal\").submit();</script></body></html>";

    wxString filename = wxFileName::CreateTempFileName("Donate") + ".html";

    wxFile f;
    if (f.Create(filename, true))
    {
        f.Write(html);
        f.Close();
        ::wxLaunchDefaultBrowser("file://" + filename);

        // this is a bit dodgy ... basically I wait threee seconds and then delete the temporary file.
        // To keep the app responsive I yield frequently
        for (int i = 0; i < 300; ++i)
        {
            wxYield();
            wxMilliSleep(10);
        }

        wxRemoveFile(filename);
    }
    else
    {
        logger_base.error("Unable to create temp file %s.", (const char *)filename.c_str());
    }
}

void xLightsFrame::OnMenuItem_DonateSelected(wxCommandEvent& event)
{
    DoDonate();
}

#pragma endregion Help Menu

#pragma region AC Sequencing

void xLightsFrame::OnAC_OnClick(wxCommandEvent& event)
{
    bool wasSelect = false;
    if (Button_ACSelect->IsChecked())
    {
        wasSelect = true;
    }

    Button_ACOn->SetValue(true);
    Button_ACOff->SetValue(false);
    Button_ACTwinkle->SetValue(false);
    Button_ACShimmer->SetValue(false);
    Button_ACCascade->SetValue(false);
    if (!Button_ACIntensity->IsChecked() && !Button_ACRampUp->IsChecked() && !Button_ACRampDown->IsChecked() && !Button_ACRampUpDown->IsChecked())
    {
        Button_ACIntensity->SetValue(true);
    }
    Button_ACSelect->SetValue(false);

    if (wasSelect)
    {
        if (mainSequencer != nullptr && mainSequencer->PanelEffectGrid != nullptr)
        {
            mainSequencer->PanelEffectGrid->DoACDraw();
        }
    }
}

void xLightsFrame::OnAC_OffClick(wxCommandEvent& event)
{
    bool wasSelect = false;
    if (Button_ACSelect->IsChecked())
    {
        wasSelect = true;
    }

    Button_ACOn->SetValue(false);
    Button_ACOff->SetValue(true);
    Button_ACTwinkle->SetValue(false);
    Button_ACShimmer->SetValue(false);
    Button_ACCascade->SetValue(false);
    Button_ACFill->SetValue(false);
    Button_ACSelect->SetValue(false);

    if (wasSelect)
    {
        if (mainSequencer != nullptr && mainSequencer->PanelEffectGrid != nullptr)
        {
            mainSequencer->PanelEffectGrid->DoACDraw();
        }
    }
}

void xLightsFrame::UpdateACToolbar(bool forceState)
{
    if (Button_ACDisabled->IsChecked() && SeqData.NumFrames() != 0 && _showACLights && forceState)
    {
        wxAuiToolBarItem* button = ACToolbar->FindTool(ID_AUITOOLBARITEM_ACON);
        int state = button->GetState();
        if (state & wxAUI_BUTTON_STATE_DISABLED)
        {
            EnableToolbarButton(ACToolbar, ID_AUITOOLBARITEM_ACSELECT, true);
            EnableToolbarButton(ACToolbar, ID_AUITOOLBARITEM_ACON, true);
            EnableToolbarButton(ACToolbar, ID_AUITOOLBARITEM_ACOFF, true);
            EnableToolbarButton(ACToolbar, ID_AUITOOLBARITEM_ACTWINKLE, true);
            EnableToolbarButton(ACToolbar, ID_AUITOOLBARITEM_ACSHIMMER, true);
            EnableToolbarButton(ACToolbar, ID_AUITOOLBARITEM_ACINTENSITY, true);
            EnableToolbarButton(ACToolbar, ID_AUITOOLBARITEM_ACRAMPUP, true);
            EnableToolbarButton(ACToolbar, ID_AUITOOLBARITEM_ACRAMPDOWN, true);
            EnableToolbarButton(ACToolbar, ID_AUITOOLBARITEM_ACRAMPUPDOWN, true);
            EnableToolbarButton(ACToolbar, ID_AUITOOLBARITEM_ACCASCADE, true);
            EnableToolbarButton(ACToolbar, ID_AUITOOLBARITEM_ACFILL, true);
            EnableToolbarButton(ACToolbar, ID_AUITOOLBARITEM_ACFOREGROUND, true);
            EnableToolbarButton(ACToolbar, ID_AUITOOLBARITEM_ACBACKGROUND, true);
        }
        ChoiceParm1->Enable(true);
        if (Button_ACIntensity->IsChecked())
        {
            ChoiceParm2->Enable(false);
        }
        else
        {
            ChoiceParm2->Enable(true);
        }
    }
    else
    {
        EnableToolbarButton(ACToolbar, ID_AUITOOLBARITEM_ACSELECT, false);
        EnableToolbarButton(ACToolbar, ID_AUITOOLBARITEM_ACON, false);
        EnableToolbarButton(ACToolbar, ID_AUITOOLBARITEM_ACOFF, false);
        EnableToolbarButton(ACToolbar, ID_AUITOOLBARITEM_ACTWINKLE, false);
        EnableToolbarButton(ACToolbar, ID_AUITOOLBARITEM_ACSHIMMER, false);
        EnableToolbarButton(ACToolbar, ID_AUITOOLBARITEM_ACINTENSITY, false);
        EnableToolbarButton(ACToolbar, ID_AUITOOLBARITEM_ACRAMPUP, false);
        EnableToolbarButton(ACToolbar, ID_AUITOOLBARITEM_ACRAMPDOWN, false);
        EnableToolbarButton(ACToolbar, ID_AUITOOLBARITEM_ACRAMPUPDOWN, false);
        EnableToolbarButton(ACToolbar, ID_AUITOOLBARITEM_ACCASCADE, false);
        EnableToolbarButton(ACToolbar, ID_AUITOOLBARITEM_ACFILL, false);
        EnableToolbarButton(ACToolbar, ID_AUITOOLBARITEM_ACFOREGROUND, false);
        EnableToolbarButton(ACToolbar, ID_AUITOOLBARITEM_ACBACKGROUND, false);
        ChoiceParm1->Enable(false);
        ChoiceParm2->Enable(false);
    }
    mainSequencer->PanelEffectGrid->Refresh();
}

void xLightsFrame::OnAC_DisableClick(wxCommandEvent& event)
{
    UpdateACToolbar();
    if (Button_ACDisabled->IsChecked() && SeqData.NumFrames() != 0 && _showACLights)
    {
        ACToolbar->SetToolBitmap(ID_AUITOOLBARITEM_ACDISABLED, wxArtProvider::GetBitmap(wxART_MAKE_ART_ID_FROM_STR(_T("xlAC_ENABLED"))));
        Button_ACSelect->SetValue(true);
        Button_ACIntensity->SetValue(true);
    }
    else
    {
        ACToolbar->SetToolBitmap(ID_AUITOOLBARITEM_ACDISABLED, wxArtProvider::GetBitmap(wxART_MAKE_ART_ID_FROM_STR(_T("xlAC_DISABLED"))));
    }
    UpdateACToolbar();
    //MainAuiManager->Update();
    EnableSequenceControls(true);
}

#pragma endregion AC Sequencing

void xLightsFrame::OnACToolbarDropdown(wxAuiToolBarEvent& event)
{
}

void xLightsFrame::OnAC_ShimmerClick(wxCommandEvent& event)
{
    bool wasSelect = false;
    if (Button_ACSelect->IsChecked())
    {
        wasSelect = true;
    }

    Button_ACOn->SetValue(false);
    Button_ACOff->SetValue(false);
    Button_ACTwinkle->SetValue(false);
    Button_ACShimmer->SetValue(true);
    Button_ACSelect->SetValue(false);
    if (!Button_ACIntensity->IsChecked() && !Button_ACRampUp->IsChecked() && !Button_ACRampDown->IsChecked() && !Button_ACRampUpDown->IsChecked())
    {
        Button_ACIntensity->SetValue(true);
    }

    if (wasSelect)
    {
        if (mainSequencer != nullptr && mainSequencer->PanelEffectGrid != nullptr)
        {
            mainSequencer->PanelEffectGrid->DoACDraw();
        }
    }
}

void xLightsFrame::OnAC_TwinkleClick(wxCommandEvent& event)
{
    bool wasSelect = false;
    if (Button_ACSelect->IsChecked())
    {
        wasSelect = true;
    }

    Button_ACOn->SetValue(false);
    Button_ACOff->SetValue(false);
    Button_ACTwinkle->SetValue(true);
    Button_ACShimmer->SetValue(false);
    Button_ACSelect->SetValue(false);
    if (!Button_ACIntensity->IsChecked() && !Button_ACRampUp->IsChecked() && !Button_ACRampDown->IsChecked() && !Button_ACRampUpDown->IsChecked())
    {
        Button_ACIntensity->SetValue(true);
    }

    if (wasSelect)
    {
        if (mainSequencer != nullptr && mainSequencer->PanelEffectGrid != nullptr)
        {
            mainSequencer->PanelEffectGrid->DoACDraw();
        }
    }
}

bool xLightsFrame::IsACActive()
{
    return SeqData.NumFrames() != 0 && _showACLights && Button_ACDisabled->IsChecked();
}

void xLightsFrame::OnAC_BackgroundClick(wxCommandEvent& event)
{
    Button_ACForeground->SetValue(false);
}

void xLightsFrame::OnAC_ForegroundClick(wxCommandEvent& event)
{
    Button_ACBackground->SetValue(false);
}

void xLightsFrame::OnAC_CascadeClick(wxCommandEvent& event)
{
    bool wasSelect = false;
    if (Button_ACSelect->IsChecked())
    {
        wasSelect = true;
    }

    if (!Button_ACCascade->IsChecked())
    {
        if (!Button_ACOn->IsChecked() && !Button_ACOff->IsChecked() && !Button_ACTwinkle->IsChecked() && !Button_ACShimmer->IsChecked())
        {
            Button_ACSelect->SetValue(true);
        }
        if (!Button_ACRampUp->IsChecked() && !Button_ACRampDown->IsChecked() && !Button_ACRampUpDown->IsChecked())
        {
            Button_ACIntensity->SetValue(true);
        }
    }
    else
    {
        Button_ACIntensity->SetValue(false);
        Button_ACRampUp->SetValue(false);
        Button_ACRampDown->SetValue(false);
        Button_ACRampUpDown->SetValue(false);
        Button_ACFill->SetValue(false);
        Button_ACForeground->SetValue(false);
        Button_ACBackground->SetValue(false);
    }

    if (Button_ACFill->IsChecked())
    {
        EnableToolbarButton(ACToolbar, ID_AUITOOLBARITEM_ACOFF, false);
    }
    else
    {
        EnableToolbarButton(ACToolbar, ID_AUITOOLBARITEM_ACOFF, true);
    }

    if (Button_ACCascade->IsChecked() && wasSelect)
    {
        if (mainSequencer != nullptr && mainSequencer->PanelEffectGrid != nullptr)
        {
            mainSequencer->PanelEffectGrid->DoACDraw();
        }
    }
}

void xLightsFrame::OnAC_FillClick(wxCommandEvent& event)
{
    bool wasSelect = false;
    if (Button_ACSelect->IsChecked())
    {
        wasSelect = true;
    }

    if (Button_ACFill->IsChecked())
    {
        EnableToolbarButton(ACToolbar, ID_AUITOOLBARITEM_ACOFF, false);
        Button_ACForeground->SetValue(false);
        Button_ACBackground->SetValue(false);
    }
    else
    {
        EnableToolbarButton(ACToolbar, ID_AUITOOLBARITEM_ACOFF, true);
    }

    Button_ACCascade->SetValue(false);

    if (!Button_ACOn->IsChecked() && !Button_ACTwinkle->IsChecked() && !Button_ACShimmer->IsChecked())
    {
        if (Button_ACFill->IsChecked())
        {
            Button_ACOn->SetValue(true);
        }
        else
        {
            if (!Button_ACOff->IsChecked())
            {
                Button_ACSelect->SetValue(true);
            }
        }
    }

    if (!Button_ACIntensity->IsChecked() && !Button_ACRampUp->IsChecked() && !Button_ACRampDown->IsChecked() && !Button_ACRampUpDown->IsChecked())
    {
        Button_ACIntensity->SetValue(true);
    }

    if (wasSelect && Button_ACFill->IsChecked())
    {
        if (mainSequencer != nullptr && mainSequencer->PanelEffectGrid != nullptr)
        {
            mainSequencer->PanelEffectGrid->DoACDraw();
        }
    }
}

void xLightsFrame::OnAC_RampUpDownClick(wxCommandEvent& event)
{
    bool wasSelect = false;
    if (Button_ACSelect->IsChecked())
    {
        wasSelect = true;
    }

    Button_ACIntensity->SetValue(false);
    Button_ACRampUp->SetValue(false);
    Button_ACRampDown->SetValue(false);
    Button_ACRampUpDown->SetValue(true);
    Button_ACFill->SetValue(false);
    Button_ACCascade->SetValue(false);
    if (Button_ACOff->IsChecked())
    {
        Button_ACOff->SetValue(false);
        Button_ACOn->SetValue(true);
    }
    ChoiceParm2->Enable(true);
    ChoiceParm1->SetStringSelection(wxString::Format("%i", _acParm1RampUpDown));
    ChoiceParm2->SetStringSelection(wxString::Format("%i", _acParm2RampUpDown));

    if (wasSelect)
    {
        if (mainSequencer != nullptr && mainSequencer->PanelEffectGrid != nullptr)
        {
            mainSequencer->PanelEffectGrid->DoACDraw();
        }
    }
}

void xLightsFrame::OnAC_RampDownClick(wxCommandEvent& event)
{
    bool wasSelect = false;
    if (Button_ACSelect->IsChecked())
    {
        wasSelect = true;
    }

    Button_ACIntensity->SetValue(false);
    Button_ACRampUp->SetValue(false);
    Button_ACRampDown->SetValue(true);
    Button_ACRampUpDown->SetValue(false);
    Button_ACFill->SetValue(false);
    Button_ACCascade->SetValue(false);
    if (Button_ACOff->IsChecked())
    {
        Button_ACOff->SetValue(false);
        Button_ACOn->SetValue(true);
        Button_ACSelect->SetValue(false);
    }
    ChoiceParm2->Enable(true);
    ChoiceParm1->SetStringSelection(wxString::Format("%i", _acParm1RampDown));
    ChoiceParm2->SetStringSelection(wxString::Format("%i", _acParm2RampDown));

    if (wasSelect)
    {
        if (mainSequencer != nullptr && mainSequencer->PanelEffectGrid != nullptr)
        {
            mainSequencer->PanelEffectGrid->DoACDraw();
        }
    }
}

void xLightsFrame::OnAC_RampUpClick(wxCommandEvent& event)
{
    bool wasSelect = false;
    if (Button_ACSelect->IsChecked())
    {
        wasSelect = true;
    }

    Button_ACIntensity->SetValue(false);
    Button_ACRampUp->SetValue(true);
    Button_ACRampDown->SetValue(false);
    Button_ACRampUpDown->SetValue(false);
    Button_ACFill->SetValue(false);
    Button_ACCascade->SetValue(false);
    if (Button_ACOff->IsChecked())
    {
        Button_ACOff->SetValue(false);
        Button_ACOn->SetValue(true);
        Button_ACSelect->SetValue(false);
    }
    ChoiceParm2->Enable(true);
    ChoiceParm1->SetStringSelection(wxString::Format("%i", _acParm1RampUp));
    ChoiceParm2->SetStringSelection(wxString::Format("%i", _acParm2RampUp));

    if (wasSelect)
    {
        if (mainSequencer != nullptr && mainSequencer->PanelEffectGrid != nullptr)
        {
            mainSequencer->PanelEffectGrid->DoACDraw();
        }
    }
}

void xLightsFrame::OnAC_IntensityClick(wxCommandEvent& event)
{
    bool wasSelect = false;
    if (Button_ACSelect->IsChecked())
    {
        wasSelect = true;
    }

    Button_ACIntensity->SetValue(true);
    Button_ACRampUp->SetValue(false);
    Button_ACRampDown->SetValue(false);
    Button_ACRampUpDown->SetValue(false);
    Button_ACFill->SetValue(false);
    Button_ACCascade->SetValue(false);
    if (Button_ACOff->IsChecked())
    {
        Button_ACOff->SetValue(false);
        Button_ACOn->SetValue(true);
        Button_ACSelect->SetValue(false);
    }
    ChoiceParm2->Enable(false);
    ChoiceParm1->SetStringSelection(wxString::Format("%i", _acParm1Intensity));

    if (wasSelect)
    {
        if (mainSequencer != nullptr && mainSequencer->PanelEffectGrid != nullptr)
        {
            mainSequencer->PanelEffectGrid->DoACDraw();
        }
    }
}

void xLightsFrame::GetACSettings(ACTYPE& type, ACSTYLE& style, ACTOOL& tool, ACMODE& mode)
{
    if (Button_ACSelect->IsChecked())
    {
        type = ACTYPE::SELECT;
    }
    else if (Button_ACOn->IsChecked())
    {
        type = ACTYPE::ON;
    }
    else if (Button_ACOff->IsChecked())
    {
        type = ACTYPE::OFF;
    }
    else if (Button_ACTwinkle->IsChecked())
    {
        type = ACTYPE::TWINKLE;
    }
    else if (Button_ACShimmer->IsChecked())
    {
        type = ACTYPE::SHIMMER;
    }

    if (Button_ACIntensity->IsChecked())
    {
        style = ACSTYLE::INTENSITY;
    }
    else if (Button_ACRampUp->IsChecked())
    {
        style = ACSTYLE::RAMPUP;
    }
    else if (Button_ACRampDown->IsChecked())
    {
        style = ACSTYLE::RAMPDOWN;
    }
    else if (Button_ACRampUpDown->IsChecked())
    {
        style = ACSTYLE::RAMPUPDOWN;
    }

    tool = ACTOOL::TOOLNIL;
    if (Button_ACFill->IsChecked())
    {
        tool = ACTOOL::FILL;
    }
    else if (Button_ACCascade->IsChecked())
    {
        tool = ACTOOL::CASCADE;
    }

    mode = ACMODE::MODENIL;
    if (Button_ACForeground->IsChecked())
    {
        mode = ACMODE::FOREGROUND;
    }
    else if (Button_ACBackground->IsChecked())
    {
        mode = ACMODE::BACKGROUND;
    }
}

int xLightsFrame::GetACIntensity()
{
    return _acParm1Intensity;
}

void xLightsFrame::GetACRampValues(int& a, int& b)
{
    a = 0;
    b = 100;
    if (Button_ACRampUp->IsChecked())
    {
        a = std::min(_acParm1RampUp, _acParm2RampUp);
        b = std::max(_acParm1RampUp, _acParm2RampUp);
    }
    else if (Button_ACRampDown->IsChecked())
    {
        a = std::max(_acParm1RampDown, _acParm2RampDown);
        b = std::min(_acParm1RampDown, _acParm2RampDown);
    }
    else if (Button_ACRampUpDown->IsChecked())
    {
        a = _acParm1RampUpDown;
        b = _acParm2RampUpDown;
    }
}

void xLightsFrame::OnChoiceParm1Select(wxCommandEvent& event)
{
    if (Button_ACIntensity->IsChecked())
    {
        _acParm1Intensity = wxAtoi(ChoiceParm1->GetStringSelection());
    }
    else if (Button_ACRampUp->IsChecked())
    {
        _acParm1RampUp = wxAtoi(ChoiceParm1->GetStringSelection());
    }
    else if (Button_ACRampDown->IsChecked())
    {
        _acParm1RampDown = wxAtoi(ChoiceParm1->GetStringSelection());
    }
    else if (Button_ACRampUpDown->IsChecked())
    {
        _acParm1RampUpDown = wxAtoi(ChoiceParm1->GetStringSelection());
    }
}

void xLightsFrame::OnChoiceParm2Select(wxCommandEvent& event)
{
    if (Button_ACRampUp->IsChecked())
    {
        _acParm2RampUp = wxAtoi(ChoiceParm2->GetStringSelection());
    }
    else if (Button_ACRampDown->IsChecked())
    {
        _acParm2RampDown = wxAtoi(ChoiceParm2->GetStringSelection());
    }
    else if (Button_ACRampUpDown->IsChecked())
    {
        _acParm2RampUpDown = wxAtoi(ChoiceParm2->GetStringSelection());
    }
}

void xLightsFrame::OnAC_SelectClick(wxCommandEvent& event)
{
    Button_ACOn->SetValue(false);
    Button_ACOff->SetValue(false);
    Button_ACTwinkle->SetValue(false);
    Button_ACShimmer->SetValue(false);
    Button_ACSelect->SetValue(true);
    Button_ACFill->SetValue(false);
    Button_ACCascade->SetValue(false);
    if (!Button_ACIntensity->IsChecked() && !Button_ACRampUp->IsChecked() && !Button_ACRampDown->IsChecked() && !Button_ACRampUpDown->IsChecked())
    {
        Button_ACIntensity->SetValue(true);
    }
}

void xLightsFrame::SetACSettings(ACTOOL tool)
{
    wxCommandEvent event;
    switch (tool)
    {
    case ACTOOL::CASCADE:
        Button_ACCascade->SetValue(true);
        OnAC_CascadeClick(event);
        break;
    case ACTOOL::FILL:
        Button_ACFill->SetValue(true);
        OnAC_FillClick(event);
        break;
    default:
        break;
    }

    if (Button_ACSelect->IsChecked() || Button_ACOff->IsChecked())
    {
        Button_ACOn->SetValue(true);
        Button_ACSelect->SetValue(false);
        Button_ACOff->SetValue(false);
    }
    ACToolbar->Refresh();
}

void xLightsFrame::SetACSettings(ACSTYLE style)
{
    if (Button_ACSelect->IsChecked() || Button_ACOff->IsChecked())
    {
        Button_ACOn->SetValue(true);
        Button_ACSelect->SetValue(false);
        Button_ACOff->SetValue(false);
    }

    wxCommandEvent event;
    switch (style)
    {
    case ACSTYLE::INTENSITY:
        Button_ACIntensity->SetValue(true);
        OnAC_IntensityClick(event);
        break;
    case ACSTYLE::RAMPUP:
        Button_ACRampUp->SetValue(true);
        OnAC_RampUpClick(event);
        break;
    case ACSTYLE::RAMPDOWN:
        Button_ACRampDown->SetValue(true);
        OnAC_RampDownClick(event);
        break;
    case ACSTYLE::RAMPUPDOWN:
        Button_ACRampUpDown->SetValue(true);
        OnAC_RampUpDownClick(event);
        break;
    default:
        break;
    }
    ACToolbar->Refresh();
}

void xLightsFrame::SetACSettings(ACMODE mode)
{
    wxCommandEvent event;
    switch (mode)
    {
    case ACMODE::FOREGROUND:
        Button_ACForeground->SetValue(true);
        OnAC_ForegroundClick(event);
        break;
    case ACMODE::BACKGROUND:
        Button_ACBackground->SetValue(true);
        OnAC_BackgroundClick(event);
        break;
    default:
        break;
    }
    ACToolbar->Refresh();
}

void xLightsFrame::SetACSettings(ACTYPE type)
{
    wxCommandEvent event;
    switch (type)
    {
    case ACTYPE::SELECT:
        Button_ACSelect->SetValue(true);
        OnAC_SelectClick(event);
        break;
    case ACTYPE::OFF:
        Button_ACOff->SetValue(true);
        OnAC_OffClick(event);
        break;
    case ACTYPE::ON:
        Button_ACOn->SetValue(true);
        OnAC_OnClick(event);
        break;
    case ACTYPE::SHIMMER:
        Button_ACShimmer->SetValue(true);
        OnAC_ShimmerClick(event);
        break;
    case ACTYPE::TWINKLE:
        Button_ACTwinkle->SetValue(true);
        OnAC_TwinkleClick(event);
        break;
    default:
        break;
    }

    if (Button_ACOn->IsChecked() || Button_ACShimmer->IsChecked() || Button_ACTwinkle->IsChecked())
    {
        if (!Button_ACIntensity->IsChecked() && !Button_ACRampUp->IsChecked() && !Button_ACRampDown->IsChecked() && !Button_ACRampUpDown->IsChecked())
        {
            Button_ACIntensity->SetValue(true);
        }
    }
    ACToolbar->Refresh();
}


void xLightsFrame::OnMenuItem_PerspectiveAutosaveSelected(wxCommandEvent& event)
{
    _autoSavePerspecive = MenuItem_PerspectiveAutosave->IsChecked();
}

void xLightsFrame::OnMenuItem_SD_10Selected(wxCommandEvent& event)
{
    _suppressDuplicateFrames = 10;
    _outputManager.SetSuppressFrames(_suppressDuplicateFrames);
    NetworkChange();
}

void xLightsFrame::OnMenuItem_SD_20Selected(wxCommandEvent& event)
{
    _suppressDuplicateFrames = 20;
    _outputManager.SetSuppressFrames(_suppressDuplicateFrames);
    NetworkChange();
}

void xLightsFrame::OnMenuItem_SD_40Selected(wxCommandEvent& event)
{
    _suppressDuplicateFrames = 40;
    _outputManager.SetSuppressFrames(_suppressDuplicateFrames);
    NetworkChange();
}

void xLightsFrame::OnMenuItem_SD_NoneSelected(wxCommandEvent& event)
{
    _suppressDuplicateFrames = 0;
    _outputManager.SetSuppressFrames(_suppressDuplicateFrames);
    NetworkChange();
}

void xLightsFrame::OnMenuItem_PlayControlsOnPreviewSelected(wxCommandEvent& event)
{
    _playControlsOnPreview = MenuItem_PlayControlsOnPreview->IsChecked();
    _housePreviewPanel->SetToolbar(_playControlsOnPreview);
    _housePreviewPanel->PostSizeEvent();
}

void xLightsFrame::OnMenuItem_AutoShowHousePreviewSelected(wxCommandEvent& event)
{
    _autoShowHousePreview = MenuItem_AutoShowHousePreview->IsChecked();
}

bool xLightsFrame::IsPaneDocked(wxWindow* window) const
{
    if (m_mgr == nullptr) return true;

    return m_mgr->GetPane(window).IsDocked();
}

ModelPreview* xLightsFrame::GetHousePreview() const
{
    return _housePreviewPanel->GetModelPreview();
}

void xLightsFrame::OnMenuItem_GenerateLyricsSelected(wxCommandEvent& event)
{
    GenerateLyricsDialog dlg(this, SeqData.NumChannels());

    if (dlg.ShowModal() == wxID_OK)
    {
        std::map<std::string, std::list<long>> face; // these channels need to be set to not zero when this phenome is displayed

        std::list<long> data = dlg.GetChannels("AI");
        if (data.size() > 0) face["AI"] = data;
        std::list<long> all = data; // this is all the channels used by one or more phenomes
        data = dlg.GetChannels("E");
        if (data.size() > 0) face["E"] = data;
        all.merge(data);
        data = dlg.GetChannels("etc");
        if (data.size() > 0) face["etc"] = data;
        all.merge(data);
        data = dlg.GetChannels("FV");
        if (data.size() > 0) face["FV"] = data;
        all.merge(data);
        data = dlg.GetChannels("L");
        if (data.size() > 0) face["L"] = data;
        all.merge(data);
        data = dlg.GetChannels("MBP");
        if (data.size() > 0) face["MBP"] = data;
        all.merge(data);
        data = dlg.GetChannels("O");
        if (data.size() > 0) face["O"] = data;
        all.merge(data);
        data = dlg.GetChannels("rest");
        if (data.size() > 0) face["rest"] = data;
        all.merge(data);
        data = dlg.GetChannels("U");
        if (data.size() > 0) face["U"] = data;
        all.merge(data);
        data = dlg.GetChannels("WQ");
        if (data.size() > 0) face["WQ"] = data;
        all.merge(data);
        all.unique();

        std::map<std::string, std::list<long>> notface; // this is the list of channels that must be zero for a given phenome
        for (auto it = face.begin(); it != face.end(); ++it)
        {
            std::list<long> notdata;

            for (auto it2 = all.begin(); it2 != all.end(); ++it2)
            {
                if (std::find(it->second.begin(), it->second.end(), *it2) == it->second.end())
                {
                    notdata.push_back(*it2);
                }
            }
            notface[it->first] = notdata;
        }

        // now create the phenome timing track
        std::string name = mSequenceElements.UniqueElementName(dlg.GetLyricName());
        int timingCount = mSequenceElements.GetNumberOfTimingElements();
        Element* e = mSequenceElements.AddElement(timingCount, name, "timing", true, false, true, false);
        mSequenceElements.AddTimingToCurrentView(name);
        TimingElement* timing = dynamic_cast<TimingElement*>(e);
        timing->AddEffectLayer();
        timing->AddEffectLayer();
        EffectLayer* tl = timing->AddEffectLayer();

        Effect* lastEffect = nullptr;
        std::string lastPhenome = "";

        for (size_t i = 0; i < SeqData.NumFrames(); ++i)
        {
            bool phenomeFound = false;
            for (auto it = face.begin(); it != face.end(); ++it)
            {
                bool match = true;
                for (auto it2 = it->second.begin(); it2 != it->second.end(); ++it2)
                {
                    if (SeqData[i][*it2-1] == 0)
                    {
                        match = false;
                        break;
                    }
                }
                for (auto it2 = notface[it->first].begin(); it2 != notface[it->first].end(); ++it2)
                {
                    if (SeqData[i][*it2-1] != 0)
                    {
                        match = false;
                        break;
                    }
                }

                if (match)
                {
                    if (lastEffect != nullptr && lastPhenome == it->first)
                    {
                        lastEffect->SetEndTimeMS(lastEffect->GetEndTimeMS() + CurrentSeqXmlFile->GetFrameMS());
                        phenomeFound = true;
                    }
                    else
                    {
                        long start = i * CurrentSeqXmlFile->GetFrameMS();
                        lastEffect = tl->AddEffect(0, it->first, "", "", start, start + CurrentSeqXmlFile->GetFrameMS(), false, false);
                        lastPhenome = it->first;
                    }
                    phenomeFound = true;

                    break;
                }
            }

            if (!phenomeFound)
            {
                lastPhenome = "";
                lastEffect = nullptr;
            }
        }

        wxCommandEvent eventRowHeaderChanged(EVT_ROW_HEADINGS_CHANGED);
        wxPostEvent(this, eventRowHeaderChanged);
    }
}

void xLightsFrame::OnMenuItem_CrashXLightsSelected(wxCommandEvent& event)
{
    static log4cpp::Category &logger_base = log4cpp::Category::getInstance(std::string("log_base"));
    logger_base.crit("^^^^^ xLights crashing on purpose ... bye bye cruel world.");
    int *p = nullptr;
    *p = 0xFFFFFFFF;
}

void xLightsFrame::OnMenuItemBatchRenderSelected(wxCommandEvent& event)
{
    static log4cpp::Category &logger_base = log4cpp::Category::getInstance(std::string("log_base"));
    BatchRenderDialog dlg(this);
    if (dlg.Prepare(this->GetShowDirectory()) && dlg.ShowModal() == wxID_OK && CloseSequence()) {
        wxArrayString files = dlg.GetFileList();
        wxArrayString filesToRender;
        for (auto f = files.begin(); f != files.end(); f++) {
            wxFileName fname(this->GetShowDirectory() + wxFileName::GetPathSeparator() + *f);
            if(fname.FileExists())
                filesToRender.push_back(fname.GetFullPath());
            else
                logger_base.info("BatchRender: Sequence File not Found: %s.", fname.GetFullPath().ToStdString().c_str());
        }
        if (filesToRender.size() > 0) {
            _renderMode = true;
            OpenRenderAndSaveSequences(filesToRender, false);
            _renderMode = false;
        }
        else
        {
            logger_base.info("BatchRender: No Sequences Selected.");
        }
    }
}

void xLightsFrame::OnMenuItem_UpdateSelected(wxCommandEvent& event)
{
    bool update_found = CheckForUpdate(true);
    if (!update_found) {
        wxMessageBox("No update found", "Update check complete");
    }
}

bool xLightsFrame::CheckForUpdate(bool force)
{
    static log4cpp::Category &logger_base = log4cpp::Category::getInstance(std::string("log_base"));

    bool found_update = false;
#ifdef LINUX
    wxString hostname = wxT("www.adebenham.com");
    wxString path = wxT("/wp-content/uploads/xlights/latest.php");
    wxString downloadUrl = wxT("https://www.adebenham.com/xlights-linux");
    MenuItem_Update->Enable(true);
#else
#ifdef  __WXOSX_MAC__
    wxString hostname = _T("dankulp.com");
    wxString path = _T("/xLightsLatest.php");
    wxString downloadUrl = wxT("http://dankulp.com/xlights/");
    MenuItem_Update->Enable(true);
#else
    wxString hostname = _T("xlights.org");

    wxString path = _T("/downloads/");
    wxString downloadUrl = wxT("http://xlights.org/downloads/");
    //wxString path = _T("/releases/");
    //wxString downloadUrl = wxT("http://xlights.org/releases/");

    logger_base.debug("Downloading %s", (const char*)downloadUrl.c_str());
    MenuItem_Update->Enable(true);
#endif
#endif

    wxHTTP get;
    get.SetTimeout(5); // 5 seconds of timeout instead of 10 minutes ...
    get.SetHeader("Cache-Control", "no-cache");

    if (force) {
        while (!get.Connect(hostname))  // only the server, no pages here yet ...
            wxSleep(5);
    }
    else {
        if (!get.Connect(hostname))
        {
            logger_base.debug("Version update check failed. Unable to connect.");
            return true;
        }
    }

    wxInputStream *httpStream = get.GetInputStream(path);
    if (get.GetError() == wxPROTO_NOERR) {
        wxString res;
        wxString configver = wxT("");
        wxStringOutputStream out_stream(&res);
        httpStream->Read(out_stream);

#ifdef __WXMSW__
        wxString page = wxString(out_stream.GetString());

        //logger_base.debug("    Download page: %s",
        //    (const char *)page.c_str());

        // find the highest version number in the file
        wxString urlVersion = xlights_version_string;

        wxRegEx reVersion("xLights[0-9][0-9]_(2[0-9][0-9][0-9]_[0-9][0-9])\\.exe", wxRE_ADVANCED | wxRE_NEWLINE);
        while (reVersion.Matches(page))
        {
            auto v = reVersion.GetMatch(page, 1);
            size_t start = -1;
            size_t len = -1;
            reVersion.GetMatch(&start, &len, 1);
            v.Replace("_", ".");

            //logger_base.debug("    Found Version: %s",
            //    (const char *)v.c_str());

            if (IsVersionOlder(v, urlVersion))
            {
                urlVersion = v;
            }
            page = page.Mid(start + len);
        }

        wxString dlv = urlVersion;
        dlv.Replace(".", "_");
        wxString bit = GetBitness();
        bit.Replace("bit", "");
        downloadUrl = downloadUrl + "xLights" + bit + "_" + dlv + ".exe";
#else
        wxRegEx reVersion("^.*(2[0-9]*\\.[0-9]*)\\..*$");
        wxString urlVersion = wxString(out_stream.GetString());
        reVersion.Replace(&urlVersion, "\\1", 1);
#endif

        wxConfigBase* config = wxConfigBase::Get();
        if (!force && (config != nullptr))
        {
            config->Read("SkipVersion", &configver);
        }

        logger_base.debug("Current Version: '%s'. Latest Available '%s'. Skip Version '%s'.",
            (const char *)xlights_version_string.c_str(),
            (const char *)urlVersion.c_str(),
            (const char *)configver.c_str());

        if ((!urlVersion.Matches(configver))
            && (!urlVersion.Matches(xlights_version_string))) {
            found_update = true;
            UpdaterDialog *dialog = new UpdaterDialog(this);

            dialog->urlVersion = urlVersion;
            dialog->force = force;
            dialog->downloadUrl = downloadUrl;
            dialog->StaticTextUpdateLabel->SetLabel(wxT("You are currently running xLights "
                + xlights_version_string + "\n"
                + "Whereas the current release is " + urlVersion));
            dialog->Show();
        }
    }
    else {
        logger_base.debug("Version update check failed. Unable to read available versions.");
        //wxMessageBox(_T("Unable to connect!"));
    }

    wxDELETE(httpStream);
    get.Close();
    return found_update;
}

void xLightsFrame::check32AppOn64Machine()
{
    wxConfigBase* config = wxConfigBase::Get();
    bool alreadyRun = config->ReadBool("xLights32bitCheck", false);

    if (!alreadyRun && wxIsPlatform64Bit() && sizeof(size_t) == 4)
    {
        config->Write("xLights32bitCheck", true);
        wxMessageBox("You are running the 32 bit version of xLights on a 64 bit Computer\nPlease Update to the 64 bit version of xLights", "Update to 64bit");
    }
}

void xLightsFrame::OnMenuItem_SmallWaveformSelected(wxCommandEvent& event)
{
    _smallWaveform = MenuItem_SmallWaveform->IsChecked();
    if (_smallWaveform)
    {
        mainSequencer->SetSmallWaveform();
    }
    else
    {
        mainSequencer->SetLargeWaveform();
    }
}

void xLightsFrame::OnMenuItem_LogRenderStateSelected(wxCommandEvent& event)
{
    LogRenderStatus();
}

void xLightsFrame::OnMenuItem_ModelBlendDefaultOffSelected(wxCommandEvent& event)
{
    _modelBlendDefaultOff = MenuItem_ModelBlendDefaultOff->IsChecked();
}

void xLightsFrame::SaveCurrentTab()
{
    switch (Notebook1->GetSelection()) {
    case SETUPTAB:
        SaveNetworksFile();
        break;
    case LAYOUTTAB:
        layoutPanel->SaveEffects();
        break;
    case NEWSEQUENCER:
        SaveSequence();
        break;
    default:
        break;
    }
}

void xLightsFrame::OnMenuItem_File_Save_Selected(wxCommandEvent& event)
{
    SaveCurrentTab();
}

void xLightsFrame::OnMenuItem_SnapToTimingMarksSelected(wxCommandEvent& event)
{
    _snapToTimingMarks = MenuItem_SnapToTimingMarks->IsChecked();
}

void xLightsFrame::OnMenuItem_PurgeVendorCacheSelected(wxCommandEvent& event)
{
    VendorModelDialog::GetCache().ClearCache();
    VendorModelDialog::GetCache().Save();
    VendorMusicDialog::GetCache().ClearCache();
    VendorMusicDialog::GetCache().Save();
}

void xLightsFrame::OnMenuItem_LoudVolSelected(wxCommandEvent& event)
{
    playVolume = 100;
    SDL::SetGlobalVolume(playVolume);
}

void xLightsFrame::OnMenuItem_MedVolSelected(wxCommandEvent& event)
{
    playVolume = 66;
    SDL::SetGlobalVolume(playVolume);
}

void xLightsFrame::OnMenuItem_QuietVolSelected(wxCommandEvent& event)
{
    playVolume = 33;
    SDL::SetGlobalVolume(playVolume);
}

void xLightsFrame::OnMenuItem_VQuietVolSelected(wxCommandEvent& event)
{
    playVolume = 10;
    SDL::SetGlobalVolume(playVolume);
}

void xLightsFrame::ShowPresetsPanel()
{
    if (EffectTreeDlg == nullptr)
    {
        EffectTreeDlg = new EffectTreeDialog(this);
        EffectTreeDlg->InitItems(mSequenceElements.GetEffectsNode());
    }
    EffectTreeDlg->Show();
}

void xLightsFrame::OnMenuItemSelectEffectSelected(wxCommandEvent& event)
{
    bool visible = m_mgr->GetPane("SelectEffect").IsShown();
    if (visible)
    {
        m_mgr->GetPane("SelectEffect").Hide();
    }
    else
    {
        m_mgr->GetPane("SelectEffect").Show();
    }
    m_mgr->Update();
}

void xLightsFrame::OnMenuItemShowHideVideoPreview(wxCommandEvent& event)
{
   wxAuiPaneInfo& pane = m_mgr->GetPane("SequenceVideo");

   pane.IsShown() ? pane.Hide() : pane.Show();
   m_mgr->Update();
}


void xLightsFrame::OnButtonOtherFoldersClick(wxCommandEvent& event)
{
    static log4cpp::Category &logger_base = log4cpp::Category::getInstance(std::string("log_base"));

    FolderSelection dlg(this, showDirectory, mediaDirectory, fseqDirectory, backupDirectory, mAltBackupDir);

    int res = dlg.ShowModal();

    if (res == wxID_OK) {
        wxConfigBase* config = wxConfigBase::Get();
        config->Write(_("MediaDir"), dlg.MediaDirectory);
        config->Write(_("LinkFlag"), dlg.LinkMediaDir);
        config->Write(_("xLightsAltBackupDir"), dlg.AltBackupDirectory);

        //Always set values in xgb effects setting just in case
        //if(mediaDirectory != dlg.MediaDirectory || backupDirectory != dlg.BackupDirectory)
        {
            SetXmlSetting("fseqDir", dlg.FseqDirectory);
            SetXmlSetting("backupDir", dlg.BackupDirectory);
            UnsavedRgbEffectsChanges = true;
        }

        mediaDirectory = dlg.MediaDirectory;
        logger_base.debug("Media directory set to : %s.", (const char *)mediaDirectory.c_str());
        fseqDirectory = dlg.FseqDirectory;
        FseqDir = fseqDirectory;
        logger_base.debug("FSEQ directory set to : %s.", (const char *)fseqDirectory.c_str());
        backupDirectory = dlg.BackupDirectory;
        logger_base.debug("Backup directory set to : %s.", (const char *)backupDirectory.c_str());
        mAltBackupDir = dlg.AltBackupDirectory;
        logger_base.debug("Alt Backup directory set to : %s.", (const char *)mAltBackupDir.c_str());
    }
}

int xLightsFrame::DecodeBackupPurgeDays(std::string s)
{
    if (s == "Never")
    {
        return 0;
    }
    else
    {
        return wxAtoi(s);
    }
}

void xLightsFrame::DoBackupPurge()
{
    static log4cpp::Category &logger_base = log4cpp::Category::getInstance(std::string("log_base"));

    if (BackupPurgeDays <= 0)
    {
        logger_base.debug("Backup purging skipped as it is disabled.");
        return;
    }

    logger_base.debug("Purging backups older than %d days.", BackupPurgeDays);

    time_t cur;
    time(&cur);
    wxDateTime curTime(cur);

    wxDateTime purgeDate = curTime.Add(wxTimeSpan(24 * BackupPurgeDays * -1));
    purgeDate.SetHour(0);
    purgeDate.SetMinute(0);
    purgeDate.SetSecond(0);
    purgeDate.SetMillisecond(0);

    logger_base.debug("    Keep backups on or after %s.", (const char *)purgeDate.FormatISODate().c_str());

    wxString backupDir = backupDirectory + wxFileName::GetPathSeparator() + "Backup";

    int count = 0;
    int purged = 0;

    if (wxDir::Exists(backupDir))
    {
        wxDir dir(backupDir);
        wxString filename;

        bool cont = dir.GetFirst(&filename);
        while (cont)
        {
            auto fdc = wxSplit(filename, '-');

            if (fdc.size() > 3)
            {
                int day = wxAtoi(fdc[2]);
                int month = wxAtoi(fdc[1]);
                int year = wxAtoi(fdc[0]);

                if (year < 2010 || month < 1 || month > 12 || day < 1 || day > 31)
                {
                    // date does not look valid
                    logger_base.debug("    Backup purge ignoring %s.", (const char *)filename.c_str());
                }
                else
                {
                    wxDateTime bd(day, (wxDateTime::Month)(month - 1), year);
                    count++;

                    if (bd < purgeDate)
                    {
                        logger_base.debug("    Backup purge PURGING %s!", (const char *)filename.c_str());
                        if (!DeleteDirectory((backupDir + wxFileName::GetPathSeparator() + filename).ToStdString()))
                        {
                            logger_base.debug("        FAILED!");
                        }
                        else
                        {
                            purged++;
                        }
                    }
                    else
                    {
                        //logger_base.debug("    Backup purge keeping %s.", (const char *)filename.c_str());
                    }
                }
            }
            else
            {
                logger_base.debug("Backup purge deleted %d of %d backups.", purged, count);
            }
            cont = dir.GetNext(&filename);
        }
        logger_base.debug("    Backup purge ignoring %s.", (const char *)filename.c_str());
    }
    else
    {
        logger_base.debug("Backup purging skipped as %s does not exist.", (const char *)backupDir.c_str());
    }
}

void xLightsFrame::OnMenuItem_BackupPurgeIntervalSelected(wxCommandEvent& event)
{
    wxString v = MenuItem_BackupPurge->GetLabel(event.GetId());
    MenuItem_BackupPurge->Check(event.GetId(), true);
    int nbpi = DecodeBackupPurgeDays(v);

    if (nbpi != BackupPurgeDays) {
        wxConfigBase* config = wxConfigBase::Get();
        config->Write("BackupPurgeDays", nbpi);
        BackupPurgeDays = nbpi;

        DoBackupPurge();
    }
}

void xLightsFrame::OnMenuItem_DownloadSequencesSelected(wxCommandEvent& event)
{
    wxString downloadDir = CurrentDir + wxFileName::GetPathSeparator() + "Downloads";

    if (!wxDirExists(downloadDir))
    {
        wxMkdir(downloadDir);
    }

    VendorMusicDialog dlg(this);
    if (dlg.DlgInit("", downloadDir))
    {
        dlg.ShowModal();
    }
    else
    {
        wxMessageBox("Unable to access online repositories.");
    }
}

void xLightsFrame::OnMenuItem_JukeboxSelected(wxCommandEvent& event)
{
   wxAuiPaneInfo& pane = m_mgr->GetPane("Jukebox");

   pane.IsShown() ? pane.Hide() : pane.Show();
   m_mgr->Update();
}

void xLightsFrame::OnMenuItem_xFadeDisabledSelected(wxCommandEvent& event)
{
    _xFadePort = 0;
    StartxFadeListener();
}

void xLightsFrame::OnMenuItem_XFade_ASelected(wxCommandEvent& event)
{
    _xFadePort = 1;
    StartxFadeListener();
    if (_xFadeSocket == nullptr)
    {
        // Give up
        _xFadePort = 0;
        MenuItem_xFade_Disabled->Check();
    }
}

void xLightsFrame::OnMenuItem_xFade_BSelected(wxCommandEvent& event)
{
    _xFadePort = 2;
    StartxFadeListener();
    if (_xFadeSocket == nullptr)
    {
        // Give up
        _xFadePort = 0;
        MenuItem_xFade_Disabled->Check();
    }
}

void xLightsFrame::OnxFadeSocketEvent(wxSocketEvent & event)
{
    static log4cpp::Category &logger_base = log4cpp::Category::getInstance(std::string("log_base"));

    wxSocketBase* socket = event.GetSocket();
    switch (event.GetSocketEvent())
    {
    case wxSOCKET_LOST:
        logger_base.debug("xFade disconnected.");
        break;
    case wxSOCKET_INPUT:
    {
        wxByte buf[1534];
        memset(buf, 0x00, sizeof(buf));
        socket->Notify(false);
        size_t n = socket->ReadMsg(buf, sizeof(buf) - 1).LastCount();
        if (!n) {
            logger_base.error("ERROR: failed to receive xFade data");
            return;
        }
        wxString msg((char *)buf);
        //logger_base.debug("xFade packet received.");
        wxString response = ProcessXFadeMessage(msg);
        socket->WriteMsg(response.c_str(), response.size() + 1);
        socket->Notify(true);
    }
    break;
    default:
        logger_base.warn("OnxFadeSocketEvent: Unexpected event !");
        break;
    }
}

void xLightsFrame::OnxFadeServerEvent(wxSocketEvent & event)
{
    static log4cpp::Category &logger_base = log4cpp::Category::getInstance(std::string("log_base"));

    switch (event.GetSocketEvent())
    {
    case wxSOCKET_CONNECTION:
    {
        wxSocketBase * socket = _xFadeSocket->Accept(false);
        if (socket != nullptr)
        {
            logger_base.debug("OnxFadeServerEvent: Client connected.");
            socket->SetEventHandler(*((wxEvtHandler*)this), ID_XFADESOCKET);
            socket->SetNotify(wxSOCKET_INPUT_FLAG | wxSOCKET_LOST_FLAG);
            socket->Notify(true);
        }
    }
        break;
    default:
        logger_base.warn("OnxFadeServerEvent: Unexpected event !");
        break;
    }
}

wxString xLightsFrame::ProcessXFadeMessage(wxString msg)
{
    static log4cpp::Category &logger_base = log4cpp::Category::getInstance(std::string("log_base"));

    if (msg == "TURN_LIGHTS_ON")
    {
        logger_base.debug("xFade turning lights on.");
        CheckBoxLightOutput->SetValue(true);
        EnableOutputs(true);
        return "SUCCESS";
    }
    else if (msg == "TURN_LIGHTS_OFF")
    {
        logger_base.debug("xFade turning lights off.");
        _outputManager.AllOff();
        CheckBoxLightOutput->SetValue(false);
        EnableOutputs();
        return "SUCCESS";
    }
    else if (msg.StartsWith("PLAY_JUKEBOX_BUTTON "))
    {
        int button = wxAtoi(msg.substr(sizeof("PLAY_JUKEBOX_BUTTON ") - 1));
        logger_base.debug("xFade playing jukebox button %d.", button);

        if (CurrentSeqXmlFile != nullptr)
        {
            jukeboxPanel->PlayItem(button);
            return "SUCCESS";
        }
        else
        {
            logger_base.error("    Error - sequence not open.");
            return "ERROR_SEQUENCE_NOT_OPEN";
        }
    }
    else if (msg.StartsWith("GET_JUKEBOX_BUTTON_TOOLTIPS"))
    {
        if (CurrentSeqXmlFile != nullptr)
        {
            return "SUCCESS " + jukeboxPanel->GetTooltips();
        }
        else
        {
            logger_base.error("    Error - sequence not open.");
            return "ERROR_SEQUENCE_NOT_OPEN";
        }
    }
    else if (msg.StartsWith("GET_JUKEBOX_BUTTON_EFFECTPRESENT"))
    {
        if (CurrentSeqXmlFile != nullptr)
        {
            return "SUCCESS " + jukeboxPanel->GetEffectPresent();
        }
        else
        {
            logger_base.error("    Error - sequence not open.");
            return "ERROR_SEQUENCE_NOT_OPEN";
        }
    }
    else if (msg == "GET_SEQUENCE_NAME")
    {
        logger_base.debug("xFade getting sequence name.");

        if (CurrentSeqXmlFile != nullptr)
        {
            return "SUCCESS " + CurrentSeqXmlFile->GetName();
        }
        else
        {
            logger_base.error("    Error - sequence not open.");
            return "ERROR_SEQUENCE_NOT_OPEN";
        }
    }
    else if (msg == "GET_E131_TAG")
    {
        logger_base.debug("xFade getting E1.31 tag.");

        return "SUCCESS " + E131Output::GetTag();
    }
    else
    {
        logger_base.debug("xFade invalid request.");
        return "ERROR_INVALID_REQUEST";
    }

    return "ERROR_NOT_IMPLEMENTED";
}

void xLightsFrame::StartxFadeListener()
{
    static log4cpp::Category &logger_base = log4cpp::Category::getInstance(std::string("log_base"));

    if (_xFadeSocket != nullptr)
    {
        _xFadeSocket->Close();
        delete _xFadeSocket;
        _xFadeSocket = nullptr;
    }

    if (_xFadePort == 0) return;

    //Local address to bind to
    wxIPV4address addr;
    addr.AnyAddress();
    addr.Service(::GetxFadePort(_xFadePort));
    //create and bind to the address above
    _xFadeSocket = new wxSocketServer(addr);

    if (!_xFadeSocket->Ok())
    {
        logger_base.debug("xLights xFade could not listen on %d", ::GetxFadePort(_xFadePort));

        delete _xFadeSocket;
        _xFadeSocket = nullptr;
        return;
    }

    logger_base.debug("xLights xFade listening on %d", ::GetxFadePort(_xFadePort));

    //enable event handling
    _xFadeSocket->SetEventHandler(*this, ID_XFADESERVER);
    //Notify us about incomming data
    _xFadeSocket->SetNotify(wxSOCKET_CONNECTION_FLAG);
    //enable event handling
    _xFadeSocket->Notify(true);
}

void xLightsFrame::OnMenuItemUserDictSelected(wxCommandEvent& event)
{
    SetCursor(wxCURSOR_WAIT);
    SetStatusText(_("Loading dictionaries ..."));
    dictionary.LoadDictionaries(CurrentDir);
    SetStatusText(_(""));

    LyricUserDictDialog dlg(&dictionary, showDirectory, this);
    dlg.ShowModal();
    SetCursor(wxCURSOR_ARROW);
}

void xLightsFrame::OnMenuItem_PurgeRenderCacheSelected(wxCommandEvent& event)
{
    _renderCache.Purge(&mSequenceElements, true);
}

void xLightsFrame::OnMenuItem_RenderCache(wxCommandEvent& event)
{
    if (MenuItem_RC_Disable->IsChecked())
    {
        _enableRenderCache = "Disabled";
    }
    else if (MenuItem_RC_Enable->IsChecked())
    {
        _enableRenderCache = "Enabled";
    }
    else
    {
        _enableRenderCache = "Locked Only";
    }


    _renderCache.Enable(_enableRenderCache);
    _renderCache.CleanupCache(&mSequenceElements); // purge anything the cache no longer needs

    if (_renderCache.IsEnabled() && CurrentSeqXmlFile != nullptr)
    {
        // this will force a reload of the cache
        _renderCache.SetSequence(fseqDirectory.ToStdString(), CurrentSeqXmlFile->GetName().ToStdString());
    }
    else
    {
        _renderCache.SetSequence("", "");
        _renderCache.Purge(&mSequenceElements, false);
    }
}

bool xLightsFrame::HandleAllKeyBinding(wxKeyEvent& event)
{
    if (mainSequencer == nullptr) return false;

    auto k = event.GetKeyCode();
    if (k == WXK_SHIFT || k == WXK_CONTROL || k == WXK_ALT) return false;

    if ((!event.ControlDown() && !event.CmdDown() && !event.AltDown()) ||
        (k == 'A' && (event.ControlDown() || event.CmdDown()) && !event.AltDown()))
    {
        // Just a regular key ... If current focus is a control then we need to not process this
        if (dynamic_cast<wxControl*>(event.GetEventObject()) != nullptr &&
            (k < 128 || k == WXK_NUMPAD_END || k == WXK_NUMPAD_HOME || k == WXK_NUMPAD_INSERT || k == WXK_HOME || k == WXK_END || k == WXK_NUMPAD_SUBTRACT || k == WXK_NUMPAD_DECIMAL))
        {
            return false;
        }
    }

    KeyBinding *binding = mainSequencer->keyBindings.Find(event, KBSCOPE_ALL);
    if (binding != nullptr) {
        std::string type = binding->GetType();
        if (type == "RENDER_ALL")
        {
            RenderAll();
        }
        else if (type == "LIGHTS_TOGGLE")
        {
            CheckBoxLightOutput->SetValue(!CheckBoxLightOutput->IsChecked());
            EnableOutputs();
            m_mgr->Update();
            OutputToolBar->Refresh();
        }
        else if (type == "OPEN_SEQUENCE")
        {
            OpenSequence("", nullptr);
        }
        else if (type == "CLOSE_SEQUENCE")
        {
            AskCloseSequence();
        }
        else if (type == "NEW_SEQUENCE")
        {
            NewSequence();
            EnableSequenceControls(true);
        }
        else if (type == "PASTE_BY_CELL")
        {
            SetPasteByCell();
        }
        else if (type == "PASTE_BY_TIME")
        {
            SetPasteByTime();
        }
        else if (type == "SAVE_CURRENT_TAB")
        {
            SaveCurrentTab();
        }
        else if (type == "SEQUENCE_SETTINGS")
        {
            ShowSequenceSettings();
        }
        else if (type == "PLAY_LOOP")
        {
            wxCommandEvent playEvent(EVT_SEQUENCE_REPLAY_SECTION);
            wxPostEvent(this, playEvent);
        }
        else if (type == "PLAY")
        {
            wxCommandEvent playEvent(EVT_PLAY_SEQUENCE);
            wxPostEvent(this, playEvent);
        }
        else if (type == "TOGGLE_PLAY")
        {
            wxCommandEvent playEvent(EVT_TOGGLE_PLAY);
            wxPostEvent(this, playEvent);
        }
        else if (type == "START_OF_SONG")
        {
            wxCommandEvent playEvent(EVT_SEQUENCE_FIRST_FRAME);
            wxPostEvent(this, playEvent);
        }
        else if (type == "END_OF_SONG")
        {
            wxCommandEvent playEvent(EVT_SEQUENCE_LAST_FRAME);
            wxPostEvent(this, playEvent);
        }
        else if (type == "STOP")
        {
            wxCommandEvent playEvent(EVT_STOP_SEQUENCE);
            wxPostEvent(this, playEvent);
        }
        else if (type == "PAUSE")
        {
            wxCommandEvent playEvent(EVT_PAUSE_SEQUENCE);
            wxPostEvent(this, playEvent);
        }
        else if (type == "BACKUP")
        {
            wxCommandEvent e;
            OnMenuItemBackupSelected(e);
        }
        else if (type == "ALTERNATE_BACKUP")
        {
            wxCommandEvent e;
            OnmAltBackupMenuItemSelected(e);
        }
        else if (type == "SELECT_SHOW_FOLDER")
        {
            wxCommandEvent e;
            OnMenuOpenFolderSelected(e);
        }
        else
        {
            return false;
        }
        event.StopPropagation();
        return true;
    }

    return false;
}

void xLightsFrame::OnMenuItem_ShowKeyBindingsSelected(wxCommandEvent& event)
{
    wxMessageBox(mainSequencer->keyBindings.Dump(), "Key bindings");
}

void xLightsFrame::OnChar(wxKeyEvent& event)
{
    OnCharHook(event);
}

void xLightsFrame::OnCharHook(wxKeyEvent& event)
{
    switch (Notebook1->GetSelection()) {
    case SETUPTAB:
        break;
    case LAYOUTTAB:
        if (!layoutPanel->HandleLayoutKeyBinding(event))
        {
            event.Skip();
        }
        return;
        break;
    case NEWSEQUENCER:
        if (!mainSequencer->HandleSequencerKeyBinding(event))
        {
            event.Skip();
        }
        return;
        break;
    default:
        break;
    }

    if (!HandleAllKeyBinding(event))
    {
        event.Skip();
    }
}

void xLightsFrame::OnMenuItem_ZoomSelected(wxCommandEvent& event)
{
    ::wxLaunchDefaultBrowser("https://zoom.us/j/175801909");
}<|MERGE_RESOLUTION|>--- conflicted
+++ resolved
@@ -4251,13 +4251,8 @@
                 }
             }
             int w, h;
-<<<<<<< HEAD
             model->GetBufferSize("Default", "2D", "None", w, h);
-            f.Write(wxString::Format("\"%s\",\"%s\",\"%s\",,,,,,,%d,,%d,%d,%d x %d,%s,,,,,,,,\n",
-=======
-            model->GetBufferSize("Default", "None", w, h);
             f.Write(wxString::Format("\"%s\",\"%s\",\"%s\",,,,,,,%d,,%ld,%ld,%d x %d,%s,,,,,,,,\n",
->>>>>>> f11a75c3
                 model->name,
                 models.c_str(), // No description ... use list of models
                 model->GetDisplayAs(),
