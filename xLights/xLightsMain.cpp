/***************************************************************
 * Name:      xLightsMain.cpp
 * Purpose:   Code for Application Frame
 * Author:    Matt Brown (dowdybrown@yahoo.com)
 * Created:   2012-11-03
 * Copyright: Matt Brown ()
 * License:
 **************************************************************/

#include <wx/msgdlg.h>
#include <wx/tokenzr.h>
#include <wx/dir.h>
#include <wx/textdlg.h>
#include <wx/numdlg.h>
#include <wx/persist.h>
#include <wx/persist/toplevel.h>
#include <wx/valnum.h>
#include <wx/clipbrd.h>
#include <wx/debugrpt.h>
#include <wx/protocol/http.h>
#include <wx/textctrl.h>
#include <wx/sstream.h>
#include <wx/regex.h>
#include <wx/grid.h>
#include <wx/mimetype.h>
#include <wx/zipstrm.h>
#include <wx/wfstream.h>

#include <cctype>

#include "xLightsMain.h"
#include "SplashDialog.h"
#include "UpdaterDialog.h"
#include "xLightsApp.h"
#include "heartbeat.h"
#include "SeqSettingsDialog.h"
#include "xLightsVersion.h"
#include "RenderCommandEvent.h"
#include "effects/RenderableEffect.h"
#include "LayoutPanel.h"
#include "models/ModelGroup.h"
#include "PixelTestDialog.h"
#include "ConvertDialog.h"
#include "GenerateCustomModelDialog.h"
#include "PathGenerationDialog.h"
#include "UtilFunctions.h"
#include "controllers/FPPConnectDialog.h"
#include "IPEntryDialog.h"
#include "ColorManagerDialog.h"
#include "HousePreviewPanel.h"
#include "BatchRenderDialog.h"
#include "VideoExporter.h"
#include "FolderSelection.h"
#include "JukeboxPanel.h"
#include "EffectAssist.h"
#include "EffectsPanel.h"
#include "outputs/IPOutput.h"
#include "outputs/E131Output.h"
#include "GenerateLyricsDialog.h"
#include "VendorModelDialog.h"
#include "VendorMusicDialog.h"
#include "sequencer/MainSequencer.h"
#include "LayoutGroup.h"
#include "ModelPreview.h"
#include "TopEffectsPanel.h"
#include "LyricUserDictDialog.h"
#include "controllers/ControllerUploadData.h"
#include "controllers/Falcon.h"
#include "outputs/ZCPPOutput.h"
#include "EffectIconPanel.h"
#include "models/ViewObject.h"
#include "models/SubModel.h"
#include "effects/FacesEffect.h"
#include "effects/StateEffect.h"

// Linux needs this
#include <wx/stdpaths.h>

// image files
#include "../include/control-pause-blue-icon.xpm"
#include "../include/control-play-blue-icon.xpm"

//(*InternalHeaders(xLightsFrame)
#include <wx/artprov.h>
#include <wx/bitmap.h>
#include <wx/image.h>
#include <wx/intl.h>
#include <wx/string.h>
//*)

#define TOOLBAR_SAVE_VERSION "0003:"
#define MAXBACKUPFILE_MB 30

#include "osxMacUtils.h"

//helper functions
enum wxbuildinfoformat
{
    short_f, long_f
};

wxString wxbuildinfo(wxbuildinfoformat format)
{
    wxString wxbuild(wxVERSION_STRING);

    if (format == long_f )
    {
#if defined(__WXMSW__)
        wxbuild << _T("-Windows");
#elif defined(__UNIX__)
        wxbuild << _T("-Linux");
#endif

#if wxUSE_UNICODE
        wxbuild << _T("-Unicode build");
#else
        wxbuild << _T("-ANSI build");
#endif // wxUSE_UNICODE
    }

    return wxbuild;
}

//(*IdInit(xLightsFrame)
const long xLightsFrame::ID_AUITOOLBAR_OPENSHOW = wxNewId();
const long xLightsFrame::ID_AUITOOLBAR_NEWSEQUENCE = wxNewId();
const long xLightsFrame::ID_AUITOOLBAR_OPEN = wxNewId();
const long xLightsFrame::ID_AUITOOLBAR_SAVE = wxNewId();
const long xLightsFrame::ID_AUITOOLBAR_SAVEAS = wxNewId();
const long xLightsFrame::ID_AUITOOLBAR_RENDERALL = wxNewId();
const long xLightsFrame::ID_AUITOOLBAR_MAIN = wxNewId();
const long xLightsFrame::ID_AUITOOLBAR_PLAY_NOW = wxNewId();
const long xLightsFrame::ID_AUITOOLBAR_PAUSE = wxNewId();
const long xLightsFrame::ID_AUITOOLBAR_STOP = wxNewId();
const long xLightsFrame::ID_AUITOOLBAR_FIRST_FRAME = wxNewId();
const long xLightsFrame::ID_AUITOOLBAR_LAST_FRAME = wxNewId();
const long xLightsFrame::ID_AUITOOLBAR_REPLAY_SECTION = wxNewId();
const long xLightsFrame::ID_AUITOOLBAR_PLAY = wxNewId();
const long xLightsFrame::ID_AUITOOLBARITEM2 = wxNewId();
const long xLightsFrame::ID_AUITOOLBARITEM5 = wxNewId();
const long xLightsFrame::ID_AUITOOLBARITEM7 = wxNewId();
const long xLightsFrame::ID_AUITOOLBARITEM3 = wxNewId();
const long xLightsFrame::ID_AUITOOLBARITEM1 = wxNewId();
const long xLightsFrame::ID_AUITOOLBARITEM4 = wxNewId();
const long xLightsFrame::ID_AUITOOLBARITEM6 = wxNewId();
const long xLightsFrame::ID_AUITOOLBARITEM8 = wxNewId();
const long xLightsFrame::ID_AUIWINDOWTOOLBAR = wxNewId();
const long xLightsFrame::ID_PASTE_BY_TIME = wxNewId();
const long xLightsFrame::ID_PASTE_BY_CELL = wxNewId();
const long xLightsFrame::ID_AUITOOLBAR_EDIT = wxNewId();
const long xLightsFrame::ID_AUITOOLBARITEM_ACDISABLED = wxNewId();
const long xLightsFrame::ID_AUITOOLBARITEM_ACSELECT = wxNewId();
const long xLightsFrame::ID_AUITOOLBARITEM_ACOFF = wxNewId();
const long xLightsFrame::ID_AUITOOLBARITEM_ACON = wxNewId();
const long xLightsFrame::ID_AUITOOLBARITEM_ACSHIMMER = wxNewId();
const long xLightsFrame::ID_AUITOOLBARITEM_ACTWINKLE = wxNewId();
const long xLightsFrame::ID_AUITOOLBARITEM_ACINTENSITY = wxNewId();
const long xLightsFrame::ID_AUITOOLBARITEM_ACRAMPUP = wxNewId();
const long xLightsFrame::ID_AUITOOLBARITEM_ACRAMPDOWN = wxNewId();
const long xLightsFrame::ID_AUITOOLBARITEM_ACRAMPUPDOWN = wxNewId();
const long xLightsFrame::ID_CHOICE_PARM1 = wxNewId();
const long xLightsFrame::ID_CHOICE_PARM2 = wxNewId();
const long xLightsFrame::ID_AUITOOLBARITEM_ACFILL = wxNewId();
const long xLightsFrame::ID_AUITOOLBARITEM_ACCASCADE = wxNewId();
const long xLightsFrame::ID_AUITOOLBARITEM_ACFOREGROUND = wxNewId();
const long xLightsFrame::ID_AUITOOLBARITEM_ACBACKGROUND = wxNewId();
const long xLightsFrame::ID_AUITOOLBAR_AC = wxNewId();
const long xLightsFrame::ID_AUITOOLBARITEM14 = wxNewId();
const long xLightsFrame::ID_AUITOOLBAR_VIEW = wxNewId();
const long xLightsFrame::ID_BITMAPBUTTON_TAB_INFO = wxNewId();
const long xLightsFrame::ID_BUTTON_STOP_NOW = wxNewId();
const long xLightsFrame::ID_BUTTON_LIGHTS_OFF = wxNewId();
const long xLightsFrame::ID_CHECKBOX_LIGHT_OUTPUT = wxNewId();
const long xLightsFrame::ID_AUITOOLBAR_OUTPUT = wxNewId();
const long xLightsFrame::ID_AUIEFFECTSTOOLBAR = wxNewId();
const long xLightsFrame::ID_BUTTON_OTHER_FOLDERS = wxNewId();
const long xLightsFrame::ID_BUTTON3 = wxNewId();
const long xLightsFrame::ID_STATICTEXT4 = wxNewId();
const long xLightsFrame::ID_BUTTON_SAVE_SETUP = wxNewId();
const long xLightsFrame::ID_BUTTON_ADD_DONGLE = wxNewId();
const long xLightsFrame::ID_BUTTON_ADD_E131 = wxNewId();
const long xLightsFrame::ID_BUTTON1 = wxNewId();
const long xLightsFrame::ID_BUTTON2 = wxNewId();
const long xLightsFrame::ID_BUTTON_ADD_LOR = wxNewId();
const long xLightsFrame::ID_BUTTON_ADD_DDP = wxNewId();
const long xLightsFrame::ID_BUTTON4 = wxNewId();
const long xLightsFrame::ID_BUTTON_NETWORK_CHANGE = wxNewId();
const long xLightsFrame::ID_BUTTON_NETWORK_DELETE = wxNewId();
const long xLightsFrame::ID_BUTTON_NETWORK_DELETE_ALL = wxNewId();
const long xLightsFrame::ID_BUTTON5 = wxNewId();
const long xLightsFrame::ID_STATICTEXT8 = wxNewId();
const long xLightsFrame::ID_SPINCTRL1 = wxNewId();
const long xLightsFrame::ID_BITMAPBUTTON1 = wxNewId();
const long xLightsFrame::ID_BITMAPBUTTON2 = wxNewId();
const long xLightsFrame::ID_LISTCTRL_NETWORKS = wxNewId();
const long xLightsFrame::ID_PANEL_SETUP = wxNewId();
const long xLightsFrame::ID_PANEL_PREVIEW = wxNewId();
const long xLightsFrame::XLIGHTS_SEQUENCER_TAB = wxNewId();
const long xLightsFrame::ID_NOTEBOOK1 = wxNewId();
const long xLightsFrame::ID_STATICTEXT6 = wxNewId();
const long xLightsFrame::ID_GAUGE1 = wxNewId();
const long xLightsFrame::ID_PANEL5 = wxNewId();
const long xLightsFrame::ID_STATICTEXT7 = wxNewId();
const long xLightsFrame::ID_PANEL1 = wxNewId();
const long xLightsFrame::ID_NEW_SEQUENCE = wxNewId();
const long xLightsFrame::ID_OPEN_SEQUENCE = wxNewId();
const long xLightsFrame::IS_SAVE_SEQ = wxNewId();
const long xLightsFrame::ID_SAVE_AS_SEQUENCE = wxNewId();
const long xLightsFrame::ID_CLOSE_SEQ = wxNewId();
const long xLightsFrame::ID_EXPORT_VIDEO = wxNewId();
const long xLightsFrame::ID_MENUITEM2 = wxNewId();
const long xLightsFrame::ID_FILE_BACKUP = wxNewId();
const long xLightsFrame::ID_FILE_ALTBACKUP = wxNewId();
const long xLightsFrame::ID_SHIFT_EFFECTS = wxNewId();
const long xLightsFrame::ID_MNU_SHIFT_SELECTED_EFFECTS = wxNewId();
const long xLightsFrame::ID_MENUITEM13 = wxNewId();
const long xLightsFrame::ID_MENUITEM_CONVERT = wxNewId();
const long xLightsFrame::ID_MENUITEM_GenerateCustomModel = wxNewId();
const long xLightsFrame::ID_MNU_GENERATELYRICS = wxNewId();
const long xLightsFrame::ID_MENU_GENERATE2DPATH = wxNewId();
const long xLightsFrame::ID_MNU_PREPAREAUDIO = wxNewId();
const long xLightsFrame::ID_MNU_CHECKSEQ = wxNewId();
const long xLightsFrame::ID_MNU_CLEANUPFILE = wxNewId();
const long xLightsFrame::ID_MENU_VIEW_LOG = wxNewId();
const long xLightsFrame::ID_MENUITEM18 = wxNewId();
const long xLightsFrame::ID_EXPORT_MODELS = wxNewId();
const long xLightsFrame::ID_MNU_EXPORT_EFFECTS = wxNewId();
const long xLightsFrame::ID_MENU_FPP_CONNECT = wxNewId();
const long xLightsFrame::ID_MNU_PACKAGESEQUENCE = wxNewId();
const long xLightsFrame::ID_MENU_USER_DICT = wxNewId();
const long xLightsFrame::ID_MNU_DOWNLOADSEQUENCES = wxNewId();
const long xLightsFrame::ID_MENU_BATCH_RENDER = wxNewId();
const long xLightsFrame::ID_MNU_XSCHEDULE = wxNewId();
const long xLightsFrame::iD_MNU_VENDORCACHEPURGE = wxNewId();
const long xLightsFrame::ID_MNU_PURGERENDERCACHE = wxNewId();
const long xLightsFrame::ID_MNU_CRASH = wxNewId();
const long xLightsFrame::ID_MNU_DUMPRENDERSTATE = wxNewId();
const long xLightsFrame::ID_MENUITEM5 = wxNewId();
const long xLightsFrame::MNU_ID_ACLIGHTS = wxNewId();
const long xLightsFrame::ID_MNU_SHOWRAMPS = wxNewId();
const long xLightsFrame::ID_MENUITEM_SAVE_PERSPECTIVE = wxNewId();
const long xLightsFrame::ID_MENUITEM_SAVE_AS_PERSPECTIVE = wxNewId();
const long xLightsFrame::ID_MENUITEM_LOAD_PERSPECTIVE = wxNewId();
const long xLightsFrame::ID_MNU_PERSPECTIVES_AUTOSAVE = wxNewId();
const long xLightsFrame::ID_MENUITEM7 = wxNewId();
const long xLightsFrame::ID_MENUITEM_DISPLAY_ELEMENTS = wxNewId();
const long xLightsFrame::ID_MENUITEM12 = wxNewId();
const long xLightsFrame::ID_MENUITEM3 = wxNewId();
const long xLightsFrame::ID_MENUITEM14 = wxNewId();
const long xLightsFrame::ID_MENUITEM15 = wxNewId();
const long xLightsFrame::ID_MENUITEM16 = wxNewId();
const long xLightsFrame::ID_MENUITEM9 = wxNewId();
const long xLightsFrame::ID_MENUITEM17 = wxNewId();
const long xLightsFrame::ID_MENUITEM_EFFECT_ASSIST_WINDOW = wxNewId();
const long xLightsFrame::ID_MENUITEM_SELECT_EFFECT = wxNewId();
const long xLightsFrame::ID_MENUITEM_VIDEOPREVIEW = wxNewId();
const long xLightsFrame::ID_MNU_JUKEBOX = wxNewId();
const long xLightsFrame::ID_MENUITEM_WINDOWS_PERSPECTIVE = wxNewId();
const long xLightsFrame::ID_MENUITEM_WINDOWS_DOCKALL = wxNewId();
const long xLightsFrame::ID_MENUITEM11 = wxNewId();
const long xLightsFrame::ID_MENUITEM10 = wxNewId();
const long xLightsFrame::ID_PLAY_FULL = wxNewId();
const long xLightsFrame::ID_MNU_1POINT5SPEED = wxNewId();
const long xLightsFrame::ID_MN_2SPEED = wxNewId();
const long xLightsFrame::ID_MNU_3SPEED = wxNewId();
const long xLightsFrame::ID_MNU_4SPEED = wxNewId();
const long xLightsFrame::ID_PLAY_3_4 = wxNewId();
const long xLightsFrame::ID_PLAY_1_2 = wxNewId();
const long xLightsFrame::ID_PLAY_1_4 = wxNewId();
const long xLightsFrame::ID_MNU_LOUDVOLUME = wxNewId();
const long xLightsFrame::ID_MNU_MEDVOLUME = wxNewId();
const long xLightsFrame::ID_MNU_QUIET = wxNewId();
const long xLightsFrame::ID_MNU_SUPERQUIET = wxNewId();
const long xLightsFrame::ID_IMPORT_EFFECTS = wxNewId();
const long xLightsFrame::ID_SEQ_SETTINGS = wxNewId();
const long xLightsFrame::ID_RENDER_ON_SAVE = wxNewId();
const long xLightsFrame::ID_SAVE_FSEQ_ON_SAVE = wxNewId();
const long xLightsFrame::ID_BACKUP_ON_SAVE = wxNewId();
const long xLightsFrame::ID_MENU_BACKUP_ON_LAUNCH = wxNewId();
const long xLightsFrame::ID_MNU_BKPPURGE_NEVER = wxNewId();
const long xLightsFrame::ID_MNU_BKPPURGE_YEAR = wxNewId();
const long xLightsFrame::ID_MNU_BKPPURGE_QUARTER = wxNewId();
const long xLightsFrame::ID_MNU_BKPPURGE_MONTH = wxNewId();
const long xLightsFrame::ID_MNU_BKPPURGE_WEEK = wxNewId();
const long xLightsFrame::ID_MNU_BKP_PURGE = wxNewId();
const long xLightsFrame::ID_MNU_BACKUP = wxNewId();
const long xLightsFrame::ID_MNU_EXCLUDEPRESETS = wxNewId();
const long xLightsFrame::ID_MNU_EXCLUDEAUDIOPKGSEQ = wxNewId();
const long xLightsFrame::ID_MENUITEM_ICON_SMALL = wxNewId();
const long xLightsFrame::ID_MENUITEM_ICON_MEDIUM = wxNewId();
const long xLightsFrame::ID_MENUITEM_ICON_LARGE = wxNewId();
const long xLightsFrame::ID_MENUITEM_ICON_XLARGE = wxNewId();
const long xLightsFrame::ID_MENUITEM4 = wxNewId();
const long xLightsFrame::ID_MNU_SMALLWAVEFORM = wxNewId();
const long xLightsFrame::ID_MENUITEM_GRID_ICON_XSMALL = wxNewId();
const long xLightsFrame::ID_MENUITEM_GRID_ICON_SMALL = wxNewId();
const long xLightsFrame::ID_MENUITEM_GRID_ICON_MEDIUM = wxNewId();
const long xLightsFrame::ID_MENUITEM_GRID_ICON_LARGE = wxNewId();
const long xLightsFrame::ID_MENUITEM_GRID_ICON_XLARGE = wxNewId();
const long xLightsFrame::ID_MENUITEM6 = wxNewId();
const long xLightsFrame::ID_MENUITEM_GRID_ICON_BACKGROUND_ON = wxNewId();
const long xLightsFrame::ID_MENUITEM_GRID_ICON_BACKGROUND_OFF = wxNewId();
const long xLightsFrame::ID_MENUITEM_Grid_Icon_Backgrounds = wxNewId();
const long xLightsFrame::ID_MENUITEM_GRID_NODE_VALUES_ON = wxNewId();
const long xLightsFrame::ID_MENUITEM_GRID_NODE_VALUES_OFF = wxNewId();
const long xLightsFrame::ID_MENUITEM8 = wxNewId();
const long xLightsFrame::ID_COLOR_MANAGER = wxNewId();
const long xLightsFrame::ID_MNU_RC_ENABLE = wxNewId();
const long xLightsFrame::ID_MNU_RC_LOCKEDONLY = wxNewId();
const long xLightsFrame::ID_MNU_RC_DISABLED = wxNewId();
const long xLightsFrame::ID_MNU_RENDERCACHE = wxNewId();
const long xLightsFrame::ID_MENU_CANVAS_ERASE_MODE = wxNewId();
const long xLightsFrame::ID_MENU_CANVAS_CANVAS_MODE = wxNewId();
const long xLightsFrame::ID_MENUITEM_RENDER_MODE = wxNewId();
const long xLightsFrame::ID_MENUITEM_EFFECT_ASSIST_ALWAYS_ON = wxNewId();
const long xLightsFrame::ID_MENUITEM_EFFECT_ASSIST_ALWAYS_OFF = wxNewId();
const long xLightsFrame::ID_MENUITEM_EFFECT_ASSIST_TOGGLE = wxNewId();
const long xLightsFrame::ID_MENUITEM_EFFECT_ASSIST = wxNewId();
const long xLightsFrame::ID_MENU_TIMING_EDIT_MODE = wxNewId();
const long xLightsFrame::ID_MENU_TIMING_PLAY_MODE = wxNewId();
const long xLightsFrame::ID_MENUITEM_Timing_DClick_Mode = wxNewId();
const long xLightsFrame::ID_MENU_OPENGL_AUTO = wxNewId();
const long xLightsFrame::ID_MENU_OPENGL_3 = wxNewId();
const long xLightsFrame::ID_MENU_OPENGL_1 = wxNewId();
const long xLightsFrame::ID_MENUITEM_OGL_RO1 = wxNewId();
const long xLightsFrame::ID_MENUITEM_OGL_RO2 = wxNewId();
const long xLightsFrame::ID_MENUITEM_OGL_RO3 = wxNewId();
const long xLightsFrame::ID_MENUITEM_OGL_RO4 = wxNewId();
const long xLightsFrame::ID_MENUITEM_OGL_RO5 = wxNewId();
const long xLightsFrame::ID_MENUITEM_OGL_RO6 = wxNewId();
const long xLightsFrame::ID_MENUITEM19 = wxNewId();
const long xLightsFrame::ID_MNU_PLAYCONTROLSONPREVIEW = wxNewId();
const long xLightsFrame::ID_MNU_AUTOSHOWHOUSEPREVIEW = wxNewId();
const long xLightsFrame::ID_MENUITEM_AUTOSAVE_0 = wxNewId();
const long xLightsFrame::ID_MENUITEM_AUTOSAVE_3 = wxNewId();
const long xLightsFrame::ID_MENUITEM_AUTOSAVE_10 = wxNewId();
const long xLightsFrame::ID_MENUITEM_AUTOSAVE_15 = wxNewId();
const long xLightsFrame::ID_MENUITEM_AUTOSAVE_30 = wxNewId();
const long xLightsFrame::ID_MENUITEM20 = wxNewId();
const long xLightsFrame::ID_MNU_XFADE_DISABLED = wxNewId();
const long xLightsFrame::ID_MNU_XFADE_A = wxNewId();
const long xLightsFrame::ID_MNU_XFADE_B = wxNewId();
const long xLightsFrame::ID_MNU_XFADE = wxNewId();
const long xLightsFrame::ID_MNU_SD_None = wxNewId();
const long xLightsFrame::ID_MNU_SD_10 = wxNewId();
const long xLightsFrame::ID_MNU_SD_20 = wxNewId();
const long xLightsFrame::ID_MNU_SD_40 = wxNewId();
const long xLightsFrame::ID_MNU_SUPPRESSDUPLICATES = wxNewId();
const long xLightsFrame::ID_E131_Sync = wxNewId();
const long xLightsFrame::ID_MNU_FORCEIP = wxNewId();
const long xLightsFrame::ID_MNU_DEFAULTMODELBLENDOFF = wxNewId();
const long xLightsFrame::ID_MNU_SNAP_TO_TIMING = wxNewId();
const long xLightsFrame::ID_MENUITEM21 = wxNewId();
const long xLightsFrame::ID_MENUITEM22 = wxNewId();
const long xLightsFrame::ID_MENUITEM1 = wxNewId();
const long xLightsFrame::ID_MNU_ZOOM = wxNewId();
const long xLightsFrame::ID_MNU_KEYBINDINGS = wxNewId();
const long xLightsFrame::idMenuHelpContent = wxNewId();
const long xLightsFrame::ID_MENU_HELP_FORMUM = wxNewId();
const long xLightsFrame::ID_MNU_VIDEOS = wxNewId();
const long xLightsFrame::ID_MENU_HELP_DOWNLOAD = wxNewId();
const long xLightsFrame::ID_MNU_HELP_RELEASE_NOTES = wxNewId();
const long xLightsFrame::ID_MENU_HELP_ISSUE = wxNewId();
const long xLightsFrame::ID_MENU_HELP_FACEBOOK = wxNewId();
const long xLightsFrame::ID_MNU_DONATE = wxNewId();
const long xLightsFrame::ID_MNU_UPDATE = wxNewId();
const long xLightsFrame::ID_TIMER1 = wxNewId();
const long xLightsFrame::ID_TIMER2 = wxNewId();
const long xLightsFrame::ID_TIMER_EFFECT_SETTINGS = wxNewId();
//*)

// For new sequencer
const long xLightsFrame::ID_PANEL_EFFECTS1 = wxNewId();
const long xLightsFrame::ID_PANEL_EFFECTS = wxNewId();
const long xLightsFrame::ID_NOTEBOOK_EFFECTS = wxNewId();
// End

const long xLightsFrame::ID_PLAYER_DIALOG = wxNewId();
const long xLightsFrame::ID_DELETE_EFFECT = wxNewId();
const long xLightsFrame::ID_IGNORE_CLICK = wxNewId();
const long xLightsFrame::ID_PROTECT_EFFECT = wxNewId();
const long xLightsFrame::ID_UNPROTECT_EFFECT = wxNewId();
const long xLightsFrame::ID_RANDOM_EFFECT = wxNewId();
const long xLightsFrame::ID_COPYROW_EFFECT = wxNewId(); //copy random effect across row -DJ
const long xLightsFrame::ID_CLEARROW_EFFECT = wxNewId(); //clear all effects on this row -DJ

const long xLightsFrame::ID_XFADESERVER = wxNewId();
const long xLightsFrame::ID_XFADESOCKET = wxNewId();

const long xLightsFrame::ID_MENU_ITEM_PREVIEWS = wxNewId();
const long xLightsFrame::ID_MENU_ITEM_PREVIEWS_SHOW_ALL = wxNewId();

wxDEFINE_EVENT(EVT_ZOOM, wxCommandEvent);
wxDEFINE_EVENT(EVT_GSCROLL, wxCommandEvent);
wxDEFINE_EVENT(EVT_TIME_SELECTED, wxCommandEvent);
wxDEFINE_EVENT(EVT_MOUSE_POSITION, wxCommandEvent);
wxDEFINE_EVENT(EVT_ROW_HEADINGS_CHANGED, wxCommandEvent);
wxDEFINE_EVENT(EVT_WINDOW_RESIZED, wxCommandEvent);
wxDEFINE_EVENT(EVT_SELECTED_ROW_CHANGED, wxCommandEvent);
wxDEFINE_EVENT(EVT_EFFECT_CHANGED, wxCommandEvent);
wxDEFINE_EVENT(EVT_UNSELECTED_EFFECT, wxCommandEvent);
wxDEFINE_EVENT(EVT_PLAY_MODEL_EFFECT, wxCommandEvent);
wxDEFINE_EVENT(EVT_EFFECT_DROPPED, wxCommandEvent);
wxDEFINE_EVENT(EVT_EFFECTFILE_DROPPED, wxCommandEvent);
wxDEFINE_EVENT(EVT_EFFECT_UPDATED, wxCommandEvent);
wxDEFINE_EVENT(EVT_UPDATE_EFFECT, wxCommandEvent);
wxDEFINE_EVENT(EVT_EFFECT_RANDOMIZE, wxCommandEvent);
wxDEFINE_EVENT(EVT_EFFECT_PALETTE_UPDATED, wxCommandEvent);
wxDEFINE_EVENT(EVT_FORCE_SEQUENCER_REFRESH, wxCommandEvent);
wxDEFINE_EVENT(EVT_LOAD_PERSPECTIVE, wxCommandEvent);
wxDEFINE_EVENT(EVT_PERSPECTIVES_CHANGED, wxCommandEvent);
wxDEFINE_EVENT(EVT_SAVE_PERSPECTIVES, wxCommandEvent);
wxDEFINE_EVENT(EVT_EXPORT_MODEL, wxCommandEvent);
wxDEFINE_EVENT(EVT_PLAY_MODEL, wxCommandEvent);
wxDEFINE_EVENT(EVT_COPY_MODEL_EFFECTS, wxCommandEvent);
wxDEFINE_EVENT(EVT_PASTE_MODEL_EFFECTS, wxCommandEvent);
wxDEFINE_EVENT(EVT_MODEL_SELECTED, wxCommandEvent);
wxDEFINE_EVENT(EVT_PLAY_SEQUENCE, wxCommandEvent);
wxDEFINE_EVENT(EVT_PAUSE_SEQUENCE, wxCommandEvent);
wxDEFINE_EVENT(EVT_TOGGLE_PLAY, wxCommandEvent);
wxDEFINE_EVENT(EVT_STOP_SEQUENCE, wxCommandEvent);
wxDEFINE_EVENT(EVT_SEQUENCE_FIRST_FRAME, wxCommandEvent);
wxDEFINE_EVENT(EVT_SEQUENCE_LAST_FRAME, wxCommandEvent);
wxDEFINE_EVENT(EVT_SEQUENCE_REWIND10, wxCommandEvent);
wxDEFINE_EVENT(EVT_SEQUENCE_FFORWARD10, wxCommandEvent);
wxDEFINE_EVENT(EVT_SEQUENCE_SEEKTO, wxCommandEvent);
wxDEFINE_EVENT(EVT_SEQUENCE_REPLAY_SECTION, wxCommandEvent);
wxDEFINE_EVENT(EVT_SHOW_DISPLAY_ELEMENTS, wxCommandEvent);
wxDEFINE_EVENT(EVT_IMPORT_TIMING, wxCommandEvent);
wxDEFINE_EVENT(EVT_IMPORT_NOTES, wxCommandEvent);
wxDEFINE_EVENT(EVT_CONVERT_DATA_TO_EFFECTS, wxCommandEvent);
wxDEFINE_EVENT(EVT_PROMOTE_EFFECTS, wxCommandEvent);
wxDEFINE_EVENT(EVT_RGBEFFECTS_CHANGED, wxCommandEvent);
wxDEFINE_EVENT(EVT_RENDER_RANGE, RenderCommandEvent);
wxDEFINE_EVENT(EVT_APPLYLAST, wxCommandEvent);
wxDEFINE_EVENT(EVT_SELECTED_EFFECT_CHANGED, SelectedEffectChangedEvent);
wxDEFINE_EVENT(EVT_TURNONOUTPUTTOLIGHTS, wxCommandEvent);
wxDEFINE_EVENT(EVT_PLAYJUKEBOXITEM, wxCommandEvent);

BEGIN_EVENT_TABLE(xLightsFrame,wxFrame)
    //(*EventTable(xLightsFrame)
    //*)
    EVT_COMMAND(wxID_ANY, EVT_ZOOM, xLightsFrame::Zoom)
    EVT_COMMAND(wxID_ANY, EVT_GSCROLL, xLightsFrame::Scroll)
    EVT_COMMAND(wxID_ANY, EVT_TIME_SELECTED, xLightsFrame::TimeSelected)
    EVT_COMMAND(wxID_ANY, EVT_MOUSE_POSITION, xLightsFrame::MousePositionUpdated)
    EVT_COMMAND(wxID_ANY, EVT_ROW_HEADINGS_CHANGED, xLightsFrame::RowHeadingsChanged)
    EVT_COMMAND(wxID_ANY, EVT_WINDOW_RESIZED, xLightsFrame::WindowResized)
    EVT_COMMAND(wxID_ANY, EVT_SELECTED_ROW_CHANGED, xLightsFrame::SelectedRowChanged)
    EVT_COMMAND(wxID_ANY, EVT_EFFECT_CHANGED, xLightsFrame::EffectChanged)
    EVT_COMMAND(wxID_ANY, EVT_UPDATE_EFFECT, xLightsFrame::EffectUpdated)
    EVT_COMMAND(wxID_ANY, EVT_UNSELECTED_EFFECT, xLightsFrame::UnselectedEffect)
    EVT_COMMAND(wxID_ANY, EVT_EFFECT_DROPPED, xLightsFrame::EffectDroppedOnGrid)
    EVT_COMMAND(wxID_ANY, EVT_EFFECTFILE_DROPPED, xLightsFrame::EffectFileDroppedOnGrid)
    EVT_COMMAND(wxID_ANY, EVT_PLAY_MODEL_EFFECT, xLightsFrame::PlayModelEffect)
    EVT_COMMAND(wxID_ANY, EVT_EFFECT_UPDATED, xLightsFrame::UpdateEffect)
    EVT_COMMAND(wxID_ANY, EVT_EFFECT_RANDOMIZE, xLightsFrame::RandomizeEffect)
    EVT_COMMAND(wxID_ANY, EVT_EFFECT_PALETTE_UPDATED, xLightsFrame::UpdateEffectPalette)
    EVT_COMMAND(wxID_ANY, EVT_FORCE_SEQUENCER_REFRESH, xLightsFrame::ForceSequencerRefresh)
    EVT_COMMAND(wxID_ANY, EVT_LOAD_PERSPECTIVE, xLightsFrame::LoadPerspective)
    EVT_COMMAND(wxID_ANY, EVT_SAVE_PERSPECTIVES, xLightsFrame::OnMenuItemViewSavePerspectiveSelected)
    EVT_COMMAND(wxID_ANY, EVT_PERSPECTIVES_CHANGED, xLightsFrame::PerspectivesChanged)
    EVT_COMMAND(wxID_ANY, EVT_EXPORT_MODEL, xLightsFrame::ExportModel)
    EVT_COMMAND(wxID_ANY, EVT_PLAY_MODEL, xLightsFrame::PlayModel)
    EVT_COMMAND(wxID_ANY, EVT_COPY_MODEL_EFFECTS, xLightsFrame::CopyModelEffects)
    EVT_COMMAND(wxID_ANY, EVT_PASTE_MODEL_EFFECTS, xLightsFrame::PasteModelEffects)
    EVT_COMMAND(wxID_ANY, EVT_MODEL_SELECTED, xLightsFrame::ModelSelected)
    EVT_COMMAND(wxID_ANY, EVT_PLAY_SEQUENCE, xLightsFrame::PlaySequence)
    EVT_COMMAND(wxID_ANY, EVT_PAUSE_SEQUENCE, xLightsFrame::PauseSequence)
    EVT_COMMAND(wxID_ANY, EVT_STOP_SEQUENCE, xLightsFrame::StopSequence)
    EVT_COMMAND(wxID_ANY, EVT_SEQUENCE_FIRST_FRAME, xLightsFrame::SequenceFirstFrame)
    EVT_COMMAND(wxID_ANY, EVT_SEQUENCE_LAST_FRAME, xLightsFrame::SequenceLastFrame)
    EVT_COMMAND(wxID_ANY, EVT_SEQUENCE_REWIND10, xLightsFrame::SequenceRewind10)
    EVT_COMMAND(wxID_ANY, EVT_SEQUENCE_FFORWARD10, xLightsFrame::SequenceFForward10)
    EVT_COMMAND(wxID_ANY, EVT_SEQUENCE_SEEKTO, xLightsFrame::SequenceSeekTo)
    EVT_COMMAND(wxID_ANY, EVT_SEQUENCE_REPLAY_SECTION, xLightsFrame::SequenceReplaySection)
    EVT_COMMAND(wxID_ANY, EVT_TOGGLE_PLAY, xLightsFrame::TogglePlay)
    EVT_COMMAND(wxID_ANY, EVT_SHOW_DISPLAY_ELEMENTS, xLightsFrame::ShowDisplayElements)
    EVT_COMMAND(wxID_ANY, EVT_IMPORT_TIMING, xLightsFrame::ExecuteImportTimingElement)
    EVT_COMMAND(wxID_ANY, EVT_IMPORT_NOTES, xLightsFrame::ExecuteImportNotes)
    EVT_COMMAND(wxID_ANY, EVT_CONVERT_DATA_TO_EFFECTS, xLightsFrame::ConvertDataRowToEffects)
    EVT_COMMAND(wxID_ANY, EVT_PROMOTE_EFFECTS, xLightsFrame::PromoteEffects)
    EVT_COMMAND(wxID_ANY, EVT_APPLYLAST, xLightsFrame::ApplyLast)
    EVT_COMMAND(wxID_ANY, EVT_RGBEFFECTS_CHANGED, xLightsFrame::PerspectivesChanged)
    wx__DECLARE_EVT1(EVT_RENDER_RANGE, wxID_ANY, &xLightsFrame::RenderRange)
    wx__DECLARE_EVT1(EVT_SELECTED_EFFECT_CHANGED, wxID_ANY, &xLightsFrame::SelectedEffectChanged)
    EVT_COMMAND(29898, EVT_TURNONOUTPUTTOLIGHTS, xLightsFrame::TurnOnOutputToLights)
    EVT_COMMAND(29899, EVT_PLAYJUKEBOXITEM, xLightsFrame::PlayJukeboxItem)


END_EVENT_TABLE()


xlAuiToolBar::xlAuiToolBar(wxWindow* parent,
                           wxWindowID id,
                           const wxPoint& pos,
                           const wxSize& size,
                           long style)
: wxAuiToolBar(parent, id, pos, size, style) {
}

void AddEffectToolbarButtons(EffectManager &manager, xlAuiToolBar *EffectsToolBar) {

    int size = ScaleWithSystemDPI(16);
    for (int x = 0; x < manager.size(); x++) {
        DragEffectBitmapButton *BitmapButton34 = new DragEffectBitmapButton(EffectsToolBar, wxID_ANY, wxNullBitmap, wxDefaultPosition, wxSize(size,size),
                                                    wxBU_AUTODRAW|wxNO_BORDER, wxDefaultValidator, _T("ID_BITMAPBUTTON38"));
        BitmapButton34->SetMinSize(wxSize(size,size));
        BitmapButton34->SetMaxSize(wxSize(size,size));
#ifndef LINUX
        BitmapButton34->SetBackgroundColour(wxSystemSettings::GetColour(wxSYS_COLOUR_BACKGROUND));
#endif
        BitmapButton34->SetEffect(manager[x], 16);
        BitmapButton34->SetBitmapMargins(0,0);
        EffectsToolBar->AddControl(BitmapButton34, BitmapButton34->GetToolTipText());

        EffectsToolBar->FindToolByIndex(x)->SetMinSize(wxSize(size, size));
        EffectsToolBar->FindToolByIndex(x)->GetWindow()->SetSizeHints(size, size, size, size);
        EffectsToolBar->FindToolByIndex(x)->GetWindow()->SetMinSize(wxSize(size, size));
        EffectsToolBar->FindToolByIndex(x)->GetWindow()->SetMaxSize(wxSize(size, size));

    }
    EffectsToolBar->Realize();
}

xLightsFrame::xLightsFrame(wxWindow* parent, wxWindowID id) : mSequenceElements(this), AllModels(&_outputManager, this), AllObjects(this),
    layoutPanel(nullptr), color_mgr(this), _xFadeSocket(nullptr), jobPool("RenderPool")
{
    static log4cpp::Category &logger_base = log4cpp::Category::getInstance(std::string("log_base"));
    logger_base.debug("xLightsFrame being constructed.");

    _exiting = false;
    SplashDialog splash(nullptr);
    splash.Show();
    splash.Update();
    wxYield();

    _fps = -1;
    mCurrentPerpective = nullptr;
    MenuItemPreviews = nullptr;
    _renderMode = false;
    _suspendAutoSave = false;
	_sequenceViewManager.SetModelManager(&AllModels);

    Bind(EVT_SELECTED_EFFECT_CHANGED, &xLightsFrame::SelectedEffectChanged, this);
    Bind(EVT_RENDER_RANGE, &xLightsFrame::RenderRange, this);
    wxHTTP::Initialize();
    Bind(wxEVT_IDLE, &xLightsFrame::OnIdle, this);

    //(*Initialize(xLightsFrame)
    wxBoxSizer* BoxSizer1;
    wxButton* Button03;
    wxFlexGridSizer* FlexGridSizer9;
    wxFlexGridSizer* FlexGridSizerNetworks;
    wxFlexGridSizer* FlexGridSizerPreview;
    wxFlexGridSizer* FlexGridSizerSetup;
    wxGridBagSizer* GridBagSizer1;
    wxMenu* Menu2;
    wxMenu* MenuHelp;
    wxMenu* MenuItem_Grid_Icon_Backgrounds;
    wxMenuItem* MenuItem10;
    wxMenuItem* MenuItem11;
    wxMenuItem* MenuItem12;
    wxMenuItem* MenuItem13;
    wxMenuItem* MenuItem14;
    wxMenuItem* MenuItem17;
    wxMenuItem* MenuItem19;
    wxMenuItem* MenuItem20;
    wxMenuItem* MenuItem21;
    wxMenuItem* MenuItem22;
    wxMenuItem* MenuItem23;
    wxMenuItem* MenuItem24;
    wxMenuItem* MenuItem25;
    wxMenuItem* MenuItem26;
    wxMenuItem* MenuItem27;
    wxMenuItem* MenuItem28;
    wxMenuItem* MenuItem2;
    wxMenuItem* MenuItem30;
    wxMenuItem* MenuItem31;
    wxMenuItem* MenuItem40;
    wxMenuItem* MenuItem41;
    wxMenuItem* MenuItem42;
    wxMenuItem* MenuItem43;
    wxMenuItem* MenuItem44;
    wxMenuItem* MenuItem45;
    wxMenuItem* MenuItem46;
    wxMenuItem* MenuItem47;
    wxMenuItem* MenuItem48;
    wxMenuItem* MenuItem4;
    wxMenuItem* MenuItem55;
    wxMenuItem* MenuItem56;
    wxMenuItem* MenuItem57;
    wxMenuItem* MenuItem58;
    wxMenuItem* MenuItem59;
    wxMenuItem* MenuItem5;
    wxMenuItem* MenuItem6;
    wxMenuItem* MenuItem8;
    wxMenuItem* MenuItem9;
    wxMenuItem* MenuItemBatchRender;
    wxMenuItem* MenuItemDisplayElements;
    wxPanel* Panel1;
    wxStaticBoxSizer* StaticBoxSizer1;
    wxStaticBoxSizer* StaticBoxSizer2;
    wxStaticText* StaticText38;

    Create(parent, wxID_ANY, _("<use variables in xLightsMain.h>"), wxDefaultPosition, wxDefaultSize, wxDEFAULT_FRAME_STYLE, _T("wxID_ANY"));
    SetClientSize(wxSize(1411,1103));
    MainAuiManager = new wxAuiManager(this, wxAUI_MGR_ALLOW_FLOATING|wxAUI_MGR_ALLOW_ACTIVE_PANE|wxAUI_MGR_DEFAULT);
    MainToolBar = new xlAuiToolBar(this, ID_AUITOOLBAR_MAIN, wxDefaultPosition, wxDefaultSize, wxAUI_TB_DEFAULT_STYLE);
    MainToolBar->AddTool(ID_AUITOOLBAR_OPENSHOW, _("Open Show Directory"), wxArtProvider::GetBitmap(wxART_MAKE_ART_ID_FROM_STR(_T("wxART_FOLDER_OPEN")),wxART_TOOLBAR), wxNullBitmap, wxITEM_NORMAL, _("Select Show Directory"), wxEmptyString, NULL);
    MainToolBar->AddTool(ID_AUITOOLBAR_NEWSEQUENCE, _("New Sequence"), wxArtProvider::GetBitmap(wxART_MAKE_ART_ID_FROM_STR(_T("wxART_NEW")),wxART_TOOLBAR), wxNullBitmap, wxITEM_NORMAL, _("New Sequence"), wxEmptyString, NULL);
    MainToolBar->AddTool(ID_AUITOOLBAR_OPEN, _("Open Sequence"), wxArtProvider::GetBitmap(wxART_MAKE_ART_ID_FROM_STR(_T("wxART_FILE_OPEN")),wxART_TOOLBAR), wxNullBitmap, wxITEM_NORMAL, _("Open Sequence"), wxEmptyString, NULL);
    MainToolBar->AddTool(ID_AUITOOLBAR_SAVE, _("Save"), wxArtProvider::GetBitmap(wxART_MAKE_ART_ID_FROM_STR(_T("wxART_FILE_SAVE")),wxART_TOOLBAR), wxNullBitmap, wxITEM_NORMAL, _("Save"), wxEmptyString, NULL);
    MainToolBar->AddTool(ID_AUITOOLBAR_SAVEAS, _("Save As"), wxArtProvider::GetBitmap(wxART_MAKE_ART_ID_FROM_STR(_T("wxART_FILE_SAVE_AS")),wxART_TOOLBAR), wxNullBitmap, wxITEM_NORMAL, _("Save As"), wxEmptyString, NULL);
    MainToolBar->AddTool(ID_AUITOOLBAR_RENDERALL, _("Render All"), wxArtProvider::GetBitmap(wxART_MAKE_ART_ID_FROM_STR(_T("xlART_RENDER_ALL")),wxART_TOOLBAR), wxNullBitmap, wxITEM_NORMAL, _("Render All"), wxEmptyString, NULL);
    MainToolBar->Realize();
    MainAuiManager->AddPane(MainToolBar, wxAuiPaneInfo().Name(_T("Main Tool Bar")).ToolbarPane().Caption(_("Main Tool Bar")).CloseButton(false).Layer(10).Top().Gripper());
    PlayToolBar = new xlAuiToolBar(this, ID_AUITOOLBAR_PLAY, wxDefaultPosition, wxDefaultSize, wxAUI_TB_DEFAULT_STYLE);
    PlayToolBar->AddTool(ID_AUITOOLBAR_PLAY_NOW, _("Play"), wxArtProvider::GetBitmap(wxART_MAKE_ART_ID_FROM_STR(_T("xlART_PLAY")),wxART_TOOLBAR), wxNullBitmap, wxITEM_NORMAL, _("Play"), wxEmptyString, NULL);
    PlayToolBar->AddTool(ID_AUITOOLBAR_PAUSE, _("Pause"), wxArtProvider::GetBitmap(wxART_MAKE_ART_ID_FROM_STR(_T("xlART_PAUSE")),wxART_TOOLBAR), wxNullBitmap, wxITEM_NORMAL, _("Pause"), wxEmptyString, NULL);
    PlayToolBar->AddTool(ID_AUITOOLBAR_STOP, _("Stop"), wxArtProvider::GetBitmap(wxART_MAKE_ART_ID_FROM_STR(_T("xlART_STOP")),wxART_TOOLBAR), wxNullBitmap, wxITEM_NORMAL, _("Stop"), wxEmptyString, NULL);
    PlayToolBar->AddTool(ID_AUITOOLBAR_FIRST_FRAME, _("Item label"), wxArtProvider::GetBitmap(wxART_MAKE_ART_ID_FROM_STR(_T("xlART_BACKWARD")),wxART_TOOLBAR), wxNullBitmap, wxITEM_NORMAL, _("First Frame"), wxEmptyString, NULL);
    PlayToolBar->AddTool(ID_AUITOOLBAR_LAST_FRAME, _("Item label"), wxArtProvider::GetBitmap(wxART_MAKE_ART_ID_FROM_STR(_T("xlART_FORWARD")),wxART_TOOLBAR), wxNullBitmap, wxITEM_NORMAL, _("Last Frame"), wxEmptyString, NULL);
    PlayToolBar->AddTool(ID_AUITOOLBAR_REPLAY_SECTION, _("Item label"), wxArtProvider::GetBitmap(wxART_MAKE_ART_ID_FROM_STR(_T("xlART_REPLAY")),wxART_TOOLBAR), wxNullBitmap, wxITEM_NORMAL, _("Replay Section"), wxEmptyString, NULL);
    PlayToolBar->Realize();
    MainAuiManager->AddPane(PlayToolBar, wxAuiPaneInfo().Name(_T("Play Tool Bar")).ToolbarPane().Caption(_("Play Tool Bar")).CloseButton(false).Layer(10).Position(11).Top().Gripper());
    WindowMgmtToolbar = new xlAuiToolBar(this, ID_AUIWINDOWTOOLBAR, wxDefaultPosition, wxDefaultSize, wxAUI_TB_DEFAULT_STYLE);
    WindowMgmtToolbar->AddTool(ID_AUITOOLBARITEM2, _("Effect Settings"), wxArtProvider::GetBitmap(wxART_MAKE_ART_ID_FROM_STR(_T("xlART_EFFECTSETTINGS")),wxART_TOOLBAR), wxNullBitmap, wxITEM_CHECK, _("Effect Settings"), wxEmptyString, NULL);
    WindowMgmtToolbar->AddTool(ID_AUITOOLBARITEM5, _("Effect Colors"), wxArtProvider::GetBitmap(wxART_MAKE_ART_ID_FROM_STR(_T("xlART_COLORS")),wxART_TOOLBAR), wxNullBitmap, wxITEM_CHECK, _("Effect Colors"), wxEmptyString, NULL);
    WindowMgmtToolbar->AddTool(ID_AUITOOLBARITEM7, _("Layer Settings"), wxArtProvider::GetBitmap(wxART_MAKE_ART_ID_FROM_STR(_T("xlART_LAYERS")),wxART_TOOLBAR), wxNullBitmap, wxITEM_NORMAL, _("Layer Settings"), wxEmptyString, NULL);
    WindowMgmtToolbar->AddTool(ID_AUITOOLBARITEM3, _("Layer Blending"), wxArtProvider::GetBitmap(wxART_MAKE_ART_ID_FROM_STR(_T("xlART_LAYERS2")),wxART_TOOLBAR), wxNullBitmap, wxITEM_NORMAL, _("Layer Blending"), wxEmptyString, NULL);
    WindowMgmtToolbar->AddTool(ID_AUITOOLBARITEM1, _("Model Preview"), wxArtProvider::GetBitmap(wxART_MAKE_ART_ID_FROM_STR(_T("xlART_MODEL_PREVIEW")),wxART_TOOLBAR), wxNullBitmap, wxITEM_NORMAL, _("Model Preview"), wxEmptyString, NULL);
    WindowMgmtToolbar->AddTool(ID_AUITOOLBARITEM4, _("House Preview"), wxArtProvider::GetBitmap(wxART_MAKE_ART_ID_FROM_STR(_T("xlART_HOUSE_PREVIEW")),wxART_TOOLBAR), wxNullBitmap, wxITEM_NORMAL, _("House Preview"), wxEmptyString, NULL);
    WindowMgmtToolbar->AddTool(ID_AUITOOLBARITEM6, _("Models"), wxArtProvider::GetBitmap(wxART_MAKE_ART_ID_FROM_STR(_T("xlART_SEQUENCE_ELEMENTS")),wxART_TOOLBAR), wxNullBitmap, wxITEM_NORMAL, _("Display Elements"), wxEmptyString, NULL);
    WindowMgmtToolbar->AddTool(ID_AUITOOLBARITEM8, _("Effects"), wxArtProvider::GetBitmap(wxART_MAKE_ART_ID_FROM_STR(_T("xlART_EFFECTS")),wxART_TOOLBAR), wxNullBitmap, wxITEM_NORMAL, _("Effects"), wxEmptyString, NULL);
    WindowMgmtToolbar->Realize();
    MainAuiManager->AddPane(WindowMgmtToolbar, wxAuiPaneInfo().Name(_T("Windows Tool Bar")).ToolbarPane().Caption(_("Windows Tool Bar")).CloseButton(false).Layer(10).Position(12).Top().Gripper());
    EditToolBar = new xlAuiToolBar(this, ID_AUITOOLBAR_EDIT, wxDefaultPosition, wxDefaultSize, wxAUI_TB_DEFAULT_STYLE);
    EditToolBar->AddTool(ID_PASTE_BY_TIME, _("Paste By Time"), wxArtProvider::GetBitmap(wxART_MAKE_ART_ID_FROM_STR(_T("xlART_PASTE_BY_TIME")),wxART_TOOLBAR), wxNullBitmap, wxITEM_CHECK, _("Paste By Time"), wxEmptyString, NULL);
    EditToolBar->AddTool(ID_PASTE_BY_CELL, _("Paste By Cell"), wxArtProvider::GetBitmap(wxART_MAKE_ART_ID_FROM_STR(_T("xlART_PASTE_BY_CELL")),wxART_TOOLBAR), wxNullBitmap, wxITEM_CHECK, _("Paste By Cell"), wxEmptyString, NULL);
    EditToolBar->Realize();
    MainAuiManager->AddPane(EditToolBar, wxAuiPaneInfo().Name(_T("Edit Tool Bar")).ToolbarPane().Caption(_("Pane caption")).CloseButton(false).Layer(10).Position(5).Top().Gripper());
    ACToolbar = new xlAuiToolBar(this, ID_AUITOOLBAR_AC, wxPoint(1,30), wxDefaultSize, wxAUI_TB_DEFAULT_STYLE);
    ChoiceParm1 = new wxChoice(ACToolbar, ID_CHOICE_PARM1, wxPoint(276,12), wxDefaultSize, 0, 0, 0, wxDefaultValidator, _T("ID_CHOICE_PARM1"));
    ChoiceParm1->SetSelection( ChoiceParm1->Append(_("0")) );
    ChoiceParm1->Append(_("10"));
    ChoiceParm1->Append(_("20"));
    ChoiceParm1->Append(_("25"));
    ChoiceParm1->Append(_("30"));
    ChoiceParm1->Append(_("33"));
    ChoiceParm1->Append(_("40"));
    ChoiceParm1->Append(_("50"));
    ChoiceParm1->Append(_("60"));
    ChoiceParm1->Append(_("66"));
    ChoiceParm1->Append(_("70"));
    ChoiceParm1->Append(_("75"));
    ChoiceParm1->Append(_("80"));
    ChoiceParm1->Append(_("90"));
    ChoiceParm1->Append(_("100"));
    ChoiceParm2 = new wxChoice(ACToolbar, ID_CHOICE_PARM2, wxPoint(476,11), wxDefaultSize, 0, 0, 0, wxDefaultValidator, _T("ID_CHOICE_PARM2"));
    ChoiceParm2->Append(_("0"));
    ChoiceParm2->Append(_("10"));
    ChoiceParm2->Append(_("20"));
    ChoiceParm2->Append(_("25"));
    ChoiceParm2->Append(_("30"));
    ChoiceParm2->Append(_("33"));
    ChoiceParm2->Append(_("40"));
    ChoiceParm2->Append(_("50"));
    ChoiceParm2->Append(_("60"));
    ChoiceParm2->Append(_("66"));
    ChoiceParm2->Append(_("70"));
    ChoiceParm2->Append(_("75"));
    ChoiceParm2->Append(_("80"));
    ChoiceParm2->Append(_("90"));
    ChoiceParm2->SetSelection( ChoiceParm2->Append(_("100")) );
    ACToolbar->AddTool(ID_AUITOOLBARITEM_ACDISABLED, _("Disable"), wxArtProvider::GetBitmap(wxART_MAKE_ART_ID_FROM_STR(_T("xlAC_DISABLED")),wxART_TOOLBAR), wxNullBitmap, wxITEM_CHECK, wxEmptyString, wxEmptyString, NULL);
    ACToolbar->AddSeparator();
    ACToolbar->AddTool(ID_AUITOOLBARITEM_ACSELECT, _("Select"), wxArtProvider::GetBitmap(wxART_MAKE_ART_ID_FROM_STR(_T("xlAC_SELECT")),wxART_TOOLBAR), wxNullBitmap, wxITEM_CHECK, _("Select - SHIFT L"), wxEmptyString, NULL);
    ACToolbar->AddTool(ID_AUITOOLBARITEM_ACOFF, _("Off"), wxArtProvider::GetBitmap(wxART_MAKE_ART_ID_FROM_STR(_T("xlAC_OFF")),wxART_TOOLBAR), wxNullBitmap, wxITEM_CHECK, _("Off - DELETE"), wxEmptyString, NULL);
    ACToolbar->AddTool(ID_AUITOOLBARITEM_ACON, _("On"), wxArtProvider::GetBitmap(wxART_MAKE_ART_ID_FROM_STR(_T("xlAC_ON")),wxART_TOOLBAR), wxNullBitmap, wxITEM_CHECK, _("On - O"), wxEmptyString, NULL);
    ACToolbar->AddTool(ID_AUITOOLBARITEM_ACSHIMMER, _("Shimmer"), wxArtProvider::GetBitmap(wxART_MAKE_ART_ID_FROM_STR(_T("xlAC_SHIMMER")),wxART_TOOLBAR), wxNullBitmap, wxITEM_CHECK, _("Shimmer - S"), wxEmptyString, NULL);
    ACToolbar->AddTool(ID_AUITOOLBARITEM_ACTWINKLE, _("Twinkle"), wxArtProvider::GetBitmap(wxART_MAKE_ART_ID_FROM_STR(_T("xlAC_TWINKLE")),wxART_TOOLBAR), wxNullBitmap, wxITEM_CHECK, _("Twinkle - K"), wxEmptyString, NULL);
    ACToolbar->AddSeparator();
    ACToolbar->AddTool(ID_AUITOOLBARITEM_ACINTENSITY, _("Intensity"), wxArtProvider::GetBitmap(wxART_MAKE_ART_ID_FROM_STR(_T("xlAC_INTENSITY")),wxART_TOOLBAR), wxNullBitmap, wxITEM_CHECK, _("Intensity - I"), wxEmptyString, NULL);
    ACToolbar->AddTool(ID_AUITOOLBARITEM_ACRAMPUP, _("Ramp Up"), wxArtProvider::GetBitmap(wxART_MAKE_ART_ID_FROM_STR(_T("xlAC_RAMPUP")),wxART_TOOLBAR), wxNullBitmap, wxITEM_CHECK, _("Ramp Up - U"), wxEmptyString, NULL);
    ACToolbar->AddTool(ID_AUITOOLBARITEM_ACRAMPDOWN, _("Ramp Down"), wxArtProvider::GetBitmap(wxART_MAKE_ART_ID_FROM_STR(_T("xlAC_RAMPDOWN")),wxART_TOOLBAR), wxNullBitmap, wxITEM_CHECK, _("Ramp Down - D"), wxEmptyString, NULL);
    ACToolbar->AddTool(ID_AUITOOLBARITEM_ACRAMPUPDOWN, _("Ramp Up/Down"), wxArtProvider::GetBitmap(wxART_MAKE_ART_ID_FROM_STR(_T("xlAC_RAMPUPDOWN")),wxART_TOOLBAR), wxNullBitmap, wxITEM_CHECK, _("Ramp Up/Down - A"), wxEmptyString, NULL);
    ACToolbar->AddControl(ChoiceParm1, _("Parm1"));
    ACToolbar->AddControl(ChoiceParm2, _("Parm2"));
    ACToolbar->AddSeparator();
    ACToolbar->AddTool(ID_AUITOOLBARITEM_ACFILL, _("Fill"), wxArtProvider::GetBitmap(wxART_MAKE_ART_ID_FROM_STR(_T("xlAC_FILL")),wxART_TOOLBAR), wxNullBitmap, wxITEM_CHECK, _("Fill - F"), wxEmptyString, NULL);
    ACToolbar->AddTool(ID_AUITOOLBARITEM_ACCASCADE, _("Cascade"), wxArtProvider::GetBitmap(wxART_MAKE_ART_ID_FROM_STR(_T("xlAC_CASCADE")),wxART_TOOLBAR), wxNullBitmap, wxITEM_CHECK, _("Cascade - H"), wxEmptyString, NULL);
    ACToolbar->AddSeparator();
    ACToolbar->AddTool(ID_AUITOOLBARITEM_ACFOREGROUND, _("Foreground"), wxArtProvider::GetBitmap(wxART_MAKE_ART_ID_FROM_STR(_T("xlAC_FOREGROUND")),wxART_TOOLBAR), wxNullBitmap, wxITEM_CHECK, _("Foreground - G"), wxEmptyString, NULL);
    ACToolbar->AddTool(ID_AUITOOLBARITEM_ACBACKGROUND, _("Background"), wxArtProvider::GetBitmap(wxART_MAKE_ART_ID_FROM_STR(_T("xlAC_BACKGROUND")),wxART_TOOLBAR), wxNullBitmap, wxITEM_CHECK, _("Background - B"), wxEmptyString, NULL);
    ACToolbar->Realize();
    MainAuiManager->AddPane(ACToolbar, wxAuiPaneInfo().Name(_T("ACToolbar")).ToolbarPane().Caption(_("AC Toolbar")).CloseButton(false).Layer(6).Top().Gripper());
    ViewToolBar = new xlAuiToolBar(this, ID_AUITOOLBAR_VIEW, wxDefaultPosition, wxDefaultSize, wxAUI_TB_DEFAULT_STYLE);
    ViewToolBar->AddTool(wxID_ZOOM_IN, _("Zoom In"), wxArtProvider::GetBitmap(wxART_MAKE_ART_ID_FROM_STR(_T("xlART_ZOOM_IN")),wxART_TOOLBAR), wxNullBitmap, wxITEM_NORMAL, _("Zoom In"), wxEmptyString, NULL);
    ViewToolBar->AddTool(wxID_ZOOM_OUT, _("Zoom Out"), wxArtProvider::GetBitmap(wxART_MAKE_ART_ID_FROM_STR(_T("xlART_ZOOM_OUT")),wxART_TOOLBAR), wxNullBitmap, wxITEM_NORMAL, _("Zoom Out"), wxEmptyString, NULL);
    ViewToolBar->AddTool(ID_AUITOOLBARITEM14, _("Sequence Settings"), wxArtProvider::GetBitmap(wxART_MAKE_ART_ID_FROM_STR(_T("xlART_SETTINGS")),wxART_TOOLBAR), wxNullBitmap, wxITEM_NORMAL, _("Settings"), wxEmptyString, NULL);
    ViewToolBar->Realize();
    MainAuiManager->AddPane(ViewToolBar, wxAuiPaneInfo().Name(_T("View Tool Bar")).ToolbarPane().Caption(_("Pane caption")).CloseButton(false).Layer(10).Position(13).Top().Gripper());
    OutputToolBar = new xlAuiToolBar(this, ID_AUITOOLBAR_OUTPUT, wxDefaultPosition, wxDefaultSize, wxAUI_TB_DEFAULT_STYLE);
    OutputToolBar->AddTool(ID_BITMAPBUTTON_TAB_INFO, _("Information"), wxArtProvider::GetBitmap(wxART_MAKE_ART_ID_FROM_STR(_T("wxART_INFORMATION")),wxART_TOOLBAR), wxNullBitmap, wxITEM_NORMAL, _("Tips for using current tab"), wxEmptyString, NULL);
    OutputToolBar->AddTool(ID_BUTTON_STOP_NOW, _("Stop"), wxArtProvider::GetBitmap(wxART_MAKE_ART_ID_FROM_STR(_T("xlART_STOP_NOW")),wxART_TOOLBAR), wxNullBitmap, wxITEM_NORMAL, _("Stop Now!"), wxEmptyString, NULL);
    OutputToolBar->AddTool(ID_BUTTON_LIGHTS_OFF, _("Lights Off"), wxArtProvider::GetBitmap(wxART_MAKE_ART_ID_FROM_STR(_T("xlART_LIGHTS_OFF")),wxART_TOOLBAR), wxNullBitmap, wxITEM_NORMAL, _("Lights Off"), wxEmptyString, NULL);
    OutputToolBar->AddTool(ID_CHECKBOX_LIGHT_OUTPUT, _("Output To Lights"), wxArtProvider::GetBitmap(wxART_MAKE_ART_ID_FROM_STR(_T("xlART_OUTPUT_LIGHTS")),wxART_TOOLBAR), wxNullBitmap, wxITEM_CHECK, _("Output To Lights"), wxEmptyString, NULL);
    OutputToolBar->Realize();
    MainAuiManager->AddPane(OutputToolBar, wxAuiPaneInfo().Name(_T("Output Tool Bar")).ToolbarPane().Caption(_("Output Tool Bar")).CloseButton(false).Layer(10).Position(25).Top().Gripper());
    EffectsToolBar = new xlAuiToolBar(this, ID_AUIEFFECTSTOOLBAR, wxDefaultPosition, wxDefaultSize, wxAUI_TB_DEFAULT_STYLE);
    EffectsToolBar->Realize();
    MainAuiManager->AddPane(EffectsToolBar, wxAuiPaneInfo().Name(_T("EffectsToolBar")).ToolbarPane().Caption(_("Effects")).CloseButton(false).Layer(5).Top().Gripper());
    Notebook1 = new wxAuiNotebook(this, ID_NOTEBOOK1, wxDefaultPosition, wxDefaultSize, wxAUI_NB_SCROLL_BUTTONS|wxAUI_NB_TOP|wxNO_BORDER);
    PanelSetup = new wxPanel(Notebook1, ID_PANEL_SETUP, wxDefaultPosition, wxDefaultSize, wxTAB_TRAVERSAL, _T("ID_PANEL_SETUP"));
    FlexGridSizerSetup = new wxFlexGridSizer(0, 1, 0, 0);
    FlexGridSizerSetup->AddGrowableCol(0);
    FlexGridSizerSetup->AddGrowableRow(1);
    StaticBoxSizer1 = new wxStaticBoxSizer(wxVERTICAL, PanelSetup, _("Directories"));
    GridBagSizer1 = new wxGridBagSizer(0, 0);
    StaticText38 = new wxStaticText(PanelSetup, wxID_ANY, _("Show Directory:"), wxDefaultPosition, wxDefaultSize, 0, _T("wxID_ANY"));
    GridBagSizer1->Add(StaticText38, wxGBPosition(0, 0), wxDefaultSpan, wxALL|wxALIGN_LEFT|wxALIGN_CENTER_VERTICAL, 5);
    ButtonOtherFolders = new wxButton(PanelSetup, ID_BUTTON_OTHER_FOLDERS, _("Subfolders.."), wxDefaultPosition, wxDefaultSize, 0, wxDefaultValidator, _T("ID_BUTTON_OTHER_FOLDERS"));
    GridBagSizer1->Add(ButtonOtherFolders, wxGBPosition(0, 3), wxDefaultSpan, wxALL|wxALIGN_CENTER_HORIZONTAL|wxALIGN_CENTER_VERTICAL, 5);
    Button03 = new wxButton(PanelSetup, ID_BUTTON3, _("Change"), wxDefaultPosition, wxDefaultSize, 0, wxDefaultValidator, _T("ID_BUTTON3"));
    GridBagSizer1->Add(Button03, wxGBPosition(0, 1), wxDefaultSpan, wxALL|wxALIGN_CENTER_HORIZONTAL|wxALIGN_CENTER_VERTICAL, 5);
    ShowDirectoryLabel = new wxStaticText(PanelSetup, ID_STATICTEXT4, _("{Show Directory not set}"), wxDefaultPosition, wxDefaultSize, 0, _T("ID_STATICTEXT4"));
    GridBagSizer1->Add(ShowDirectoryLabel, wxGBPosition(0, 2), wxDefaultSpan, wxALL|wxALIGN_LEFT|wxALIGN_CENTER_VERTICAL, 5);
    StaticBoxSizer1->Add(GridBagSizer1, 1, wxALL|wxEXPAND, 5);
    FlexGridSizerSetup->Add(StaticBoxSizer1, 1, wxALL|wxEXPAND, 5);
    StaticBoxSizer2 = new wxStaticBoxSizer(wxHORIZONTAL, PanelSetup, _("Lighting Networks"));
    FlexGridSizerNetworks = new wxFlexGridSizer(0, 3, 0, 0);
    FlexGridSizerNetworks->AddGrowableCol(2);
    FlexGridSizerNetworks->AddGrowableRow(0);
    BoxSizer1 = new wxBoxSizer(wxVERTICAL);
    ButtonSaveSetup = new wxButton(PanelSetup, ID_BUTTON_SAVE_SETUP, _("Save Setup"), wxDefaultPosition, wxDefaultSize, 0, wxDefaultValidator, _T("ID_BUTTON_SAVE_SETUP"));
    BoxSizer1->Add(ButtonSaveSetup, 1, wxALL|wxALIGN_CENTER_HORIZONTAL|wxALIGN_CENTER_VERTICAL, 3);
    ButtonAddDongle = new wxButton(PanelSetup, ID_BUTTON_ADD_DONGLE, _("Add USB"), wxDefaultPosition, wxDefaultSize, 0, wxDefaultValidator, _T("ID_BUTTON_ADD_DONGLE"));
    BoxSizer1->Add(ButtonAddDongle, 1, wxALL|wxALIGN_CENTER_HORIZONTAL|wxALIGN_CENTER_VERTICAL, 3);
    ButtonAddE131 = new wxButton(PanelSetup, ID_BUTTON_ADD_E131, _("Add E1.31"), wxDefaultPosition, wxDefaultSize, 0, wxDefaultValidator, _T("ID_BUTTON_ADD_E131"));
    BoxSizer1->Add(ButtonAddE131, 1, wxALL|wxALIGN_CENTER_HORIZONTAL|wxALIGN_CENTER_VERTICAL, 3);
    ButtonAddNull = new wxButton(PanelSetup, ID_BUTTON1, _("Add Null"), wxDefaultPosition, wxDefaultSize, 0, wxDefaultValidator, _T("ID_BUTTON1"));
    BoxSizer1->Add(ButtonAddNull, 1, wxALL|wxALIGN_CENTER_HORIZONTAL|wxALIGN_CENTER_VERTICAL, 5);
    ButtonArtNET = new wxButton(PanelSetup, ID_BUTTON2, _("Add ArtNET"), wxDefaultPosition, wxDefaultSize, 0, wxDefaultValidator, _T("ID_BUTTON2"));
    BoxSizer1->Add(ButtonArtNET, 1, wxALL|wxALIGN_CENTER_HORIZONTAL|wxALIGN_CENTER_VERTICAL, 5);
    ButtonAddLOR = new wxButton(PanelSetup, ID_BUTTON_ADD_LOR, _("Add LOR"), wxDefaultPosition, wxDefaultSize, 0, wxDefaultValidator, _T("ID_BUTTON_ADD_LOR"));
    BoxSizer1->Add(ButtonAddLOR, 1, wxALL|wxALIGN_CENTER_HORIZONTAL|wxALIGN_CENTER_VERTICAL, 5);
    ButtonAddDDP = new wxButton(PanelSetup, ID_BUTTON_ADD_DDP, _("Add DDP"), wxDefaultPosition, wxDefaultSize, 0, wxDefaultValidator, _T("ID_BUTTON_ADD_DDP"));
    BoxSizer1->Add(ButtonAddDDP, 1, wxALL|wxALIGN_CENTER_HORIZONTAL|wxALIGN_CENTER_VERTICAL, 5);
    Button_AddZCPP = new wxButton(PanelSetup, ID_BUTTON4, _("Add ZCPP"), wxDefaultPosition, wxDefaultSize, 0, wxDefaultValidator, _T("ID_BUTTON4"));
    BoxSizer1->Add(Button_AddZCPP, 1, wxALL|wxALIGN_CENTER_HORIZONTAL|wxALIGN_CENTER_VERTICAL, 5);
    ButtonNetworkChange = new wxButton(PanelSetup, ID_BUTTON_NETWORK_CHANGE, _("Change"), wxDefaultPosition, wxDefaultSize, 0, wxDefaultValidator, _T("ID_BUTTON_NETWORK_CHANGE"));
    BoxSizer1->Add(ButtonNetworkChange, 1, wxALL|wxALIGN_CENTER_HORIZONTAL|wxALIGN_CENTER_VERTICAL, 3);
    ButtonNetworkDelete = new wxButton(PanelSetup, ID_BUTTON_NETWORK_DELETE, _("Delete"), wxDefaultPosition, wxDefaultSize, 0, wxDefaultValidator, _T("ID_BUTTON_NETWORK_DELETE"));
    BoxSizer1->Add(ButtonNetworkDelete, 1, wxALL|wxALIGN_CENTER_HORIZONTAL|wxALIGN_CENTER_VERTICAL, 3);
    ButtonNetworkDeleteAll = new wxButton(PanelSetup, ID_BUTTON_NETWORK_DELETE_ALL, _("Delete All"), wxDefaultPosition, wxDefaultSize, 0, wxDefaultValidator, _T("ID_BUTTON_NETWORK_DELETE_ALL"));
    BoxSizer1->Add(ButtonNetworkDeleteAll, 1, wxALL|wxALIGN_CENTER_HORIZONTAL|wxALIGN_CENTER_VERTICAL, 3);
    Button_Discover = new wxButton(PanelSetup, ID_BUTTON5, _("Discover"), wxDefaultPosition, wxDefaultSize, 0, wxDefaultValidator, _T("ID_BUTTON5"));
    BoxSizer1->Add(Button_Discover, 1, wxALL|wxALIGN_CENTER_HORIZONTAL|wxALIGN_CENTER_VERTICAL, 5);
    StaticText5 = new wxStaticText(PanelSetup, ID_STATICTEXT8, _("\nE1.31 Sync Universe:"), wxDefaultPosition, wxDefaultSize, 0, _T("ID_STATICTEXT8"));
    BoxSizer1->Add(StaticText5, 1, wxALL|wxALIGN_LEFT, 2);
    SpinCtrl_SyncUniverse = new wxSpinCtrl(PanelSetup, ID_SPINCTRL1, _T("0"), wxDefaultPosition, wxDefaultSize, 0, 0, 63999, 0, _T("ID_SPINCTRL1"));
    SpinCtrl_SyncUniverse->SetValue(_T("0"));
    SpinCtrl_SyncUniverse->SetToolTip(_("This should be left as 0 unless you have controllers which support it."));
    BoxSizer1->Add(SpinCtrl_SyncUniverse, 1, wxALL|wxEXPAND, 5);
    FlexGridSizerNetworks->Add(BoxSizer1, 1, wxALIGN_TOP|wxALIGN_CENTER_HORIZONTAL, 0);
    FlexGridSizer9 = new wxFlexGridSizer(0, 1, 0, 0);
    BitmapButtonMoveNetworkUp = new wxBitmapButton(PanelSetup, ID_BITMAPBUTTON1, wxArtProvider::GetBitmap(wxART_MAKE_ART_ID_FROM_STR(_T("wxART_GO_UP")),wxART_BUTTON), wxDefaultPosition, wxDefaultSize, wxBU_AUTODRAW, wxDefaultValidator, _T("ID_BITMAPBUTTON1"));
    BitmapButtonMoveNetworkUp->SetToolTip(_("Move selected item up"));
    FlexGridSizer9->Add(BitmapButtonMoveNetworkUp, 1, wxALL|wxALIGN_RIGHT|wxALIGN_CENTER_VERTICAL, 5);
    BitmapButtonMoveNetworkDown = new wxBitmapButton(PanelSetup, ID_BITMAPBUTTON2, wxArtProvider::GetBitmap(wxART_MAKE_ART_ID_FROM_STR(_T("wxART_GO_DOWN")),wxART_BUTTON), wxDefaultPosition, wxDefaultSize, wxBU_AUTODRAW, wxDefaultValidator, _T("ID_BITMAPBUTTON2"));
    BitmapButtonMoveNetworkDown->SetToolTip(_("Move selected item down"));
    FlexGridSizer9->Add(BitmapButtonMoveNetworkDown, 1, wxALL|wxALIGN_RIGHT|wxALIGN_CENTER_VERTICAL, 5);
    FlexGridSizerNetworks->Add(FlexGridSizer9, 1, wxBOTTOM|wxLEFT|wxALIGN_LEFT|wxALIGN_TOP, 10);
    GridNetwork = new wxListCtrl(PanelSetup, ID_LISTCTRL_NETWORKS, wxDefaultPosition, wxDefaultSize, wxLC_REPORT, wxDefaultValidator, _T("ID_LISTCTRL_NETWORKS"));
    GridNetwork->SetToolTip(_("Drag an item to reorder the list"));
    FlexGridSizerNetworks->Add(GridNetwork, 1, wxEXPAND, 5);
    StaticBoxSizer2->Add(FlexGridSizerNetworks, 1, wxALL|wxEXPAND, 5);
    FlexGridSizerSetup->Add(StaticBoxSizer2, 1, wxALL|wxEXPAND, 5);
    PanelSetup->SetSizer(FlexGridSizerSetup);
    FlexGridSizerSetup->Fit(PanelSetup);
    FlexGridSizerSetup->SetSizeHints(PanelSetup);
    PanelPreview = new wxPanel(Notebook1, ID_PANEL_PREVIEW, wxDefaultPosition, wxDefaultSize, wxTAB_TRAVERSAL, _T("ID_PANEL_PREVIEW"));
    FlexGridSizerPreview = new wxFlexGridSizer(1, 1, 0, 0);
    FlexGridSizerPreview->AddGrowableCol(0);
    FlexGridSizerPreview->AddGrowableRow(0);
    PanelPreview->SetSizer(FlexGridSizerPreview);
    FlexGridSizerPreview->Fit(PanelPreview);
    FlexGridSizerPreview->SetSizeHints(PanelPreview);
    PanelSequencer = new wxPanel(Notebook1, XLIGHTS_SEQUENCER_TAB, wxDefaultPosition, wxDefaultSize, wxTAB_TRAVERSAL|wxWANTS_CHARS, _T("XLIGHTS_SEQUENCER_TAB"));
    m_mgr = new wxAuiManager(PanelSequencer, wxAUI_MGR_ALLOW_FLOATING|wxAUI_MGR_ALLOW_ACTIVE_PANE|wxAUI_MGR_DEFAULT);
    Notebook1->AddPage(PanelSetup, _("Setup"), true);
    Notebook1->AddPage(PanelPreview, _("Layout"));
    Notebook1->AddPage(PanelSequencer, _("Sequencer"));
    MainAuiManager->AddPane(Notebook1, wxAuiPaneInfo().Name(_T("MainPain")).CenterPane().Caption(_("Pane caption")).PaneBorder(false));
    AUIStatusBar = new wxPanel(this, ID_PANEL1, wxDefaultPosition, wxDefaultSize, wxNO_BORDER|wxTAB_TRAVERSAL, _T("ID_PANEL1"));
    StatusBarSizer = new wxGridBagSizer(0, 0);
    StatusBarSizer->AddGrowableRow(0);
    StatusText = new wxStaticText(AUIStatusBar, ID_STATICTEXT6, _("Label"), wxDefaultPosition, wxDefaultSize, 0, _T("ID_STATICTEXT6"));
    StatusBarSizer->Add(StatusText, wxGBPosition(0, 0), wxDefaultSpan, wxALL|wxEXPAND, 2);
    Panel1 = new wxPanel(AUIStatusBar, ID_PANEL5, wxDefaultPosition, wxDefaultSize, wxTAB_TRAVERSAL, _T("ID_PANEL5"));
    Panel1->SetMinSize(wxDLG_UNIT(AUIStatusBar,wxSize(100,-1)));
    GaugeSizer = new wxFlexGridSizer(1, 1, 0, 0);
    GaugeSizer->AddGrowableCol(0);
    ProgressBar = new wxGauge(Panel1, ID_GAUGE1, 100, wxDefaultPosition, wxDLG_UNIT(Panel1,wxSize(100,-1)), 0, wxDefaultValidator, _T("ID_GAUGE1"));
    GaugeSizer->Add(ProgressBar, 0, wxEXPAND, 0);
    Panel1->SetSizer(GaugeSizer);
    GaugeSizer->Fit(Panel1);
    GaugeSizer->SetSizeHints(Panel1);
    StatusBarSizer->Add(Panel1, wxGBPosition(0, 1), wxDefaultSpan, wxALL|wxALIGN_CENTER_HORIZONTAL|wxALIGN_CENTER_VERTICAL, 0);
    FileNameText = new wxStaticText(AUIStatusBar, ID_STATICTEXT7, _("Label"), wxDefaultPosition, wxDefaultSize, 0, _T("ID_STATICTEXT7"));
    StatusBarSizer->Add(FileNameText, wxGBPosition(0, 2), wxDefaultSpan, wxALL|wxEXPAND, 2);
    AUIStatusBar->SetSizer(StatusBarSizer);
    StatusBarSizer->Fit(AUIStatusBar);
    StatusBarSizer->SetSizeHints(AUIStatusBar);
    MainAuiManager->AddPane(AUIStatusBar, wxAuiPaneInfo().Name(_T("Status Bar")).DefaultPane().Caption(_("Status bar")).CaptionVisible(false).CloseButton(false).Bottom().DockFixed().Dockable(false).Floatable(false).FloatingPosition(wxPoint(0,0)).FloatingSize(wxSize(0,0)).Movable(false).PaneBorder(false));
    MainAuiManager->Update();
    MenuBar = new wxMenuBar();
    MenuFile = new wxMenu();
    MenuItem3 = new wxMenuItem(MenuFile, ID_NEW_SEQUENCE, _("New Sequence\tCtrl-n"), wxEmptyString, wxITEM_NORMAL);
    MenuItem3->SetBitmap(wxArtProvider::GetBitmap(wxART_MAKE_ART_ID_FROM_STR(_T("wxART_NEW")),wxART_OTHER));
    MenuFile->Append(MenuItem3);
    MenuItem_File_Open_Sequence = new wxMenuItem(MenuFile, ID_OPEN_SEQUENCE, _("Open Sequence\tCTRL-o"), wxEmptyString, wxITEM_NORMAL);
    MenuItem_File_Open_Sequence->SetBitmap(wxArtProvider::GetBitmap(wxART_MAKE_ART_ID_FROM_STR(_T("wxART_FILE_OPEN")),wxART_OTHER));
    MenuFile->Append(MenuItem_File_Open_Sequence);
    MenuItem_File_Save = new wxMenuItem(MenuFile, IS_SAVE_SEQ, _("Save\tCTRL-S"), wxEmptyString, wxITEM_NORMAL);
    MenuItem_File_Save->SetBitmap(wxArtProvider::GetBitmap(wxART_MAKE_ART_ID_FROM_STR(_T("wxART_FILE_SAVE")),wxART_OTHER));
    MenuFile->Append(MenuItem_File_Save);
    MenuItem_File_Save->Enable(false);
    MenuItem_File_SaveAs_Sequence = new wxMenuItem(MenuFile, ID_SAVE_AS_SEQUENCE, _("Save Sequence As"), wxEmptyString, wxITEM_NORMAL);
    MenuItem_File_SaveAs_Sequence->SetBitmap(wxArtProvider::GetBitmap(wxART_MAKE_ART_ID_FROM_STR(_T("wxART_FILE_SAVE_AS")),wxART_OTHER));
    MenuFile->Append(MenuItem_File_SaveAs_Sequence);
    MenuItem_File_Close_Sequence = new wxMenuItem(MenuFile, ID_CLOSE_SEQ, _("Close Sequence"), wxEmptyString, wxITEM_NORMAL);
    MenuFile->Append(MenuItem_File_Close_Sequence);
    MenuItem_File_Close_Sequence->Enable(false);
    MenuFile->AppendSeparator();
    MenuItem_File_Export_Video = new wxMenuItem(MenuFile, ID_EXPORT_VIDEO, _("Export House Preview Video"), wxEmptyString, wxITEM_NORMAL);
    MenuFile->Append(MenuItem_File_Export_Video);
    MenuFile->AppendSeparator();
    MenuItem5 = new wxMenuItem(MenuFile, ID_MENUITEM2, _("Select Show Folder\tF9"), wxEmptyString, wxITEM_NORMAL);
    MenuItem5->SetBitmap(wxArtProvider::GetBitmap(wxART_MAKE_ART_ID_FROM_STR(_T("wxART_FOLDER")),wxART_OTHER));
    MenuFile->Append(MenuItem5);
    MenuItemBackup = new wxMenuItem(MenuFile, ID_FILE_BACKUP, _("Backup\tF10"), wxEmptyString, wxITEM_NORMAL);
    MenuItemBackup->SetBitmap(wxArtProvider::GetBitmap(wxART_MAKE_ART_ID_FROM_STR(_T("wxART_HARDDISK")),wxART_OTHER));
    MenuFile->Append(MenuItemBackup);
    mAltBackupMenuItem = new wxMenuItem(MenuFile, ID_FILE_ALTBACKUP, _("Alternate Backup\tF11"), wxEmptyString, wxITEM_NORMAL);
    MenuFile->Append(mAltBackupMenuItem);
    QuitMenuItem = new wxMenuItem(MenuFile, wxID_EXIT, _("Quit\tAlt-F4"), _("Quit the application"), wxITEM_NORMAL);
    QuitMenuItem->SetBitmap(wxArtProvider::GetBitmap(wxART_MAKE_ART_ID_FROM_STR(_T("wxART_QUIT")),wxART_OTHER));
    MenuFile->Append(QuitMenuItem);
    MenuBar->Append(MenuFile, _("&File"));
    Menu3 = new wxMenu();
    MenuItem37 = new wxMenuItem(Menu3, wxID_UNDO, _("Undo\tCtrl-z"), wxEmptyString, wxITEM_NORMAL);
    MenuItem37->SetBitmap(wxArtProvider::GetBitmap(wxART_MAKE_ART_ID_FROM_STR(_T("wxART_UNDO")),wxART_OTHER));
    Menu3->Append(MenuItem37);
    Menu3->AppendSeparator();
    MenuItem34 = new wxMenuItem(Menu3, wxID_CUT, _("Cut\tCTRL-x"), wxEmptyString, wxITEM_NORMAL);
    MenuItem34->SetBitmap(wxArtProvider::GetBitmap(wxART_MAKE_ART_ID_FROM_STR(_T("wxART_CUT")),wxART_OTHER));
    Menu3->Append(MenuItem34);
    MenuItem35 = new wxMenuItem(Menu3, wxID_COPY, _("Copy\tCTRL-c"), wxEmptyString, wxITEM_NORMAL);
    MenuItem35->SetBitmap(wxArtProvider::GetBitmap(wxART_MAKE_ART_ID_FROM_STR(_T("wxART_COPY")),wxART_OTHER));
    Menu3->Append(MenuItem35);
    MenuItem36 = new wxMenuItem(Menu3, wxID_PASTE, _("Paste\tCTRL-v"), wxEmptyString, wxITEM_NORMAL);
    MenuItem36->SetBitmap(wxArtProvider::GetBitmap(wxART_MAKE_ART_ID_FROM_STR(_T("wxART_PASTE")),wxART_OTHER));
    Menu3->Append(MenuItem36);
    Menu3->AppendSeparator();
    MenuItemShiftEffects = new wxMenuItem(Menu3, ID_SHIFT_EFFECTS, _("Shift Effects"), _("Use this options to shift all effects in the sequence."), wxITEM_NORMAL);
    Menu3->Append(MenuItemShiftEffects);
    MenuItemShiftSelectedEffects = new wxMenuItem(Menu3, ID_MNU_SHIFT_SELECTED_EFFECTS, _("Shift Selected Effects"), wxEmptyString, wxITEM_NORMAL);
    Menu3->Append(MenuItemShiftSelectedEffects);
    MenuBar->Append(Menu3, _("&Edit"));
    Menu1 = new wxMenu();
    ActionTestMenuItem = new wxMenuItem(Menu1, ID_MENUITEM13, _("&Test"), wxEmptyString, wxITEM_NORMAL);
    Menu1->Append(ActionTestMenuItem);
    MenuItemConvert = new wxMenuItem(Menu1, ID_MENUITEM_CONVERT, _("&Convert"), wxEmptyString, wxITEM_NORMAL);
    Menu1->Append(MenuItemConvert);
    Menu_GenerateCustomModel = new wxMenuItem(Menu1, ID_MENUITEM_GenerateCustomModel, _("&Generate Custom Model"), wxEmptyString, wxITEM_NORMAL);
    Menu1->Append(Menu_GenerateCustomModel);
    MenuItem_GenerateLyrics = new wxMenuItem(Menu1, ID_MNU_GENERATELYRICS, _("Generate &Lyrics From Data"), _("Generate lyric phenomes from data"), wxITEM_NORMAL);
    Menu1->Append(MenuItem_GenerateLyrics);
    MenuItem_Generate2DPath = new wxMenuItem(Menu1, ID_MENU_GENERATE2DPATH, _("Generate 2D Path"), wxEmptyString, wxITEM_NORMAL);
    Menu1->Append(MenuItem_Generate2DPath);
    MenuItem_PrepareAudio = new wxMenuItem(Menu1, ID_MNU_PREPAREAUDIO, _("Prepare Audio"), wxEmptyString, wxITEM_NORMAL);
    Menu1->Append(MenuItem_PrepareAudio);
    MenuItemCheckSequence = new wxMenuItem(Menu1, ID_MNU_CHECKSEQ, _("C&heck Sequence"), wxEmptyString, wxITEM_NORMAL);
    Menu1->Append(MenuItemCheckSequence);
    MenuItem_CleanupFileLocations = new wxMenuItem(Menu1, ID_MNU_CLEANUPFILE, _("Cleanup File Locations"), _("Moves all files into or under the show folder."), wxITEM_NORMAL);
    Menu1->Append(MenuItem_CleanupFileLocations);
    MenuItem_ViewLog = new wxMenuItem(Menu1, ID_MENU_VIEW_LOG, _("&View Log"), wxEmptyString, wxITEM_NORMAL);
    Menu1->Append(MenuItem_ViewLog);
    MenuItem38 = new wxMenuItem(Menu1, ID_MENUITEM18, _("&Package Log Files"), _("Packages up current configuration, logs and sequence for reporting a problem to development team."), wxITEM_NORMAL);
    Menu1->Append(MenuItem38);
    mExportModelsMenuItem = new wxMenuItem(Menu1, ID_EXPORT_MODELS, _("E&xport Models"), wxEmptyString, wxITEM_NORMAL);
    Menu1->Append(mExportModelsMenuItem);
    MenuItem_ExportEffects = new wxMenuItem(Menu1, ID_MNU_EXPORT_EFFECTS, _("Export &Effects"), wxEmptyString, wxITEM_NORMAL);
    Menu1->Append(MenuItem_ExportEffects);
    MenuItem_FPP_Connect = new wxMenuItem(Menu1, ID_MENU_FPP_CONNECT, _("&FPP Connect"), wxEmptyString, wxITEM_NORMAL);
    Menu1->Append(MenuItem_FPP_Connect);
    MenuItem_PackageSequence = new wxMenuItem(Menu1, ID_MNU_PACKAGESEQUENCE, _("Package &Sequence"), wxEmptyString, wxITEM_NORMAL);
    Menu1->Append(MenuItem_PackageSequence);
    MenuItemUserDict = new wxMenuItem(Menu1, ID_MENU_USER_DICT, _("User Lyric Dictionary"), wxEmptyString, wxITEM_NORMAL);
    Menu1->Append(MenuItemUserDict);
    MenuItem_DownloadSequences = new wxMenuItem(Menu1, ID_MNU_DOWNLOADSEQUENCES, _("Download Sequences/Lyrics"), wxEmptyString, wxITEM_NORMAL);
    Menu1->Append(MenuItem_DownloadSequences);
    MenuItemBatchRender = new wxMenuItem(Menu1, ID_MENU_BATCH_RENDER, _("&Batch Render"), wxEmptyString, wxITEM_NORMAL);
    Menu1->Append(MenuItemBatchRender);
    MenuItem_xSchedule = new wxMenuItem(Menu1, ID_MNU_XSCHEDULE, _("xSchedu&le"), wxEmptyString, wxITEM_NORMAL);
    Menu1->Append(MenuItem_xSchedule);
    MenuItem_PurgeVendorCache = new wxMenuItem(Menu1, iD_MNU_VENDORCACHEPURGE, _("Purge Download Cache"), wxEmptyString, wxITEM_NORMAL);
    Menu1->Append(MenuItem_PurgeVendorCache);
    MenuItem_PurgeRenderCache = new wxMenuItem(Menu1, ID_MNU_PURGERENDERCACHE, _("Purge Render Cache"), wxEmptyString, wxITEM_NORMAL);
    Menu1->Append(MenuItem_PurgeRenderCache);
    MenuItem_CrashXLights = new wxMenuItem(Menu1, ID_MNU_CRASH, _("Crash xLights"), wxEmptyString, wxITEM_NORMAL);
    Menu1->Append(MenuItem_CrashXLights);
    MenuItem_LogRenderState = new wxMenuItem(Menu1, ID_MNU_DUMPRENDERSTATE, _("Log Render State"), wxEmptyString, wxITEM_NORMAL);
    Menu1->Append(MenuItem_LogRenderState);
    MenuBar->Append(Menu1, _("&Tools"));
    MenuView = new wxMenu();
    MenuItem_ViewZoomIn = new wxMenuItem(MenuView, wxID_ZOOM_IN, _("Zoom In"), wxEmptyString, wxITEM_NORMAL);
    MenuView->Append(MenuItem_ViewZoomIn);
    MenuItem_ViewZoomOut = new wxMenuItem(MenuView, wxID_ZOOM_OUT, _("Zoom Out"), wxEmptyString, wxITEM_NORMAL);
    MenuView->Append(MenuItem_ViewZoomOut);
    MenuView->AppendSeparator();
    MenuItem13 = new wxMenuItem(MenuView, ID_MENUITEM5, _("Reset Toolbars"), wxEmptyString, wxITEM_NORMAL);
    MenuView->Append(MenuItem13);
    MenuItem_ACLIghts = new wxMenuItem(MenuView, MNU_ID_ACLIGHTS, _("AC Lights Toolbar"), wxEmptyString, wxITEM_CHECK);
    MenuView->Append(MenuItem_ACLIghts);
    MenuItem_ShowACRamps = new wxMenuItem(MenuView, ID_MNU_SHOWRAMPS, _("Show AC Ramps"), _("Show on effects and twinkle effects as ramps."), wxITEM_CHECK);
    MenuView->Append(MenuItem_ShowACRamps);
    MenuView->AppendSeparator();
    MenuItemPerspectives = new wxMenu();
    MenuItemViewSavePerspective = new wxMenuItem(MenuItemPerspectives, ID_MENUITEM_SAVE_PERSPECTIVE, _("Save Current"), wxEmptyString, wxITEM_NORMAL);
    MenuItemPerspectives->Append(MenuItemViewSavePerspective);
    MenuItemViewSaveAsPerspective = new wxMenuItem(MenuItemPerspectives, ID_MENUITEM_SAVE_AS_PERSPECTIVE, _("Save As New"), wxEmptyString, wxITEM_NORMAL);
    MenuItemPerspectives->Append(MenuItemViewSaveAsPerspective);
    MenuItemLoadEditPerspective = new wxMenuItem(MenuItemPerspectives, ID_MENUITEM_LOAD_PERSPECTIVE, _("Edit/Load"), wxEmptyString, wxITEM_NORMAL);
    MenuItemPerspectives->Append(MenuItemLoadEditPerspective);
    MenuItem_PerspectiveAutosave = new wxMenuItem(MenuItemPerspectives, ID_MNU_PERSPECTIVES_AUTOSAVE, _("Auto Save"), _("Save the current perspective between sessions independent of the show directory."), wxITEM_CHECK);
    MenuItemPerspectives->Append(MenuItem_PerspectiveAutosave);
    MenuItemPerspectives->AppendSeparator();
    MenuView->Append(ID_MENUITEM7, _("Perspectives"), MenuItemPerspectives, wxEmptyString);
    MenuItem18 = new wxMenu();
    MenuItemDisplayElements = new wxMenuItem(MenuItem18, ID_MENUITEM_DISPLAY_ELEMENTS, _("Display Elements"), wxEmptyString, wxITEM_NORMAL);
    MenuItem18->Append(MenuItemDisplayElements);
    MenuItem20 = new wxMenuItem(MenuItem18, ID_MENUITEM12, _("Model Preview"), wxEmptyString, wxITEM_NORMAL);
    MenuItem18->Append(MenuItem20);
    MenuItem6 = new wxMenuItem(MenuItem18, ID_MENUITEM3, _("House Preview"), wxEmptyString, wxITEM_NORMAL);
    MenuItem18->Append(MenuItem6);
    MenuItem22 = new wxMenuItem(MenuItem18, ID_MENUITEM14, _("Effect Settings"), wxEmptyString, wxITEM_NORMAL);
    MenuItem18->Append(MenuItem22);
    MenuItem23 = new wxMenuItem(MenuItem18, ID_MENUITEM15, _("Colors"), wxEmptyString, wxITEM_NORMAL);
    MenuItem18->Append(MenuItem23);
    MenuItem24 = new wxMenuItem(MenuItem18, ID_MENUITEM16, _("Layer Blending"), wxEmptyString, wxITEM_NORMAL);
    MenuItem18->Append(MenuItem24);
    MenuItem32 = new wxMenuItem(MenuItem18, ID_MENUITEM9, _("Layer Settings"), wxEmptyString, wxITEM_NORMAL);
    MenuItem18->Append(MenuItem32);
    MenuItem25 = new wxMenuItem(MenuItem18, ID_MENUITEM17, _("Effect Dropper"), wxEmptyString, wxITEM_NORMAL);
    MenuItem18->Append(MenuItem25);
    MenuItemEffectAssistWindow = new wxMenuItem(MenuItem18, ID_MENUITEM_EFFECT_ASSIST_WINDOW, _("Effect Assist"), wxEmptyString, wxITEM_NORMAL);
    MenuItem18->Append(MenuItemEffectAssistWindow);
    MenuItemSelectEffect = new wxMenuItem(MenuItem18, ID_MENUITEM_SELECT_EFFECT, _("Select Effect"), wxEmptyString, wxITEM_NORMAL);
    MenuItem18->Append(MenuItemSelectEffect);
    MenuItem52 = new wxMenuItem(MenuItem18, ID_MENUITEM_VIDEOPREVIEW, _("Video Preview"), wxEmptyString, wxITEM_NORMAL);
    MenuItem18->Append(MenuItem52);
    MenuItem_Jukebox = new wxMenuItem(MenuItem18, ID_MNU_JUKEBOX, _("Jukebox"), wxEmptyString, wxITEM_NORMAL);
    MenuItem18->Append(MenuItem_Jukebox);
    MenuItem18->AppendSeparator();
    MenuItem26 = new wxMenuItem(MenuItem18, ID_MENUITEM_WINDOWS_PERSPECTIVE, _("Perspectives"), wxEmptyString, wxITEM_NORMAL);
    MenuItem18->Append(MenuItem26);
    MenuItem21 = new wxMenuItem(MenuItem18, ID_MENUITEM_WINDOWS_DOCKALL, _("Dock All"), wxEmptyString, wxITEM_NORMAL);
    MenuItem18->Append(MenuItem21);
    MenuItem33 = new wxMenuItem(MenuItem18, ID_MENUITEM11, _("Reset to Defaults"), wxEmptyString, wxITEM_NORMAL);
    MenuItem18->Append(MenuItem33);
    MenuView->Append(ID_MENUITEM10, _("Windows"), MenuItem18, wxEmptyString);
    MenuBar->Append(MenuView, _("&View"));
    AudioMenu = new wxMenu();
    MenuItem8 = new wxMenuItem(AudioMenu, ID_PLAY_FULL, _("Play Full Speed"), wxEmptyString, wxITEM_RADIO);
    AudioMenu->Append(MenuItem8);
    MenuItem39 = new wxMenuItem(AudioMenu, ID_MNU_1POINT5SPEED, _("Play 1.5x Speed"), wxEmptyString, wxITEM_RADIO);
    AudioMenu->Append(MenuItem39);
    MenuItem49 = new wxMenuItem(AudioMenu, ID_MN_2SPEED, _("Play 2x Speed"), wxEmptyString, wxITEM_RADIO);
    AudioMenu->Append(MenuItem49);
    MenuItem50 = new wxMenuItem(AudioMenu, ID_MNU_3SPEED, _("Play 3x Speed"), wxEmptyString, wxITEM_RADIO);
    AudioMenu->Append(MenuItem50);
    MenuItem51 = new wxMenuItem(AudioMenu, ID_MNU_4SPEED, _("Play 4x Speed"), wxEmptyString, wxITEM_RADIO);
    AudioMenu->Append(MenuItem51);
    MenuItem9 = new wxMenuItem(AudioMenu, ID_PLAY_3_4, _("Play 3/4 Speed"), wxEmptyString, wxITEM_RADIO);
    AudioMenu->Append(MenuItem9);
    MenuItem30 = new wxMenuItem(AudioMenu, ID_PLAY_1_2, _("Play 1/2 Speed"), wxEmptyString, wxITEM_RADIO);
    AudioMenu->Append(MenuItem30);
    MenuItem31 = new wxMenuItem(AudioMenu, ID_PLAY_1_4, _("Play 1/4 Speed"), wxEmptyString, wxITEM_RADIO);
    AudioMenu->Append(MenuItem31);
    AudioMenu->AppendSeparator();
    MenuItem_LoudVol = new wxMenuItem(AudioMenu, ID_MNU_LOUDVOLUME, _("Loud"), wxEmptyString, wxITEM_RADIO);
    AudioMenu->Append(MenuItem_LoudVol);
    MenuItem_MedVol = new wxMenuItem(AudioMenu, ID_MNU_MEDVOLUME, _("Medium"), wxEmptyString, wxITEM_RADIO);
    AudioMenu->Append(MenuItem_MedVol);
    MenuItem_QuietVol = new wxMenuItem(AudioMenu, ID_MNU_QUIET, _("Quiet"), wxEmptyString, wxITEM_RADIO);
    AudioMenu->Append(MenuItem_QuietVol);
    MenuItem_VQuietVol = new wxMenuItem(AudioMenu, ID_MNU_SUPERQUIET, _("Very Quiet"), wxEmptyString, wxITEM_RADIO);
    AudioMenu->Append(MenuItem_VQuietVol);
    MenuBar->Append(AudioMenu, _("&Audio"));
    Menu2 = new wxMenu();
    MenuItem_ImportEffects = new wxMenuItem(Menu2, ID_IMPORT_EFFECTS, _("Import Effects"), wxEmptyString, wxITEM_NORMAL);
    Menu2->Append(MenuItem_ImportEffects);
    MenuBar->Append(Menu2, _("&Import"));
    MenuSettings = new wxMenu();
    Menu_Settings_Sequence = new wxMenuItem(MenuSettings, ID_SEQ_SETTINGS, _("Sequence Settings"), wxEmptyString, wxITEM_NORMAL);
    MenuSettings->Append(Menu_Settings_Sequence);
    mRenderOnSaveMenuItem = new wxMenuItem(MenuSettings, ID_RENDER_ON_SAVE, _("Render On Save"), wxEmptyString, wxITEM_CHECK);
    MenuSettings->Append(mRenderOnSaveMenuItem);
    mRenderOnSaveMenuItem->Check(true);
    mSaveFseqOnSaveMenuItem = new wxMenuItem(MenuSettings, ID_SAVE_FSEQ_ON_SAVE, _("Save FSEQ On Save"), wxEmptyString, wxITEM_CHECK);
    MenuSettings->Append(mSaveFseqOnSaveMenuItem);
    mSaveFseqOnSaveMenuItem->Check(true);
    mBackupOnSaveMenuItem = new wxMenuItem(MenuSettings, ID_BACKUP_ON_SAVE, _("Backup On Save"), wxEmptyString, wxITEM_CHECK);
    MenuSettings->Append(mBackupOnSaveMenuItem);
    MenuItem_BackupOnLaunch = new wxMenuItem(MenuSettings, ID_MENU_BACKUP_ON_LAUNCH, _("Backup On Launch"), _("Recommended."), wxITEM_CHECK);
    MenuSettings->Append(MenuItem_BackupOnLaunch);
    MenuItem_BackupOnLaunch->Check(true);
    MenuItem_BackupPurge = new wxMenu();
    MenuItem_BkpPNever = new wxMenuItem(MenuItem_BackupPurge, ID_MNU_BKPPURGE_NEVER, _("Never"), wxEmptyString, wxITEM_RADIO);
    MenuItem_BackupPurge->Append(MenuItem_BkpPNever);
    MenuItem_BkpPYear = new wxMenuItem(MenuItem_BackupPurge, ID_MNU_BKPPURGE_YEAR, _("365 Days"), wxEmptyString, wxITEM_RADIO);
    MenuItem_BackupPurge->Append(MenuItem_BkpPYear);
    MenuItem_BkpPQuarter = new wxMenuItem(MenuItem_BackupPurge, ID_MNU_BKPPURGE_QUARTER, _("90 Days"), wxEmptyString, wxITEM_RADIO);
    MenuItem_BackupPurge->Append(MenuItem_BkpPQuarter);
    MenuItem_BkpPMonth = new wxMenuItem(MenuItem_BackupPurge, ID_MNU_BKPPURGE_MONTH, _("31 Days"), wxEmptyString, wxITEM_RADIO);
    MenuItem_BackupPurge->Append(MenuItem_BkpPMonth);
    MenuItem_BkpPWeek = new wxMenuItem(MenuItem_BackupPurge, ID_MNU_BKPPURGE_WEEK, _("7 Days"), wxEmptyString, wxITEM_RADIO);
    MenuItem_BackupPurge->Append(MenuItem_BkpPWeek);
    MenuSettings->Append(ID_MNU_BKP_PURGE, _("Purge Backups Older Than"), MenuItem_BackupPurge, wxEmptyString);
    MenuItem_BackupSubfolders = new wxMenuItem(MenuSettings, ID_MNU_BACKUP, _("Backup Subfolders"), wxEmptyString, wxITEM_CHECK);
    MenuSettings->Append(MenuItem_BackupSubfolders);
    MenuItem_ExcludePresetsFromPackagedSequences = new wxMenuItem(MenuSettings, ID_MNU_EXCLUDEPRESETS, _("Exclude Presets From Packaged Sequences"), wxEmptyString, wxITEM_CHECK);
    MenuSettings->Append(MenuItem_ExcludePresetsFromPackagedSequences);
    MenuItem_ExcludeAudioPackagedSequence = new wxMenuItem(MenuSettings, ID_MNU_EXCLUDEAUDIOPKGSEQ, _("Exclude Audio From Packaged Sequences"), wxEmptyString, wxITEM_CHECK);
    MenuSettings->Append(MenuItem_ExcludeAudioPackagedSequence);
    ToolIconSizeMenu = new wxMenu();
    MenuItem10 = new wxMenuItem(ToolIconSizeMenu, ID_MENUITEM_ICON_SMALL, _("Small\tALT-1"), wxEmptyString, wxITEM_RADIO);
    ToolIconSizeMenu->Append(MenuItem10);
    MenuItem11 = new wxMenuItem(ToolIconSizeMenu, ID_MENUITEM_ICON_MEDIUM, _("Medium\tALT-2"), wxEmptyString, wxITEM_RADIO);
    ToolIconSizeMenu->Append(MenuItem11);
    MenuItem12 = new wxMenuItem(ToolIconSizeMenu, ID_MENUITEM_ICON_LARGE, _("Large\tALT-3"), wxEmptyString, wxITEM_RADIO);
    ToolIconSizeMenu->Append(MenuItem12);
    MenuItem14 = new wxMenuItem(ToolIconSizeMenu, ID_MENUITEM_ICON_XLARGE, _("Extra Large\tALT-4"), wxEmptyString, wxITEM_RADIO);
    ToolIconSizeMenu->Append(MenuItem14);
    MenuSettings->Append(ID_MENUITEM4, _("Tool Icon Size"), ToolIconSizeMenu, wxEmptyString);
    MenuItem_SmallWaveform = new wxMenuItem(MenuSettings, ID_MNU_SMALLWAVEFORM, _("Small Waveform"), wxEmptyString, wxITEM_CHECK);
    MenuSettings->Append(MenuItem_SmallWaveform);
    GridSpacingMenu = new wxMenu();
    MenuItem16 = new wxMenuItem(GridSpacingMenu, ID_MENUITEM_GRID_ICON_XSMALL, _("Extra Small"), wxEmptyString, wxITEM_RADIO);
    GridSpacingMenu->Append(MenuItem16);
    MenuItem17 = new wxMenuItem(GridSpacingMenu, ID_MENUITEM_GRID_ICON_SMALL, _("Small"), wxEmptyString, wxITEM_RADIO);
    GridSpacingMenu->Append(MenuItem17);
    MenuItem19 = new wxMenuItem(GridSpacingMenu, ID_MENUITEM_GRID_ICON_MEDIUM, _("Medium"), wxEmptyString, wxITEM_RADIO);
    GridSpacingMenu->Append(MenuItem19);
    MenuItem27 = new wxMenuItem(GridSpacingMenu, ID_MENUITEM_GRID_ICON_LARGE, _("Large"), wxEmptyString, wxITEM_RADIO);
    GridSpacingMenu->Append(MenuItem27);
    MenuItem28 = new wxMenuItem(GridSpacingMenu, ID_MENUITEM_GRID_ICON_XLARGE, _("Extra Large"), wxEmptyString, wxITEM_RADIO);
    GridSpacingMenu->Append(MenuItem28);
    MenuSettings->Append(ID_MENUITEM6, _("Grid Spacing"), GridSpacingMenu, wxEmptyString);
    MenuItem_Grid_Icon_Backgrounds = new wxMenu();
    MenuItemGridIconBackgroundOn = new wxMenuItem(MenuItem_Grid_Icon_Backgrounds, ID_MENUITEM_GRID_ICON_BACKGROUND_ON, _("On"), wxEmptyString, wxITEM_CHECK);
    MenuItem_Grid_Icon_Backgrounds->Append(MenuItemGridIconBackgroundOn);
    MenuItemGridIconBackgroundOn->Check(true);
    MenuItemGridIconBackgroundOff = new wxMenuItem(MenuItem_Grid_Icon_Backgrounds, ID_MENUITEM_GRID_ICON_BACKGROUND_OFF, _("Off"), wxEmptyString, wxITEM_CHECK);
    MenuItem_Grid_Icon_Backgrounds->Append(MenuItemGridIconBackgroundOff);
    MenuSettings->Append(ID_MENUITEM_Grid_Icon_Backgrounds, _("Grid Icon Backgrounds"), MenuItem_Grid_Icon_Backgrounds, wxEmptyString);
    MenuItem1 = new wxMenu();
    MenuItemGridNodeValuesOn = new wxMenuItem(MenuItem1, ID_MENUITEM_GRID_NODE_VALUES_ON, _("On"), wxEmptyString, wxITEM_CHECK);
    MenuItem1->Append(MenuItemGridNodeValuesOn);
    MenuItemGridNodeValuesOn->Check(true);
    MenuItemGridNodeValuesOff = new wxMenuItem(MenuItem1, ID_MENUITEM_GRID_NODE_VALUES_OFF, _("Off"), wxEmptyString, wxITEM_CHECK);
    MenuItem1->Append(MenuItemGridNodeValuesOff);
    MenuSettings->Append(ID_MENUITEM8, _("Grid Node Values"), MenuItem1, wxEmptyString);
    MenuItemColorManager = new wxMenuItem(MenuSettings, ID_COLOR_MANAGER, _("Color Manager"), wxEmptyString, wxITEM_NORMAL);
    MenuSettings->Append(MenuItemColorManager);
    MenuItem_EnableRenderCache = new wxMenu();
    MenuItem_RC_Enable = new wxMenuItem(MenuItem_EnableRenderCache, ID_MNU_RC_ENABLE, _("Enable"), wxEmptyString, wxITEM_RADIO);
    MenuItem_EnableRenderCache->Append(MenuItem_RC_Enable);
    MenuItem_RC_LockedOnly = new wxMenuItem(MenuItem_EnableRenderCache, ID_MNU_RC_LOCKEDONLY, _("Locked Effects Only"), wxEmptyString, wxITEM_RADIO);
    MenuItem_EnableRenderCache->Append(MenuItem_RC_LockedOnly);
    MenuItem_RC_Disable = new wxMenuItem(MenuItem_EnableRenderCache, ID_MNU_RC_DISABLED, _("Disable"), wxEmptyString, wxITEM_RADIO);
    MenuItem_EnableRenderCache->Append(MenuItem_RC_Disable);
    MenuSettings->Append(ID_MNU_RENDERCACHE, _("Render Cache"), MenuItem_EnableRenderCache, wxEmptyString);
    MenuItemRenderMode = new wxMenu();
    MenuItemRenderEraseMode = new wxMenuItem(MenuItemRenderMode, ID_MENU_CANVAS_ERASE_MODE, _("Erase Mode"), wxEmptyString, wxITEM_CHECK);
    MenuItemRenderMode->Append(MenuItemRenderEraseMode);
    MenuItemRenderEraseMode->Check(true);
    MenuItemRenderCanvasMode = new wxMenuItem(MenuItemRenderMode, ID_MENU_CANVAS_CANVAS_MODE, _("Canvas Mode"), wxEmptyString, wxITEM_CHECK);
    MenuItemRenderMode->Append(MenuItemRenderCanvasMode);
    MenuSettings->Append(ID_MENUITEM_RENDER_MODE, _("Render Mode"), MenuItemRenderMode, wxEmptyString)->Enable(false);
    MenuItem7 = new wxMenu();
    MenuItemEffectAssistAlwaysOn = new wxMenuItem(MenuItem7, ID_MENUITEM_EFFECT_ASSIST_ALWAYS_ON, _("Always On"), _("Effect Assist Window will always be active if member of perspective."), wxITEM_CHECK);
    MenuItem7->Append(MenuItemEffectAssistAlwaysOn);
    MenuItemEffectAssistAlwaysOff = new wxMenuItem(MenuItem7, ID_MENUITEM_EFFECT_ASSIST_ALWAYS_OFF, _("Always Off"), _("Effect Assist Window will always be inactive."), wxITEM_CHECK);
    MenuItem7->Append(MenuItemEffectAssistAlwaysOff);
    MenuItemEffectAssistToggleMode = new wxMenuItem(MenuItem7, ID_MENUITEM_EFFECT_ASSIST_TOGGLE, _("Toggle Mode"), _("Effect Assist Window will show only when a supported effect is selected."), wxITEM_CHECK);
    MenuItem7->Append(MenuItemEffectAssistToggleMode);
    MenuItemEffectAssistToggleMode->Check(true);
    MenuSettings->Append(ID_MENUITEM_EFFECT_ASSIST, _("Effect Assist Window"), MenuItem7, wxEmptyString);
    MenuItem15 = new wxMenu();
    MenuItemTimingEditMode = new wxMenuItem(MenuItem15, ID_MENU_TIMING_EDIT_MODE, _("Edit Text"), wxEmptyString, wxITEM_CHECK);
    MenuItem15->Append(MenuItemTimingEditMode);
    MenuItemTimingEditMode->Check(true);
    MenuItemTimingPlayMode = new wxMenuItem(MenuItem15, ID_MENU_TIMING_PLAY_MODE, _("Play Timing"), wxEmptyString, wxITEM_CHECK);
    MenuItem15->Append(MenuItemTimingPlayMode);
    MenuSettings->Append(ID_MENUITEM_Timing_DClick_Mode, _("Timing DClick Mode"), MenuItem15, wxEmptyString);
    OpenGLMenu = new wxMenu();
    MenuItem40 = new wxMenuItem(OpenGLMenu, ID_MENU_OPENGL_AUTO, _("Auto Detect"), wxEmptyString, wxITEM_RADIO);
    OpenGLMenu->Append(MenuItem40);
    MenuItem41 = new wxMenuItem(OpenGLMenu, ID_MENU_OPENGL_3, _("3.x"), wxEmptyString, wxITEM_RADIO);
    OpenGLMenu->Append(MenuItem41);
    MenuItem43 = new wxMenuItem(OpenGLMenu, ID_MENU_OPENGL_1, _("1.x/2.x"), wxEmptyString, wxITEM_RADIO);
    OpenGLMenu->Append(MenuItem43);
    OpenGLMenu->AppendSeparator();
    MenuItem42 = new wxMenuItem(OpenGLMenu, ID_MENUITEM_OGL_RO1, _("Render Order 1"), wxEmptyString, wxITEM_RADIO);
    OpenGLMenu->Append(MenuItem42);
    MenuItem55 = new wxMenuItem(OpenGLMenu, ID_MENUITEM_OGL_RO2, _("Render Order 2"), wxEmptyString, wxITEM_RADIO);
    OpenGLMenu->Append(MenuItem55);
    MenuItem56 = new wxMenuItem(OpenGLMenu, ID_MENUITEM_OGL_RO3, _("Render Order 3"), wxEmptyString, wxITEM_RADIO);
    OpenGLMenu->Append(MenuItem56);
    MenuItem57 = new wxMenuItem(OpenGLMenu, ID_MENUITEM_OGL_RO4, _("Render Order 4"), wxEmptyString, wxITEM_RADIO);
    OpenGLMenu->Append(MenuItem57);
    MenuItem58 = new wxMenuItem(OpenGLMenu, ID_MENUITEM_OGL_RO5, _("Render Order 5"), wxEmptyString, wxITEM_RADIO);
    OpenGLMenu->Append(MenuItem58);
    MenuItem59 = new wxMenuItem(OpenGLMenu, ID_MENUITEM_OGL_RO6, _("Render Order 6"), wxEmptyString, wxITEM_RADIO);
    OpenGLMenu->Append(MenuItem59);
    MenuSettings->Append(ID_MENUITEM19, _("OpenGL"), OpenGLMenu, wxEmptyString);
    MenuItem_PlayControlsOnPreview = new wxMenuItem(MenuSettings, ID_MNU_PLAYCONTROLSONPREVIEW, _("Play Controls On Preview"), wxEmptyString, wxITEM_CHECK);
    MenuSettings->Append(MenuItem_PlayControlsOnPreview);
    MenuItem_AutoShowHousePreview = new wxMenuItem(MenuSettings, ID_MNU_AUTOSHOWHOUSEPREVIEW, _("Auto Show House Preview"), wxEmptyString, wxITEM_CHECK);
    MenuSettings->Append(MenuItem_AutoShowHousePreview);
    AutoSaveMenu = new wxMenu();
    MenuItem44 = new wxMenuItem(AutoSaveMenu, ID_MENUITEM_AUTOSAVE_0, _("Disabled"), wxEmptyString, wxITEM_RADIO);
    AutoSaveMenu->Append(MenuItem44);
    MenuItem45 = new wxMenuItem(AutoSaveMenu, ID_MENUITEM_AUTOSAVE_3, _("3 Minutes"), wxEmptyString, wxITEM_RADIO);
    AutoSaveMenu->Append(MenuItem45);
    MenuItem46 = new wxMenuItem(AutoSaveMenu, ID_MENUITEM_AUTOSAVE_10, _("10 Minutes"), wxEmptyString, wxITEM_RADIO);
    AutoSaveMenu->Append(MenuItem46);
    MenuItem47 = new wxMenuItem(AutoSaveMenu, ID_MENUITEM_AUTOSAVE_15, _("15 Minutes"), wxEmptyString, wxITEM_RADIO);
    AutoSaveMenu->Append(MenuItem47);
    MenuItem48 = new wxMenuItem(AutoSaveMenu, ID_MENUITEM_AUTOSAVE_30, _("30 Minutes"), wxEmptyString, wxITEM_RADIO);
    AutoSaveMenu->Append(MenuItem48);
    MenuSettings->Append(ID_MENUITEM20, _("Auto Save"), AutoSaveMenu, wxEmptyString);
    MenuItem53 = new wxMenu();
    MenuItem_xFade_Disabled = new wxMenuItem(MenuItem53, ID_MNU_XFADE_DISABLED, _("Disabled"), wxEmptyString, wxITEM_RADIO);
    MenuItem53->Append(MenuItem_xFade_Disabled);
    MenuItem_xFade_A = new wxMenuItem(MenuItem53, ID_MNU_XFADE_A, _("Port A"), wxEmptyString, wxITEM_RADIO);
    MenuItem53->Append(MenuItem_xFade_A);
    MenuItem_xFade_B = new wxMenuItem(MenuItem53, ID_MNU_XFADE_B, _("Port B"), wxEmptyString, wxITEM_RADIO);
    MenuItem53->Append(MenuItem_xFade_B);
    MenuSettings->Append(ID_MNU_XFADE, _("xFade/xSchedule"), MenuItem53, wxEmptyString);
    MenuItem29 = new wxMenu();
    MenuItem_SD_None = new wxMenuItem(MenuItem29, ID_MNU_SD_None, _("None"), wxEmptyString, wxITEM_RADIO);
    MenuItem29->Append(MenuItem_SD_None);
    MenuItem_SD_10 = new wxMenuItem(MenuItem29, ID_MNU_SD_10, _("10"), wxEmptyString, wxITEM_RADIO);
    MenuItem29->Append(MenuItem_SD_10);
    MenuItem_SD_20 = new wxMenuItem(MenuItem29, ID_MNU_SD_20, _("20"), wxEmptyString, wxITEM_RADIO);
    MenuItem29->Append(MenuItem_SD_20);
    MenuItem_SD_40 = new wxMenuItem(MenuItem29, ID_MNU_SD_40, _("40"), wxEmptyString, wxITEM_RADIO);
    MenuItem29->Append(MenuItem_SD_40);
    MenuSettings->Append(ID_MNU_SUPPRESSDUPLICATES, _("Duplicate Frames To Suppress"), MenuItem29, wxEmptyString);
    MenuItem_e131sync = new wxMenuItem(MenuSettings, ID_E131_Sync, _("Frame Sync"), _("Only enable this if your controllers support e1.31 sync. You will also need to set the synchronisation universe on the setup tab."), wxITEM_CHECK);
    MenuSettings->Append(MenuItem_e131sync);
    MenuItem_ForceLocalIP = new wxMenuItem(MenuSettings, ID_MNU_FORCEIP, _("&Force Local IP"), wxEmptyString, wxITEM_CHECK);
    MenuSettings->Append(MenuItem_ForceLocalIP);
    MenuItem_ModelBlendDefaultOff = new wxMenuItem(MenuSettings, ID_MNU_DEFAULTMODELBLENDOFF, _("Model Blend Default Off"), wxEmptyString, wxITEM_CHECK);
    MenuSettings->Append(MenuItem_ModelBlendDefaultOff);
    MenuItem_SnapToTimingMarks = new wxMenuItem(MenuSettings, ID_MNU_SNAP_TO_TIMING, _("Snap to Timing Marks"), wxEmptyString, wxITEM_CHECK);
    MenuSettings->Append(MenuItem_SnapToTimingMarks);
    MenuItem54 = new wxMenu();
    MenuItemFSEQV1 = new wxMenuItem(MenuItem54, ID_MENUITEM21, _("V1"), wxEmptyString, wxITEM_RADIO);
    MenuItem54->Append(MenuItemFSEQV1);
    MenuItemFSEQV2 = new wxMenuItem(MenuItem54, ID_MENUITEM22, _("V2"), wxEmptyString, wxITEM_RADIO);
    MenuItem54->Append(MenuItemFSEQV2);
    MenuSettings->Append(ID_MENUITEM1, _("FSEQ Version"), MenuItem54, wxEmptyString);
    MenuBar->Append(MenuSettings, _("&Settings"));
    MenuHelp = new wxMenu();
    MenuItem_Zoom = new wxMenuItem(MenuHelp, ID_MNU_ZOOM, _("Zoom"), wxEmptyString, wxITEM_NORMAL);
    MenuHelp->Append(MenuItem_Zoom);
    MenuItem_ShowKeyBindings = new wxMenuItem(MenuHelp, ID_MNU_KEYBINDINGS, _("Key Bindings"), wxEmptyString, wxITEM_NORMAL);
    MenuHelp->Append(MenuItem_ShowKeyBindings);
    MenuItem4 = new wxMenuItem(MenuHelp, idMenuHelpContent, _("Content\tF1"), wxEmptyString, wxITEM_NORMAL);
    MenuHelp->Append(MenuItem4);
    MenuItem_Help_Forum = new wxMenuItem(MenuHelp, ID_MENU_HELP_FORMUM, _("Forum"), wxEmptyString, wxITEM_NORMAL);
    MenuHelp->Append(MenuItem_Help_Forum);
    MenuItem_VideoTutorials = new wxMenuItem(MenuHelp, ID_MNU_VIDEOS, _("Video Tutorials"), wxEmptyString, wxITEM_NORMAL);
    MenuHelp->Append(MenuItem_VideoTutorials);
    MenuItem_Help_Download = new wxMenuItem(MenuHelp, ID_MENU_HELP_DOWNLOAD, _("Download"), wxEmptyString, wxITEM_NORMAL);
    MenuHelp->Append(MenuItem_Help_Download);
    MenuItem_Help_ReleaseNotes = new wxMenuItem(MenuHelp, ID_MNU_HELP_RELEASE_NOTES, _("Release Notes"), wxEmptyString, wxITEM_NORMAL);
    MenuHelp->Append(MenuItem_Help_ReleaseNotes);
    MenuItem_Help_Isue_Tracker = new wxMenuItem(MenuHelp, ID_MENU_HELP_ISSUE, _("Issue Tracker"), wxEmptyString, wxITEM_NORMAL);
    MenuHelp->Append(MenuItem_Help_Isue_Tracker);
    MenuItem_Help_Facebook = new wxMenuItem(MenuHelp, ID_MENU_HELP_FACEBOOK, _("Facebook"), wxEmptyString, wxITEM_NORMAL);
    MenuHelp->Append(MenuItem_Help_Facebook);
    MenuItem_Donate = new wxMenuItem(MenuHelp, ID_MNU_DONATE, _("Donate"), _("Donate to the xLights project."), wxITEM_NORMAL);
    MenuHelp->Append(MenuItem_Donate);
    MenuItem_Update = new wxMenuItem(MenuHelp, ID_MNU_UPDATE, _("Check for Updates"), _("Check for newer xLights updates"), wxITEM_NORMAL);
    MenuHelp->Append(MenuItem_Update);
    MenuItem_Update->Enable(false);
    MenuItem2 = new wxMenuItem(MenuHelp, wxID_ABOUT, _("About"), _("Show info about this application"), wxITEM_NORMAL);
    MenuHelp->Append(MenuItem2);
    MenuBar->Append(MenuHelp, _("&Help"));
    SetMenuBar(MenuBar);
    Timer1.SetOwner(this, ID_TIMER1);
    Timer_AutoSave.SetOwner(this, ID_TIMER2);
    EffectSettingsTimer.SetOwner(this, ID_TIMER_EFFECT_SETTINGS);

    Connect(ID_AUITOOLBAR_OPENSHOW,wxEVT_COMMAND_TOOL_CLICKED,(wxObjectEventFunction)&xLightsFrame::OnMenuOpenFolderSelected);
    Connect(ID_AUITOOLBAR_NEWSEQUENCE,wxEVT_COMMAND_TOOL_CLICKED,(wxObjectEventFunction)&xLightsFrame::OnButtonNewSequenceClick);
    Connect(ID_AUITOOLBAR_OPEN,wxEVT_COMMAND_TOOL_CLICKED,(wxObjectEventFunction)&xLightsFrame::OnBitmapButtonOpenSeqClick);
    Connect(ID_AUITOOLBAR_SAVE,wxEVT_COMMAND_TOOL_CLICKED,(wxObjectEventFunction)&xLightsFrame::OnBitmapButtonSaveSeqClick);
    Connect(ID_AUITOOLBAR_SAVEAS,wxEVT_COMMAND_TOOL_CLICKED,(wxObjectEventFunction)&xLightsFrame::OnButtonClickSaveAs);
    Connect(ID_AUITOOLBAR_RENDERALL,wxEVT_COMMAND_TOOL_CLICKED,(wxObjectEventFunction)&xLightsFrame::OnAuiToolBarItemRenderAllClick);
    Connect(ID_AUITOOLBAR_PLAY_NOW,wxEVT_COMMAND_TOOL_CLICKED,(wxObjectEventFunction)&xLightsFrame::OnAuiToolBarItemPlayButtonClick);
    Connect(ID_AUITOOLBAR_PAUSE,wxEVT_COMMAND_TOOL_CLICKED,(wxObjectEventFunction)&xLightsFrame::OnAuiToolBarItemPauseButtonClick);
    Connect(ID_AUITOOLBAR_STOP,wxEVT_COMMAND_TOOL_CLICKED,(wxObjectEventFunction)&xLightsFrame::OnAuiToolBarItemStopClick);
    Connect(ID_AUITOOLBAR_FIRST_FRAME,wxEVT_COMMAND_TOOL_CLICKED,(wxObjectEventFunction)&xLightsFrame::OnAuiToolBarFirstFrameClick);
    Connect(ID_AUITOOLBAR_LAST_FRAME,wxEVT_COMMAND_TOOL_CLICKED,(wxObjectEventFunction)&xLightsFrame::OnAuiToolBarLastFrameClick);
    Connect(ID_AUITOOLBAR_REPLAY_SECTION,wxEVT_COMMAND_TOOL_CLICKED,(wxObjectEventFunction)&xLightsFrame::OnAuiToolBarItemReplaySectionClick);
    Connect(ID_AUITOOLBARITEM2,wxEVT_COMMAND_TOOL_CLICKED,(wxObjectEventFunction)&xLightsFrame::ShowHideEffectSettingsWindow);
    Connect(ID_AUITOOLBARITEM5,wxEVT_COMMAND_TOOL_CLICKED,(wxObjectEventFunction)&xLightsFrame::ShowHideColorWindow);
    Connect(ID_AUITOOLBARITEM7,wxEVT_COMMAND_TOOL_CLICKED,(wxObjectEventFunction)&xLightsFrame::ShowHideBufferSettingsWindow);
    Connect(ID_AUITOOLBARITEM3,wxEVT_COMMAND_TOOL_CLICKED,(wxObjectEventFunction)&xLightsFrame::ShowHideLayerTimingWindow);
    Connect(ID_AUITOOLBARITEM1,wxEVT_COMMAND_TOOL_CLICKED,(wxObjectEventFunction)&xLightsFrame::ShowHideModelPreview);
    Connect(ID_AUITOOLBARITEM4,wxEVT_COMMAND_TOOL_CLICKED,(wxObjectEventFunction)&xLightsFrame::ShowHideHousePreview);
    Connect(ID_AUITOOLBARITEM6,wxEVT_COMMAND_TOOL_CLICKED,(wxObjectEventFunction)&xLightsFrame::ShowHideDisplayElementsWindow);
    Connect(ID_AUITOOLBARITEM8,wxEVT_COMMAND_TOOL_CLICKED,(wxObjectEventFunction)&xLightsFrame::OnAuiToolBarItemShowHideEffects);
    Connect(ID_PASTE_BY_TIME,wxEVT_COMMAND_TOOL_CLICKED,(wxObjectEventFunction)&xLightsFrame::OnAuiToolBarItemPasteByTimeClick);
    Connect(ID_PASTE_BY_CELL,wxEVT_COMMAND_TOOL_CLICKED,(wxObjectEventFunction)&xLightsFrame::OnAuiToolBarItemPasteByCellClick);
    Connect(ID_AUITOOLBARITEM_ACDISABLED,wxEVT_COMMAND_TOOL_CLICKED,(wxObjectEventFunction)&xLightsFrame::OnAC_DisableClick);
    Connect(ID_AUITOOLBARITEM_ACSELECT,wxEVT_COMMAND_TOOL_CLICKED,(wxObjectEventFunction)&xLightsFrame::OnAC_SelectClick);
    Connect(ID_AUITOOLBARITEM_ACOFF,wxEVT_COMMAND_TOOL_CLICKED,(wxObjectEventFunction)&xLightsFrame::OnAC_OffClick);
    Connect(ID_AUITOOLBARITEM_ACON,wxEVT_COMMAND_TOOL_CLICKED,(wxObjectEventFunction)&xLightsFrame::OnAC_OnClick);
    Connect(ID_AUITOOLBARITEM_ACSHIMMER,wxEVT_COMMAND_TOOL_CLICKED,(wxObjectEventFunction)&xLightsFrame::OnAC_ShimmerClick);
    Connect(ID_AUITOOLBARITEM_ACTWINKLE,wxEVT_COMMAND_TOOL_CLICKED,(wxObjectEventFunction)&xLightsFrame::OnAC_TwinkleClick);
    Connect(ID_AUITOOLBARITEM_ACINTENSITY,wxEVT_COMMAND_TOOL_CLICKED,(wxObjectEventFunction)&xLightsFrame::OnAC_IntensityClick);
    Connect(ID_AUITOOLBARITEM_ACRAMPUP,wxEVT_COMMAND_TOOL_CLICKED,(wxObjectEventFunction)&xLightsFrame::OnAC_RampUpClick);
    Connect(ID_AUITOOLBARITEM_ACRAMPDOWN,wxEVT_COMMAND_TOOL_CLICKED,(wxObjectEventFunction)&xLightsFrame::OnAC_RampDownClick);
    Connect(ID_AUITOOLBARITEM_ACRAMPUPDOWN,wxEVT_COMMAND_TOOL_CLICKED,(wxObjectEventFunction)&xLightsFrame::OnAC_RampUpDownClick);
    Connect(ID_CHOICE_PARM1,wxEVT_COMMAND_CHOICE_SELECTED,(wxObjectEventFunction)&xLightsFrame::OnChoiceParm1Select);
    Connect(ID_CHOICE_PARM2,wxEVT_COMMAND_CHOICE_SELECTED,(wxObjectEventFunction)&xLightsFrame::OnChoiceParm2Select);
    Connect(ID_AUITOOLBARITEM_ACFILL,wxEVT_COMMAND_TOOL_CLICKED,(wxObjectEventFunction)&xLightsFrame::OnAC_FillClick);
    Connect(ID_AUITOOLBARITEM_ACCASCADE,wxEVT_COMMAND_TOOL_CLICKED,(wxObjectEventFunction)&xLightsFrame::OnAC_CascadeClick);
    Connect(ID_AUITOOLBARITEM_ACFOREGROUND,wxEVT_COMMAND_TOOL_CLICKED,(wxObjectEventFunction)&xLightsFrame::OnAC_ForegroundClick);
    Connect(ID_AUITOOLBARITEM_ACBACKGROUND,wxEVT_COMMAND_TOOL_CLICKED,(wxObjectEventFunction)&xLightsFrame::OnAC_BackgroundClick);
    Connect(ID_AUITOOLBAR_AC,wxEVT_COMMAND_AUITOOLBAR_TOOL_DROPDOWN,(wxObjectEventFunction)&xLightsFrame::OnACToolbarDropdown);
    Connect(wxID_ZOOM_IN,wxEVT_COMMAND_TOOL_CLICKED,(wxObjectEventFunction)&xLightsFrame::OnAuiToolBarItemZoominClick);
    Connect(wxID_ZOOM_OUT,wxEVT_COMMAND_TOOL_CLICKED,(wxObjectEventFunction)&xLightsFrame::OnAuiToolBarItem_ZoomOutClick);
    Connect(ID_AUITOOLBARITEM14,wxEVT_COMMAND_TOOL_CLICKED,(wxObjectEventFunction)&xLightsFrame::OnMenu_Settings_SequenceSelected);
    Connect(ID_BITMAPBUTTON_TAB_INFO,wxEVT_COMMAND_TOOL_CLICKED,(wxObjectEventFunction)&xLightsFrame::OnBitmapButtonTabInfoClick);
    Connect(ID_BUTTON_STOP_NOW,wxEVT_COMMAND_TOOL_CLICKED,(wxObjectEventFunction)&xLightsFrame::OnButtonStopNowClick);
    Connect(ID_BUTTON_LIGHTS_OFF,wxEVT_COMMAND_TOOL_CLICKED,(wxObjectEventFunction)&xLightsFrame::OnButtonLightsOffClick);
    Connect(ID_CHECKBOX_LIGHT_OUTPUT,wxEVT_COMMAND_TOOL_CLICKED,(wxObjectEventFunction)&xLightsFrame::OnCheckBoxLightOutputClick);
    Connect(ID_BUTTON_OTHER_FOLDERS,wxEVT_COMMAND_BUTTON_CLICKED,(wxObjectEventFunction)&xLightsFrame::OnButtonOtherFoldersClick);
    Connect(ID_BUTTON3,wxEVT_COMMAND_BUTTON_CLICKED,(wxObjectEventFunction)&xLightsFrame::OnMenuOpenFolderSelected);
    Connect(ID_BUTTON_SAVE_SETUP,wxEVT_COMMAND_BUTTON_CLICKED,(wxObjectEventFunction)&xLightsFrame::OnButtonSaveSetupClick);
    Connect(ID_BUTTON_ADD_DONGLE,wxEVT_COMMAND_BUTTON_CLICKED,(wxObjectEventFunction)&xLightsFrame::OnButtonAddDongleClick);
    Connect(ID_BUTTON_ADD_E131,wxEVT_COMMAND_BUTTON_CLICKED,(wxObjectEventFunction)&xLightsFrame::OnButtonAddE131Click);
    Connect(ID_BUTTON1,wxEVT_COMMAND_BUTTON_CLICKED,(wxObjectEventFunction)&xLightsFrame::OnButtonAddNullClick);
    Connect(ID_BUTTON2,wxEVT_COMMAND_BUTTON_CLICKED,(wxObjectEventFunction)&xLightsFrame::OnButtonArtNETClick);
    Connect(ID_BUTTON_ADD_LOR,wxEVT_COMMAND_BUTTON_CLICKED,(wxObjectEventFunction)&xLightsFrame::OnButtonAddLORClick);
    Connect(ID_BUTTON_ADD_DDP,wxEVT_COMMAND_BUTTON_CLICKED,(wxObjectEventFunction)&xLightsFrame::OnButtonAddDDPClick);
    Connect(ID_BUTTON4,wxEVT_COMMAND_BUTTON_CLICKED,(wxObjectEventFunction)&xLightsFrame::OnButton_AddZCPPClick);
    Connect(ID_BUTTON_NETWORK_CHANGE,wxEVT_COMMAND_BUTTON_CLICKED,(wxObjectEventFunction)&xLightsFrame::OnButtonNetworkChangeClick);
    Connect(ID_BUTTON_NETWORK_DELETE,wxEVT_COMMAND_BUTTON_CLICKED,(wxObjectEventFunction)&xLightsFrame::OnButtonNetworkDeleteClick);
    Connect(ID_BUTTON_NETWORK_DELETE_ALL,wxEVT_COMMAND_BUTTON_CLICKED,(wxObjectEventFunction)&xLightsFrame::OnButtonNetworkDeleteAllClick);
    Connect(ID_BUTTON5,wxEVT_COMMAND_BUTTON_CLICKED,(wxObjectEventFunction)&xLightsFrame::OnButton_DiscoverClick);
    Connect(ID_SPINCTRL1,wxEVT_COMMAND_SPINCTRL_UPDATED,(wxObjectEventFunction)&xLightsFrame::OnSpinCtrl_SyncUniverseChange);
    Connect(ID_BITMAPBUTTON1,wxEVT_COMMAND_BUTTON_CLICKED,(wxObjectEventFunction)&xLightsFrame::OnButtonNetworkMoveUpClick);
    Connect(ID_BITMAPBUTTON2,wxEVT_COMMAND_BUTTON_CLICKED,(wxObjectEventFunction)&xLightsFrame::OnButtonNetworkMoveDownClick);
    Connect(ID_LISTCTRL_NETWORKS,wxEVT_COMMAND_LIST_BEGIN_DRAG,(wxObjectEventFunction)&xLightsFrame::OnGridNetworkBeginDrag);
    Connect(ID_LISTCTRL_NETWORKS,wxEVT_COMMAND_LIST_ITEM_SELECTED,(wxObjectEventFunction)&xLightsFrame::OnGridNetworkItemSelect);
    Connect(ID_LISTCTRL_NETWORKS,wxEVT_COMMAND_LIST_ITEM_DESELECTED,(wxObjectEventFunction)&xLightsFrame::OnGridNetworkItemDeselect);
    Connect(ID_LISTCTRL_NETWORKS,wxEVT_COMMAND_LIST_ITEM_ACTIVATED,(wxObjectEventFunction)&xLightsFrame::OnGridNetworkItemActivated);
    Connect(ID_LISTCTRL_NETWORKS,wxEVT_COMMAND_LIST_ITEM_FOCUSED,(wxObjectEventFunction)&xLightsFrame::OnGridNetworkItemFocused);
    Connect(ID_LISTCTRL_NETWORKS,wxEVT_COMMAND_LIST_ITEM_RIGHT_CLICK,(wxObjectEventFunction)&xLightsFrame::OnGridNetworkItemRClick);
    Connect(ID_LISTCTRL_NETWORKS,wxEVT_COMMAND_LIST_KEY_DOWN,(wxObjectEventFunction)&xLightsFrame::OnGridNetworkKeyDown);
    m_mgr->Connect(wxEVT_AUI_PANE_CLOSE,(wxObjectEventFunction)&xLightsFrame::OnPaneClose,0,this);
    PanelSequencer->Connect(wxEVT_PAINT,(wxObjectEventFunction)&xLightsFrame::OnPanelSequencerPaint,0,this);
    Connect(ID_NOTEBOOK1,wxEVT_COMMAND_AUINOTEBOOK_PAGE_CHANGED,(wxObjectEventFunction)&xLightsFrame::OnNotebook1PageChanged1);
    Connect(ID_NOTEBOOK1,wxEVT_COMMAND_AUINOTEBOOK_PAGE_CHANGING,(wxObjectEventFunction)&xLightsFrame::OnNotebook1PageChanging);
    Connect(ID_NEW_SEQUENCE,wxEVT_COMMAND_MENU_SELECTED,(wxObjectEventFunction)&xLightsFrame::OnButtonNewSequenceClick);
    Connect(ID_OPEN_SEQUENCE,wxEVT_COMMAND_MENU_SELECTED,(wxObjectEventFunction)&xLightsFrame::OnMenuItem_File_Open_SequenceSelected);
    Connect(IS_SAVE_SEQ,wxEVT_COMMAND_MENU_SELECTED,(wxObjectEventFunction)&xLightsFrame::OnMenuItem_File_Save_Selected);
    Connect(ID_SAVE_AS_SEQUENCE,wxEVT_COMMAND_MENU_SELECTED,(wxObjectEventFunction)&xLightsFrame::OnMenuItem_File_SaveAs_SequenceSelected);
    Connect(ID_CLOSE_SEQ,wxEVT_COMMAND_MENU_SELECTED,(wxObjectEventFunction)&xLightsFrame::OnMenuItem_File_Close_SequenceSelected);
    Connect(ID_EXPORT_VIDEO,wxEVT_COMMAND_MENU_SELECTED,(wxObjectEventFunction)&xLightsFrame::OnMenuItem_File_Export_VideoSelected);
    Connect(ID_MENUITEM2,wxEVT_COMMAND_MENU_SELECTED,(wxObjectEventFunction)&xLightsFrame::OnMenuOpenFolderSelected);
    Connect(ID_FILE_BACKUP,wxEVT_COMMAND_MENU_SELECTED,(wxObjectEventFunction)&xLightsFrame::OnMenuItemBackupSelected);
    Connect(ID_FILE_ALTBACKUP,wxEVT_COMMAND_MENU_SELECTED,(wxObjectEventFunction)&xLightsFrame::OnmAltBackupMenuItemSelected);
    Connect(wxID_EXIT,wxEVT_COMMAND_MENU_SELECTED,(wxObjectEventFunction)&xLightsFrame::OnQuit);
    Connect(ID_SHIFT_EFFECTS,wxEVT_COMMAND_MENU_SELECTED,(wxObjectEventFunction)&xLightsFrame::OnMenuItemShiftEffectsSelected);
    Connect(ID_MNU_SHIFT_SELECTED_EFFECTS,wxEVT_COMMAND_MENU_SELECTED,(wxObjectEventFunction)&xLightsFrame::OnMenuItemShiftSelectedEffectsSelected);
    Connect(ID_MENUITEM13,wxEVT_COMMAND_MENU_SELECTED,(wxObjectEventFunction)&xLightsFrame::OnActionTestMenuItemSelected);
    Connect(ID_MENUITEM_CONVERT,wxEVT_COMMAND_MENU_SELECTED,(wxObjectEventFunction)&xLightsFrame::OnMenuItemConvertSelected);
    Connect(ID_MENUITEM_GenerateCustomModel,wxEVT_COMMAND_MENU_SELECTED,(wxObjectEventFunction)&xLightsFrame::OnMenu_GenerateCustomModelSelected);
    Connect(ID_MNU_GENERATELYRICS,wxEVT_COMMAND_MENU_SELECTED,(wxObjectEventFunction)&xLightsFrame::OnMenuItem_GenerateLyricsSelected);
    Connect(ID_MENU_GENERATE2DPATH,wxEVT_COMMAND_MENU_SELECTED,(wxObjectEventFunction)&xLightsFrame::OnMenuItem_Generate2DPathSelected);
    Connect(ID_MNU_PREPAREAUDIO,wxEVT_COMMAND_MENU_SELECTED,(wxObjectEventFunction)&xLightsFrame::OnMenuItem_PrepareAudioSelected);
    Connect(ID_MNU_CHECKSEQ,wxEVT_COMMAND_MENU_SELECTED,(wxObjectEventFunction)&xLightsFrame::OnMenuItemCheckSequenceSelected);
    Connect(ID_MNU_CLEANUPFILE,wxEVT_COMMAND_MENU_SELECTED,(wxObjectEventFunction)&xLightsFrame::OnMenuItem_CleanupFileLocationsSelected);
    Connect(ID_MENU_VIEW_LOG,wxEVT_COMMAND_MENU_SELECTED,(wxObjectEventFunction)&xLightsFrame::OnMenuItem_ViewLogSelected);
    Connect(ID_MENUITEM18,wxEVT_COMMAND_MENU_SELECTED,(wxObjectEventFunction)&xLightsFrame::OnMenuItemPackageDebugFiles);
    Connect(ID_EXPORT_MODELS,wxEVT_COMMAND_MENU_SELECTED,(wxObjectEventFunction)&xLightsFrame::OnmExportModelsMenuItemSelected);
    Connect(ID_MNU_EXPORT_EFFECTS,wxEVT_COMMAND_MENU_SELECTED,(wxObjectEventFunction)&xLightsFrame::OnMenuItem_ExportEffectsSelected);
    Connect(ID_MENU_FPP_CONNECT,wxEVT_COMMAND_MENU_SELECTED,(wxObjectEventFunction)&xLightsFrame::OnMenuItem_FPP_ConnectSelected);
    Connect(ID_MNU_PACKAGESEQUENCE,wxEVT_COMMAND_MENU_SELECTED,(wxObjectEventFunction)&xLightsFrame::OnMenuItem_PackageSequenceSelected);
    Connect(ID_MENU_USER_DICT,wxEVT_COMMAND_MENU_SELECTED,(wxObjectEventFunction)&xLightsFrame::OnMenuItemUserDictSelected);
    Connect(ID_MNU_DOWNLOADSEQUENCES,wxEVT_COMMAND_MENU_SELECTED,(wxObjectEventFunction)&xLightsFrame::OnMenuItem_DownloadSequencesSelected);
    Connect(ID_MENU_BATCH_RENDER,wxEVT_COMMAND_MENU_SELECTED,(wxObjectEventFunction)&xLightsFrame::OnMenuItemBatchRenderSelected);
    Connect(ID_MNU_XSCHEDULE,wxEVT_COMMAND_MENU_SELECTED,(wxObjectEventFunction)&xLightsFrame::OnMenuItem_xScheduleSelected);
    Connect(iD_MNU_VENDORCACHEPURGE,wxEVT_COMMAND_MENU_SELECTED,(wxObjectEventFunction)&xLightsFrame::OnMenuItem_PurgeVendorCacheSelected);
    Connect(ID_MNU_PURGERENDERCACHE,wxEVT_COMMAND_MENU_SELECTED,(wxObjectEventFunction)&xLightsFrame::OnMenuItem_PurgeRenderCacheSelected);
    Connect(ID_MNU_CRASH,wxEVT_COMMAND_MENU_SELECTED,(wxObjectEventFunction)&xLightsFrame::OnMenuItem_CrashXLightsSelected);
    Connect(ID_MNU_DUMPRENDERSTATE,wxEVT_COMMAND_MENU_SELECTED,(wxObjectEventFunction)&xLightsFrame::OnMenuItem_LogRenderStateSelected);
    Connect(wxID_ZOOM_IN,wxEVT_COMMAND_MENU_SELECTED,(wxObjectEventFunction)&xLightsFrame::OnAuiToolBarItemZoominClick);
    Connect(wxID_ZOOM_OUT,wxEVT_COMMAND_MENU_SELECTED,(wxObjectEventFunction)&xLightsFrame::OnAuiToolBarItem_ZoomOutClick);
    Connect(ID_MENUITEM5,wxEVT_COMMAND_MENU_SELECTED,(wxObjectEventFunction)&xLightsFrame::ResetToolbarLocations);
    Connect(MNU_ID_ACLIGHTS,wxEVT_COMMAND_MENU_SELECTED,(wxObjectEventFunction)&xLightsFrame::OnMenuItem_ACLIghtsSelected);
    Connect(ID_MNU_SHOWRAMPS,wxEVT_COMMAND_MENU_SELECTED,(wxObjectEventFunction)&xLightsFrame::OnMenuItem_ShowACRampsSelected);
    Connect(ID_MENUITEM_SAVE_PERSPECTIVE,wxEVT_COMMAND_MENU_SELECTED,(wxObjectEventFunction)&xLightsFrame::OnMenuItemViewSavePerspectiveSelected);
    Connect(ID_MENUITEM_SAVE_AS_PERSPECTIVE,wxEVT_COMMAND_MENU_SELECTED,(wxObjectEventFunction)&xLightsFrame::OnMenuItemViewSaveAsPerspectiveSelected);
    Connect(ID_MENUITEM_LOAD_PERSPECTIVE,wxEVT_COMMAND_MENU_SELECTED,(wxObjectEventFunction)&xLightsFrame::OnMenuItemLoadEditPerspectiveSelected);
    Connect(ID_MNU_PERSPECTIVES_AUTOSAVE,wxEVT_COMMAND_MENU_SELECTED,(wxObjectEventFunction)&xLightsFrame::OnMenuItem_PerspectiveAutosaveSelected);
    Connect(ID_MENUITEM_DISPLAY_ELEMENTS,wxEVT_COMMAND_MENU_SELECTED,(wxObjectEventFunction)&xLightsFrame::ShowHideDisplayElementsWindow);
    Connect(ID_MENUITEM12,wxEVT_COMMAND_MENU_SELECTED,(wxObjectEventFunction)&xLightsFrame::ShowHideModelPreview);
    Connect(ID_MENUITEM3,wxEVT_COMMAND_MENU_SELECTED,(wxObjectEventFunction)&xLightsFrame::ShowHideHousePreview);
    Connect(ID_MENUITEM14,wxEVT_COMMAND_MENU_SELECTED,(wxObjectEventFunction)&xLightsFrame::ShowHideEffectSettingsWindow);
    Connect(ID_MENUITEM15,wxEVT_COMMAND_MENU_SELECTED,(wxObjectEventFunction)&xLightsFrame::ShowHideColorWindow);
    Connect(ID_MENUITEM16,wxEVT_COMMAND_MENU_SELECTED,(wxObjectEventFunction)&xLightsFrame::ShowHideLayerTimingWindow);
    Connect(ID_MENUITEM9,wxEVT_COMMAND_MENU_SELECTED,(wxObjectEventFunction)&xLightsFrame::ShowHideBufferSettingsWindow);
    Connect(ID_MENUITEM17,wxEVT_COMMAND_MENU_SELECTED,(wxObjectEventFunction)&xLightsFrame::ShowHideEffectDropper);
    Connect(ID_MENUITEM_EFFECT_ASSIST_WINDOW,wxEVT_COMMAND_MENU_SELECTED,(wxObjectEventFunction)&xLightsFrame::ShowHideEffectAssistWindow);
    Connect(ID_MENUITEM_SELECT_EFFECT,wxEVT_COMMAND_MENU_SELECTED,(wxObjectEventFunction)&xLightsFrame::OnMenuItemSelectEffectSelected);
    Connect(ID_MENUITEM_VIDEOPREVIEW,wxEVT_COMMAND_MENU_SELECTED,(wxObjectEventFunction)&xLightsFrame::OnMenuItemShowHideVideoPreview);
    Connect(ID_MNU_JUKEBOX,wxEVT_COMMAND_MENU_SELECTED,(wxObjectEventFunction)&xLightsFrame::OnMenuItem_JukeboxSelected);
    Connect(ID_MENUITEM_WINDOWS_PERSPECTIVE,wxEVT_COMMAND_MENU_SELECTED,(wxObjectEventFunction)&xLightsFrame::ShowHidePerspectivesWindow);
    Connect(ID_MENUITEM_WINDOWS_DOCKALL,wxEVT_COMMAND_MENU_SELECTED,(wxObjectEventFunction)&xLightsFrame::OnMenuDockAllSelected);
    Connect(ID_MENUITEM11,wxEVT_COMMAND_MENU_SELECTED,(wxObjectEventFunction)&xLightsFrame::ResetWindowsToDefaultPositions);
    Connect(ID_PLAY_FULL,wxEVT_COMMAND_MENU_SELECTED,(wxObjectEventFunction)&xLightsFrame::SetPlaySpeed);
    Connect(ID_MNU_1POINT5SPEED,wxEVT_COMMAND_MENU_SELECTED,(wxObjectEventFunction)&xLightsFrame::SetPlaySpeed);
    Connect(ID_MN_2SPEED,wxEVT_COMMAND_MENU_SELECTED,(wxObjectEventFunction)&xLightsFrame::SetPlaySpeed);
    Connect(ID_MNU_3SPEED,wxEVT_COMMAND_MENU_SELECTED,(wxObjectEventFunction)&xLightsFrame::SetPlaySpeed);
    Connect(ID_MNU_4SPEED,wxEVT_COMMAND_MENU_SELECTED,(wxObjectEventFunction)&xLightsFrame::SetPlaySpeed);
    Connect(ID_PLAY_3_4,wxEVT_COMMAND_MENU_SELECTED,(wxObjectEventFunction)&xLightsFrame::SetPlaySpeed);
    Connect(ID_PLAY_1_2,wxEVT_COMMAND_MENU_SELECTED,(wxObjectEventFunction)&xLightsFrame::SetPlaySpeed);
    Connect(ID_PLAY_1_4,wxEVT_COMMAND_MENU_SELECTED,(wxObjectEventFunction)&xLightsFrame::SetPlaySpeed);
    Connect(ID_MNU_LOUDVOLUME,wxEVT_COMMAND_MENU_SELECTED,(wxObjectEventFunction)&xLightsFrame::OnMenuItem_LoudVolSelected);
    Connect(ID_MNU_MEDVOLUME,wxEVT_COMMAND_MENU_SELECTED,(wxObjectEventFunction)&xLightsFrame::OnMenuItem_MedVolSelected);
    Connect(ID_MNU_QUIET,wxEVT_COMMAND_MENU_SELECTED,(wxObjectEventFunction)&xLightsFrame::OnMenuItem_QuietVolSelected);
    Connect(ID_MNU_SUPERQUIET,wxEVT_COMMAND_MENU_SELECTED,(wxObjectEventFunction)&xLightsFrame::OnMenuItem_VQuietVolSelected);
    Connect(ID_IMPORT_EFFECTS,wxEVT_COMMAND_MENU_SELECTED,(wxObjectEventFunction)&xLightsFrame::OnMenuItemImportEffects);
    Connect(ID_SEQ_SETTINGS,wxEVT_COMMAND_MENU_SELECTED,(wxObjectEventFunction)&xLightsFrame::OnMenu_Settings_SequenceSelected);
    Connect(ID_RENDER_ON_SAVE,wxEVT_COMMAND_MENU_SELECTED,(wxObjectEventFunction)&xLightsFrame::OnMenuItemRenderOnSave);
    Connect(ID_SAVE_FSEQ_ON_SAVE,wxEVT_COMMAND_MENU_SELECTED,(wxObjectEventFunction)&xLightsFrame::OnmSaveFseqOnSaveMenuItemSelected);
    Connect(ID_BACKUP_ON_SAVE,wxEVT_COMMAND_MENU_SELECTED,(wxObjectEventFunction)&xLightsFrame::OnmBackupOnSaveSelected);
    Connect(ID_MENU_BACKUP_ON_LAUNCH,wxEVT_COMMAND_MENU_SELECTED,(wxObjectEventFunction)&xLightsFrame::OnMenuItem_BackupOnLaunchSelected);
    Connect(ID_MNU_BKPPURGE_NEVER,wxEVT_COMMAND_MENU_SELECTED,(wxObjectEventFunction)&xLightsFrame::OnMenuItem_BackupPurgeIntervalSelected);
    Connect(ID_MNU_BKPPURGE_YEAR,wxEVT_COMMAND_MENU_SELECTED,(wxObjectEventFunction)&xLightsFrame::OnMenuItem_BackupPurgeIntervalSelected);
    Connect(ID_MNU_BKPPURGE_QUARTER,wxEVT_COMMAND_MENU_SELECTED,(wxObjectEventFunction)&xLightsFrame::OnMenuItem_BackupPurgeIntervalSelected);
    Connect(ID_MNU_BKPPURGE_MONTH,wxEVT_COMMAND_MENU_SELECTED,(wxObjectEventFunction)&xLightsFrame::OnMenuItem_BackupPurgeIntervalSelected);
    Connect(ID_MNU_BKPPURGE_WEEK,wxEVT_COMMAND_MENU_SELECTED,(wxObjectEventFunction)&xLightsFrame::OnMenuItem_BackupPurgeIntervalSelected);
    Connect(ID_MNU_BACKUP,wxEVT_COMMAND_MENU_SELECTED,(wxObjectEventFunction)&xLightsFrame::OnMenuItem_BackupSubfoldersSelected);
    Connect(ID_MNU_EXCLUDEPRESETS,wxEVT_COMMAND_MENU_SELECTED,(wxObjectEventFunction)&xLightsFrame::OnMenuItem_ExcludePresetsFromPackagedSequencesSelected);
    Connect(ID_MNU_EXCLUDEAUDIOPKGSEQ,wxEVT_COMMAND_MENU_SELECTED,(wxObjectEventFunction)&xLightsFrame::OnMenuItem_ExcludeAudioPackagedSequenceSelected);
    Connect(ID_MENUITEM_ICON_SMALL,wxEVT_COMMAND_MENU_SELECTED,(wxObjectEventFunction)&xLightsFrame::SetToolIconSize);
    Connect(ID_MENUITEM_ICON_MEDIUM,wxEVT_COMMAND_MENU_SELECTED,(wxObjectEventFunction)&xLightsFrame::SetToolIconSize);
    Connect(ID_MENUITEM_ICON_LARGE,wxEVT_COMMAND_MENU_SELECTED,(wxObjectEventFunction)&xLightsFrame::SetToolIconSize);
    Connect(ID_MENUITEM_ICON_XLARGE,wxEVT_COMMAND_MENU_SELECTED,(wxObjectEventFunction)&xLightsFrame::SetToolIconSize);
    Connect(ID_MNU_SMALLWAVEFORM,wxEVT_COMMAND_MENU_SELECTED,(wxObjectEventFunction)&xLightsFrame::OnMenuItem_SmallWaveformSelected);
    Connect(ID_MENUITEM_GRID_ICON_XSMALL,wxEVT_COMMAND_MENU_SELECTED,(wxObjectEventFunction)&xLightsFrame::SetIconSize);
    Connect(ID_MENUITEM_GRID_ICON_SMALL,wxEVT_COMMAND_MENU_SELECTED,(wxObjectEventFunction)&xLightsFrame::SetIconSize);
    Connect(ID_MENUITEM_GRID_ICON_MEDIUM,wxEVT_COMMAND_MENU_SELECTED,(wxObjectEventFunction)&xLightsFrame::SetIconSize);
    Connect(ID_MENUITEM_GRID_ICON_LARGE,wxEVT_COMMAND_MENU_SELECTED,(wxObjectEventFunction)&xLightsFrame::SetIconSize);
    Connect(ID_MENUITEM_GRID_ICON_XLARGE,wxEVT_COMMAND_MENU_SELECTED,(wxObjectEventFunction)&xLightsFrame::SetIconSize);
    Connect(ID_MENUITEM_GRID_ICON_BACKGROUND_ON,wxEVT_COMMAND_MENU_SELECTED,(wxObjectEventFunction)&xLightsFrame::OnSetGridIconBackground);
    Connect(ID_MENUITEM_GRID_ICON_BACKGROUND_OFF,wxEVT_COMMAND_MENU_SELECTED,(wxObjectEventFunction)&xLightsFrame::OnSetGridIconBackground);
    Connect(ID_MENUITEM_GRID_NODE_VALUES_ON,wxEVT_COMMAND_MENU_SELECTED,(wxObjectEventFunction)&xLightsFrame::OnSetGridNodeValues);
    Connect(ID_MENUITEM_GRID_NODE_VALUES_OFF,wxEVT_COMMAND_MENU_SELECTED,(wxObjectEventFunction)&xLightsFrame::OnSetGridNodeValues);
    Connect(ID_COLOR_MANAGER,wxEVT_COMMAND_MENU_SELECTED,(wxObjectEventFunction)&xLightsFrame::OnMenuItemColorManagerSelected);
    Connect(ID_MNU_RC_ENABLE,wxEVT_COMMAND_MENU_SELECTED,(wxObjectEventFunction)&xLightsFrame::OnMenuItem_RenderCache);
    Connect(ID_MNU_RC_LOCKEDONLY,wxEVT_COMMAND_MENU_SELECTED,(wxObjectEventFunction)&xLightsFrame::OnMenuItem_RenderCache);
    Connect(ID_MNU_RC_DISABLED,wxEVT_COMMAND_MENU_SELECTED,(wxObjectEventFunction)&xLightsFrame::OnMenuItem_RenderCache);
    Connect(ID_MENU_CANVAS_ERASE_MODE,wxEVT_COMMAND_MENU_SELECTED,(wxObjectEventFunction)&xLightsFrame::OnMenuItemRenderEraseModeSelected);
    Connect(ID_MENU_CANVAS_CANVAS_MODE,wxEVT_COMMAND_MENU_SELECTED,(wxObjectEventFunction)&xLightsFrame::OnMenuItemRenderCanvasModeSelected);
    Connect(ID_MENUITEM_EFFECT_ASSIST_ALWAYS_ON,wxEVT_COMMAND_MENU_SELECTED,(wxObjectEventFunction)&xLightsFrame::OnMenuItemEffectAssistAlwaysOnSelected);
    Connect(ID_MENUITEM_EFFECT_ASSIST_ALWAYS_OFF,wxEVT_COMMAND_MENU_SELECTED,(wxObjectEventFunction)&xLightsFrame::OnMenuItemEffectAssistAlwaysOffSelected);
    Connect(ID_MENUITEM_EFFECT_ASSIST_TOGGLE,wxEVT_COMMAND_MENU_SELECTED,(wxObjectEventFunction)&xLightsFrame::OnMenuItemEffectAssistToggleModeSelected);
    Connect(ID_MENU_TIMING_EDIT_MODE,wxEVT_COMMAND_MENU_SELECTED,(wxObjectEventFunction)&xLightsFrame::OnMenuItemTimingPlayOnDClick);
    Connect(ID_MENU_TIMING_PLAY_MODE,wxEVT_COMMAND_MENU_SELECTED,(wxObjectEventFunction)&xLightsFrame::OnMenuItemTimingPlayOnDClick);
    Connect(ID_MENU_OPENGL_AUTO,wxEVT_COMMAND_MENU_SELECTED,(wxObjectEventFunction)&xLightsFrame::OnMenuOpenGLSelected);
    Connect(ID_MENU_OPENGL_3,wxEVT_COMMAND_MENU_SELECTED,(wxObjectEventFunction)&xLightsFrame::OnMenuOpenGLSelected);
    Connect(ID_MENU_OPENGL_1,wxEVT_COMMAND_MENU_SELECTED,(wxObjectEventFunction)&xLightsFrame::OnMenuOpenGLSelected);
    Connect(ID_MENUITEM_OGL_RO1,wxEVT_COMMAND_MENU_SELECTED,(wxObjectEventFunction)&xLightsFrame::OnMenuItemOGLRenderOrder);
    Connect(ID_MENUITEM_OGL_RO2,wxEVT_COMMAND_MENU_SELECTED,(wxObjectEventFunction)&xLightsFrame::OnMenuItemOGLRenderOrder);
    Connect(ID_MENUITEM_OGL_RO3,wxEVT_COMMAND_MENU_SELECTED,(wxObjectEventFunction)&xLightsFrame::OnMenuItemOGLRenderOrder);
    Connect(ID_MENUITEM_OGL_RO4,wxEVT_COMMAND_MENU_SELECTED,(wxObjectEventFunction)&xLightsFrame::OnMenuItemOGLRenderOrder);
    Connect(ID_MENUITEM_OGL_RO5,wxEVT_COMMAND_MENU_SELECTED,(wxObjectEventFunction)&xLightsFrame::OnMenuItemOGLRenderOrder);
    Connect(ID_MENUITEM_OGL_RO6,wxEVT_COMMAND_MENU_SELECTED,(wxObjectEventFunction)&xLightsFrame::OnMenuItemOGLRenderOrder);
    Connect(ID_MNU_PLAYCONTROLSONPREVIEW,wxEVT_COMMAND_MENU_SELECTED,(wxObjectEventFunction)&xLightsFrame::OnMenuItem_PlayControlsOnPreviewSelected);
    Connect(ID_MNU_AUTOSHOWHOUSEPREVIEW,wxEVT_COMMAND_MENU_SELECTED,(wxObjectEventFunction)&xLightsFrame::OnMenuItem_AutoShowHousePreviewSelected);
    Connect(ID_MENUITEM_AUTOSAVE_0,wxEVT_COMMAND_MENU_SELECTED,(wxObjectEventFunction)&xLightsFrame::AutoSaveIntervalSelected);
    Connect(ID_MENUITEM_AUTOSAVE_3,wxEVT_COMMAND_MENU_SELECTED,(wxObjectEventFunction)&xLightsFrame::AutoSaveIntervalSelected);
    Connect(ID_MENUITEM_AUTOSAVE_10,wxEVT_COMMAND_MENU_SELECTED,(wxObjectEventFunction)&xLightsFrame::AutoSaveIntervalSelected);
    Connect(ID_MENUITEM_AUTOSAVE_15,wxEVT_COMMAND_MENU_SELECTED,(wxObjectEventFunction)&xLightsFrame::AutoSaveIntervalSelected);
    Connect(ID_MENUITEM_AUTOSAVE_30,wxEVT_COMMAND_MENU_SELECTED,(wxObjectEventFunction)&xLightsFrame::AutoSaveIntervalSelected);
    Connect(ID_MNU_XFADE_DISABLED,wxEVT_COMMAND_MENU_SELECTED,(wxObjectEventFunction)&xLightsFrame::OnMenuItem_xFadeDisabledSelected);
    Connect(ID_MNU_XFADE_A,wxEVT_COMMAND_MENU_SELECTED,(wxObjectEventFunction)&xLightsFrame::OnMenuItem_XFade_ASelected);
    Connect(ID_MNU_XFADE_B,wxEVT_COMMAND_MENU_SELECTED,(wxObjectEventFunction)&xLightsFrame::OnMenuItem_xFade_BSelected);
    Connect(ID_MNU_SD_None,wxEVT_COMMAND_MENU_SELECTED,(wxObjectEventFunction)&xLightsFrame::OnMenuItem_SD_NoneSelected);
    Connect(ID_MNU_SD_10,wxEVT_COMMAND_MENU_SELECTED,(wxObjectEventFunction)&xLightsFrame::OnMenuItem_SD_10Selected);
    Connect(ID_MNU_SD_20,wxEVT_COMMAND_MENU_SELECTED,(wxObjectEventFunction)&xLightsFrame::OnMenuItem_SD_20Selected);
    Connect(ID_MNU_SD_40,wxEVT_COMMAND_MENU_SELECTED,(wxObjectEventFunction)&xLightsFrame::OnMenuItem_SD_40Selected);
    Connect(ID_E131_Sync,wxEVT_COMMAND_MENU_SELECTED,(wxObjectEventFunction)&xLightsFrame::OnMenuItem_e131syncSelected);
    Connect(ID_MNU_FORCEIP,wxEVT_COMMAND_MENU_SELECTED,(wxObjectEventFunction)&xLightsFrame::OnMenuItem_ForceLocalIPSelected);
    Connect(ID_MNU_DEFAULTMODELBLENDOFF,wxEVT_COMMAND_MENU_SELECTED,(wxObjectEventFunction)&xLightsFrame::OnMenuItem_ModelBlendDefaultOffSelected);
    Connect(ID_MNU_SNAP_TO_TIMING,wxEVT_COMMAND_MENU_SELECTED,(wxObjectEventFunction)&xLightsFrame::OnMenuItem_SnapToTimingMarksSelected);
    Connect(ID_MENUITEM21,wxEVT_COMMAND_MENU_SELECTED,(wxObjectEventFunction)&xLightsFrame::OnMenuItemFSEQV1Selected);
    Connect(ID_MENUITEM22,wxEVT_COMMAND_MENU_SELECTED,(wxObjectEventFunction)&xLightsFrame::OnMenuItemFSEQV2Selected);
    Connect(ID_MNU_ZOOM,wxEVT_COMMAND_MENU_SELECTED,(wxObjectEventFunction)&xLightsFrame::OnMenuItem_ZoomSelected);
    Connect(ID_MNU_KEYBINDINGS,wxEVT_COMMAND_MENU_SELECTED,(wxObjectEventFunction)&xLightsFrame::OnMenuItem_ShowKeyBindingsSelected);
    Connect(idMenuHelpContent,wxEVT_COMMAND_MENU_SELECTED,(wxObjectEventFunction)&xLightsFrame::OnBitmapButtonTabInfoClick);
    Connect(ID_MENU_HELP_FORMUM,wxEVT_COMMAND_MENU_SELECTED,(wxObjectEventFunction)&xLightsFrame::OnMenuItem_Help_ForumSelected);
    Connect(ID_MNU_VIDEOS,wxEVT_COMMAND_MENU_SELECTED,(wxObjectEventFunction)&xLightsFrame::OnMenuItem_VideoTutorialsSelected);
    Connect(ID_MENU_HELP_DOWNLOAD,wxEVT_COMMAND_MENU_SELECTED,(wxObjectEventFunction)&xLightsFrame::OnMenuItem_Help_DownloadSelected);
    Connect(ID_MNU_HELP_RELEASE_NOTES,wxEVT_COMMAND_MENU_SELECTED,(wxObjectEventFunction)&xLightsFrame::OnMenuItem_Help_ReleaseNotesSelected);
    Connect(ID_MENU_HELP_ISSUE,wxEVT_COMMAND_MENU_SELECTED,(wxObjectEventFunction)&xLightsFrame::OnMenuItem_Help_Isue_TrackerSelected);
    Connect(ID_MENU_HELP_FACEBOOK,wxEVT_COMMAND_MENU_SELECTED,(wxObjectEventFunction)&xLightsFrame::OnMenuItem_Help_FacebookSelected);
    Connect(ID_MNU_DONATE,wxEVT_COMMAND_MENU_SELECTED,(wxObjectEventFunction)&xLightsFrame::OnMenuItem_DonateSelected);
    Connect(ID_MNU_UPDATE,wxEVT_COMMAND_MENU_SELECTED,(wxObjectEventFunction)&xLightsFrame::OnMenuItem_UpdateSelected);
    Connect(wxID_ABOUT,wxEVT_COMMAND_MENU_SELECTED,(wxObjectEventFunction)&xLightsFrame::OnAbout);
    Connect(ID_TIMER1,wxEVT_TIMER,(wxObjectEventFunction)&xLightsFrame::OnTimer1Trigger);
    Connect(ID_TIMER2,wxEVT_TIMER,(wxObjectEventFunction)&xLightsFrame::OnTimer_AutoSaveTrigger);
    Connect(ID_TIMER_EFFECT_SETTINGS,wxEVT_TIMER,(wxObjectEventFunction)&xLightsFrame::OnEffectSettingsTimerTrigger);
    Connect(wxID_ANY,wxEVT_CLOSE_WINDOW,(wxObjectEventFunction)&xLightsFrame::OnClose);
    Connect(wxEVT_CHAR,(wxObjectEventFunction)&xLightsFrame::OnChar);
    Connect(wxEVT_SIZE,(wxObjectEventFunction)&xLightsFrame::OnResize);
    //*)

    Connect(wxID_ANY, wxEVT_CHAR_HOOK, wxKeyEventHandler(xLightsFrame::OnCharHook), nullptr, this);

    _suppressDuplicateFrames = 0;

    // This is for keith ... I like my debug version to be distinctive so I can tell it apart from the prior version
    #ifndef NDEBUG
        logger_base.debug("xLights Crash Menu item not removed.");
        #ifdef _MSC_VER
            Notebook1->SetBackgroundColour(*wxGREEN);
        #endif
    #else
        // only keep the crash option if the EnableCrash.txt file exists
        if (!wxFile::Exists("EnableCrash.txt"))
        {
            MenuItem_CrashXLights->GetMenu()->Remove(MenuItem_CrashXLights);
            MenuItem_CrashXLights = nullptr;
            MenuItem_LogRenderState->GetMenu()->Remove(MenuItem_LogRenderState);
            MenuItem_LogRenderState = nullptr;
        }
        else
        {
            logger_base.debug("xLights Crash Menu item not removed.");
        }
    #endif

    // Suppress OSX display of a warning when reading config ... "entry %s appears more than once in group '%s'
    wxLogNull logNo;

    logger_base.debug("xLightsFrame constructor UI code done.");

    //need to direct these menu items to different places depending on what is active
    Connect(wxID_UNDO, wxEVT_MENU,(wxObjectEventFunction)&xLightsFrame::DoMenuAction);
    Connect(wxID_REDO, wxEVT_MENU,(wxObjectEventFunction)&xLightsFrame::DoMenuAction);
    Connect(wxID_CUT, wxEVT_MENU,(wxObjectEventFunction)&xLightsFrame::DoMenuAction);
    Connect(wxID_COPY, wxEVT_MENU,(wxObjectEventFunction)&xLightsFrame::DoMenuAction);
    Connect(wxID_PASTE, wxEVT_MENU,(wxObjectEventFunction)&xLightsFrame::DoMenuAction);

    Connect(ID_XFADESOCKET, wxEVT_SOCKET, (wxObjectEventFunction)&xLightsFrame::OnxFadeSocketEvent);
    Connect(ID_XFADESERVER, wxEVT_SOCKET, (wxObjectEventFunction)&xLightsFrame::OnxFadeServerEvent);

    SetPanelSequencerLabel("");

	mRendering = false;

    AddEffectToolbarButtons(effectManager, EffectsToolBar);
    wxSize sz = EffectsToolBar->GetSize();
    wxAuiPaneInfo &info = MainAuiManager->GetPane("EffectsToolBar");
    info.BestSize(sz);
    MainAuiManager->Update();

    SetTitle( xlights_base_name + xlights_qualifier + " (Ver " + GetDisplayVersionString() + ") " + xlights_build_date );

    CheckBoxLightOutput = new AUIToolbarButtonWrapper(OutputToolBar, ID_CHECKBOX_LIGHT_OUTPUT);
    ButtonPasteByTime = new AUIToolbarButtonWrapper(EditToolBar, ID_PASTE_BY_TIME);
    ButtonPasteByCell = new AUIToolbarButtonWrapper(EditToolBar, ID_PASTE_BY_CELL);

    Button_ACDisabled = new AUIToolbarButtonWrapper(ACToolbar, ID_AUITOOLBARITEM_ACDISABLED);
    Button_ACDisabled->SetValue(false);
    Button_ACSelect = new AUIToolbarButtonWrapper(ACToolbar, ID_AUITOOLBARITEM_ACSELECT);
    Button_ACSelect->SetValue(true);
    Button_ACOn = new AUIToolbarButtonWrapper(ACToolbar, ID_AUITOOLBARITEM_ACON);
    Button_ACOn->SetValue(false);
    Button_ACOff = new AUIToolbarButtonWrapper(ACToolbar, ID_AUITOOLBARITEM_ACOFF);
    Button_ACOff->SetValue(false);
    Button_ACTwinkle = new AUIToolbarButtonWrapper(ACToolbar, ID_AUITOOLBARITEM_ACTWINKLE);
    Button_ACTwinkle->SetValue(false);
    Button_ACShimmer = new AUIToolbarButtonWrapper(ACToolbar, ID_AUITOOLBARITEM_ACSHIMMER);
    Button_ACShimmer->SetValue(false);

    Button_ACIntensity = new AUIToolbarButtonWrapper(ACToolbar, ID_AUITOOLBARITEM_ACINTENSITY);
    Button_ACIntensity->SetValue(true);
    Button_ACRampUp = new AUIToolbarButtonWrapper(ACToolbar, ID_AUITOOLBARITEM_ACRAMPUP);
    Button_ACRampUp->SetValue(false);
    Button_ACRampDown = new AUIToolbarButtonWrapper(ACToolbar, ID_AUITOOLBARITEM_ACRAMPDOWN);
    Button_ACRampDown->SetValue(false);
    Button_ACRampUpDown = new AUIToolbarButtonWrapper(ACToolbar, ID_AUITOOLBARITEM_ACRAMPUPDOWN);
    Button_ACRampUpDown->SetValue(false);

    Button_ACFill = new AUIToolbarButtonWrapper(ACToolbar, ID_AUITOOLBARITEM_ACFILL);
    Button_ACFill->SetValue(false);
    Button_ACCascade = new AUIToolbarButtonWrapper(ACToolbar, ID_AUITOOLBARITEM_ACCASCADE);
    Button_ACCascade->SetValue(false);

    Button_ACForeground = new AUIToolbarButtonWrapper(ACToolbar, ID_AUITOOLBARITEM_ACFOREGROUND);
    Button_ACForeground->SetValue(false);
    Button_ACBackground = new AUIToolbarButtonWrapper(ACToolbar, ID_AUITOOLBARITEM_ACBACKGROUND);
    Button_ACBackground->SetValue(false);

    ButtonPasteByTime->SetValue(true);
    ButtonPasteByCell->SetValue(false);
    mResetToolbars = false;
    mRenderOnSave = true;
    mSaveFseqOnSave = true;
    mBackupOnSave = false;
    mBackupOnLaunch = true;
    me131Sync = false;
    mLocalIP = "";
    mAltBackupDir = "";
    mIconSize = 16;

    _acParm1Intensity = 100;
    _acParm1RampUp = 0;
    _acParm2RampUp = 100;
    _acParm1RampDown = 0;
    _acParm2RampDown = 100;
    _acParm1RampUpDown = 0;
    _acParm2RampUpDown = 100;
    ChoiceParm1->SetStringSelection("100");
    ChoiceParm2->SetStringSelection("100");

    StatusBarSizer->AddGrowableCol(0,2);
    StatusBarSizer->AddGrowableCol(2,1);
    ProgressBar->Connect(wxEVT_LEFT_DOWN, (wxObjectEventFunction)&xLightsFrame::OnProgressBarDoubleClick, nullptr, this);
    ProgressBar->Hide();
    selectedEffectPalette = "";
    selectedEffect = nullptr;
    playStartTime = playEndTime = 0;
    replaySection = false;
    playType = 0;
    playModel = nullptr;
	mLoopAudio = false;
    playSpeed = 1.0;
    playVolume = 100;
    playAnimation = false;
    UnsavedNetworkChanges = false;

    UnsavedRgbEffectsChanges = false;
    UnsavedPlaylistChanges = false;
    mStoredLayoutGroup = "Default";

    modelsChangeCount = 0;

    wxConfigBase* config = wxConfigBase::Get();
    if (config == nullptr)
    {
        logger_base.error("Null config ... this wont end well.");
    }
    logger_base.debug("Config: AppName '%s' Path '%s' Entries %d Groups %d Style %ld Vendor %s.", (const char *)config->GetAppName().c_str(), (const char *)config->GetPath().c_str(), (int)config->GetNumberOfEntries(), (int)config->GetNumberOfGroups(), config->GetStyle(), (const char*)config->GetVendorName().c_str());

    config->Read("xLightsPlayControlsOnPreview", &_playControlsOnPreview, false);
    MenuItem_PlayControlsOnPreview->Check(_playControlsOnPreview);
    logger_base.debug("Play Controls On Preview: %s.", _playControlsOnPreview ? "true" : "false");

    config->Read("xLightsAutoShowHousePreview", &_autoShowHousePreview, false);
    MenuItem_AutoShowHousePreview->Check(_autoShowHousePreview);
    logger_base.debug("Autoshow House Preview: %s.", _autoShowHousePreview ? "true" : "false");

    config->Read("xLightsSmallWaveform", &_smallWaveform, false);
    MenuItem_SmallWaveform->Check(_smallWaveform);
    logger_base.debug("Small Waveform: %s.", _smallWaveform ? "true" : "false");

    config->Read("xLightsModelBlendDefaultOff", &_modelBlendDefaultOff, false);
    MenuItem_ModelBlendDefaultOff->Check(_modelBlendDefaultOff);
    logger_base.debug("Model Blend Default Off: %s.", _modelBlendDefaultOff ? "true" : "false");

    config->Read("xLightsSnapToTimingMarks", &_snapToTimingMarks, false);
    MenuItem_SnapToTimingMarks->Check(_snapToTimingMarks);
    logger_base.debug("Snap To Timing Marks: %s.", _snapToTimingMarks ? "true" : "false");

    config->Read("xLightsFSEQVersion", &_fseqVersion, 2);
    MenuItemFSEQV1->Check(_fseqVersion == 1);
    MenuItemFSEQV2->Check(_fseqVersion == 2);

    logger_base.debug("xLightsFrame constructor creating sequencer.");

    CreateSequencer();

    logger_base.debug("xLightsFrame constructor sequencer creation done.");

    layoutPanel = new LayoutPanel(PanelPreview, this, PanelSequencer);
    logger_base.debug("LayoutPanel creation done.");
    FlexGridSizerPreview->Add(layoutPanel, 1, wxALL | wxEXPAND, 5);
    FlexGridSizerPreview->Fit(PanelPreview);
    FlexGridSizerPreview->SetSizeHints(PanelPreview);

    modelPreview = layoutPanel->GetMainPreview();
    logger_base.debug("LayoutPanel setup done.");


    playIcon = wxBitmap(control_play_blue_icon);
    pauseIcon = wxBitmap(control_pause_blue_icon);

    Grid1HasFocus = false; //set this before grid gets any events -DJ

    SetIcons(wxArtProvider::GetIconBundle("xlART_xLights_Icons", wxART_FRAME_ICON));
    logger_base.debug("IconBundle creation done.");

    SetName("xLights");
    wxPersistenceManager::Get().RegisterAndRestore(this);
    logger_base.debug("Window Location Restored.");

    effGridPrevX = 0;
    effGridPrevY = 0;
    mSavedChangeCount = 0;
    mLastAutosaveCount = 0;

    logger_base.debug("xLightsFrame constructor loading network list.");

    // Load headings into network list
    wxListItem itemCol;

    itemCol.SetText(_T("Number"));
    itemCol.SetImage(-1);
    GridNetwork->InsertColumn(0, itemCol);

    itemCol.SetText(_T("Network Type"));
    itemCol.SetImage(-1);
    GridNetwork->InsertColumn(1, itemCol);

    itemCol.SetText(_T("Port"));
    itemCol.SetAlign(wxLIST_FORMAT_LEFT);
    GridNetwork->InsertColumn(2, itemCol);

    itemCol.SetText(_T("Universe or Id"));
    itemCol.SetAlign(wxLIST_FORMAT_CENTRE);
    GridNetwork->InsertColumn(3, itemCol);

    itemCol.SetText(_T("Num Channels"));
    itemCol.SetAlign(wxLIST_FORMAT_CENTRE);
    GridNetwork->InsertColumn(4, itemCol);

    itemCol.SetText(_T("xLights/Vixen/FPP Mapping"));
    itemCol.SetAlign(wxLIST_FORMAT_LEFT);
    GridNetwork->InsertColumn(5, itemCol);

    itemCol.SetText(_T("Active"));
    itemCol.SetAlign(wxLIST_FORMAT_LEFT);
    GridNetwork->InsertColumn(6, itemCol);

	itemCol.SetText(_T("Description"));
	itemCol.SetAlign(wxLIST_FORMAT_LEFT);
	GridNetwork->InsertColumn(7, itemCol);

    itemCol.SetText(_T("Duplicate Suppress"));
    itemCol.SetAlign(wxLIST_FORMAT_LEFT);
    GridNetwork->InsertColumn(8, itemCol);

    GridNetwork->SetColumnWidth(0, wxLIST_AUTOSIZE_USEHEADER);
    GridNetwork->SetColumnWidth(1, wxLIST_AUTOSIZE_USEHEADER);
    GridNetwork->SetColumnWidth(2, 100);
    GridNetwork->SetColumnWidth(3, wxLIST_AUTOSIZE_USEHEADER);
    GridNetwork->SetColumnWidth(4, 100);
    GridNetwork->SetColumnWidth(5, 170);
    GridNetwork->SetColumnWidth(6, wxLIST_AUTOSIZE_USEHEADER);
	GridNetwork->SetColumnWidth(7, wxLIST_AUTOSIZE);
    GridNetwork->SetColumnWidth(8, wxLIST_AUTOSIZE_USEHEADER);

    _scrollTimer.Connect(wxEVT_TIMER,
        wxTimerEventHandler(xLightsFrame::OnGridNetworkScrollTimer), nullptr, this);

    // get list of most recently used directories
    wxString dir;
    for (int i=0; i<MRU_LENGTH; i++)
    {
        wxString mru_name=wxString::Format("mru%d",i);
        dir.clear();
        if ( config->Read(mru_name, &dir) )
        {
            if (!dir.IsEmpty())
            {
                int idx=mru.Index(dir);
                if (idx == wxNOT_FOUND) mru.Add(dir);
            }
        }
        mru_MenuItem[i] = nullptr;
    }

    logger_base.debug("xLightsFrame constructor loading config.");

    dir.clear();
    bool ok = true;
    if (!xLightsApp::showDir.IsNull())
    {
        dir = xLightsApp::showDir;
    }
    else
    {
        ok = config->Read("LastDir", &dir);
        //wxString ConvertDir;
        //ConvertDir.clear();
        //if (ok && !config->Read("ConvertDir", &ConvertDir))
        //{
        //    ConvertDir=dir;
        //}
        //FileDialogConvert->SetDirectory(ConvertDir);
    }
    logger_base.debug("Show directory %s.", (const char *)dir.c_str());

    if (!xLightsApp::mediaDir.IsNull())
    {
        mediaDirectory = xLightsApp::mediaDir;
    }
    else if (ok && !config->Read(_("MediaDir"), &mediaDirectory))
    {
        mediaDirectory=dir;
    }
    ObtainAccessToURL(mediaDirectory.ToStdString());

    logger_base.debug("Media directory %s.", (const char *)mediaDirectory.c_str());

    wxString tbData = config->Read("ToolbarLocations");
    if (tbData.StartsWith(TOOLBAR_SAVE_VERSION))
    {
        MainAuiManager->LoadPerspective(tbData.Right(tbData.size() - 5));
    }
    logger_base.debug("Perspectives loaded.");

    config->Read("xLightsBackupSubdirectories", &_backupSubfolders, false);
    MenuItem_BackupSubfolders->Check(_backupSubfolders);
    logger_base.debug("Backup subdirectories: %s.", _backupSubfolders ? "true" : "false");

    config->Read("xLightsExcludePresetsPkgSeq", &_excludePresetsFromPackagedSequences, false);
    MenuItem_ExcludePresetsFromPackagedSequences->Check(_excludePresetsFromPackagedSequences);
    logger_base.debug("Exclude Presets From Packaged Sequences: %s.", _excludePresetsFromPackagedSequences ? "true" : "false");

    config->Read("xLightsExcludeAudioPkgSeq", &_excludeAudioFromPackagedSequences, false);
    MenuItem_ExcludeAudioPackagedSequence->Check(_excludeAudioFromPackagedSequences);
    logger_base.debug("Exclude Audio From Packaged Sequences: %s.", _excludeAudioFromPackagedSequences ? "true" : "false");

    config->Read("xLightsShowACLights", &_showACLights, false);
    MenuItem_ACLIghts->Check(_showACLights);
    logger_base.debug("Show AC Lights toolbar: %s.", _showACLights ? "true" : "false");

    config->Read("xLightsShowACRamps", &_showACRamps, false);
    MenuItem_ShowACRamps->Check(_showACRamps);
    logger_base.debug("Show AC Ramps: %s.", _showACRamps ? "true" : "false");

    bool bit64 = GetBitness() == "64bit";
    config->Read(_("xLightsEnableRenderCache"), &_enableRenderCache, _("Locked Only"));

    // Dont enable render caching in 32 bit ... there just isnt enough memory
    if (!bit64)
    {
        logger_base.debug("Enable Render Cache: false due to running 32 bit.");
        MenuItem_RC_Disable->Check(true);
        MenuItem_RC_Disable->Enable(false);
        MenuItem_RC_Enable->Enable(false);
        MenuItem_RC_LockedOnly->Enable(false);
        MenuItem_PurgeRenderCache->Enable(false);
        _enableRenderCache = "Disabled";
    }
    else
    {
        if (_enableRenderCache == "Disabled")
        {
            MenuItem_RC_Disable->Check(true);
        }
        else if (_enableRenderCache == "Enabled")
        {
            MenuItem_RC_Enable->Check(true);
        }
        else
        {
            _enableRenderCache = "Locked Only";
            MenuItem_RC_LockedOnly->Check(true);
        }
    }
    logger_base.debug("Enable Render Cache: %s.", (const char*)_enableRenderCache.c_str());
    _renderCache.Enable(_enableRenderCache);

    config->Read("xLightsAutoSavePerspectives", &_autoSavePerspecive, false);
    MenuItem_PerspectiveAutosave->Check(_autoSavePerspecive);
    logger_base.debug("Autosave perspectives: %s.", _autoSavePerspecive ? "true" : "false");

    config->Read("xLightsRenderOnSave", &mRenderOnSave, true);
    mRenderOnSaveMenuItem->Check(mRenderOnSave);
    logger_base.debug("Render on save: %s.", mRenderOnSave? "true" : "false");

    config->Read("xLightsSaveFseqOnSave", &mSaveFseqOnSave, true);
    mSaveFseqOnSaveMenuItem->Check(mSaveFseqOnSave);
    logger_base.debug("Save Fseq on save: %s.", mSaveFseqOnSave ? "true" : "false");

    if(!mSaveFseqOnSave)
    {
        logger_base.debug("Render on save changed to false, because Save Fseq on save is false.");
        mRenderOnSaveMenuItem->Check(false);
        mRenderOnSaveMenuItem->Enable(false);
        mRenderOnSave = false;
    }

    config->Read("xLightsBackupOnSave", &mBackupOnSave, false);
    mBackupOnSaveMenuItem->Check(mBackupOnSave);
    logger_base.debug("Backup on save: %s.", mBackupOnSave? "true" : "false");

    config->Read("xLightsBackupOnLaunch", &mBackupOnLaunch, true);
    MenuItem_BackupOnLaunch->Check(mBackupOnLaunch);
    logger_base.debug("Backup on launch: %s.", mBackupOnLaunch? "true" : "false");

    config->Read(_("xLightsAltBackupDir"), &mAltBackupDir);
    logger_base.debug("Alternate Backup Dir: '%s'.", (const char *)mAltBackupDir.c_str());

    if (wxDir::Exists(mAltBackupDir))
    {
        mAltBackupMenuItem->SetHelp(mAltBackupDir);
    }
    else
    {
        mAltBackupMenuItem->SetHelp("");
    }

    config->Read("xLightsIconSize", &mIconSize, 16);
    int isid = ID_MENUITEM_ICON_SMALL;
    if (mIconSize == 24) {
        isid = ID_MENUITEM_ICON_MEDIUM;
    } else if (mIconSize == 32) {
        isid = ID_MENUITEM_ICON_LARGE;
    } else if (mIconSize == 48) {
        isid = ID_MENUITEM_ICON_XLARGE;
    }

    wxCommandEvent event(wxEVT_NULL, isid);
    SetToolIconSize(event);
    logger_base.debug("Icon size: %d.", mIconSize);

    config->Read("AutoSaveInterval", &AutoSaveInterval, 3);
    long mid = ID_MENUITEM_AUTOSAVE_0;
    switch (AutoSaveInterval) {
        case 3:
            mid = ID_MENUITEM_AUTOSAVE_3;
            break;
        case 10:
            mid = ID_MENUITEM_AUTOSAVE_10;
            break;
        case 15:
            mid = ID_MENUITEM_AUTOSAVE_15;
            break;
        case 30:
            mid = ID_MENUITEM_AUTOSAVE_30;
            break;
        default:
            break;
    }
    wxCommandEvent asEvent(wxEVT_NULL, mid);
    AutoSaveIntervalSelected(asEvent);
    logger_base.debug("Autosave interval: %d.", AutoSaveInterval);

    config->Read("xFadePort", &_xFadePort, 0);
    logger_base.debug("xFadePort: %s.", _xFadePort == 0 ? "Disabled" : ((_xFadePort == 1) ? "A" : "B"));
    if (_xFadePort == 1)
    {
        MenuItem_xFade_A->Check();
    }
    else if (_xFadePort == 2)
    {
        MenuItem_xFade_B->Check();
    }
    else
    {
        MenuItem_xFade_Disabled->Check();
    }
    StartxFadeListener();

    if (_xFadePort > 0 && _xFadeSocket == nullptr)
    {
        // try opening it on the other port

        if (_xFadePort == 1)
        {
            _xFadePort = 2;
            MenuItem_xFade_B->Check();
        }
        else if (_xFadePort == 2)
        {
            MenuItem_xFade_A->Check();
        _xFadePort = 1;
        }

        StartxFadeListener();
        if (_xFadePort > 0 && _xFadeSocket == nullptr)
        {
            // Give up
            _xFadePort = 0;
            MenuItem_xFade_Disabled->Check();
        }
    }

    config->Read("BackupPurgeDays", &BackupPurgeDays, 0);
    long bpid = ID_MNU_BKPPURGE_NEVER;
    switch (BackupPurgeDays) {
        case 365:
            bpid = ID_MNU_BKPPURGE_YEAR;
            break;
        case 90:
            bpid = ID_MNU_BKPPURGE_QUARTER;
            break;
        case 31:
            bpid = ID_MNU_BKPPURGE_MONTH;
            break;
        case 7:
            bpid = ID_MNU_BKPPURGE_WEEK;
            break;
        default:
            break;
    }
    MenuItem_BackupPurge->Check(bpid, true);
    logger_base.debug("Backup purge age: %d days.", BackupPurgeDays);

    int glVer = 99;
    config->Read("ForceOpenGLVer", &glVer, 99);
    if (glVer != 99) {
        int lastGlVer;
        config->Read("LastOpenGLVer", &lastGlVer, 0);
        if (lastGlVer == 0) {
            config->Write("ForceOpenGLVer", 99);
            glVer = 99;
        } else if (glVer != lastGlVer) {
            CallAfter(&xLightsFrame::MaybePackageAndSendDebugFiles);
        }
    }
    logger_base.debug("Force OpenGL version: %d.", glVer);

    config->Write("LastOpenGLVer", glVer);
    switch (glVer) {
        case 1:
            case 2:
            OpenGLMenu->Check(ID_MENU_OPENGL_1, true);
            break;
        case 3:
            OpenGLMenu->Check(ID_MENU_OPENGL_3, true);
            break;
        default:
            OpenGLMenu->Check(ID_MENU_OPENGL_AUTO, true);
            break;
    }


    config->Read("OGLRenderOrder", &glVer, 0);
    switch (glVer) {
        case 0:
            OpenGLMenu->Check(ID_MENUITEM_OGL_RO1, true);
            break;
        case 1:
            OpenGLMenu->Check(ID_MENUITEM_OGL_RO2, true);
            break;
        case 2:
            OpenGLMenu->Check(ID_MENUITEM_OGL_RO3, true);
            break;
        case 3:
            OpenGLMenu->Check(ID_MENUITEM_OGL_RO4, true);
            break;
        case 4:
            OpenGLMenu->Check(ID_MENUITEM_OGL_RO5, true);
            break;
        case 5:
            OpenGLMenu->Check(ID_MENUITEM_OGL_RO6, true);
            break;
    }

    config->Read("xLightsGridSpacing", &mGridSpacing, 16);
    if (mGridSpacing != 16)
    {
        int idi = ID_MENUITEM_GRID_ICON_MEDIUM;
        if (mGridSpacing == 32)
        {
            idi = ID_MENUITEM_GRID_ICON_LARGE;
        }
        else if (mGridSpacing >= 48)
        {
            idi = ID_MENUITEM_GRID_ICON_XLARGE;
        }
        else if (mGridSpacing <= 12)
        {
            idi = ID_MENUITEM_GRID_ICON_XSMALL;
        }
        wxCommandEvent eventi(wxEVT_NULL, idi);
        SetIconSize(eventi);
    }
    logger_base.debug("Grid spacing: %d.", mGridSpacing);

    config->Read("xLightsGridIconBackgrounds", &mGridIconBackgrounds, true);
    {
        int idb = mGridIconBackgrounds ? ID_MENUITEM_GRID_ICON_BACKGROUND_ON : ID_MENUITEM_GRID_ICON_BACKGROUND_OFF;
        wxCommandEvent eventb(wxEVT_NULL, idb);
        OnSetGridIconBackground(eventb);
    }
    logger_base.debug("Grid icon backgrounds: %s.", mGridIconBackgrounds ? "true" : "false");

    config->Read("xLightsTimingPlayOnDClick", &mTimingPlayOnDClick, true);
    {
        int idb = mTimingPlayOnDClick ? ID_MENU_TIMING_PLAY_MODE : ID_MENU_TIMING_EDIT_MODE;
        wxCommandEvent eventb(wxEVT_NULL, idb);
        OnMenuItemTimingPlayOnDClick(eventb);
    }
    logger_base.debug("Timing Play on DClick: %s.", mTimingPlayOnDClick ? "true" : "false");

    config->Read("xLightsGridNodeValues", &mGridNodeValues, true);
    {
        int idg = mGridNodeValues ? ID_MENUITEM_GRID_NODE_VALUES_ON : ID_MENUITEM_GRID_NODE_VALUES_OFF;
        wxCommandEvent eventg(wxEVT_NULL, idg);
        OnSetGridNodeValues(eventg);
    }
    logger_base.debug("Grid node values: %s.", mGridNodeValues ? "true" : "false");

    config->Read("xLightsEffectAssistMode", &mEffectAssistMode, EFFECT_ASSIST_TOGGLE_MODE);
    MenuItemEffectAssistAlwaysOn->Check(mEffectAssistMode==EFFECT_ASSIST_ALWAYS_ON);
    MenuItemEffectAssistAlwaysOff->Check(mEffectAssistMode==EFFECT_ASSIST_ALWAYS_OFF);
    MenuItemEffectAssistToggleMode->Check(mEffectAssistMode==EFFECT_ASSIST_TOGGLE_MODE);
    logger_base.debug("Effect Assist Mode: %s.", mEffectAssistMode ? "true" : "false");

    _setupChanged = false;
    InitEffectsPanel(EffectsPanel1);
    logger_base.debug("Effects panel initialised.");

    EffectTreeDlg = nullptr;  // must be before any call to SetDir

    starttime = wxDateTime::UNow();
    ResetEffectsXml();
    EnableSequenceControls(true);
    if (ok && !dir.IsEmpty())
    {
        if (!SetDir(dir)) {
            if (!PromptForShowDirectory())
            {
                CurrentDir = "";
                splash.Hide();
                return;
            }
        }
    }
    else
    {
        if (!PromptForShowDirectory())
        {
            CurrentDir = "";
            splash.Hide();
            return;
        }
    }

    MixTypeChanged=true;

    // This is used by xSchedule
    Notebook1->SetLabel("XLIGHTS_NOTEBOOK");

    Notebook1->ChangeSelection(SETUPTAB);
    EnableNetworkChanges();

    wxImage::AddHandler(new wxGIFHandler);

    config->Read("xLightse131Sync", &me131Sync, false);
    MenuItem_e131sync->Check(me131Sync);
    _outputManager.SetSyncEnabled(me131Sync);
    logger_base.debug("e1.31 Sync: %s.", me131Sync ? "true" : "false");
    ShowHideSync();

    config->Read("xLightsLocalIP", &mLocalIP, "");
    _outputManager.SetForceFromIP(mLocalIP.ToStdString());

    if (mLocalIP != "")
    {
        MenuItem_ForceLocalIP->Check(true);
    }
    else
    {
        MenuItem_ForceLocalIP->Check(false);
    }

    switch(_outputManager.GetSuppressFrames())
    {
    case 10:
        MenuItem_SD_10->Check();
        break;
    case 20:
        MenuItem_SD_20->Check();
        break;
    case 40:
        MenuItem_SD_40->Check();
        break;
    default:
    case 0:
        MenuItem_SD_None->Check();
        break;
    }

    UpdateACToolbar();
    ShowACLights();

    DoBackupPurge();

    //start out with 50ms timer, once we load a file or create a new one, we'll reset
    //to whatever the timing that is selected
    Timer1.Start(50, wxTIMER_CONTINUOUS);

    // What makes 4 the right answer ... try 10 ... why ... usually it is one thread that runs slow and that model
    // holds up others so in the time while we wait for the busy thread we can actually run a lot more models
    // what is the worst that could happen ... all models want to run hard so we lose some efficiency while we churn between
    // threads ... a minor loss of efficiency ... I think the one thread blocks the others is more common.
    // Dan is concerned on 32 bit windows 10 will chew up too much heap memory ... so splitting the difference we get 7
    int threadCount = wxThread::GetCPUCount() * 7;
    if (threadCount < 20) {
        threadCount = 20;
    }
    jobPool.Start(threadCount);

    if (!xLightsApp::sequenceFiles.IsEmpty())
    {
        logger_base.debug("Opening sequence: %s.", (const char *)xLightsApp::sequenceFiles[0].c_str());
        OpenSequence(xLightsApp::sequenceFiles[0], nullptr);
    }

	SetAudioControls();

#ifdef __WXOSX_MAC__
    // we remove this on OSX because xSchedule is not simple to locate ... at least I dont know how to do it
    MenuItem_xSchedule->GetMenu()->Remove(MenuItem_xSchedule->GetId());
#endif

    DrawingContext::Initialize(this);

    MenuItem_File_Save->Enable(true);
    MenuItem_File_Save->SetItemLabel("Save Setup\tCTRL-s");

    splash.Hide();

#ifdef __WXMSW__
    check32AppOn64Machine();
#endif

    logger_base.debug("xLightsFrame construction complete.");
}

xLightsFrame::~xLightsFrame()
{
    static log4cpp::Category &logger_base = log4cpp::Category::getInstance(std::string("log_base"));
    static bool reenter = false;

    if (reenter)
    {
        logger_base.error("~xLightsFrame re-entered ... this wont end well ... so bailing now.");
        return;
    }
    reenter = true;

    Timer_AutoSave.Stop();
    EffectSettingsTimer.Stop();
    Timer1.Stop();
    DrawingContext::CleanUp();

    if (_xFadeSocket != nullptr)
    {
        _xFadeSocket->Close();
        delete _xFadeSocket;
        _xFadeSocket = nullptr;
    }

    selectedEffect = nullptr;
    _outputManager.DeleteAllOutputs();

    wxConfigBase* config = wxConfigBase::Get();
    if (mResetToolbars)
    {
        config->DeleteEntry("ToolbarLocations");
    }
    else
    {
        config->Write("ToolbarLocations", TOOLBAR_SAVE_VERSION + MainAuiManager->SavePerspective());
    }
    config->Write("xLightsIconSize", mIconSize);
    config->Write("xLightsGridSpacing", mGridSpacing);
    config->Write("xLightsGridIconBackgrounds", mGridIconBackgrounds);
    config->Write("xLightsTimingPlayOnDClick", mTimingPlayOnDClick);
    config->Write("xLightsGridNodeValues", mGridNodeValues);
    config->Write("xLightsRenderOnSave", mRenderOnSave);
    config->Write("xLightsSaveFseqOnSave", mSaveFseqOnSave);
    config->Write("xLightsBackupSubdirectories", _backupSubfolders);
    config->Write("xLightsExcludePresetsPkgSeq", _excludePresetsFromPackagedSequences);
    config->Write("xLightsExcludeAudioPkgSeq", _excludeAudioFromPackagedSequences);
    config->Write("xLightsShowACLights", _showACLights);
    config->Write("xLightsShowACRamps", _showACRamps);
    config->Write("xLightsEnableRenderCache", _enableRenderCache);
    config->Write("xLightsPlayControlsOnPreview", _playControlsOnPreview);
    config->Write("xLightsAutoShowHousePreview", _autoShowHousePreview);
    config->Write("xLightsModelBlendDefaultOff", _modelBlendDefaultOff);
    config->Write("xLightsSnapToTimingMarks", _snapToTimingMarks);
    config->Write("xLightsFSEQVersion", _fseqVersion);
    config->Write("xLightsAutoSavePerspectives", _autoSavePerspecive);
    config->Write("xLightsBackupOnSave", mBackupOnSave);
    config->Write("xLightsBackupOnLaunch", mBackupOnLaunch);
    config->Write("xLightse131Sync", me131Sync);
    config->Write("xLightsLocalIP", mLocalIP);
    config->Write("xLightsEffectAssistMode", mEffectAssistMode);
    config->Write("xLightsAltBackupDir", mAltBackupDir);
    config->Write("xFadePort", _xFadePort);

    //definitely not outputting data anymore
    config->Write("OutputActive", false);

    config->Flush();

    wxFileName kbf;
    kbf.AssignDir(CurrentDir);
    kbf.SetFullName("xlights_keybindings.xml");
    mainSequencer->keyBindings.Save(kbf);

    //must call these or the app will crash on exit
    m_mgr->UnInit();
    MainAuiManager->UnInit();

    for (int x = 0; x < Notebook1->GetPageCount(); x++) {
        wxWindow *w = Notebook1->GetPage(x);
        if (w->GetEventHandler() == m_mgr) {
            w->RemoveEventHandler(m_mgr);
        }
    }
    Notebook1->DeleteAllPages();
    delete m_mgr;
    delete MainAuiManager;

    if( CurrentSeqXmlFile )
    {
        delete CurrentSeqXmlFile;
        CurrentSeqXmlFile = nullptr;
    }

    delete CheckBoxLightOutput;

    //(*Destroy(xLightsFrame)
    //*)

    reenter = false;
}

void xLightsFrame::OnIdle(wxIdleEvent& event) {
    static log4cpp::Category &logger_base = log4cpp::Category::getInstance(std::string("log_base"));
    logger_base.debug("Idle event called");
    Unbind(wxEVT_IDLE, &xLightsFrame::OnIdle,this);
    CheckForUpdate(false);
}

void xLightsFrame::DoMenuAction(wxMenuEvent &evt) {
    static bool inMenuAction = false;
    if (inMenuAction) {
        return;
    }
    inMenuAction = true;
    wxWindow *w = FindFocus();
    evt.Skip();
    if (w != nullptr && w->GetEventHandler() != nullptr) {
        w->GetEventHandler()->ProcessEventLocally(evt);
    }
    inMenuAction = false;
}

void xLightsFrame::OnQuit(wxCommandEvent& event)
{
    static bool inQuit = false;

    if (inQuit) return;

    inQuit = true;

    static log4cpp::Category &logger_base = log4cpp::Category::getInstance(std::string("log_base"));
    logger_base.info("Quit");
	wxCloseEvent evt;
    if (QuitMenuItem->IsEnabled())
    {
        OnClose(evt);
    }

    inQuit = false;
}

void xLightsFrame::InitEffectsPanel(EffectsPanel* panel)
{
    panel->CurrentDir = &CurrentDir;
}

void xLightsFrame::LogPerspective(const wxString & perspective) const
{
    static log4cpp::Category &logger_base = log4cpp::Category::getInstance(std::string("log_base"));
    wxArrayString entries = wxSplit(perspective, '|');
    for (auto it : entries)
    {
        logger_base.debug("    %s", (const char *)it.c_str());
    }
}

void xLightsFrame::OnAbout(wxCommandEvent& event)
{
    wxString hdg = wxString::Format(_("About xLights %s"), GetDisplayVersionString());
    wxString ver = wxString::Format(_("xLights\nVersion: %s\n\n"), GetDisplayVersionString());
    wxMessageDialog dlg(this, ver + XLIGHTS_LICENSE, hdg);
    dlg.ShowModal();
}

void xLightsFrame::OnTimer1Trigger(wxTimerEvent& event)
{
    wxTimeSpan ts = wxDateTime::UNow() - starttime;
    long curtime = ts.GetMilliseconds().ToLong();
    _outputManager.StartFrame(curtime);
    switch (Notebook1->GetSelection())
    {
    case NEWSEQUENCER:
        if (playAnimation) {
            TimerRgbSeq(curtime * playSpeed);
        }
        else {
            TimerRgbSeq(curtime);
        }
        break;
    default:
        break;
    }
    _outputManager.EndFrame();
}

void xLightsFrame::OnBitmapButtonTabInfoClick(wxCommandEvent& event)
{
    wxString caption, msg;

    switch (Notebook1->GetSelection())
    {
    case SETUPTAB:
        caption = _("Setup Tab");
        msg = _("Show Directory\n\nThe first thing you need to know about xLights is that it expects you to organize all of your sequence files and associated audio or video files into a single directory. For example, you can have a directory called '2012 Show'. Once you have your show directory created and populated with the relevant files, you are ready to proceed. Tell xLights where your new show directory is by clicking the 'Change' button on the Setup tab, navigate to your show directory, then click 'OK'.\n\nLighting Networks\n\nThe next thing you will need to do is define your lighting network(s). xLights ignores most of the information about your lighting network contained in your LOR or Vixen sequence. Thus this step is very important! Add a row in the lower half of the Setup tab for each network used in your display. xLights can drive a mixture of network types (for example, the first network can be DMX, and the second one LOR, and the third one Renard). When you are finished, do not forget to SAVE YOUR CHANGES by clicking the 'Save Setup' button.");
        break;
    case LAYOUTTAB:
        caption = _("Layout Tab");
        msg = _("Create display elements by clicking on the Models buttons. You can drag your cursor across the preview area to move the element. Don't forget to click the Save button to save your preview!\n\nClick the Open button to select an xLights sequence to be previewed. Note that any xLights sequence can be previewed, not just those created on the Sequencer tab. Click Play to start preview playback. Use the Pause button to stop play, and then the Play button to resume. You can drag the slider that appears across the top of the preview area to move playback to any spot in your sequence. The Stop Now button in the upper left will also stop playback.");
        break;
    case NEWSEQUENCER:
        caption = _("Sequencer Tab");
        msg = _("The Sequencer tab can be used to create RGB sequences. First, create a model of your RGB display element(s) by clicking on the Models button. Then try the different effects and settings until you create something you like. You can save the settings as a preset by clicking the New Preset button. From then on, that preset will be available in the presets drop-down list. You can combine effects by creating a second effect in the Effect 2 area, then choosing a Layering Method. To create a series of effects that will be used in a sequence, click the open file icon to open an xLights sequence. Choose which display elements/models you will use in this sequence. Then click the insert rows icon and type in the start time in seconds when that effect should begin. Rows will automatically sort by start time. To add an effect to the sequence, click on the grid cell in the desired display model column and the desired start time row, then click the Update button. When you are done creating effects for the sequence, click the save icon and the xLights sequence will be updated with the effects you stored in the grid.");
        break;
    default:
        break;
    }
    wxMessageBox(msg, caption);
}

void xLightsFrame::ResetAllSequencerWindows()
{
    wxAuiPaneInfoArray &info = m_mgr->GetAllPanes();
    bool update = false;
    for (size_t x = 0; x < info.size(); x++)
    {
        if (info[x].IsFloating() && info[x].IsShown())
        {
            info[x].Dock();
            update = true;
        }
    }
    if (update)
    {
        m_mgr->Update();
    }
}

void xLightsFrame::ShowHideAllSequencerWindows(bool show)
{
    static log4cpp::Category &logger_base = log4cpp::Category::getInstance(std::string("log_base"));

    // this logging is extra until we find out why this function crashes
    logger_base.debug("xLightsFrame::ShowHideAllSequencerWindows");

    if (m_mgr == nullptr)
    {
        logger_base.crit("ShowHideAllSequencerWindows m_mgr is null ... this is going to crash");
    }
    wxAuiPaneInfoArray &info = m_mgr->GetAllPanes();
    bool update = false;
    if (show && savedPaneShown.size() > 0)
    {
        logger_base.debug("xLightsFrame::ShowHideAllSequencerWindows - show %d %d", (int)info.size(), (int)savedPaneShown.size());
        for (size_t x = 0; x < info.size(); x++)
        {
            logger_base.debug("     %s", (const char*)info[x].name.c_str());
            if (info[x].IsOk() &&
                savedPaneShown.find(info[x].name) != savedPaneShown.end() &&
                savedPaneShown[info[x].name])
            {
                if (info[x].frame != nullptr)
                    info[x].frame->Show();
            }
        }
        savedPaneShown.clear();
    }
    else
    {
        savedPaneShown.clear();
        logger_base.debug("xLightsFrame::ShowHideAllSequencerWindows - hide %d", (int)info.size());
        for (size_t x = 0; x < info.size(); x++)
        {
            logger_base.debug("     %s", (const char*)info[x].name.c_str());
            savedPaneShown[info[x].name] = false;
            if (info[x].IsOk())
            {
                if (info[x].IsFloating() && info[x].IsShown())
                {
                    savedPaneShown[info[x].name] = true;
                    info[x].frame->Hide();
                }
            }
            else
            {
                logger_base.warn("Pane %d was not valid ... ShowHideAllSequencerWindows", x);
            }
        }
    }

    if (update)
    {
        logger_base.debug("xLightsFrame::ShowHideAllSequencerWindows - update");
        m_mgr->Update();
    }

    // show/hide Layout Previews
    logger_base.debug("xLightsFrame::ShowHideAllSequencerWindows - layout previews");
    for (auto it = LayoutGroups.begin(); it != LayoutGroups.end(); ++it) {
        LayoutGroup* grp = *it;
        if (grp != nullptr) {
            if (grp->GetMenuItem() == nullptr)
            {
                logger_base.crit("ShowHideAllSequencerWindows grp->GetMenuItem() is null ... this is going to crash");
            }
            if (grp->GetMenuItem() && grp->GetMenuItem()->IsChecked()) {
                grp->SetPreviewActive(show);
            }
        }
    }
    logger_base.debug("xLightsFrame::ShowHideAllSequencerWindows - layout previews - done");
}

void xLightsFrame::RecalcModels(bool force)
{
    if (IsExiting()) return;

    if (force || _setupChanged)
    {
        SetCursor(wxCURSOR_WAIT);
        // Now notify the layout as the model start numbers may have been impacted
        AllModels.OldRecalcStartChannels();
        //AllModels.NewRecalcStartChannels();
        if (layoutPanel != nullptr) {
            layoutPanel->RefreshLayout();
        }

        _setupChanged = false;
        SetCursor(wxCURSOR_ARROW);
    }
}

void xLightsFrame::OnNotebook1PageChanging(wxAuiNotebookEvent& event)
{
    if (layoutPanel == nullptr) {
        event.Veto();
        return;
    }
    if (event.GetOldSelection() == NEWSEQUENCER)
    {
        ShowHideAllSequencerWindows(false);
    }
    else if (event.GetOldSelection() == SETUPTAB)
    {
        layoutPanel->UnSelectAllModels();
        RecalcModels();
    }
}

void xLightsFrame::OnNotebook1PageChanged1(wxAuiNotebookEvent& event)
{
    heartbeat("tab change", true); //tell fido to stop watching -DJ
    int pagenum=event.GetSelection(); //Notebook1->GetSelection();
	if (pagenum == LAYOUTTAB)
    {
        UpdatePreview();
        SetStatusText(_(""));
        MenuItem_File_Save->Enable(true);
        MenuItem_File_Save->SetItemLabel("Save Layout\tCTRL-s");
    }
    else if (pagenum == NEWSEQUENCER)
    {
        InitSequencer();
        ShowHideAllSequencerWindows(true);
        EffectSettingsTimer.Start(50, wxTIMER_CONTINUOUS);
        MenuItem_File_Save->SetItemLabel("Save Sequence\tCTRL-s");
        MenuItem_File_Save->Enable(MenuItem_File_SaveAs_Sequence->IsEnabled());
    }
    else if (pagenum == SETUPTAB)
    {
        MenuItem_File_Save->SetItemLabel("Save Setup\tCTRL-s");
        MenuItem_File_Save->Enable(true);
        SetStatusText(_(""));
    }
    else
    {
        MenuItem_File_Save->SetItemLabel("Save");
        SetStatusText(_(""));
    }
    SetAudioControls();
}

void xLightsFrame::OnButtonLightsOffClick(wxCommandEvent& event)
{
    if (_outputManager.IsOutputting())
    {
        CheckBoxLightOutput->SetValue(false);
        _outputManager.AllOff();
        _outputManager.StopOutput();
        CheckBoxLightOutput->SetBitmap(wxArtProvider::GetBitmap(wxART_MAKE_ART_ID_FROM_STR(_T("xlART_OUTPUT_LIGHTS")), wxART_TOOLBAR));
        EnableNetworkChanges();
    }
}

bool xLightsFrame::EnableOutputs(bool ignoreCheck)
{
    bool ok = true;

    if (CheckBoxLightOutput->IsChecked() && !_outputManager.IsOutputting())
    {
        if (!ignoreCheck && _outputManager.IsOutputOpenInAnotherProcess())
        {
            DisplayWarning("Another process seems to be outputing to lights right now. This may not generate the result expected.", this);
        }

        ok = _outputManager.StartOutput();
        if (ok)
        {
            CheckBoxLightOutput->SetBitmap(wxArtProvider::GetBitmap(wxART_MAKE_ART_ID_FROM_STR(_T("xlART_OUTPUT_LIGHTS_ON")), wxART_TOOLBAR));
        }
    }
    else if (!CheckBoxLightOutput->IsChecked() && _outputManager.IsOutputting())
    {
        _outputManager.AllOff();
        _outputManager.StopOutput();
        CheckBoxLightOutput->SetBitmap(wxArtProvider::GetBitmap(wxART_MAKE_ART_ID_FROM_STR(_T("xlART_OUTPUT_LIGHTS")),wxART_TOOLBAR));
    }
    EnableNetworkChanges();
    return ok;
}

void xLightsFrame::EnableNetworkChanges()
{
    bool flag=(!_outputManager.IsOutputting() && !CurrentDir.IsEmpty());
    ButtonAddDongle->Enable(flag);
    ButtonAddE131->Enable(flag);
    ButtonAddDDP->Enable(flag);
    ButtonArtNET->Enable(flag);
    Button_AddZCPP->Enable(flag);
    ButtonAddNull->Enable(flag);
    ButtonAddLOR->Enable(flag);
    ButtonNetworkChange->Enable(flag);
    ButtonNetworkDelete->Enable(flag);
    ButtonNetworkDeleteAll->Enable(flag);
    BitmapButtonMoveNetworkUp->Enable(flag);
    BitmapButtonMoveNetworkDown->Enable(flag);
    Button_Discover->Enable(flag);
    SpinCtrl_SyncUniverse->Enable(flag);
    ButtonSaveSetup->Enable(!CurrentDir.IsEmpty());
    CheckBoxLightOutput->Enable(!CurrentDir.IsEmpty());
}

void xLightsFrame::OnCheckBoxLightOutputClick(wxCommandEvent& event)
{
    EnableOutputs();
    //CheckChannelList=true;  // cause status bar to be updated if in test mode
}

//factored out from below so it can be reused by play/pause button -DJ
void xLightsFrame::StopNow(void)
{
    int actTab = Notebook1->GetSelection();
	if (CurrentSeqXmlFile != nullptr && CurrentSeqXmlFile->GetMedia() != nullptr)
	{
		CurrentSeqXmlFile->GetMedia()->Stop();
	}
    heartbeat("playback end", true); //tell fido to stop watching -DJ
    starttime = wxDateTime::UNow();
    switch (actTab)
    {
    case NEWSEQUENCER:
        {
            wxCommandEvent playEvent(EVT_STOP_SEQUENCE);
            wxPostEvent(this, playEvent);
        }
        break;
    default:
        break;
    }
}

bool xLightsFrame::ShowFolderIsInBackup(const std::string showdir)
{
    int i = showdir.length() - 1;
    wxString dir = "";
    while (i >= 0)
    {
        if (showdir[i] == '\\' || showdir == '/')
        {
            if (dir.Lower() == "backup")
            {
                return true;
            }
            dir = "";
        }
        else if (showdir[i] == ':')
        {
            return false;
        }
        else
        {
            dir = showdir[i] + dir;
        }
        i--;
    }

    return false;
}

void xLightsFrame::OnButtonStopNowClick(wxCommandEvent& event)
{
    StopNow();
}

//make these static so they can be accessed outside of xLightsFrame: -DJ
//NOTE: this assumes there will only be one xLightsMain object
wxString xLightsFrame::CurrentDir = "";
wxString xLightsFrame::FseqDir = "";
wxString xLightsFrame::PlaybackMarker = "";
wxString xLightsFrame::xlightsFilename = "";
xLightsXmlFile* xLightsFrame::CurrentSeqXmlFile = nullptr;

void xLightsFrame::OnClose(wxCloseEvent& event)
{
    static log4cpp::Category &logger_base = log4cpp::Category::getInstance(std::string("log_base"));

    if (!QuitMenuItem->IsEnabled()) {
        return;
    }

    static bool inClose = false;

    if (inClose) return;

    inClose = true;

    logger_base.info("xLights Closing");

    StopNow();

    if (!CloseSequence())
    {
        logger_base.info("Closing aborted.");
        event.Veto();
        inClose = false;
        return;
    }

    selectedEffect = nullptr;

    CheckUnsavedChanges();

    _exiting = true;

    ShowHideAllSequencerWindows(false);

    logger_base.debug("Destroying %d preview windows.", (int)PreviewWindows.size());
    // destroy preview windows
    for (auto it = PreviewWindows.begin(); it != PreviewWindows.end(); ++it) {
        ModelPreview* preview = *it;
        delete preview;
    }

    logger_base.debug("Heartbeat exit.");
    heartbeat("exit", true); //tell fido about graceful exit -DJ

    Destroy();
    logger_base.info("xLights Closed.");

    inClose = false;
}

void xLightsFrame::DoBackup(bool prompt, bool startup, bool forceallfiles)
{
    static log4cpp::Category &logger_base = log4cpp::Category::getInstance(std::string("log_base"));
    wxString folderName;
    time_t cur;
    time(&cur);
    wxFileName newDirH;
    wxDateTime curTime(cur);

    //  first make sure there is a Backup sub directory

    wxString newDirBackup = backupDirectory + wxFileName::GetPathSeparator() + "Backup";

    if (!wxDirExists(newDirBackup) && !newDirH.Mkdir(newDirBackup))
    {
        DisplayError(wxString::Format("Unable to create backup directory '%s'!", newDirBackup).ToStdString());
        return;
    }

    wxString newDir = wxString::Format( "%s%c%s-%s",
		newDirBackup, wxFileName::GetPathSeparator(),
        curTime.FormatISODate(), curTime.Format("%H%M%S"));
    if (startup)
    {
        newDir += "_OnStart";
    }

    int tries = 0;
    while (wxDirExists(newDir) && tries < 11)
    {
        logger_base.warn("Backup directory '%s' already existed ... trying again", (const char *)newDir.c_str());

        newDir = wxString::Format( "%s%c%s-%s",
			newDirBackup, wxFileName::GetPathSeparator(),
            curTime.FormatISODate(), curTime.Format("%H%M%S")) + "_" + char(65 + tries);
        if (startup)
        {
            newDir += "_OnStart";
        }

        tries++;
    }

    if (tries == 11)
    {
        DisplayError("Unable to find a unique name for backup directory! Backup failed.");
        return;
    }

    if (prompt)
    {
        if (wxNO == wxMessageBox("All xml files under " + wxString::Format("%i", MAXBACKUPFILE_MB) + "MB in your xlights directory will be backed up to \"" +
            newDir + "\". Proceed?", "Backup", wxICON_QUESTION | wxYES_NO))
        {
            return;
        }
    }

    if (!newDirH.Mkdir(newDir))
    {
        DisplayError(wxString::Format("Unable to create directory '%s'! Backup failed.", newDir).ToStdString());
        return;
    }
    else
    {
        logger_base.info("Backup directory '%s' created", (const char *)newDir.c_str());
    }

    std::string errors = "";
    BackupDirectory(CurrentDir, newDir, newDir, forceallfiles, errors);

    if (errors != "")
    {
        DisplayError(errors, this);
    }
}

void xLightsFrame::OnMenuItemBackupSelected(wxCommandEvent& event)
{
    SaveWorking();

    DoBackup(true);
}

void xLightsFrame::CreateMissingDirectories(wxString targetDirName, wxString lastCreatedDirectory, std::string& errors)
{
    static log4cpp::Category &logger_base = log4cpp::Category::getInstance(std::string("log_base"));
    if (wxDir::Exists(targetDirName)) return;

    if (targetDirName.Length() > 256)
    {
        logger_base.warn("Target directory is %d characters long. This may be an issue on your operating system.", targetDirName.Length());
    }

    wxFileName tgt(targetDirName);
    wxFileName lst(lastCreatedDirectory);

    if (!tgt.GetFullPath().StartsWith(lst.GetFullPath())) return;

    //wxArrayString tgtd = tgt.GetDirs();
    //wxArrayString lstd = lst.GetDirs();
    wxArrayString tgtd = wxSplit(targetDirName, wxFileName::GetPathSeparator());
    wxArrayString lstd = wxSplit(lastCreatedDirectory, wxFileName::GetPathSeparator());
    wxString newDir = lastCreatedDirectory;

    bool cont = true;
    for (size_t i = lstd.Count(); cont && i < tgtd.Count(); i++)
    {
        wxDir dir(newDir);
        newDir += wxFileName::GetPathSeparator() + tgtd[i];
        if (!wxDir::Exists(newDir))
        {
            logger_base.debug("    Create folder '%s'.", (const char*)newDir.c_str());
            if (!dir.Make(newDir))
            {
                cont = false;
                errors += wxString::Format("Failed to create folder %s\n", newDir);
                logger_base.error("        Folder Create failed.");
            }
        }
    }
}

bool xLightsFrame::CopyFiles(const wxString& wildcard, wxDir& srcDir, wxString& targetDirName, wxString lastCreatedDirectory, bool forceallfiles, std::string& errors)
{
    static log4cpp::Category &logger_base = log4cpp::Category::getInstance(std::string("log_base"));
    bool res = false;
    wxString fname;
    wxString srcDirName = srcDir.GetNameWithSep();
    wxFileName srcFile;
    srcFile.SetPath(srcDir.GetNameWithSep());

    bool cont = srcDir.GetFirst(&fname, wildcard, wxDIR_FILES);
    while (cont)
    {
        logger_base.debug("Backing up file %s.", (const char *)(srcDirName + fname).c_str());
        res = true;

        CreateMissingDirectories(targetDirName, lastCreatedDirectory, errors);

        srcFile.SetFullName(fname);

        wxULongLong fsize = srcFile.GetSize();
        if (!forceallfiles && fsize > MAXBACKUPFILE_MB * 1024 * 1024) // skip any xml files > MAXBACKUPFILE_MB mbytes, they are something other than xml files
        {
            logger_base.warn("    Skipping file as it is too large.");
            cont = srcDir.GetNext(&fname);
            continue;
        }

        logger_base.debug("    to %s.", (const char *)(targetDirName + wxFileName::GetPathSeparator() + fname).c_str());
        SetStatusText("Copying File \"" + srcFile.GetFullPath());
        bool success = wxCopyFile(srcDirName + fname,
            targetDirName + wxFileName::GetPathSeparator() + fname);
        if (!success)
        {
            logger_base.error("    Copy Failed.");
            errors += "Unable to copy file \"" + srcDir.GetNameWithSep() + fname + "\"\n";
        }
        cont = srcDir.GetNext(&fname);
    }

    return res;
}

void xLightsFrame::BackupDirectory(wxString sourceDir, wxString targetDirName, wxString lastCreatedDirectory, bool forceallfiles, std::string& errors)
{
    wxDir srcDir(sourceDir);

    if(!srcDir.IsOpened())
    {
        return;
    }

    if (CopyFiles("*.xml", srcDir, targetDirName, lastCreatedDirectory, forceallfiles, errors) +
        CopyFiles("*.xbkp", srcDir, targetDirName, lastCreatedDirectory, forceallfiles, errors) +
        CopyFiles("*.xmap", srcDir, targetDirName, lastCreatedDirectory, forceallfiles, errors) +
        CopyFiles("*.xschedule", srcDir, targetDirName, lastCreatedDirectory, forceallfiles, errors) > 0)
    {
        lastCreatedDirectory = targetDirName;
    }

    // recurse through all directories but folders named Backup
    if (_backupSubfolders)
    {
        wxString dir;
        bool cont = srcDir.GetFirst(&dir, "", wxDIR_DIRS);
        while (cont)
        {
            if (dir != "Backup")
            {
                wxDir subdir(srcDir.GetNameWithSep() + dir);
                BackupDirectory(subdir.GetNameWithSep(), targetDirName + wxFileName::GetPathSeparator() + dir, lastCreatedDirectory, forceallfiles, errors);
            }
            cont = srcDir.GetNext(&dir);
        }
    }

    SetStatusText("All xml files backed up.");
}

bool xLightsFrame::isRandom_(wxControl* ctl, const char*debug)
{
    bool retval = (buttonState[std::string(ctl->GetName())] != Locked);
    return retval;
}

void xLightsFrame::OnEffectsPanel1Paint(wxPaintEvent& event) {}

void xLightsFrame::OnGrid1SetFocus(wxFocusEvent& event)
{
    Grid1HasFocus = true;
}

void xLightsFrame::OnGrid1KillFocus(wxFocusEvent& event)
{
    Grid1HasFocus = false;
}

void xLightsFrame::OntxtCtrlSparkleFreqText(wxCommandEvent& event) {}

static void AddNonDupAttr(wxXmlNode* node, const wxString& name, const wxString& value)
{
    wxString junk;
    if (node->GetAttribute(name, &junk)) node->DeleteAttribute(name); //kludge: avoid dups
    if (!value.empty()) node->AddAttribute(name, value);
}

void xLightsFrame::LoadJukebox(wxXmlNode* node)
{
    jukeboxPanel->Load(node);
}

//sigh; a function like this should have been built into wxWidgets
wxXmlNode* xLightsFrame::FindNode(wxXmlNode* parent, const wxString& tag, const wxString& attr, const wxString& value, bool create /*= false*/)
{
#if 0
    static struct
    {
        std::unordered_map<const char*, wxXmlNode*> nodes;
        std::string parent, child;
    } cached_names;

    if (parent->GetName() != cached_names.parent) //reload cache
    {
        cached_names.nodes.clear();
        for (wxXmlNode* node = parent->GetChildren(); node != nullptr; node = node->GetNext())
            cached_names.nodes[node->GetName()] = node;
        cached_names.parent = parent;
    }
    if (cached_names.nodes.find(tag) == cached_names.nodes.end()) //not found
    {
        if (!create) return 0;
        parent->AddChild(cached_names.nodes[tag] = new wxXmlNode(wxXML_ELEMENT_NODE, tag));
    }
    return cached_names.nodes[tag];
#endif // 0
    for (wxXmlNode* node = parent->GetChildren(); node != nullptr; node = node->GetNext())
    {
        if (!tag.empty() && (node->GetName() != tag)) continue;
        if (!value.empty() && (node->GetAttribute(attr) != value)) continue;
        return node;
    }
    if (!create) return 0; //CAUTION: this will give null ptr exc if caller does not check
    wxXmlNode* retnode = new wxXmlNode(wxXML_ELEMENT_NODE, tag); //NOTE: assumes !tag.empty()
    parent->AddChild(retnode);
    if (!value.empty()) AddNonDupAttr(retnode, attr, value);
    return retnode;
}

void xLightsFrame::SetPreviewSize(int width,int height)
{
    SetXmlSetting("previewWidth", wxString::Format(wxT("%i"),width));
    SetXmlSetting("previewHeight", wxString::Format(wxT("%i"),height));
    modelPreview->SetCanvasSize(width, height);
    modelPreview->Refresh();
    _housePreviewPanel->GetModelPreview()->SetVirtualCanvasSize(width, height);
    _housePreviewPanel->Refresh();
}

void xLightsFrame::SetXmlSetting(const wxString& settingName,const wxString& value)
{
    // Delete existing setting node
    for(wxXmlNode* e = SettingsNode->GetChildren(); e != nullptr; e = e->GetNext())
    {
        if (e->GetName() == settingName)
        {
            SettingsNode->RemoveChild(e);
        }
    }

    // Add new one
    wxXmlNode* setting = new wxXmlNode(wxXML_ELEMENT_NODE, settingName);
    setting->AddAttribute("value", value);
    SettingsNode->AddChild(setting);
}

wxString xLightsFrame::GetXmlSetting(const wxString& settingName, const wxString& defaultValue) const
{
    // Delete existing setting node
    for(wxXmlNode* e = SettingsNode->GetChildren(); e != nullptr; e = e->GetNext())
    {
        if (e->GetName() == settingName)
        {
            return e->GetAttribute("value", defaultValue);
        }
    }

    return defaultValue;
}

void xLightsFrame::OnButtonClickSaveAs(wxCommandEvent& event)
{
    SaveAsSequence();
}

wxString xLightsFrame::GetSeqXmlFileName()
{
    if (CurrentSeqXmlFile == nullptr) return "";

    return CurrentSeqXmlFile->GetFullPath();
}

void xLightsFrame::ShowSequenceSettings()
{
    if (xLightsFrame::CurrentSeqXmlFile == nullptr) return;

    // abort any in progress render ... it may be using media or we may change the sequence length ... and that would be bad
    bool aborted = AbortRender();

    // populate dialog
    SeqSettingsDialog dialog(this, xLightsFrame::CurrentSeqXmlFile, mediaDirectory, wxEmptyString);
    dialog.Fit();
    int ret_code = dialog.ShowModal();

    if (ret_code == NEEDS_RENDER || aborted)
    {
        RenderAll();
    }

    if (ret_code != wxID_OK) return;  // user pressed cancel

    if (CurrentSeqXmlFile->GetSequenceType() == "Animation")
    {
        mediaFilename = "";
        CurrentSeqXmlFile->ClearMediaFile();
        wxString error;
        GetMainSequencer()->PanelWaveForm->OpenfileMedia(nullptr, error);
    }
    else if (CurrentSeqXmlFile->GetMedia() != nullptr)
    {
        if (CurrentSeqXmlFile->GetMedia()->GetFrameInterval() < 0)
        {
            CurrentSeqXmlFile->GetMedia()->SetFrameInterval(CurrentSeqXmlFile->GetFrameMS());
        }
    }

    SetAudioControls();

    mSequenceElements.IncrementChangeCount(nullptr);
}

void xLightsFrame::OnMenu_Settings_SequenceSelected(wxCommandEvent& event)
{
    ShowSequenceSettings();
}

void xLightsFrame::OnAuiToolBarItemPlayButtonClick(wxCommandEvent& event)
{
    //if (Notebook1->GetSelection() == NEWSEQUENCER)
    {
        wxCommandEvent playEvent(EVT_PLAY_SEQUENCE);
        wxPostEvent(this, playEvent);
    }
}

void xLightsFrame::EnableToolbarButton(wxAuiToolBar* toolbar,int id, bool enable)
{
    wxAuiToolBarItem* button = toolbar->FindTool(id);
	if (button != nullptr)
	{
		int state = enable ? wxAUI_BUTTON_STATE_NORMAL : wxAUI_BUTTON_STATE_DISABLED;
		button->SetState(state);
		toolbar->Refresh();
	}
}

void xLightsFrame::OnAuiToolBarItemPauseButtonClick(wxCommandEvent& event)
{
    //if (Notebook1->GetSelection() == NEWSEQUENCER)
    {
        wxCommandEvent playEvent(EVT_PAUSE_SEQUENCE);
        wxPostEvent(this, playEvent);
    }
}

void xLightsFrame::OnAuiToolBarItemStopClick(wxCommandEvent& event)
{
    //if (Notebook1->GetSelection() == NEWSEQUENCER)
    {
        //playStartTime = playEndTime = 0;
        wxCommandEvent playEvent(EVT_STOP_SEQUENCE);
        wxPostEvent(this, playEvent);
    }
}

void xLightsFrame::OnAuiToolBarFirstFrameClick(wxCommandEvent& event)
{
    //if (Notebook1->GetSelection() == NEWSEQUENCER)
    {
        wxCommandEvent playEvent(EVT_SEQUENCE_FIRST_FRAME);
        wxPostEvent(this, playEvent);
    }
}

void xLightsFrame::OnAuiToolBarLastFrameClick(wxCommandEvent& event)
{
    //if (Notebook1->GetSelection() == NEWSEQUENCER)
    {
        wxCommandEvent playEvent(EVT_SEQUENCE_LAST_FRAME);
        wxPostEvent(this, playEvent);
    }
}

void xLightsFrame::OnAuiToolBarItemReplaySectionClick(wxCommandEvent& event)
{
    //if (Notebook1->GetSelection() == NEWSEQUENCER)
    {
        wxCommandEvent playEvent(EVT_SEQUENCE_REPLAY_SECTION);
        wxPostEvent(this, playEvent);
    }
}

void xLightsFrame::OnAuiToolBarItemZoominClick(wxCommandEvent& event)
{
    if (Notebook1->GetSelection() == NEWSEQUENCER)
    {
        mainSequencer->PanelTimeLine->ZoomIn();
    }
}

void xLightsFrame::OnAuiToolBarItem_ZoomOutClick(wxCommandEvent& event)
{
    if (Notebook1->GetSelection() == NEWSEQUENCER)
    {
        mainSequencer->PanelTimeLine->ZoomOut();
    }
}

void xLightsFrame::OnMenuItem_File_Open_SequenceSelected(wxCommandEvent& event)
{
    OpenSequence("", nullptr);
}

void xLightsFrame::OnMenuItem_File_SaveAs_SequenceSelected(wxCommandEvent& event)
{
    SaveAsSequence();
}

void xLightsFrame::AskCloseSequence()
{
    static log4cpp::Category &logger_base = log4cpp::Category::getInstance(std::string("log_base"));
    logger_base.info("Closing sequence.");
    CloseSequence();
    logger_base.info("Sequence closed.");

    // force refreshes since grid has been cleared
    mainSequencer->PanelTimeLine->RaiseChangeTimeline();
    wxCommandEvent eventRowHeaderChanged(EVT_ROW_HEADINGS_CHANGED);
    wxPostEvent(this, eventRowHeaderChanged);
}

void xLightsFrame::OnMenuItem_File_Close_SequenceSelected(wxCommandEvent& event)
{
    AskCloseSequence();
}

void xLightsFrame::OnMenuItem_File_Export_VideoSelected(wxCommandEvent& event)
{
    int frameCount = SeqData.NumFrames();

    if (CurrentSeqXmlFile == nullptr || frameCount == 0)
        return;

    wxAuiPaneInfo& pi = m_mgr->GetPane("HousePreview");
    bool visible = pi.IsShown();
    if (!visible)
    {
        pi.Show();
        m_mgr->Update();
    }

    ModelPreview *housePreview = _housePreviewPanel->GetModelPreview();
    if (housePreview == nullptr)
        return;

    const char wildcard[] = "MP4 files (*.mp4)|*.mp4";
    wxFileDialog *pExportDlg = new wxFileDialog(this, _("Export House Preview Video"), wxEmptyString, CurrentSeqXmlFile->GetName(), wildcard, wxFD_SAVE | wxFD_OVERWRITE_PROMPT);
    int exportChoice = pExportDlg->ShowModal();

    if (exportChoice != wxID_OK)
    {
        delete pExportDlg;
        return;
    }

    wxString path(pExportDlg->GetPath());
    delete pExportDlg;

    int playStatus = mainSequencer->GetPlayStatus();
    mainSequencer->SetPlayStatus(PLAY_TYPE_STOPPED);

    static log4cpp::Category &logger_base = log4cpp::Category::getInstance(std::string("log_base"));
    logger_base.debug("Writing house-preview video to %s.", (const char *)path.c_str());

    int width = housePreview->getWidth();
    int height = housePreview->getHeight();
    double contentScaleFactor = GetContentScaleFactor();
#ifdef _WIN32
    contentScaleFactor = 1.;
#endif // WIN32

    int audioChannelCount = 0;
    int audioSampleRate = 0;
    AudioManager *audioMgr = CurrentSeqXmlFile->GetMedia();
    if (audioMgr != nullptr)
    {
        audioSampleRate = audioMgr->GetRate();
        audioChannelCount = audioMgr->GetChannels();
    }
    int audioFrameIndex = 0;

    VideoExporter videoExporter(this, width, height, contentScaleFactor, SeqData.FrameTime(), SeqData.NumFrames(), audioChannelCount, audioSampleRate, logger_base);

    videoExporter.SetGetAudioFrameCallback(
        [audioMgr, &audioFrameIndex](float *samples, int frameSize, int numChannels) {
        int trackSize = audioMgr->GetTrackSize();
        int clampedSize = std::min(frameSize, trackSize - audioFrameIndex);

        if (clampedSize > 0)
        {
            const float *leftptr = audioMgr->GetLeftDataPtr(audioFrameIndex);
            const float *rightptr = audioMgr->GetRightDataPtr(audioFrameIndex);

            if (leftptr != nullptr)
            {
                memcpy(samples, leftptr, clampedSize * sizeof(float));
                samples += clampedSize;
                memcpy(samples, rightptr, clampedSize * sizeof(float));
                audioFrameIndex += frameSize;
            }
        }

        return true;
    }
    );

    xlGLCanvas::CaptureHelper captureHelper(width, height, contentScaleFactor);

    videoExporter.SetGetVideoFrameCallback(
        [this, housePreview, &captureHelper](unsigned char *buf, int bufSize, int width, int height, float scaleFactor, unsigned frameIndex) {
        const FrameData frameData = this->SeqData[frameIndex];
        const unsigned char *data = frameData[0];
        //logger_base.debug( "Requesting house-preview frame %d for video-export", frameIndex );
        housePreview->Render(data, false);
        //logger_base.debug( "Received house-preview frame %d for video-export", frameIndex );
        bool convertStatus = captureHelper.ToRGB(buf, bufSize, true);
        //logger_base.debug( " CaptureHelper RGB conversion %s", convertStatus ? "successful" : "failed" );
        return convertStatus;
    }
    );

    bool exportStatus = videoExporter.Export(path.c_str());

    mainSequencer->SetPlayStatus(playStatus);

    if (!visible)
    {
        m_mgr->GetPane("HousePreview").Hide();
        m_mgr->Update();
    }

    if (exportStatus)
    {
        logger_base.debug("Finished writing house-preview video.");
    }
    else
    {
        DisplayError("Exporting house preview video failed", this);
    }
}

void xLightsFrame::OnResize(wxSizeEvent& event)
{
}

void xLightsFrame::OnAuiToolBarItemRenderAllClick(wxCommandEvent& event)
{
    RenderAll();
}

bool AUIToolbarButtonWrapper::IsChecked()
{
    return toolbar->GetToolToggled(id);
}

void AUIToolbarButtonWrapper::SetValue(bool b)
{
    toolbar->ToggleTool(id, b);
}

void AUIToolbarButtonWrapper::SetBitmap(const wxBitmap &bmp)
{
    toolbar->SetToolBitmap(id,bmp);
    toolbar->Refresh();
}

void AUIToolbarButtonWrapper::Enable(bool b)
{
    toolbar->EnableTool(id, b);
}

void xLightsFrame::SetIconSize(wxCommandEvent& event)
{
    int size = 48;
    if (event.GetId() == ID_MENUITEM_GRID_ICON_XSMALL)
    {
        size = 10;
    }
    else if (event.GetId() == ID_MENUITEM_GRID_ICON_SMALL)
    {
        size = 16;
    }
    else if (event.GetId() == ID_MENUITEM_GRID_ICON_MEDIUM)
    {
        size = 24;
    }
    else if (event.GetId() == ID_MENUITEM_GRID_ICON_LARGE)
    {
        size = 32;
    }
    mGridSpacing = size;

    DEFAULT_ROW_HEADING_HEIGHT = size + 6;
    mainSequencer->PanelRowHeadings->Refresh();
    mainSequencer->PanelEffectGrid->Refresh();
    GridSpacingMenu->Check(event.GetId(), true);
}

void xLightsFrame::ResetToolbarLocations(wxCommandEvent& event)
{
    DisplayInfo("Toolbar locations will reset to defaults upon restart.", this);
    mResetToolbars = true;
}

void xLightsFrame::SetToolIconSize(wxCommandEvent& event)
{
    int size = 48;
    if (event.GetId() == ID_MENUITEM_ICON_SMALL)
    {
        size = 16;
    }
    else if (event.GetId() == ID_MENUITEM_ICON_MEDIUM)
    {
        size = 24;
    }
    else if (event.GetId() == ID_MENUITEM_ICON_LARGE)
    {
        size = 32;
    }

    mIconSize = size;
    size = ScaleWithSystemDPI(size);
    for (size_t x = 0; x < EffectsToolBar->GetToolCount(); x++)
    {
        EffectsToolBar->FindToolByIndex(x)->GetWindow()->SetSizeHints(size, size, size, size);
        EffectsToolBar->FindToolByIndex(x)->SetMinSize(EffectsToolBar->FindToolByIndex(x)->GetWindow()->GetMinSize());
    }
    EffectsToolBar->Realize();
    wxSize sz = EffectsToolBar->GetSize();
    wxAuiPaneInfo &info = MainAuiManager->GetPane("EffectsToolBar");
    info.BestSize(sz);
    MainAuiManager->Update();

    const wxWindowList& lst =effectPalettePanel->GetChildren();
    for (size_t x = 0; x < lst.size(); x++)
    {
        lst[x]->SetSizeHints(size, size, size, size);
    }
    effectPalettePanel->Layout();
    ToolIconSizeMenu->Check(event.GetId(), true);

    effectsPnl->BitmapButtonSelectedEffect->SetSizeHints(size, size, size, size);
    effectsPnl->Layout();
}

void xLightsFrame::OnMenuItemRenderEraseModeSelected(wxCommandEvent& event)
{
    if (CurrentSeqXmlFile == nullptr) return;

    MenuItemRenderEraseMode->Check(true);
    MenuItemRenderCanvasMode->Check(false);
    CurrentSeqXmlFile->SetRenderMode(xLightsXmlFile::ERASE_MODE);
}

void xLightsFrame::OnMenuItemRenderCanvasModeSelected(wxCommandEvent& event)
{
    if (CurrentSeqXmlFile == nullptr) return;

    MenuItemRenderEraseMode->Check(false);
    MenuItemRenderCanvasMode->Check(true);
    CurrentSeqXmlFile->SetRenderMode(xLightsXmlFile::CANVAS_MODE);
}

void xLightsFrame::UpdateRenderMode()
{
    if (CurrentSeqXmlFile == nullptr) return;

    if( CurrentSeqXmlFile->GetRenderMode() == xLightsXmlFile::CANVAS_MODE )
    {
        MenuItemRenderEraseMode->Check(false);
        MenuItemRenderCanvasMode->Check(true);
    }
    else
    {
        MenuItemRenderEraseMode->Check(true);
        MenuItemRenderCanvasMode->Check(false);
    }
}

void xLightsFrame::SetFrequency(int frequency)
{
    mSequenceElements.SetFrequency(frequency);
    mainSequencer->PanelTimeLine->SetTimeFrequency(frequency);
    mainSequencer->PanelWaveForm->SetTimeFrequency(frequency);
}

void xLightsFrame::OnSetGridIconBackground(wxCommandEvent& event)
{
    if (event.GetId() == ID_MENUITEM_GRID_ICON_BACKGROUND_ON)
    {
        mGridIconBackgrounds = true;
    }
    else if (event.GetId() == ID_MENUITEM_GRID_ICON_BACKGROUND_OFF)
    {
        mGridIconBackgrounds = false;
    }
    MenuItemGridIconBackgroundOn->Check(mGridIconBackgrounds);
    MenuItemGridIconBackgroundOff->Check(!mGridIconBackgrounds);
    mainSequencer->PanelEffectGrid->SetEffectIconBackground(mGridIconBackgrounds);
    mainSequencer->PanelEffectGrid->Refresh();
}

void xLightsFrame::OnSetGridNodeValues(wxCommandEvent& event)
{
    if (event.GetId() == ID_MENUITEM_GRID_NODE_VALUES_ON)
    {
        mGridNodeValues = true;
    }
    else if (event.GetId() == ID_MENUITEM_GRID_NODE_VALUES_OFF)
    {
        mGridNodeValues = false;
    }
    MenuItemGridNodeValuesOn->Check(mGridNodeValues);
    MenuItemGridNodeValuesOff->Check(!mGridNodeValues);
    mainSequencer->PanelEffectGrid->SetEffectNodeValues(mGridNodeValues);
    mainSequencer->PanelEffectGrid->Refresh();
}

void xLightsFrame::SetPlaySpeed(wxCommandEvent& event)
{
    playSpeed = 1.0;
    playAnimation = false;
    if (event.GetId() == ID_PLAY_FULL)
    {
        playSpeed = 1.0;
    }
    else if (event.GetId() == ID_PLAY_3_4)
    {
        playSpeed = 0.75;
    }
    else if (event.GetId() == ID_PLAY_1_2)
    {
        playSpeed = 0.5;
    }
    else if (event.GetId() == ID_PLAY_1_4)
    {
        playSpeed = 0.25;
    }
    else if (event.GetId() == ID_MNU_1POINT5SPEED)
    {
        playSpeed = 1.5;
    }
    else if (event.GetId() == ID_MN_2SPEED)
    {
        playSpeed = 2.0;
    }
    else if (event.GetId() == ID_MNU_3SPEED)
    {
        playSpeed = 3.0;
    }
    else if (event.GetId() == ID_MNU_4SPEED)
    {
        playSpeed = 4.0;
    }
    AudioManager::SetPlaybackRate(playSpeed);
	if (CurrentSeqXmlFile != nullptr)
	{
	    if( CurrentSeqXmlFile->GetMedia() == nullptr )
        {
            playAnimation = true;
        }
	}
}

void xLightsFrame::OnMenuItemRenderOnSave(wxCommandEvent& event)
{
    mRenderOnSave = event.IsChecked();
}

void xLightsFrame::OnmSaveFseqOnSaveMenuItemSelected(wxCommandEvent& event)
{
    mSaveFseqOnSave = event.IsChecked();
    if (mSaveFseqOnSave)
    {
        mRenderOnSaveMenuItem->Enable();
    }
    else
    {
        mRenderOnSaveMenuItem->Check(false);
        mRenderOnSaveMenuItem->Enable(false);
        mRenderOnSave = false;
        DisplayWarning("Turning off save of the FSEQ is really not recommended. This will often require you to re-render a sequence every time you load it ... all to save yourself a couple of seconds save time.", this);
    }
}

void xLightsFrame::OnMenuItemEffectAssistAlwaysOnSelected(wxCommandEvent& event)
{
    MenuItemEffectAssistAlwaysOn->Check(true);
    MenuItemEffectAssistAlwaysOff->Check(false);
    MenuItemEffectAssistToggleMode->Check(false);
    mEffectAssistMode = EFFECT_ASSIST_ALWAYS_ON;
    SetEffectAssistWindowState(true);
}

void xLightsFrame::OnMenuItemEffectAssistAlwaysOffSelected(wxCommandEvent& event)
{
    MenuItemEffectAssistAlwaysOn->Check(false);
    MenuItemEffectAssistAlwaysOff->Check(true);
    MenuItemEffectAssistToggleMode->Check(false);
    mEffectAssistMode = EFFECT_ASSIST_ALWAYS_OFF;
    SetEffectAssistWindowState(false);
}

void xLightsFrame::OnMenuItemEffectAssistToggleModeSelected(wxCommandEvent& event)
{
    MenuItemEffectAssistAlwaysOn->Check(false);
    MenuItemEffectAssistAlwaysOff->Check(false);
    MenuItemEffectAssistToggleMode->Check(true);
    mEffectAssistMode = EFFECT_ASSIST_TOGGLE_MODE;
}

void xLightsFrame::SetEffectAssistWindowState(bool show)
{
    bool visible = m_mgr->GetPane("EffectAssist").IsShown();
    if (visible && !show)
    {
        m_mgr->GetPane("EffectAssist").Hide();
        m_mgr->Update();
    }
    else if(!visible && show)
    {
        m_mgr->GetPane("EffectAssist").Show();
        m_mgr->Update();
    }
}

void xLightsFrame::UpdateEffectAssistWindow(Effect* effect, RenderableEffect* ren_effect)
{
    if( effect == nullptr || ren_effect == nullptr )
    {
        sEffectAssist->SetPanel(nullptr);
        return;
    }

    bool effect_is_supported = ren_effect->HasAssistPanel();

    if( mEffectAssistMode == EFFECT_ASSIST_TOGGLE_MODE )
    {
        if( effect_is_supported )
        {
            SetEffectAssistWindowState(true);
        }
        else
        {
            SetEffectAssistWindowState(false);
        }
    }

    AssistPanel *panel;
    if (effect_is_supported) {
        panel = ren_effect->GetAssistPanel(sEffectAssist, this);
    } else {
        panel = sEffectAssist->GetDefaultAssistPanel();
    }
    panel->SetEffectInfo(effect, this);
    sEffectAssist->SetPanel(panel);
}

void xLightsFrame::CheckUnsavedChanges()
{
    if (UnsavedRgbEffectsChanges)
    {
        // This is not necessary but it shows the user that the save button is red which I am hoping makes it clearer
        // to the user what this prompt is for
        Notebook1->SetSelection(LAYOUTTAB);

        if (wxYES == wxMessageBox("Save Models, Views, Perspectives, and Preset changes?",
            "RGB Effects File Changes Confirmation", wxICON_QUESTION | wxYES_NO | wxNO_DEFAULT))
        {
            SaveEffectsFile();
        }
        else
        {
            wxFileName effectsFile;
            effectsFile.AssignDir(CurrentDir);
            effectsFile.SetFullName(_(XLIGHTS_RGBEFFECTS_FILE));
            wxFileName fn(effectsFile.GetFullPath());
            if (wxFile::Exists(fn.GetFullPath()))
            {
                fn.Touch();
            }
        }
    }

    if (UnsavedNetworkChanges)
    {
        // This is not necessary but it shows the user that the save button is red which I am hoping makes it clearer
        // to the user what this prompt is for
        Notebook1->SetSelection(SETUPTAB);

        if (wxYES == wxMessageBox("Save Network Setup changes?",
            "Networks Changes Confirmation", wxICON_QUESTION | wxYES_NO | wxNO_DEFAULT))
        {
            SaveNetworksFile();
        }
    }
}

void xLightsFrame::MarkEffectsFileDirty(bool modelStructureChange)
{
    layoutPanel->SetDirtyHiLight(true);
    UnsavedRgbEffectsChanges=true;
    if (modelStructureChange) {
        modelsChangeCount++;
    }
}

unsigned int xLightsFrame::GetMaxNumChannels() {
    return std::max(_outputManager.GetTotalChannels(), (long)AllModels.GetLastChannel() + 1);
}

void xLightsFrame::UpdateSequenceLength()
{
    if( CurrentSeqXmlFile->GetSequenceLoaded() )
    {
        wxString mss = CurrentSeqXmlFile->GetSequenceTiming();
        int ms = wxAtoi(mss);

        SeqData.init(GetMaxNumChannels(), CurrentSeqXmlFile->GetSequenceDurationMS() / ms, ms);
        mSequenceElements.IncrementChangeCount(nullptr);

        mainSequencer->PanelTimeLine->SetTimeLength(CurrentSeqXmlFile->GetSequenceDurationMS());
        mainSequencer->PanelTimeLine->Initialize();
        int maxZoom = mainSequencer->PanelTimeLine->GetMaxZoomLevel();
        mainSequencer->PanelTimeLine->SetZoomLevel(maxZoom);
        mainSequencer->PanelWaveForm->SetZoomLevel(maxZoom);
        mainSequencer->PanelTimeLine->RaiseChangeTimeline();
        mainSequencer->PanelWaveForm->UpdatePlayMarker();
    }
}

void xLightsFrame::OnActionTestMenuItemSelected(wxCommandEvent& event)
{
    static log4cpp::Category &logger_base = log4cpp::Category::getInstance(std::string("log_base"));

	// save the media playing state and stop it if it is playing
	MEDIAPLAYINGSTATE mps = MEDIAPLAYINGSTATE::STOPPED;
	if (CurrentSeqXmlFile != nullptr && CurrentSeqXmlFile->GetMedia() != nullptr)
	{
		mps = CurrentSeqXmlFile->GetMedia()->GetPlayingState();
		if (mps == MEDIAPLAYINGSTATE::PLAYING)
		{
            logger_base.debug("Test: Suspending play.");
			CurrentSeqXmlFile->GetMedia()->Pause();
			SetAudioControls();
		}
	}

	Timer1.Stop();

	// save the output state and turn it off
	bool output = CheckBoxLightOutput->IsChecked();
	if (output)
	{
        logger_base.debug("Test: Turning off output to lights.");
        _outputManager.AllOff();
        CheckBoxLightOutput->SetValue(false);
        EnableOutputs();
	}

	// creating the dialog can take some time so display an hourglass
	SetCursor(wxCURSOR_WAIT);

    // Make sure all the models in model groups are valid
    AllModels.ResetModelGroups();

    logger_base.debug("Test: Opening test dialog.");

	// display the test dialog
    PixelTestDialog dialog(this, &_outputManager, networkFile, &AllModels);
    dialog.CenterOnParent();
    dialog.ShowModal();

    logger_base.debug("Test: Test dialog closed.");

	SetCursor(wxCURSOR_DEFAULT);

	// resume output if it was set
	if (output)
	{
        logger_base.debug("Test: Turning back on output to lights.");
        CheckBoxLightOutput->SetValue(true);
        EnableOutputs();
	}

    // Restart the timer without changing the interval
	Timer1.Start();

	// resume playing the media if it was playing
	if (mps == MEDIAPLAYINGSTATE::PLAYING)
	{
        logger_base.debug("Test: Resuming play.");
        CurrentSeqXmlFile->GetMedia()->Play();
		SetAudioControls();
	}
}

void xLightsFrame::SetPasteByCell()
{
    ButtonPasteByTime->SetValue(false);
    ButtonPasteByCell->SetValue(true);
    mainSequencer->SetPasteByCell(true);
    m_mgr->Update();
    EditToolBar->Refresh();
}

void xLightsFrame::SetPasteByTime()
{
    ButtonPasteByTime->SetValue(true);
    ButtonPasteByCell->SetValue(false);
    mainSequencer->SetPasteByCell(false);
    m_mgr->Update();
    EditToolBar->Refresh();
}

void xLightsFrame::OnAuiToolBarItemPasteByTimeClick(wxCommandEvent& event)
{
    SetPasteByTime();
}

void xLightsFrame::OnAuiToolBarItemPasteByCellClick(wxCommandEvent& event)
{
    SetPasteByCell();
}

void xLightsFrame::OnMenuItemConvertSelected(wxCommandEvent& event)
{
    UpdateChannelNames();
    ConvertDialog dialog(this, SeqData, &_outputManager, mediaFilename, ChannelNames, ChannelColors, ChNames);
    dialog.CenterOnParent();
    dialog.ShowModal();
}

void xLightsFrame::OnMenu_GenerateCustomModelSelected(wxCommandEvent& event)
{
    // save the media playing state and stop it if it is playing
    MEDIAPLAYINGSTATE mps = MEDIAPLAYINGSTATE::STOPPED;
    if (CurrentSeqXmlFile != nullptr && CurrentSeqXmlFile->GetMedia() != nullptr)
    {
        mps = CurrentSeqXmlFile->GetMedia()->GetPlayingState();
        if (mps == MEDIAPLAYINGSTATE::PLAYING)
        {
            CurrentSeqXmlFile->GetMedia()->Pause();
            SetAudioControls();
        }
    }

    Timer1.Stop();

    // save the output state and turn it off
    bool output = CheckBoxLightOutput->IsChecked();
    if (output)
    {
        _outputManager.AllOff();
        CheckBoxLightOutput->SetValue(false);
        EnableOutputs();
    }

    // creating the dialog can take some time so display an hourglass
    SetCursor(wxCURSOR_WAIT);

    GenerateCustomModelDialog dialog(this, &_outputManager);
    dialog.CenterOnParent();
    dialog.ShowModal();

    SetCursor(wxCURSOR_DEFAULT);

    // resume output if it was set
    if (output)
    {
        CheckBoxLightOutput->SetValue(true);
        EnableOutputs();
    }

    // restarts the timer without changing the interval
    Timer1.Start();

    // resume playing the media if it was playing
    if (mps == MEDIAPLAYINGSTATE::PLAYING)
    {
        CurrentSeqXmlFile->GetMedia()->Play();
        SetAudioControls();
    }
}

void xLightsFrame::OnPaneClose(wxAuiManagerEvent& event)
{
    SetFocus();
}

void xLightsFrame::SendReport(const wxString &loc, wxDebugReportCompress &report) {
    wxHTTP http;
    http.Connect("dankulp.com");

    const char *bound = "--------------------------b29a7c2fe47b9481";

    wxDateTime now = wxDateTime::Now();
    int millis = wxGetUTCTimeMillis().GetLo() % 1000;

    wxString ver = xlights_version_string + xlights_qualifier;
    ver.Trim();
    for (int x = 0; x < ver.length(); x++) {
        if (ver[x] == ' ') ver[x] = '-';
    }

    wxString ts = wxString::Format("%04d-%02d-%02d_%02d-%02d-%02d-%03d", now.GetYear(), now.GetMonth()+1, now.GetDay(), now.GetHour(), now.GetMinute(), now.GetSecond(), millis);

    wxString fn = wxString::Format("xlights-%s_%s_%s_%s.zip",  wxPlatformInfo::Get().GetOperatingSystemFamilyName().c_str(), ver, GetBitness(), ts);
    const char *ct = "Content-Type: application/octet-stream\n";
    std::string cd = "Content-Disposition: form-data; name=\"userfile\"; filename=\"" + fn.ToStdString() + "\"\n\n";

    wxMemoryBuffer memBuff;
    memBuff.AppendData(bound, strlen(bound));
    memBuff.AppendData("\n", 1);
    memBuff.AppendData(ct, strlen(ct));
    memBuff.AppendData(cd.c_str(), strlen(cd.c_str()));


    wxFile f_in(report.GetCompressedFileName());
    wxFileOffset fLen=f_in.Length();
    void* tmp=memBuff.GetAppendBuf(fLen);
    size_t iRead=f_in.Read(tmp, fLen);
    memBuff.UngetAppendBuf(iRead);
    f_in.Close();

    memBuff.AppendData("\n", 1);
    memBuff.AppendData(bound, strlen(bound));
    memBuff.AppendData("--\n", 3);

    http.SetMethod("POST");
    http.SetPostBuffer("multipart/form-data; boundary=------------------------b29a7c2fe47b9481", memBuff);
    wxInputStream * is = http.GetInputStream("/" + loc + "/index.php");
    char buf[1024];
    is->Read(buf, 1024);
    //printf("%s\n", buf);
    delete is;
    http.Close();
}

void xLightsFrame::MaybePackageAndSendDebugFiles() {
    wxString message = "You forced the OpenGL setting to a non-default value.  Is it OK to send the debug logs to the developers for analysis?";
    wxMessageDialog dlg(this, message, "Send Debug Files",wxYES_NO|wxCENTRE);
    if (dlg.ShowModal() == wxID_YES) {
        wxTextEntryDialog ted(this, "Can you briefly describe what wasn't working?\n"
                              "Also include who you are (email, forum username, etc..)", "Additional Information", "",
                              wxTE_MULTILINE|wxOK|wxCENTER);
        ted.SetSize(400, 400);
        ted.ShowModal();

        wxDebugReportCompress report;
        report.SetCompressedFileBaseName("xlights_debug");
        report.SetCompressedFileDirectory(wxFileName::GetTempDir());
        report.AddText("description", ted.GetValue(), "description");
        AddDebugFilesToReport(report);
        report.Process();
        SendReport("oglUpload", report);
        wxRemoveFile(report.GetCompressedFileName());
    }
}

void xLightsFrame::OnMenuItemPackageDebugFiles(wxCommandEvent& event)
{
    static log4cpp::Category &logger_base = log4cpp::Category::getInstance(std::string("log_base"));

    wxLogNull logNo; //kludge: avoid "error 0" message from wxWidgets after new file is written
    wxFileDialog fd(this, "Zip file to create.", CurrentDir, "xLightsProblem.zip", "zip file(*.zip)|*.zip", wxFD_SAVE | wxFD_OVERWRITE_PROMPT);

    if (fd.ShowModal() == wxID_CANCEL) return;

    // make sure everything is up to date
    if (Notebook1->GetSelection() != LAYOUTTAB)
        layoutPanel->UnSelectAllModels();
    RecalcModels();

    // check the curent sequence to ensure this analysis is in the log
    CheckSequence(false);

    logger_base.debug("Dumping registry configuration:");
    wxConfigBase* config = wxConfigBase::Get();
    wxString key;
    long index;
    bool ce = config->GetFirstEntry(key, index);

    while (ce)
    {
        wxString value = "<UNKNOWN>";
        wxString type = "<UNREAD>";
        switch(config->GetEntryType(key))
        {
        case wxConfigBase::EntryType::Type_String:
            type = "String";
            config->Read(key, &value);
            break;
        case wxConfigBase::EntryType::Type_Boolean:
            type = "Boolean";
            value = wxString::Format("%s", config->ReadBool(key, false) ? "True" : "False");
            break;
        case wxConfigBase::EntryType::Type_Integer: // long
            type = "Integer";
            value = wxString::Format("%ld", config->ReadLong(key, 0));
            break;
        case wxConfigBase::EntryType::Type_Float: // double
            type = "Float";
            value = wxString::Format("%f", config->ReadDouble(key, 0.0));
            break;
        case wxConfigBase::EntryType::Type_Unknown:
            type = "Unknown";
            break;
        default:
            break;
        }

        logger_base.debug("      '%s' (%s) ='%s'", (const char*)key.c_str(), (const char*)type.c_str(), (const char*)value.c_str());

        ce = config->GetNextEntry(key, index);
    }

    wxDebugReportCompress report;
    report.SetCompressedFileBaseName(wxFileName(fd.GetFilename()).GetName());
    report.SetCompressedFileDirectory(fd.GetDirectory());
    AddDebugFilesToReport(report);

    // export the models to an easy to read file
    wxString filename = wxFileName::CreateTempFileName("Models") + ".csv";
    ExportModels(filename);
    wxFileName fn(filename);
    report.AddFile(fn.GetFullPath(), "All Models");

    // export the effects to an easy to read file
    if (CurrentSeqXmlFile != nullptr)
    {
        wxString filenamee = wxFileName::CreateTempFileName("Effects") + ".csv";
        ExportEffects(filenamee);
        wxFileName fne(filenamee);
        report.AddFile(fne.GetFullPath(), "All Effects");
    }

    report.Process();

    wxRemoveFile(filename);
}

static void AddLogFile(const wxString &CurrentDir, const wxString &fileName, wxDebugReport &report) {
    wxString dir;
#ifdef __WXMSW__
    wxGetEnv("APPDATA", &dir);
    wxString filename = dir + "/" + fileName;
#endif
#ifdef __WXOSX_MAC__
    wxFileName home;
    home.AssignHomeDir();
    dir = home.GetFullPath();
    wxString filename = dir + "/Library/Logs/" + fileName;
#endif
#ifdef __LINUX__
    wxString filename = "/tmp/" + fileName;
#endif
    if (wxFile::Exists(filename))
    {
        report.AddFile(filename, fileName);
    }
    else if (wxFile::Exists(wxFileName(CurrentDir, fileName).GetFullPath()))
    {
        report.AddFile(wxFileName(CurrentDir, fileName).GetFullPath(), fileName);
    }
    else if (wxFile::Exists(wxFileName(wxGetCwd(), fileName).GetFullPath()))
    {
        report.AddFile(wxFileName(wxGetCwd(), fileName).GetFullPath(), fileName);
    }
}

void xLightsFrame::AddDebugFilesToReport(wxDebugReport &report) {


    wxFileName fn(CurrentDir, OutputManager::GetNetworksFileName());
    if (fn.Exists()) {
        report.AddFile(fn.GetFullPath(), OutputManager::GetNetworksFileName());
    }
    if (wxFileName(CurrentDir, "xlights_rgbeffects.xml").Exists()) {
        report.AddFile(wxFileName(CurrentDir, "xlights_rgbeffects.xml").GetFullPath(), "xlights_rgbeffects.xml");
    }
    if (UnsavedRgbEffectsChanges &&  wxFileName(CurrentDir, "xlights_rgbeffects.xbkp").Exists()) {
        report.AddFile(wxFileName(CurrentDir, "xlights_rgbeffects.xbkp").GetFullPath(), "xlights_rgbeffects.xbkp");
    }

    AddLogFile(CurrentDir, "xLights_l4cpp.log", report);
    //if the rolled log exists, add it to just in case it has the information we need
    AddLogFile(CurrentDir, "xLights_l4cpp.log.1", report);

    if (GetSeqXmlFileName() != "") {
        wxFileName fn2(GetSeqXmlFileName());
        if (fn2.Exists() && !fn2.IsDir()) {
            report.AddFile(GetSeqXmlFileName(), fn2.GetName());
            if (mSavedChangeCount != mSequenceElements.GetChangeCount())
            {
                wxFileName fnb(fn2.GetPath() + "/" + fn2.GetName() + ".xbkp");
                if (fnb.Exists())
                {
                    report.AddFile(fnb.GetFullPath(), fnb.GetName());
                }
            }
        }
        else
        {
            if (mSavedChangeCount != mSequenceElements.GetChangeCount())
            {
                wxFileName fnb(CurrentDir + "/" + "__.xbkp");
                if (fnb.Exists())
                {
                    report.AddFile(fnb.GetFullPath(), fnb.GetName());
                }
            }
        }
    }
    else
    {
        if (mSavedChangeCount != mSequenceElements.GetChangeCount())
        {
            wxFileName fnb(CurrentDir + "/" + "__.xbkp");
            if (fnb.Exists())
            {
                report.AddFile(fnb.GetFullPath(), fnb.GetName());
            }
        }
    }
    //report.AddAll(wxDebugReport::Context_Current);
}

void xLightsFrame::OnMenuOpenGLSelected(wxCommandEvent& event)
{
    wxConfigBase* config = wxConfigBase::Get();
    OpenGLMenu->Check(ID_MENU_OPENGL_AUTO, false);
    OpenGLMenu->Check(ID_MENU_OPENGL_3, false);
    OpenGLMenu->Check(ID_MENU_OPENGL_1, false);

    if (event.GetId() == ID_MENU_OPENGL_AUTO) {
        config->Write("ForceOpenGLVer", 99);
    } else if (event.GetId() == ID_MENU_OPENGL_3) {
        config->Write("ForceOpenGLVer", 3);
    } else if (event.GetId() == ID_MENU_OPENGL_1) {
        config->Write("ForceOpenGLVer", 1);
    }
    OpenGLMenu->Check(event.GetId(), true);
    DisplayInfo("OpenGL changes require a restart", this);
}
void xLightsFrame::OnMenuItemOGLRenderOrder(wxCommandEvent& event)
{
    wxConfigBase* config = wxConfigBase::Get();
    OpenGLMenu->Check(ID_MENUITEM_OGL_RO1, false);
    OpenGLMenu->Check(ID_MENUITEM_OGL_RO2, false);
    OpenGLMenu->Check(ID_MENUITEM_OGL_RO3, false);
    OpenGLMenu->Check(ID_MENUITEM_OGL_RO4, false);
    OpenGLMenu->Check(ID_MENUITEM_OGL_RO5, false);
    OpenGLMenu->Check(ID_MENUITEM_OGL_RO6, false);

    int order = 0;
    if (event.GetId() == ID_MENUITEM_OGL_RO1) {
        order = 0;
    } else if (event.GetId() == ID_MENUITEM_OGL_RO2) {
        order = 1;
    } else if (event.GetId() == ID_MENUITEM_OGL_RO3) {
        order = 2;
    } else if (event.GetId() == ID_MENUITEM_OGL_RO4) {
        order = 3;
    } else if (event.GetId() == ID_MENUITEM_OGL_RO5) {
        order = 4;
    } else if (event.GetId() == ID_MENUITEM_OGL_RO6) {
        order = 5;
    }
    config->Write("OGLRenderOrder", order);
    OpenGLMenu->Check(event.GetId(), true);

    _housePreviewPanel->GetModelPreview()->SetRenderOrder(order);
    _modelPreviewPanel->SetRenderOrder(order);
    modelPreview->SetRenderOrder(order);
}

void xLightsFrame::SaveWorkingLayout()
{
    // update xml with offsets and scale
    for (size_t i = 0; i < modelPreview->GetModels().size(); i++)
    {
        modelPreview->GetModels()[i]->UpdateXmlWithScale();
    }
    for (auto it = AllObjects.begin(); it != AllObjects.end(); ++it) {
        ViewObject *view_object = it->second;
        view_object->UpdateXmlWithScale();
    }
    SaveEffectsFile(true);
}

void xLightsFrame::SaveWorking()
{
    // dont save if no file in existence
    if (CurrentSeqXmlFile == nullptr) return;

    // dont save if currently saving
    std::unique_lock<std::mutex> lock(saveLock, std::try_to_lock);
    if (!lock.owns_lock()) return;

    wxString p = CurrentSeqXmlFile->GetPath();
    wxString fn = CurrentSeqXmlFile->GetFullName();
    wxString tmp;

    if (fn == "")
    {
        tmp = p + "/" + "__.xbkp";
    }
    else
    {
        wxFileName fnp(fn);
        tmp = p + "/" + fnp.GetName() + ".xbkp";
    }
    wxFileName ftmp(tmp);

    CurrentSeqXmlFile->SetPath(ftmp.GetPath());
    CurrentSeqXmlFile->SetFullName(ftmp.GetFullName());

    CurrentSeqXmlFile->Save(mSequenceElements);

    CurrentSeqXmlFile->SetPath(p);
    CurrentSeqXmlFile->SetFullName(fn);
}

void xLightsFrame::OnTimer_AutoSaveTrigger(wxTimerEvent& event)
{
    static log4cpp::Category &logger_base = log4cpp::Category::getInstance(std::string("log_base"));
    // dont save if currently playing or in render mode
    if (playType != PLAY_TYPE_MODEL && !_renderMode && !_suspendAutoSave) {
        logger_base.debug("Autosaving backup of sequence.");
        wxStopWatch sw;
        if (mSavedChangeCount != mSequenceElements.GetChangeCount())
        {
            if (mSequenceElements.GetChangeCount() != mLastAutosaveCount)
            {
                SaveWorking();
                mLastAutosaveCount = mSequenceElements.GetChangeCount();
            }
            else
            {
                logger_base.debug("    Autosave skipped ... no changes detected since last autosave.");
            }
        }
        else
        {
            logger_base.debug("    Autosave skipped ... no changes detected since last save.");
            mLastAutosaveCount = mSequenceElements.GetChangeCount();
        }
        if (UnsavedRgbEffectsChanges)
        {
            logger_base.debug("    Autosaving backup of layout.");
            SaveWorkingLayout();
        }
        logger_base.debug("    AutoSave took %d ms.", sw.Time());
    }
    else
    {
        logger_base.debug("AutoSave skipped because sequence is playing or batch rendering or suspended.");
    }

    if (AutoSaveInterval > 0) {
        Timer_AutoSave.StartOnce(AutoSaveInterval * 60000);
    }
}

void xLightsFrame::AutoSaveIntervalSelected(wxCommandEvent& event)
{
    wxString v = AutoSaveMenu->GetLabel(event.GetId());
    AutoSaveMenu->Check(event.GetId(), true);
    int nasi = -1;
    if (v == "Disabled") {
        Timer_AutoSave.Stop();
    } else {
        nasi = wxAtoi(v);
    }
    if (nasi != AutoSaveInterval) {
        wxConfigBase* config = wxConfigBase::Get();
        config->Write("AutoSaveInterval", nasi);
        AutoSaveInterval = nasi;
    }
    if (AutoSaveInterval > 0) {
        Timer_AutoSave.StartOnce(AutoSaveInterval * 60000);
    } else {
        Timer_AutoSave.Stop();
    }
}

void xLightsFrame::AddPreviewOption(LayoutGroup* grp)
{
    bool menu_created = false;
    if( MenuItemPreviews == nullptr ) {
        MenuItemPreviews = new wxMenu();
        MenuView->Insert(3, ID_MENU_ITEM_PREVIEWS, _("Previews"), MenuItemPreviews, wxEmptyString);
        menu_created = true;
    }
    if( LayoutGroups.size() > 1 ) {
        wxMenuItem* first_item = MenuItemPreviews->GetMenuItems().GetFirst()->GetData();
        if( first_item->GetId() != ID_MENU_ITEM_PREVIEWS_SHOW_ALL ) {
            wxMenuItem* menu_item = new wxMenuItem(MenuItemPreviews, ID_MENU_ITEM_PREVIEWS_SHOW_ALL, _("Show All"), wxEmptyString, wxITEM_CHECK);
            MenuItemPreviews->Insert(0, menu_item);
            Connect(ID_MENU_ITEM_PREVIEWS_SHOW_ALL,wxEVT_COMMAND_MENU_SELECTED,(wxObjectEventFunction)&xLightsFrame::ShowHideAllPreviewWindows, nullptr, this);
        }
    }
    grp->AddToPreviewMenu(MenuItemPreviews);
    Connect(grp->GetMenuId(),wxEVT_COMMAND_MENU_SELECTED,(wxObjectEventFunction)&xLightsFrame::ShowHidePreviewWindow, nullptr, this);
    if( menu_created ) {
        MenuItemPreviewSeparator = MenuView->InsertSeparator(4);
    }
}

void xLightsFrame::RemovePreviewOption(LayoutGroup* grp)
{
    Disconnect(grp->GetMenuId(),wxEVT_COMMAND_MENU_SELECTED,(wxObjectEventFunction)&xLightsFrame::ShowHidePreviewWindow, nullptr, this);
    grp->RemoveFromPreviewMenu(MenuItemPreviews);
    if( LayoutGroups.size() == 1 ) {
        Disconnect(ID_MENU_ITEM_PREVIEWS_SHOW_ALL,wxEVT_COMMAND_MENU_SELECTED,(wxObjectEventFunction)&xLightsFrame::ShowHideAllPreviewWindows, nullptr, this);
        MenuView->Delete(ID_MENU_ITEM_PREVIEWS);
        MenuItemPreviews = nullptr;
        MenuView->Delete(MenuItemPreviewSeparator);
    }
}

void xLightsFrame::ShowHidePreviewWindow(wxCommandEvent& event)
{
    wxMenuItem* item = MenuItemPreviews->FindItem(event.GetId());
    for (auto it = LayoutGroups.begin(); it != LayoutGroups.end(); ++it) {
        LayoutGroup* grp = (LayoutGroup*)(*it);
        if (grp != nullptr) {
            if( grp->GetMenuItem() == item ) {
                grp->ShowPreview(item->IsChecked());
            }
        }
    }
}

void xLightsFrame::ShowHideAllPreviewWindows(wxCommandEvent& event)
{
    wxMenuItem* first_item = MenuItemPreviews->GetMenuItems().GetFirst()->GetData();
    for (auto it = LayoutGroups.begin(); it != LayoutGroups.end(); ++it) {
        LayoutGroup* grp = (LayoutGroup*)(*it);
        if (grp != nullptr) {
            grp->ShowPreview(first_item->IsChecked());
        }
    }
}

void xLightsFrame::OnmBackupOnSaveSelected(wxCommandEvent& event)
{
    mBackupOnSave = event.IsChecked();
}

void xLightsFrame::DoAltBackup(bool prompt)
{

    wxString folderName;
    time_t cur;
    time(&cur);
    wxFileName newDirH;
    wxDateTime curTime(cur);

    //  first make sure there is a Backup sub directory
    wxString newDirBackup = mAltBackupDir + wxFileName::GetPathSeparator() + "Backup";
    if (!wxDirExists(newDirBackup) && !newDirH.Mkdir(newDirBackup))
    {
        DisplayError(wxString::Format("Unable to create backup directory '%s'!", newDirBackup).ToStdString());
        return;
    }

    wxString newDir = mAltBackupDir + wxFileName::GetPathSeparator() + wxString::Format(
        "Backup%c%s-%s", wxFileName::GetPathSeparator(),
        curTime.FormatISODate(), curTime.Format("%H%M%S"));

    if (prompt)
    {
        if (wxNO == wxMessageBox("All xml files under " + wxString::Format("%i", MAXBACKUPFILE_MB) + "MB in your xlights directory will be backed up to \"" +
            newDir + "\". Proceed?", "Backup", wxICON_QUESTION | wxYES_NO))
        {
            return;
        }
    }

    if (!newDirH.Mkdir(newDir))
    {
        DisplayError(wxString::Format("Unable to create directory '%s'!", newDir).ToStdString());
        return;
    }

    std::string errors = "";
    BackupDirectory(CurrentDir, newDir, newDir, false, errors);

    if (errors != "")
    {
        DisplayError(errors, this);
    }
}

void xLightsFrame::OnmAltBackupMenuItemSelected(wxCommandEvent& event)
{
    if (mAltBackupDir == "")
    {
        wxDirDialog dir(this, _("Select alternate backup directory"), wxEmptyString, wxDD_DEFAULT_STYLE, wxDefaultPosition, wxDefaultSize, _T("wxDirDialog"));
        if (dir.ShowModal() == wxID_OK)
        {
            mAltBackupDir = dir.GetPath();
            static log4cpp::Category &logger_base = log4cpp::Category::getInstance(std::string("log_base"));
            logger_base.info("Alternate backup location set to %s.", (const char *)mAltBackupDir.c_str());
        }
    }

    if (mAltBackupDir == "")
    {
        return;
    }

    SaveWorking();

    DoAltBackup();
}

void xLightsFrame::ExportModels(wxString filename)
{
    wxFile f(filename);

    if (!f.Create(filename, true) || !f.IsOpened())
    {
        DisplayError(wxString::Format("Unable to create file %s. Error %d\n", filename, f.GetLastError()).ToStdString());
        return;
    }

    // make sure everything is up to date
    if (Notebook1->GetSelection() != LAYOUTTAB)
        layoutPanel->UnSelectAllModels();
    RecalcModels();

    long minchannel = 99999999;
    long maxchannel = -1;

    f.Write(_("Model Name,Description,Display As,String Type,String Count,Node Count,Light Count,Est Current (Amps),Channels Per Node, Channel Count,Start Channel,Start Channel No,End Channel No,Default Buffer W x H,Preview,Controller Connection,Controller Type,Controller Description,Output,IP,Baud,Universe/Id,Controller Channel,Inactive\n"));

    for (auto m = AllModels.begin(); m != AllModels.end(); ++m)
    {
        Model* model = m->second;
        if (model->GetDisplayAs() == "ModelGroup")
        {
            ModelGroup* mg = static_cast<ModelGroup*>(model);
            std::string models;
            for (auto it = mg->ModelNames().begin(); it != mg->ModelNames().end(); ++it)
            {
                if (models == "")
                {
                    models = *it;
                }
                else
                {
                    models += ", " + *it;
                }
            }
            int w, h;
            model->GetBufferSize("Default", "2D", "None", w, h);
            f.Write(wxString::Format("\"%s\",\"%s\",\"%s\",,,,,,,%d,,%ld,%ld,%d x %d,%s,,,,,,,,\n",
                model->name,
                models.c_str(), // No description ... use list of models
                model->GetDisplayAs(),
                model->GetChanCount(),
                (long)model->GetFirstChannel() + 1,
                (long)model->GetLastChannel() + 1,
                w, h,
                model->GetLayoutGroup()
            ));
        }
        else
        {
            wxString stch = model->GetModelXml()->GetAttribute("StartChannel", wxString::Format("%d?", model->NodeStartChannel(0) + 1)); //NOTE: value coming from model is probably not what is wanted, so show the base ch# instead
            int ch = model->GetFirstChannel() + 1;
            std::string type, description, ip, universe, inactive, baud;
            long channeloffset;
            int output;
            GetControllerDetailsForChannel(ch, type, description, channeloffset, ip, universe, inactive, output, baud);

            std::string current = "";

            wxString stype = wxString(model->GetStringType());

            long lightcount = (long)(model->GetNodeCount() * model->GetLightsPerNode());
            if (!stype.Contains("Node"))
            {
                if (model->GetNodeCount() == 1)
                {
                    lightcount = model->GetCoordCount(0);
                }
                else
                {
                    lightcount = model->NodesPerString() * model->GetLightsPerNode();
                }
            }

            if (stype.Contains("Node") || stype.Contains("Channel RGB"))
            {
                current = wxString::Format("%0.2f", (float)lightcount * 0.06).ToStdString();
            }

            int w, h;
            model->GetBufferSize("Default", "2D", "None", w, h);

            f.Write(wxString::Format("\"%s\",\"%s\",\"%s\",\"%s\",%li,%li,%li,%s,%i,%li,%s,%i,%i,%d x %d,%s,%s,%s,\"%s\",%i,%s,%s,%s,%li,%s\n",
                model->name,
                model->description,
                model->GetDisplayAs(),
                model->GetStringType(),
                (long)model->GetNumPhysicalStrings(),
                (long)model->GetNodeCount(),
                lightcount,
                current,
                model->GetChanCountPerNode(),
                (long)model->GetActChanCount(),
                stch,
                ch,
                model->GetLastChannel() + 1,
                w, h,
                model->GetLayoutGroup(),
                model->GetControllerConnectionRangeString(),
                type,
                description,
                output,
                ip,
                baud,
                universe,
                channeloffset,
                inactive));
            if (ch < minchannel)
            {
                minchannel = ch;
            }
            if (ch + model->GetChanCount() - 1 > maxchannel)
            {
                maxchannel = ch + model->GetChanCount() - 1;
            }
        }
    }

    int bulbs = 0;
    int usedchannels = 0;
    if (minchannel == 99999999)
    {
        // No channels so we dont do this
        minchannel = 0;
        maxchannel = 0;
    }
    else
    {
        int* chused = (int*)malloc((maxchannel - minchannel + 1) * sizeof(int));
        memset(chused, 0x00, (maxchannel - minchannel + 1) * sizeof(int));

        for (auto m = AllModels.begin(); m != AllModels.end(); ++m)
        {
            Model* model = m->second;
            if (model->GetDisplayAs() != "ModelGroup")
            {
                wxString stch = model->GetModelXml()->GetAttribute("StartChannel", wxString::Format("%d?", model->NodeStartChannel(0) + 1)); //NOTE: value coming from model is probably not what is wanted, so show the base ch# instead
                int ch = model->GetNumberFromChannelString(model->ModelStartChannel);
                int endch = ch + model->GetChanCount() - 1;

                int uniquechannels = 0;
                for (int i = ch; i <= endch; i++)
                {
                    if (chused[i - minchannel] == 0)
                    {
                        uniquechannels++;
                    }
                    chused[i - minchannel]++;
                }

                if (wxString(model->GetStringType()).StartsWith("Single Color"))
                {
                    bulbs += uniquechannels * model->GetCoordCount(0);
                }
                else if (wxString(model->GetStringType()).StartsWith("3 Channel"))
                {
                    bulbs += uniquechannels * model->GetNodeCount() / 3 * model->GetCoordCount(0);
                }
                else if (wxString(model->GetStringType()).StartsWith("4 Channel"))
                {
                    bulbs += uniquechannels * model->GetNodeCount() / 4 * model->GetCoordCount(0);
                }
                else if (wxString(model->GetStringType()).StartsWith("Strobes"))
                {
                    bulbs += uniquechannels * model->GetNodeCount() * model->GetCoordCount(0);
                }
                else
                {
                    int den = model->GetChanCountPerNode();
                    if (den == 0) den = 1;
                    bulbs += uniquechannels / den * model->GetLightsPerNode();
                }
            }
        }

        for (int i = 0; i < (maxchannel - minchannel + 1); i++)
        {
            if (chused[i] > 0)
            {
                usedchannels++;
            }
        }

        free(chused);
    }

    f.Write("\n");

    f.Write(wxString::Format("\"Model Count\",%d\n", AllModels.size()));
    f.Write(wxString::Format("\"First Used Channel\",%ld\n", minchannel));
    f.Write(wxString::Format("\"Last Used Channel\",%ld\n", maxchannel));
    f.Write(wxString::Format("\"Actual Used Channel\",%d\n", usedchannels));
    f.Write(wxString::Format("\"Bulbs\",%d\n", bulbs));

    f.Close();
}

void xLightsFrame::OnmExportModelsMenuItemSelected(wxCommandEvent& event)
{
    wxLogNull logNo; //kludge: avoid "error 0" message from wxWidgets after new file is written
    wxString filename = wxFileSelector(_("Choose output file"), wxEmptyString, wxEmptyString, wxEmptyString, "Export files (*.csv)|*.csv", wxFD_SAVE | wxFD_OVERWRITE_PROMPT);

    if (filename.IsEmpty()) return;

    ExportModels(filename);
}

void xLightsFrame::OnMenuItem_BackupOnLaunchSelected(wxCommandEvent& event)
{
    mBackupOnLaunch = event.IsChecked();
}

void xLightsFrame::OnMenuItem_ViewLogSelected(wxCommandEvent& event)
{
    static log4cpp::Category &logger_base = log4cpp::Category::getInstance(std::string("log_base"));
    wxString dir;
    wxString fileName = "xLights_l4cpp.log";
#ifdef __WXMSW__
    wxGetEnv("APPDATA", &dir);
    wxString filename = dir + "/" + fileName;
#endif
#ifdef __WXOSX_MAC__
    wxFileName home;
    home.AssignHomeDir();
    dir = home.GetFullPath();
    wxString filename = dir + "/Library/Logs/" + fileName;
#endif
#ifdef __LINUX__
    wxString filename = "/tmp/" + fileName;
#endif
    wxString fn = "";
    if (wxFile::Exists(filename))
    {
        fn = filename;
    }
    else if (wxFile::Exists(wxFileName(CurrentDir, fileName).GetFullPath()))
    {
        fn = wxFileName(CurrentDir, fileName).GetFullPath();
    }
    else if (wxFile::Exists(wxFileName(wxGetCwd(), fileName).GetFullPath()))
    {
        fn = wxFileName(wxGetCwd(), fileName).GetFullPath();
    }

    wxFileType *ft = wxTheMimeTypesManager->GetFileTypeFromExtension("txt");
    if (fn != "" && ft)
    {
        wxString command = ft->GetOpenCommand("foo.txt");
        command.Replace("foo.txt", fn);

        logger_base.debug("Viewing log file %s.", (const char *)fn.c_str());

        wxUnsetEnv("LD_PRELOAD");
        wxExecute(command);
        delete ft;
    }
    else
    {
        DisplayError(wxString::Format("Unable to show log file '%s'.", fn).ToStdString(), this);
    }
}

void LogAndWrite(wxFile& f, const std::string& msg)
{
    static log4cpp::Category &logger_base = log4cpp::Category::getInstance(std::string("log_base"));
    logger_base.debug("CheckSequence: " + msg);
    if (f.IsOpened())
    {
        f.Write(msg + "\r\n");
    }
}

// recursively check whether a start channel refers to a model in a way that creates a referencing loop
bool xLightsFrame::CheckStart(wxFile& f, const std::string& startmodel, std::list<std::string>& seen, std::string& nextmodel)
{
    Model* m = AllModels.GetModel(nextmodel);
    if (m == nullptr)
    {
        return true; // this is actually an error but we have already reported these errors
    }
    else
    {
        std::string start = m->ModelStartChannel;

        if (start[0] == '>' || start[0] == '@')
        {
            seen.push_back(nextmodel);
            size_t colon = start.find(':', 1);
            std::string reference = start.substr(1, colon - 1);

            if (std::find(seen.begin(), seen.end(), reference) != seen.end())
            {
                wxString msg = wxString::Format("    ERR: Model '%s' start channel results in a reference loop.", startmodel);
                LogAndWrite(f, msg.ToStdString());
                for (auto it = seen.begin(); it != seen.end(); ++it)
                {
                    msg = wxString::Format("       '%s' ->", *it);
                    LogAndWrite(f, msg.ToStdString());
                }
                msg = wxString::Format("       '%s'", reference);
                LogAndWrite(f, msg.ToStdString());
                return false;
            }
            else
            {
                return CheckStart(f, startmodel, seen, reference);
            }
        }
        else
        {
            // it resolves to something ok
            return true;
        }
    }
}

bool compare_modelstartchannel(const Model* first, const Model* second)
{
    int firstmodelstart = first->GetNumberFromChannelString(first->ModelStartChannel);
    int secondmodelstart = second->GetNumberFromChannelString(second->ModelStartChannel);

    return firstmodelstart < secondmodelstart;
}

void xLightsFrame::CheckSequence(bool display)
{
    static log4cpp::Category &logger_base = log4cpp::Category::getInstance(std::string("log_base"));

    // make sure everything is up to date
    if (Notebook1->GetSelection() != LAYOUTTAB)
        layoutPanel->UnSelectAllModels();
    RecalcModels();

    int errcount = 0;
    int warncount = 0;

    wxFile f;
    wxString filename = wxFileName::CreateTempFileName("xLightsCheckSequence") + ".txt";

    if (display)
    {
        f.Open(filename, wxFile::write);
        if (!f.IsOpened())
        {
            DisplayError("Unable to create results file for Check Sequence. Aborted.", this);
            return;
        }
    }

    LogAndWrite(f, "Checking sequence.");
    LogAndWrite(f, "");

    LogAndWrite(f, "Show folder: " + GetShowDirectory());
    LogAndWrite(f, "");

    if (CurrentSeqXmlFile != nullptr)
    {
        LogAndWrite(f, "Sequence: " + CurrentSeqXmlFile->GetFullPath());
    }
    else
    {
        LogAndWrite(f, "Sequence: No sequence open.");
    }

    wxDatagramSocket *testSocket;
    wxIPV4address addr;
    wxString fullhostname = wxGetFullHostName();
    if (mLocalIP != "")
    {
        addr.Hostname(mLocalIP);
        testSocket = new wxDatagramSocket(addr, wxSOCKET_NOWAIT);
    }
    else
    {
        addr.AnyAddress();
        testSocket = new wxDatagramSocket(addr, wxSOCKET_NOWAIT);
        addr.Hostname(fullhostname);
        if (addr.IPAddress() == "255.255.255.255")
        {
            addr.Hostname(wxGetHostName());
        }
    }

    LogAndWrite(f, "");
    LogAndWrite(f, "Full host name: " + fullhostname.ToStdString());
    LogAndWrite(f, "IP Address we are outputing data from: " + addr.IPAddress().ToStdString());
    LogAndWrite(f, "If your PC has multiple network connections (such as wired and wireless) this should be the IP Address of the adapter your controllers are connected to. If it isnt your controllers may not receive output data.");
    LogAndWrite(f, "If you are experiencing this problem you may need to set the local IP address to use.");

    if (testSocket == nullptr || !testSocket->IsOk() || testSocket->Error() != wxSOCKET_NOERROR)
    {
        wxString msg("    ERR: Cannot create socket on IP address '");
        msg += addr.IPAddress();
        msg += "'. Is the network connected?    ";
        msg = msg + " Ok : " + (testSocket->IsOk() ? "TRUE" : "FALSE");
        if (testSocket != nullptr && testSocket->IsOk()) {
            msg += wxString::Format(" : Error %d : ", testSocket->LastError()) + DecodeIPError(testSocket->LastError());
        }
        LogAndWrite(f, msg.ToStdString());
        errcount++;
    }

    if (testSocket != nullptr)
    {
        delete testSocket;
    }

    LogAndWrite(f, "");
    LogAndWrite(f, "IP Addresses on this machine:");
    for (auto it : GetLocalIPs())
    {
        LogAndWrite(f, wxString::Format("    %s", it));
    }

    int errcountsave = errcount;
    int warncountsave = warncount;

    LogAndWrite(f, "");
    LogAndWrite(f, "Working in a backup directory");

    if (ShowFolderIsInBackup(GetShowDirectory().ToStdString()))
    {
        wxString msg = wxString::Format("    ERR: Show directory is a (or is under a) backup show directory. %s.", GetShowDirectory());
        LogAndWrite(f, msg.ToStdString());
        errcount++;
    }

    if (errcount + warncount == errcountsave + warncountsave)
    {
        LogAndWrite(f, "    No problems found");
    }

    errcountsave = errcount;
    warncountsave = warncount;

    LogAndWrite(f, "");
    LogAndWrite(f, "Inactive Outputs");

    // Check for inactive outputs
    auto outputs = _outputManager.GetOutputs();
    for (auto o : outputs)
    {
        if (!o->IsEnabled())
        {
            wxString msg = wxString::Format("    WARN: Inactive output %d %s:%s:%s:%s:'%s'.",
                o->GetOutputNumber(), o->GetType(), o->GetIP(), o->GetUniverseString(), o->GetCommPort(), o->GetDescription());
            LogAndWrite(f, msg.ToStdString());
            warncount++;
        }
    }

    if (errcount + warncount == errcountsave + warncountsave)
    {
        LogAndWrite(f, "    No problems found");
    }
    errcountsave = errcount;
    warncountsave = warncount;

    // multiple outputs to same universe and same IP
    LogAndWrite(f, "");
    LogAndWrite(f, "Multiple outputs sending to same destination");

    std::list<std::string> used;
    outputs = _outputManager.GetAllOutputs();
    for (auto o : outputs)
    {
        if (o->IsIpOutput())
        {
            std::string usedval = o->GetIP() + "|" + o->GetUniverseString();

            if (std::find(used.begin(), used.end(), usedval) != used.end())
            {
                wxString msg = wxString::Format("    ERR: Multiple outputs being sent to the same controller '%s' (%s) and universe %s.", (const char*)o->GetDescription().c_str(), (const char*)o->GetIP().c_str(), (const char *)o->GetUniverseString().c_str());
                LogAndWrite(f, msg.ToStdString());
                errcount++;
            }
            else
            {
                used.push_back(usedval);
            }
        }
        else if (o->IsSerialOutput())
        {
            if (o->GetCommPort() != "NotConnected")
            {
                if (std::find(used.begin(), used.end(), o->GetCommPort()) != used.end())
                {
                    wxString msg = wxString::Format("    ERR: Multiple outputs being sent to the same comm port %s '%s' %s.", (const char *)o->GetType().c_str(), (const char *)o->GetCommPort().c_str(), (const char*)o->GetDescription().c_str());
                    LogAndWrite(f, msg.ToStdString());
                    errcount++;
                }
                else
                {
                    used.push_back(o->GetCommPort());
                }
            }
        }
    }

    if (errcount + warncount == errcountsave + warncountsave)
    {
        LogAndWrite(f, "    No problems found");
    }
    errcountsave = errcount;
    warncountsave = warncount;

    // ZCPP Checks
    std::list<Output*> zcppOutputs;
    for (auto it = outputs.begin(); it != outputs.end(); ++it)
    {
        if ((*it)->GetType() == "ZCPP")
        {
            zcppOutputs.push_back(*it);
        }
    }

    if (zcppOutputs.size() > 0)
    {
        LogAndWrite(f, "");
        LogAndWrite(f, "ZCPP Checks");

        // zcpp controllers with descriptions that clash with other outputs
        for (auto it = zcppOutputs.begin(); it != zcppOutputs.end(); ++it)
        {
            if ((*it)->GetDescription() == "")
            {
                wxString msg = wxString::Format("    ERR: ZCPP controller on IP %s has no description. This is not valid.", (const char*)(*it)->GetIP().c_str());
                LogAndWrite(f, msg.ToStdString());
                errcount++;
            }

            auto sit = it;
            ++sit;
            for (; sit != zcppOutputs.end(); ++sit)
            {
                if (*it == *sit)
                {
                    wxString msg = wxString::Format("    ERR: Multiple ZCPP outputs with the same description '%s'. This is not valid.", (const char*)(*it)->GetDescription().c_str());
                    LogAndWrite(f, msg.ToStdString());
                    errcount++;
                    break;
                }
            }
        }

        // zcpp ip address must only be on one output ... no duplicates
        for (auto it = zcppOutputs.begin(); it != zcppOutputs.end(); ++it)
        {
            for (auto ito = outputs.begin(); ito != outputs.end(); ++ito)
            {
                if (*ito != *it && (*it)->GetIP() == (*ito)->GetIP())
                {
                    wxString msg = wxString::Format("    ERR: ZCPP IP Address '%s' for controller '%s' used on another controller '%s'. This is not allowed.", (const char*)(*it)->GetIP().c_str(), (const char*)(*it)->GetDescription().c_str(), (const char*)(*ito)->GetDescription().c_str());
                    LogAndWrite(f, msg.ToStdString());
                    errcount++;
                    break;
                }
            }
        }

        std::map<std::string, std::map<std::string, std::list<Model*>>> modelsByPortByController;
        for (auto it = AllModels.begin(); it != AllModels.end(); ++it)
        {
            if (it->second->GetControllerName() != "")
            {
                Output* o = _outputManager.GetOutput(it->second->GetControllerName());
                if (o != nullptr)
                {
                    if (!it->second->IsControllerConnectionValid())
                    {
                        wxString msg = wxString::Format("    ERR: Model %s on ZCPP controller '%s:%s' has invalid controller connection '%s'.", (const char*)it->second->GetName().c_str(), (const char*)o->GetIP().c_str(), (const char*)o->GetDescription().c_str(), (const char*)it->second->GetControllerConnectionString().c_str());
                        LogAndWrite(f, msg.ToStdString());
                        errcount++;
                    }

                    if (modelsByPortByController.find(o->GetDescription()) == modelsByPortByController.end())
                    {
                        std::map<std::string, std::list<Model*>> pm;
                        modelsByPortByController[o->GetDescription()] = pm;
                    }
                    modelsByPortByController[o->GetDescription()][wxString(it->second->GetControllerConnectionString()).Lower().ToStdString()].push_back(it->second);
                }
            }
        }

        // Models with chains to models that dont exist or are not on same controller and port
        // Multiple models with the same chain value on the same port on the same controller
        // Loops in model chains

        // for each controller
        for (auto it = modelsByPortByController.begin(); it != modelsByPortByController.end(); ++it)
        {
            //it->first is controller
            //it->second is a list of ports

            Output* o = _outputManager.GetOutput(it->first);

            // for each port
            for (auto itp = it->second.begin(); itp != it->second.end(); ++itp)
            {
                // itp->first is the port name
                // itp->second  is the model list

                    // order the models
                std::string last = "";

                while (itp->second.size() > 0)
                {
                    bool pushed = false;
                    for (auto itms = itp->second.begin(); itms != itp->second.end(); ++itms)
                    {
                        if (((*itms)->GetModelChain() == "Beginning" && last == "") ||
                            (*itms)->GetModelChain() == last ||
                            (*itms)->GetModelChain() == ">" + last)
                        {
                            pushed = true;
                            last = (*itms)->GetName();
                            itp->second.erase(itms);
                            break;
                        }
                    }

                    if (!pushed && itp->second.size() > 0)
                    {
                        // chain is broken ... so just put the rest in in random order
                        while (itp->second.size() > 0)
                        {
                            wxString msg = wxString::Format("    ERR: Model %s on ZCPP controller '%s:%s' on port '%s' has invalid Model Chain '%s'. It may be a duplicate or point to a non existent model on this controller port or there may be a loop.", (const char*)itp->second.front()->GetName().c_str(), (const char*)o->GetIP().c_str(), (const char*)o->GetDescription().c_str(), (const char*)itp->second.front()->GetControllerConnectionString().c_str(), (const char*)itp->second.front()->GetModelChain().c_str());
                            LogAndWrite(f, msg.ToStdString());
                            errcount++;
                            itp->second.pop_front();
                        }
                    }
                }
            }
        }

        // Apply the vendor specific validations
        for (auto it : zcppOutputs)
        {
            wxString msg = wxString::Format("        Applying controller rules for %s:%s", it->GetIP(), it->GetDescription());
            LogAndWrite(f, msg.ToStdString());

            std::list<int> outputNums;
            std::string check;
            UDController edc(it->GetIP(), it->GetIP(), &AllModels, &_outputManager, &outputNums, check);
            if (check != "")
            {
                LogAndWrite(f, check);
            }

            check = "";

            switch(((ZCPPOutput*)it)->GetVendor())
            {
            case 0:
                // falcon
                {
                // FIXME ... need the right rules
                    FalconControllerRules fcr(((ZCPPOutput*)it)->GetModel());
                    edc.Check(&fcr, check);
                }
                break;
            case 1:
                // fpp
                {
                    // FIXME ... need the right rules
                    ControllerRules& fcr = FPP::GetCapeRules("");
                    edc.Check(&fcr, check);
                }
            break;
            default:
                LogAndWrite(f, "Unknown controller vendor.");
                break;
            }
            if (check != "")
            {
                LogAndWrite(f, check);
            }
        }

        if (errcount + warncount == errcountsave + warncountsave)
        {
            LogAndWrite(f, "    No problems found");
        }
        errcountsave = errcount;
        warncountsave = warncount;
    }

    // multiple outputs to same universe/ID
    LogAndWrite(f, "");
    LogAndWrite(f, "Multiple outputs with same universe/id number");

    std::map<int, int> useduid;
    outputs = _outputManager.GetAllOutputs();
    for (auto o : outputs)
    {
        useduid[o->GetUniverse()]++;
    }

    for (auto u : useduid)
    {
        if (u.second > 1)
        {
            wxString msg = wxString::Format("    WARN: Multiple outputs (%d) with same universe/id number %d. If using #universe:start_channel result may be incorrect.", u.second, u.first);
            LogAndWrite(f, msg.ToStdString());
            warncount++;
        }
    }

    if (errcount + warncount == errcountsave + warncountsave)
    {
        LogAndWrite(f, "    No problems found");
    }
    errcountsave = errcount;
    warncountsave = warncount;

    // Controller universes out of order
    LogAndWrite(f, "");
    LogAndWrite(f, "Controller universes out of order - because some controllers care");

    std::map<std::string, int> lastuniverse;
    for (auto n: _outputManager.GetAllOutputs())
    {
        if (n->IsIpOutput())
        {
            if (lastuniverse.find(n->GetIP()) == lastuniverse.end())
            {
                lastuniverse[n->GetIP()] = n->GetUniverse();
            }
            else
            {
                if (lastuniverse[n->GetIP()] > n->GetUniverse())
                {
                    wxString msg = wxString::Format("    WARN: Controller %s %s Universe %d occurs after universe %d. Some controllers do not like out of order universes.",
                                                    n->GetIP(), n->GetDescription(), n->GetUniverse(), lastuniverse[n->GetIP()]);
                    LogAndWrite(f, msg.ToStdString());
                    warncount++;
                }
                else
                {
                    lastuniverse[n->GetIP()] = n->GetUniverse();
                }
            }
        }
    }

    if (errcount + warncount == errcountsave + warncountsave)
    {
        LogAndWrite(f, "    No problems found");
    }
    errcountsave = errcount;
    warncountsave = warncount;

    // controllers sending to routable IP addresses
    LogAndWrite(f, "");
    LogAndWrite(f, "Invalid controller IP addresses");

    outputs = _outputManager.GetOutputs();
    for (auto o : outputs)
    {
        if (o->IsIpOutput())
        {
            if (o->GetIP() != "MULTICAST")
            {
                if (!IsIPValidOrHostname(o->GetIP()))
                {
                    wxString msg = wxString::Format("    WARN: IP address '%s' on controller '%s' universe %s does not look valid.", (const char*)o->GetIP().c_str(), (const char*)o->GetDescription().c_str(), (const char *)o->GetUniverseString().c_str());
                    LogAndWrite(f, msg.ToStdString());
                    warncount++;
                }
                else
                {
                    wxArrayString ipElements = wxSplit(o->GetIP(), '.');
                    if (ipElements.size() > 3) {
                        //looks like an IP address
                        int ip1 = wxAtoi(ipElements[0]);
                        int ip2 = wxAtoi(ipElements[1]);
                        int ip3 = wxAtoi(ipElements[2]);
                        int ip4 = wxAtoi(ipElements[3]);

                        if (ip1 == 10)
                        {
                            if (ip2 == 255 && ip3 == 255 && ip4 == 255) {
                                wxString msg = wxString::Format("    ERR: IP address '%s' on controller '%s' universe %s is a broadcast address.", (const char*)o->GetIP().c_str(), (const char*)o->GetDescription().c_str(), (const char *)o->GetUniverseString().c_str());
                                LogAndWrite(f, msg.ToStdString());
                                errcount++;
                            }
                            // else this is valid
                        }
                        else if (ip1 == 192 && ip2 == 168)
                        {
                            if (ip3 == 255 && ip4 == 255) {
                                wxString msg = wxString::Format("    ERR: IP address '%s' on controller '%s' universe %s is a broadcast address.", (const char*)o->GetIP().c_str(), (const char*)o->GetDescription().c_str(), (const char *)o->GetUniverseString().c_str());
                                LogAndWrite(f, msg.ToStdString());
                                errcount++;
                            }
                            // else this is valid
                        }
                        else if (ip1 == 172 && ip2 >= 16 && ip2 <= 31)
                        {
                            // this is valid
                        }
                        else if (ip1 == 255 && ip2 == 255 && ip3 == 255 && ip4 == 255)
                        {
                            wxString msg = wxString::Format("    ERR: IP address '%s' on controller '%s' universe %s is a broadcast address.", (const char*)o->GetIP().c_str(), (const char*)o->GetDescription().c_str(), (const char *)o->GetUniverseString().c_str());
                            LogAndWrite(f, msg.ToStdString());
                            errcount++;
                        }
                        else if (ip1 == 0)
                        {
                            wxString msg = wxString::Format("    ERR: IP address '%s' on controller '%s' universe %s not valid.", (const char*)o->GetIP().c_str(), (const char*)o->GetDescription().c_str(), (const char *)o->GetUniverseString().c_str());
                            LogAndWrite(f, msg.ToStdString());
                            errcount++;
                        }
                        else if (ip1 >= 224 && ip1 <= 239)
                        {
                            wxString msg = wxString::Format("    ERR: IP address '%s' on controller '%s' universe %s is a multicast address.", (const char*)o->GetIP().c_str(), (const char*)o->GetDescription().c_str(), (const char *)o->GetUniverseString().c_str());
                            LogAndWrite(f, msg.ToStdString());
                            errcount++;
                        }
                        else
                        {
                            wxString msg = wxString::Format("    WARN: IP address '%s' on controller '%s' universe %s in internet routable ... are you sure you meant to do this.", (const char*)o->GetIP().c_str(), (const char*)o->GetDescription().c_str(), (const char *)o->GetUniverseString().c_str());
                            LogAndWrite(f, msg.ToStdString());
                            warncount++;
                        }
                    }
                }
            }
        }
    }

    if (errcount + warncount == errcountsave + warncountsave)
    {
        LogAndWrite(f, "    No problems found");
    }
    errcountsave = errcount;
    warncountsave = warncount;

    LogAndWrite(f, "");
    LogAndWrite(f, "Models spanning controllers");
    for (auto it = AllModels.begin(); it != AllModels.end(); ++it)
    {
        if (it->second->GetDisplayAs() != "ModelGroup")
        {
            long start = it->second->GetFirstChannel()+1;
            long end = it->second->GetLastChannel()+1;

            long sc;
            Output* ostart = _outputManager.GetOutput(start, sc);
            Output* oend = _outputManager.GetOutput(end, sc);

            if (ostart != nullptr && oend == nullptr)
            {
                wxString msg = wxString::Format("    ERR: Model '%s' starts on controller '%s' but ends at channel %ld which is not on a controller.", it->first, ostart->GetDescription(), end);
                LogAndWrite(f, msg.ToStdString());
                errcount++;
            }
            else if (ostart == nullptr || oend == nullptr)
            {
                wxString msg = wxString::Format("    ERR: Model '%s' is not configured for a controller.", it->first);
                LogAndWrite(f, msg.ToStdString());
                errcount++;
            }
            else if (ostart->GetType() != oend->GetType())
            {
                wxString msg = wxString::Format("    WARN: Model '%s' starts on controller '%s' of type '%s' but ends on a controller '%s' of type '%s'.", it->first, ostart->GetDescription(), ostart->GetType(), oend->GetDescription(), oend->GetType());
                LogAndWrite(f, msg.ToStdString());
                warncount++;
            }
            else if (ostart->GetIP() == "MULTICAST" && oend->GetIP() == "MULTICAST")
            {
                // ignore these
            }
            else if (ostart->GetIP() + oend->GetIP() != "")
            {
                if (ostart->GetIP() != oend->GetIP())
                {
                    wxString msg = wxString::Format("    WARN: Model '%s' starts on controller '%s' with IP '%s' but ends on a controller '%s' with IP '%s'.", it->first, ostart->GetDescription(), ostart->GetIP(), oend->GetDescription(), oend->GetIP());
                    LogAndWrite(f, msg.ToStdString());
                    warncount++;
                }
            }
            else if (ostart->GetCommPort() + oend->GetCommPort() != "")
            {
                if (ostart->GetCommPort() != oend->GetCommPort())
                {
                    wxString msg = wxString::Format("    WARN: Model '%s' starts on controller '%s' with CommPort '%s' but ends on a controller '%s' with CommPort '%s'.", it->first, ostart->GetDescription(), ostart->GetCommPort(), oend->GetDescription(), oend->GetCommPort());
                    LogAndWrite(f, msg.ToStdString());
                    warncount++;
                }
            }
        }
    }

    if (errcount + warncount == errcountsave + warncountsave)
    {
        LogAndWrite(f, "    No problems found");
    }
    errcountsave = errcount;
    warncountsave = warncount;

    LogAndWrite(f, "");
    LogAndWrite(f, "Invalid start channels");

    for (auto it = AllModels.begin(); it != AllModels.end(); ++it)
    {
        if (it->second->GetDisplayAs() != "ModelGroup")
        {
            std::string start = it->second->ModelStartChannel;

            if (start[0] == '>' || start[0] == '@')
            {
                size_t colon = start.find(':', 1);
                std::string reference = start.substr(1, colon - 1);

                if (reference == it->first)
                {
                    wxString msg = wxString::Format("    ERR: Model '%s' start channel '%s' refers to itself.", it->first, start);
                    LogAndWrite(f, msg.ToStdString());
                    errcount++;
                }
                else
                {
                    Model *m = AllModels.GetModel(reference);
                    if (m == nullptr)
                    {
                        wxString msg = wxString::Format("    ERR: Model '%s' start channel '%s' refers to non existent model '%s'.", it->first, start, reference);
                        LogAndWrite(f, msg.ToStdString());
                        errcount++;
                    }
                }
            }
            else if (start[0] == '!')
            {
                auto comp = wxSplit(start.substr(1), ':');
                if (_outputManager.GetOutput(comp[0]) == nullptr)
                {
                    wxString msg = wxString::Format("    ERR: Model '%s' start channel '%s' refers to non existent controller '%s'.", it->first, start, comp[0]);
                    LogAndWrite(f, msg.ToStdString());
                    errcount++;
                }
<<<<<<< HEAD
            } 
=======
            }
>>>>>>> 77009049
            if (it->second->GetLastChannel() == (unsigned int)-1)
            {
                wxString msg = wxString::Format("    ERR: Model '%s' start channel '%s' evaluates to an illegal channel number.", it->first, start);
                LogAndWrite(f, msg.ToStdString());
                errcount++;
            }
        }
    }

    for (auto it : AllModels)
    {
        if (it.second->GetDisplayAs() != "ModelGroup")
        {
            std::string start = it.second->ModelStartChannel;

            if (start[0] == '>' || start[0] == '@')
            {
                std::list<std::string> seen;
                seen.push_back(it.first);
                size_t colon = start.find(':', 1);
                if (colon != std::string::npos)
                {
                    std::string reference = start.substr(1, colon - 1);
                    if (reference != it.first)
                    {
                        if (!CheckStart(f, it.first, seen, reference))
                        {
                            errcount++;
                        }
                    }
                }
                else
                {
                    wxString msg = wxString::Format("    ERR: Model '%s' start channel '%s' invalid.", it.first, start);
                    LogAndWrite(f, msg.ToStdString());
                    errcount++;
                }
            }
            else if (start[0] == '#')
            {
                size_t colon = start.find(':', 1);
                if (colon != std::string::npos)
                {
                    size_t colon2 = start.find(':',colon+1);
                    if (colon2 == -1) {
                        colon2 = colon;
                        colon = 0;
                    }
                    int universe = wxAtoi(wxString(start.substr(colon+1,colon2-1)));

                    Output* o = _outputManager.GetOutput(universe, "");

                    if (o == nullptr)
                    {
                        wxString msg = wxString::Format("    ERR: Model '%s' start channel '%s' refers to undefined universe %d.", it.first, start, universe);
                        LogAndWrite(f, msg.ToStdString());
                        errcount++;
                    }
                }
                else
                {
                    wxString msg = wxString::Format("    ERR: Model '%s' start channel '%s' invalid.", it.first, start);
                    LogAndWrite(f, msg.ToStdString());
                    errcount++;
                }
            }
            else if (start[0] == '!')
            {
                // nothing to check
            }
            else if (start.find(':') != std::string::npos)
            {
                size_t colon = start.find(':');
                int output = wxAtoi(wxString(start.substr(0, colon)));

                auto cnt = _outputManager.GetOutputCount();

                if (output < 1 || output > cnt)
                {
                    wxString msg = wxString::Format("    ERR: Model '%s' start channel '%s' refers to undefined output %d. Only %d outputs are defined.", it.first, start, output, cnt);
                    LogAndWrite(f, msg.ToStdString());
                    errcount++;
                }
            }
        }
    }

    if (errcount + warncount == errcountsave + warncountsave)
    {
        LogAndWrite(f, "    No problems found");
    }
    errcountsave = errcount;
    warncountsave = warncount;

    LogAndWrite(f, "");
    LogAndWrite(f, "Overlapping model channels");

    // Check for overlapping channels in models
    for (auto it = std::begin(AllModels); it != std::end(AllModels); ++it)
    {
        if (it->second->GetDisplayAs() != "ModelGroup")
        {
            auto m1start = it->second->GetFirstChannel() + 1;
            auto m1end = it->second->GetLastChannel() + 1;

            for (auto it2 = std::next(it); it2 != std::end(AllModels); ++it2)
            {
                if (it2->second->GetDisplayAs() != "ModelGroup")
                {
                    auto m2start = it2->second->GetFirstChannel() + 1;
                    auto m2end = it2->second->GetLastChannel() + 1;

                    if (m2start <= m1end && m2end >= m1start)
                    {
                        wxString msg = wxString::Format("    WARN: Probable model overlap '%s' (%ld-%ld) and '%s' (%ld-%ld).",
                            it->first, (long)m1start, (long)m1end,
                            it2->first, (long)m2start, (long)m2end);
                        LogAndWrite(f, msg.ToStdString());
                        warncount++;
                    }
                }
            }
        }
    }
    if (errcount + warncount == errcountsave + warncountsave)
    {
        LogAndWrite(f, "    No problems found");
    }
    errcountsave = errcount;
    warncountsave = warncount;

    LogAndWrite(f, "");
    LogAndWrite(f, "Non contiguous channels on controller ports");

    std::map<std::string, std::list<Model*>*> modelsByPort;

    // Check for non contiguous models on the same controller connection
    for (auto it : AllModels)
    {
        if (it.second->GetDisplayAs() != "ModelGroup")
        {
            std::string cc = "";
            if (it.second->IsControllerConnectionValid())
            {
                cc = wxString::Format("%s:%d", it.second->GetControllerProtocol(), it.second->GetControllerPort()).ToStdString();
            }
            if (cc != "")
            {
                long start = it.second->GetFirstChannel() + 1;
                long sc;
                Output* o = _outputManager.GetOutput(start, sc);

                if (o != nullptr && o->IsIpOutput() && o->GetIP() != "MULTICAST")
                {
                    std::string key = o->GetIP() + cc;
                    if (modelsByPort.find(key) == modelsByPort.end())
                    {
                        modelsByPort[key] = new std::list<Model*>();
                    }
                    modelsByPort[key]->push_back(it.second);
                }
            }
        }
    }

    for (auto it = modelsByPort.begin(); it != modelsByPort.end(); ++it)
    {
        if (it->second->size() == 1)
        {
            // we dont need to check this one
        }
        else
        {
            it->second->sort(compare_modelstartchannel);

            auto it2 = it->second->begin();
            auto it3 = it2;
            ++it3;

            while (it3 != it->second->end())
            {
                int m1start = (*it2)->GetNumberFromChannelString((*it2)->ModelStartChannel);
                int m1end = m1start + (*it2)->GetChanCount() - 1;
                int m2start = (*it3)->GetNumberFromChannelString((*it3)->ModelStartChannel);

                if (m1end + 1 != m2start && m2start - m1end - 1 > 0)
                {
                    long sc;
                    Output* o = _outputManager.GetOutput(m1start, sc);
                    wxString msg;
                    if (m2start - m1end - 1 <= 30)
                    {
                        msg = wxString::Format("    WARN: Model '%s' and Model '%s' are on controller IP '%s' Output Connection '%s' but there is a small gap of %d channels between them. Maybe these are NULL Pixels?",
                            (*it2)->GetName(),
                            (*it3)->GetName(),
                            o->GetIP(),
                            (*it2)->GetControllerConnectionString(),
                            m2start - m1end - 1);
                        warncount++;
                    }
                    else
                    {
                        msg = wxString::Format("    ERR: Model '%s' and Model '%s' are on controller IP '%s' Output Connection '%s' but there is a gap of %d channels between them.",
                            (*it2)->GetName(),
                            (*it3)->GetName(),
                            o->GetIP(),
                            (*it2)->GetControllerConnectionString(),
                            m2start - m1end - 1);
                        errcount++;
                    }
                    LogAndWrite(f, msg.ToStdString());
                }

                ++it2;
                ++it3;
            }
        }
        delete it->second;
        it->second = nullptr;
    }

    if (errcount + warncount == errcountsave + warncountsave)
    {
        LogAndWrite(f, "    No problems found");
    }
    errcountsave = errcount;
    warncountsave = warncount;

    LogAndWrite(f, "");
    LogAndWrite(f, "Model nodes not allocated to layers correctly");

    for (auto it = AllModels.begin(); it != AllModels.end(); ++it)
    {
        if (it->second->GetDisplayAs() != "ModelGroup")
        {
            if (wxString(it->second->GetStringType()).EndsWith("Nodes") && !it->second->AllNodesAllocated())
            {
                wxString msg = wxString::Format("    WARN: %s model '%s' Node Count and Layer Size allocations dont match.", it->second->GetDisplayAs().c_str(), it->first);
                LogAndWrite(f, msg.ToStdString());
                warncount++;
            }
        }
    }

    if (errcount + warncount == errcountsave + warncountsave)
    {
        LogAndWrite(f, "    No problems found");
    }
    errcountsave = errcount;
    warncountsave = warncount;

    LogAndWrite(f, "");
    LogAndWrite(f, "Models with issues");

    for (auto it : AllModels)
    {
        std::list<std::string> warnings = it.second->CheckModelSettings();
        for (auto s = warnings.begin(); s != warnings.end(); ++s)
        {
            LogAndWrite(f, *s);
            if (s->find("WARN:") != std::string::npos)
            {
                warncount++;
            }
            else if (s->find("ERR:") != std::string::npos)
            {
                errcount++;
            }
        }
    }

    for (auto it : AllObjects)
    {
        std::list<std::string> warnings = it.second->CheckModelSettings();
        for (auto s = warnings.begin(); s != warnings.end(); ++s)
        {
            LogAndWrite(f, *s);
            if (s->find("WARN:") != std::string::npos)
            {
                warncount++;
            }
            else if (s->find("ERR:") != std::string::npos)
            {
                errcount++;
            }
        }
    }

    if (errcount + warncount == errcountsave + warncountsave)
    {
        LogAndWrite(f, "    No problems found");
    }
    errcountsave = errcount;
    warncountsave = warncount;

    LogAndWrite(f, "");
    LogAndWrite(f, "Model Groups containing models from different previews");

    for (auto it : AllModels)
    {
        if (it.second->GetDisplayAs() == "ModelGroup")
        {
            std::string mgp = it.second->GetLayoutGroup();

            ModelGroup* mg = dynamic_cast<ModelGroup*>(it.second);
            if (mg == nullptr)
            {
                // this should never happen
                logger_base.error("Model %s says it is a model group but it doesnt cast as one.", (const char *)it.second->GetName().c_str());
            }
            else
            {
                auto models = mg->ModelNames();

                for (auto it2 : models)
                {
                    Model* m = AllModels.GetModel(it2);
                    if (m == nullptr)
                    {
                        // this should never happen
                        logger_base.error("Model Group %s contains non existent model %s.", (const char *)mg->GetName().c_str(), (const char *)it2.c_str());
                    }
                    else if (m->GetDisplayAs() != "ModelGroup")
                    {
                        // If model is in all previews dont report it as a problem
                        if (m->GetLayoutGroup() != "All Previews" && mg->GetLayoutGroup() != "All Previews" && mgp != m->GetLayoutGroup())
                        {
                            wxString msg = wxString::Format("    WARN: Model Group '%s' in preview '%s' contains model '%s' which is in preview '%s'. This will cause the '%s' model to also appear in the '%s' preview.", mg->GetName(), mg->GetLayoutGroup(), m->GetName(), m->GetLayoutGroup(), m->GetName(), mg->GetLayoutGroup());
                            LogAndWrite(f, msg.ToStdString());
                            warncount++;
                        }
                    }
                }
            }
        }
    }

    if (errcount + warncount == errcountsave + warncountsave)
    {
        LogAndWrite(f, "    No problems found");
    }
    errcountsave = errcount;
    warncountsave = warncount;

    // Check for duplicate model/model group names
    LogAndWrite(f, "");
    LogAndWrite(f, "Model/Model Groups without distinct names");

    for (auto it = std::begin(AllModels); it != std::end(AllModels); ++it)
    {
        for (auto it2 = std::next(it); it2 != std::end(AllModels); ++it2)
        {
            if (it->second->GetName() == it2->second->GetName())
            {
                wxString msg = wxString::Format("    ERR: Duplicate Model/Model Group Name '%s'.", it->second->GetName());
                LogAndWrite(f, msg.ToStdString());
                errcount++;
            }
        }
    }

    if (errcount + warncount == errcountsave + warncountsave)
    {
        LogAndWrite(f, "    No problems found");
    }
    errcountsave = errcount;
    warncountsave = warncount;

    // Check for model groups containing itself or other model groups
    LogAndWrite(f, "");
    LogAndWrite(f, "Model Groups containing non existent models");

    std::list<std::string> emptyModelGroups;

    for (auto it : AllModels)
    {
        if (it.second->GetDisplayAs() == "ModelGroup")
        {
            ModelGroup* mg = dynamic_cast<ModelGroup*>(it.second);
            if (mg != nullptr) // this should never fail
            {
                auto models = mg->ModelNames();

                int modelCount = 0;

                for (auto m = models.begin(); m != models.end(); ++m)
                {
                    Model* model = AllModels.GetModel(*m);

                    if (model == nullptr)
                    {
                        wxString msg = wxString::Format("    ERR: Model group '%s' refers to non existent model '%s'.", mg->GetName(), model->GetName());
                        LogAndWrite(f, msg.ToStdString());
                        errcount++;
                    }
                    else
                    {
                        modelCount++;
                        if (model->GetName() == mg->GetName())
                        {
                            wxString msg = wxString::Format("    ERR: Model group '%s' contains reference to itself.", mg->GetName());
                            LogAndWrite(f, msg.ToStdString());
                            errcount++;
                        }
                    }
                }
                if (modelCount == 0)
                {
                    emptyModelGroups.push_back(it.first);
                }
            }
        }
    }

    if (errcount + warncount == errcountsave + warncountsave)
    {
        LogAndWrite(f, "    No problems found");
    }
    errcountsave = errcount;
    warncountsave = warncount;

    // Check for model groups containing no valid models
    LogAndWrite(f, "");
    LogAndWrite(f, "Model Groups containing no models that exist");

    for (auto it = emptyModelGroups.begin(); it != emptyModelGroups.end(); ++it)
    {
        wxString msg = wxString::Format("    ERR: Model group '%s' contains no models.", *it);
        LogAndWrite(f, msg.ToStdString());
        errcount++;
    }

    if (errcount + warncount == errcountsave + warncountsave)
    {
        LogAndWrite(f, "    No problems found");
    }
    errcountsave = errcount;
    warncountsave = warncount;

    // Check for submodels with no nodes
    LogAndWrite(f, "");
    LogAndWrite(f, "Submodels with no nodes");

    for (auto it = AllModels.begin(); it != AllModels.end(); ++it)
    {
        if (it->second->GetDisplayAs() != "ModelGroup")
        {
            for (int i = 0; i < it->second->GetNumSubModels(); ++i)
            {
                Model* sm = it->second->GetSubModel(i);
                if (sm->GetNodeCount() == 0)
                {
                    wxString msg = wxString::Format("    ERR: Submodel '%s' contains no nodes.", sm->GetFullName());
                    LogAndWrite(f, msg.ToStdString());
                    errcount++;
                }
            }
        }
    }

    if (errcount + warncount == errcountsave + warncountsave)
    {
        LogAndWrite(f, "    No problems found");
    }
    errcountsave = errcount;
    warncountsave = warncount;

    // Check for submodels that point to nodes outside parent model name
    LogAndWrite(f, "");
    LogAndWrite(f, "Submodels with nodes not in parent model");

    for (auto it = AllModels.begin(); it != AllModels.end(); ++it)
    {
        if (it->second->GetDisplayAs() != "ModelGroup")
        {
            for (int i = 0; i < it->second->GetNumSubModels(); ++i)
            {
                SubModel* sm = (SubModel*)it->second->GetSubModel(i);
                if (!sm->IsNodesAllValid())
                {
                    wxString msg = wxString::Format("    ERR: Submodel '%s' has invalid nodes outside the range of the parent model.",
                        sm->GetFullName());
                    LogAndWrite(f, msg.ToStdString());
                    errcount++;
                }
            }
        }
    }

    if (errcount + warncount == errcountsave + warncountsave)
    {
        LogAndWrite(f, "    No problems found");
    }
    errcountsave = errcount;
    warncountsave = warncount;

    // Check for matrix faces where the file does not exist
    LogAndWrite(f, "");
    LogAndWrite(f, "Missing matrix face images");

    for (auto it = AllModels.begin(); it != AllModels.end(); ++it)
    {
        auto facefiles = it->second->GetFaceFiles(std::list<std::string>(), true);

        for (auto fit = facefiles.begin(); fit != facefiles.end(); ++fit)
        {
            if (!wxFile::Exists(*fit))
            {
                wxString msg = wxString::Format("    ERR: Model '%s' face image missing %s.", it->second->GetFullName(), *fit);
                LogAndWrite(f, msg.ToStdString());
                errcount++;
            }
        }
    }

    if (errcount + warncount == errcountsave + warncountsave)
    {
        LogAndWrite(f, "    No problems found");
    }
    errcountsave = errcount;
    warncountsave = warncount;

    // Check for large blocks of unused channels
    LogAndWrite(f, "");
    LogAndWrite(f, "Large blocks of unused channels that bloats memory usage and the the fseq file.");

    std::list<Model*> modelssorted;
    for (auto it = AllModels.begin(); it != AllModels.end(); ++it)
    {
        if (it->second->GetDisplayAs() != "ModelGroup")
        {
            modelssorted.push_back(it->second);
        }
    }

    modelssorted.sort(compare_modelstartchannel);

    long last = 0;
    Model* lastm = nullptr;
    for (auto m = modelssorted.begin(); m != modelssorted.end(); ++m)
    {
        long start = (*m)->GetNumberFromChannelString((*m)->ModelStartChannel);
        long gap = start - last - 1;
        if (gap > 511) // 511 is the maximum acceptable gap ... at that point the user has wasted an entire universe
        {
            wxString level = "WARN";
            if (gap > 49999) // anyything 50,000 or greater should be an error
            {
                level = "ERR";
                errcount++;
            }
            else
            {
                warncount++;
            }
            wxString msg;
            if (lastm == nullptr)
            {
                msg = wxString::Format("    %s: First Model '%s' starts at channel %ld leaving a block of %ld of unused channels.", level, (*m)->GetName(), start, start - 1);
            }
            else
            {
                msg = wxString::Format("    %s: Model '%s' starts at channel %ld leaving a block of %ld of unused channels between this and the prior model '%s'.", level, (*m)->GetName(), start, gap, lastm->GetName());
            }
            LogAndWrite(f, msg.ToStdString());
        }
        long newlast = start + (*m)->GetChanCount() - 1;
        if (newlast > last)
        {
            last = newlast;
            lastm = *m;
        }
    }
    if (errcount + warncount == errcountsave + warncountsave)
    {
        LogAndWrite(f, "    No problems found");
    }
    errcountsave = errcount;
    warncountsave = warncount;

    if (CurrentSeqXmlFile != nullptr)
    {
        LogAndWrite(f, "");
        LogAndWrite(f, "Uncommon and often undesirable settings");

        if (CurrentSeqXmlFile->GetRenderMode() == xLightsXmlFile::CANVAS_MODE)
        {
            wxString msg = wxString::Format("    WARN: Render mode set to canvas mode. Unless you specifically know you need this it is not recommended.");
            LogAndWrite(f, msg.ToStdString());
            warncount++;
        }

        if (!mSaveFseqOnSave)
        {
            wxString msg = wxString::Format("    WARN: Save FSEQ on save is turned off. This means every time you open the sequence you will need to render all to play your sequence. This is not recommended.");
            LogAndWrite(f, msg.ToStdString());
            warncount++;
        }

        if (errcount + warncount == errcountsave + warncountsave)
        {
            LogAndWrite(f, "    No problems found");
        }
        errcountsave = errcount;
        warncountsave = warncount;

        if (CurrentSeqXmlFile->GetSequenceType() == "Media")
        {
            LogAndWrite(f, "");
            LogAndWrite(f, "Checking media file");

            if (!wxFileExists(CurrentSeqXmlFile->GetMediaFile()))
            {
                wxString msg = wxString::Format("    ERR: media file %s does not exist.", CurrentSeqXmlFile->GetMediaFile());
                LogAndWrite(f, msg.ToStdString());
                errcount++;
            }
            else
            {
                LogAndWrite(f, "    No problems found");
            }
        }
        errcountsave = errcount;
        warncountsave = warncount;

        LogAndWrite(f, "");
        LogAndWrite(f, "Checking autosave");

        if (CurrentSeqXmlFile->FileExists())
        {
            // set to log if >1MB and autosave is more than every 10 minutes
            wxULongLong size = CurrentSeqXmlFile->GetSize();
            if (size > 1000000 && AutoSaveInterval < 10)
            {
                wxULongLong mbull = size / 100000;
                double mb = mbull.ToDouble() / 10.0;
                wxString msg = wxString::Format("    WARN: Sequence file size %.1fMb is large. Consider making autosave less frequent to prevent xlights pausing too often when it autosaves.", mb);
                LogAndWrite(f, msg.ToStdString());
                warncount++;
            }

            if (errcount + warncount == errcountsave + warncountsave)
            {
                LogAndWrite(f, "    No problems found");
            }
            errcountsave = errcount;
            warncountsave = warncount;
        }
        else
        {
            LogAndWrite(f, "    Test skipped as sequence has never been saved.");
        }

        // Only warn about model hiding if model blending is turned off.
        if (!CurrentSeqXmlFile->supportsModelBlending())
        {
            LogAndWrite(f, "");
            LogAndWrite(f, "Models hidden by effects on groups");

            // Check for groups that contain models that have appeared before the group at the bottom of the master view
            wxString models = mSequenceElements.GetViewModels(mSequenceElements.GetViewName(0));
            wxArrayString modelnames = wxSplit(models, ',');

            std::list<std::string> seenmodels;
            for (auto it : modelnames)
            {
                Model* m = AllModels.GetModel(it.ToStdString());
                if (m == nullptr)
                {
                    wxString msg = wxString::Format("    ERR: Model %s in your sequence does not seem to exist in the layout. This will need to be deleted or remapped to another model next time you load this sequence.", it);
                    LogAndWrite(f, msg.ToStdString());
                    errcount++;
                }
                else
                {
                    if (m->GetDisplayAs() == "ModelGroup")
                    {
                        ModelGroup* mg = dynamic_cast<ModelGroup*>(m);
                        if (mg == nullptr) logger_base.crit("CheckSequence ModelGroup cast was null. We are about to crash.");
                        for (auto it2 : mg->Models())
                        {
                            if (std::find(seenmodels.begin(), seenmodels.end(), it2->GetName()) != seenmodels.end())
                            {
                                wxString msg = wxString::Format("    WARN: Model Group '%s' will hide effects on model '%s'.", mg->GetName(), it2->GetName());
                                LogAndWrite(f, msg.ToStdString());
                                warncount++;
                            }
                        }
                    }
                    else
                    {
                        seenmodels.push_back(m->GetName());
                    }
                }
            }

            if (errcount + warncount == errcountsave + warncountsave)
            {
                LogAndWrite(f, "    No problems found");
            }
            errcountsave = errcount;
            warncountsave = warncount;
        }

        LogAndWrite(f, "");
        LogAndWrite(f, "Effect problems");

        // check all effects
        bool videoCacheWarning = false;
        std::list<std::pair<std::string, std::string>> faces;
        std::list<std::pair<std::string, std::string>> states;
        std::list<std::string> viewPoints;
        for (int i = 0; i < mSequenceElements.GetElementCount(MASTER_VIEW); i++)
        {
            Element* e = mSequenceElements.GetElement(i);
            if (e->GetType() != ELEMENT_TYPE_TIMING)
            {
                CheckElement(e, f, errcount, warncount, e->GetFullName(), e->GetName(), videoCacheWarning, faces, states, viewPoints);

                if (e->GetType() == ELEMENT_TYPE_MODEL)
                {
                    ModelElement *me = dynamic_cast<ModelElement *>(e);

                    for (int j = 0; j < me->GetStrandCount(); ++j)
                    {
                        StrandElement* se = me->GetStrand(j);
                        CheckElement(se, f, errcount, warncount, se->GetFullName(), e->GetName(), videoCacheWarning, faces, states, viewPoints);

                        for(int k = 0; k < se->GetNodeLayerCount(); ++k)
                        {
                            NodeLayer* nl = se->GetNodeLayer(k);
                            for (int l = 0; l < nl->GetEffectCount(); l++)
                            {
                                Effect* ef = nl->GetEffect(l);
                                CheckEffect(ef, f, errcount, warncount, wxString::Format("%sStrand %d/Node %d", se->GetFullName(), j+1, l+1).ToStdString(), e->GetName(), true, videoCacheWarning, faces, states, viewPoints);
                            }
                        }
                    }
                    for (int j = 0; j < me->GetSubModelAndStrandCount(); ++j)
                    {
                        Element* sme = me->GetSubModel(j);
                        if (sme->GetType() == ELEMENT_TYPE_SUBMODEL)
                        {
                            CheckElement(sme, f, errcount, warncount, sme->GetFullName(), e->GetName(), videoCacheWarning, faces, states, viewPoints);
                        }
                    }
                }
            }
        }

        if (videoCacheWarning)
        {
            wxString msg = wxString::Format("    WARN: Seqeuence has one or more video effects where render caching is turned off. This will render slowly.");
            LogAndWrite(f, msg.ToStdString());
            warncount++;
        }

        if (errcount + warncount == errcountsave + warncountsave)
        {
            LogAndWrite(f, "    No problems found");
        }
        errcountsave = errcount;
        warncountsave = warncount;

        LogAndWrite(f, "");
        LogAndWrite(f, "If you are planning on importing this sequence be aware the sequence relies on the following items that will not be imported.");
        LogAndWrite(f, "");
        LogAndWrite(f, "Model Faces used by this sequence:");
        for (auto it : faces)
        {
            wxString msg = wxString::Format("        Model: %s, Face: %s.", it.first, it.second);
            LogAndWrite(f, msg.ToStdString());
        }
        LogAndWrite(f, "");
        LogAndWrite(f, "Model States used by this sequence:");
        for (auto it : states)
        {
            wxString msg = wxString::Format("        Model: %s, State: %s.", it.first, it.second);
            LogAndWrite(f, msg.ToStdString());
        }
        LogAndWrite(f, "");
        LogAndWrite(f, "View Points used by this sequence:");
        for (auto it : viewPoints)
        {
            wxString msg = wxString::Format("        Viewpoint: %s.", it);
            LogAndWrite(f, msg.ToStdString());
        }
    }
    else
    {
        LogAndWrite(f, "");
        LogAndWrite(f, "No sequence loaded so sequence checks skipped.");
    }

    LogAndWrite(f, "");
    LogAndWrite(f, "Check sequence done.");
    LogAndWrite(f, wxString::Format("Errors: %d. Warnings: %d", errcount, warncount).ToStdString());

    if (f.IsOpened())
    {
        f.Close();

        wxFileType *ft = wxTheMimeTypesManager->GetFileTypeFromExtension("txt");
        if (ft != nullptr)
        {
            wxString command = ft->GetOpenCommand(filename);

            if (command == "")
            {
                DisplayError(wxString::Format("Unable to show xLights Check Sequence results '%s'. See your log for the content.", filename).ToStdString(), this);
            }
            else
            {
                logger_base.debug("Viewing xLights Check Sequence results %s. Command: '%s'", (const char *)filename.c_str(), (const char*)command.c_str());
                wxUnsetEnv("LD_PRELOAD");
                wxExecute(command);
            }
            delete ft;
        }
        else
        {
            DisplayError(wxString::Format("Unable to show xLights Check Sequence results '%s'. See your log for the content.", filename).ToStdString(), this);
        }
    }
}

void xLightsFrame::CheckEffect(Effect* ef, wxFile& f, int& errcount, int& warncount, const std::string& name, const std::string& modelName, bool node, bool& videoCacheWarning, std::list<std::pair<std::string, std::string>>& faces, std::list<std::pair<std::string, std::string>>& states, std::list<std::string>& viewPoints)
{
    EffectManager& em = mSequenceElements.GetEffectManager();
    SettingsMap& sm = ef->GetSettings();

    if (ef->GetEffectName() == "Video")
    {
        if (_enableRenderCache == "Disabled")
        {
            videoCacheWarning = true;
        }
        else if (!ef->IsLocked() && _enableRenderCache == "Locked Only")
        {
            videoCacheWarning = true;
            wxString msg = wxString::Format("    WARN: Video effect unlocked but only locked video effects are being render cached. Effect: %s, Model: %s, Start %s", ef->GetEffectName(), modelName, FORMATTIME(ef->GetStartTimeMS()));
            LogAndWrite(f, msg.ToStdString());
            warncount++;
        }
    }

    // check we are not doing sub-buffers on Per Model* buffer styles
    bool isPerModel = false;
    bool isSubBuffer = false;
    for (auto it : sm)
    {
        isPerModel |= (it.first == "B_CHOICE_BufferStyle" && StartsWith(it.second, "Per Model"));
        isSubBuffer |= (it.first == "B_CUSTOM_SubBuffer");
    }

    if (isPerModel && isSubBuffer)
    {
        wxString msg = wxString::Format("    ERR: Effect on a model group using a 'Per Model' render buffer is also using a subbuffer. This will not work as you might expect. Effect: %s, Model: %s, Start %s", ef->GetEffectName(), modelName, FORMATTIME(ef->GetStartTimeMS()));
        LogAndWrite(f, msg.ToStdString());
        errcount++;
    }

    // check value curves not updated
    for (auto it = sm.begin(); it != sm.end(); ++it)
    {
        wxString value = it->second;
        if (value.Contains("|Type=") && !value.Contains("RV=TRUE"))
        {
            int start = value.Find("|Id=") + 4;
            wxString property = value.substr(start);
            property = property.BeforeFirst('|');
            wxString msg = wxString::Format("    ERR: Effect contains very old value curve. Click on this effect and then save the sequence to convert it. Effect: %s, Model: %s, Start %s (%s)", ef->GetEffectName(), modelName, FORMATTIME(ef->GetStartTimeMS()), property);
            LogAndWrite(f, msg.ToStdString());
            errcount++;
        }
    }

    // check excessive fadein/fadeout time
    float fadein = sm.GetFloat("T_TEXTCTRL_Fadein", 0.0);
    float fadeout = sm.GetFloat("T_TEXTCTRL_Fadeout", 0.0);
    float efdur = (ef->GetEndTimeMS() - ef->GetStartTimeMS()) / 1000.0;

    if (sm.Get("T_CHECKBOX_Canvas", "0") == "1")
    {
        // Warp and off have more complicated logic which is implemented in those effects
        if ((ef->GetEffectName() != "Off" && ef->GetEffectName() != "Warp" && ef->GetEffectName() != "Kaleidoscope"))
        {
            wxString msg = wxString::Format("    WARN: Canvas mode enabled on an effect it is not normally used on. This will slow down rendering. Effect: %s, Model: %s, Start %s", ef->GetEffectName(), modelName, FORMATTIME(ef->GetStartTimeMS()));
            LogAndWrite(f, msg.ToStdString());
            warncount++;
        }
    }

    if (fadein > efdur)
    {
        wxString msg = wxString::Format("    WARN: Transition in time %.2f on effect %s at start time %s  on Model '%s' is greater than effect duration %.2f.", fadein, ef->GetEffectName(), FORMATTIME(ef->GetStartTimeMS()), name, efdur);
        LogAndWrite(f, msg.ToStdString());
        warncount++;
    }
    if (fadeout > efdur)
    {
        wxString msg = wxString::Format("    WARN: Transition out time %.2f on effect %s at start time %s  on Model '%s' is greater than effect duration %.2f.", fadeout, ef->GetEffectName(), FORMATTIME(ef->GetStartTimeMS()), name, efdur);
        LogAndWrite(f, msg.ToStdString());
        warncount++;
    }
    if (fadein <= efdur && fadeout <= efdur && fadein + fadeout > efdur)
    {
        wxString msg = wxString::Format("    WARN: Transition in time %.2f + transition out time %.2f = %.2f on effect %s at start time %s  on Model '%s' is greater than effect duration %.2f.", fadein, fadeout, fadein + fadeout, ef->GetEffectName(), FORMATTIME(ef->GetStartTimeMS()), name, efdur);
        LogAndWrite(f, msg.ToStdString());
        warncount++;
    }

    // effect that runs past end of the sequence
    if (ef->GetEndTimeMS() > CurrentSeqXmlFile->GetSequenceDurationMS())
    {
        wxString msg = wxString::Format("    WARN: Effect %s ends at %s after the sequence end %s. Model: '%s' Start: %s", ef->GetEffectName(), FORMATTIME(ef->GetEndTimeMS()), FORMATTIME(CurrentSeqXmlFile->GetSequenceDurationMS()), name, FORMATTIME(ef->GetStartTimeMS()));
        LogAndWrite(f, msg.ToStdString());
        warncount++;
    }

    if (ef->GetEffectIndex() >= 0)
    {
        RenderableEffect* re = em.GetEffect(ef->GetEffectIndex());

        // check effect is appropriate for a node
        if (node && !re->AppropriateOnNodes())
        {
            wxString msg = wxString::Format("    WARN: Effect %s at start time %s  on Model '%s' really shouldnt be used at the node level.",
                ef->GetEffectName(), FORMATTIME(ef->GetStartTimeMS()), name);
            LogAndWrite(f, msg.ToStdString());
            warncount++;
        }

        std::list<std::string> warnings = re->CheckEffectSettings(sm, CurrentSeqXmlFile->GetMedia(), AllModels.GetModel(modelName), ef);
        for (auto s = warnings.begin(); s != warnings.end(); ++s)
        {
            LogAndWrite(f, *s);
            if (s->find("WARN:") != std::string::npos)
            {
                warncount++;
            }
            else if (s->find("ERR:") != std::string::npos)
            {
                errcount++;
            }
        }

        if (ef->GetEffectName() == "Faces")
        {
            for (auto it : static_cast<FacesEffect*>(re)->GetFacesUsed(sm))
            {
                bool found = false;
                for (auto it2 : faces)
                {
                    if (it2.first == modelName && it2.second == it)
                    {
                        found = true;
                    }
                }
                if (!found)
                {
                    faces.push_back({ modelName, it });
                }
            }
        }
        else if (ef->GetEffectName() == "State")
        {
            for (auto it : static_cast<StateEffect*>(re)->GetStatesUsed(sm))
            {
                bool found = false;
                for (auto it2 : states)
                {
                    if (it2.first == modelName && it2.second == it)
                    {
                        found = true;
                    }
                }
                if (!found)
                {
                    states.push_back({ modelName, it });
                }
            }
        }

        for (auto it : sm)
        {
            if (it.first == "B_CHOICE_PerPreviewCamera")
            {
                bool found = false;
                for (auto it2 : viewPoints)
                {
                    if (it2 == it.second)
                    {
                        found = true;
                    }
                }
                if (!found)
                {
                    viewPoints.push_back(it.second);
                }
            }
        }
    }
}

void xLightsFrame::CheckElement(Element* e, wxFile& f, int& errcount, int& warncount, const std::string& name, const std::string& modelName, bool& videoCacheWarning, std::list<std::pair<std::string, std::string>>& faces, std::list<std::pair<std::string, std::string>>& states, std::list<std::string>& viewPoints)
{
    for (int j = 0; j < e->GetEffectLayerCount(); j++)
    {
        EffectLayer* el = e->GetEffectLayer(j);

        for (int k = 0; k < el->GetEffectCount(); k++)
        {
            Effect* ef = el->GetEffect(k);

            // Check there are nodes to actually render on
            Model* m = AllModels[modelName];
            if (m != nullptr)
            {
                if (e->GetType() == ELEMENT_TYPE_MODEL)
                {
                    if (m->GetNodeCount() == 0)
                    {
                        wxString msg = wxString::Format("    ERR: Effect %s (%s-%s) on Model '%s' layer %d Has no nodes and wont do anything.",
                            ef->GetEffectName(), FORMATTIME(ef->GetStartTimeMS()), FORMATTIME(ef->GetEndTimeMS()),
                            name, j + 1);
                        LogAndWrite(f, msg.ToStdString());
                        errcount++;
                    }
                }
                else if (e->GetType() == ELEMENT_TYPE_STRAND)
                {
                    StrandElement* se = (StrandElement*)e;
                    if (m->GetStrandLength(se->GetStrand()) == 0)
                    {
                        wxString msg = wxString::Format("    ERR: Effect %s (%s-%s) on Model '%s' layer %d Has no nodes and wont do anything.",
                            ef->GetEffectName(), FORMATTIME(ef->GetStartTimeMS()), FORMATTIME(ef->GetEndTimeMS()),
                            name, j + 1);
                        LogAndWrite(f, msg.ToStdString());
                        errcount++;
                    }
                }
                else if (e->GetType() == ELEMENT_TYPE_SUBMODEL)
                {
                    Model* se = AllModels[name];
                    if (se != nullptr)
                    {
                        if (se->GetNodeCount() == 0)
                        {
                            wxString msg = wxString::Format("    ERR: Effect %s (%s-%s) on Model '%s' layer %d Has no nodes and wont do anything.",
                                ef->GetEffectName(), FORMATTIME(ef->GetStartTimeMS()), FORMATTIME(ef->GetEndTimeMS()),
                                name, j + 1);
                            LogAndWrite(f, msg.ToStdString());
                            errcount++;
                        }
                    }
                }
            }

            CheckEffect(ef, f, errcount, warncount, name, modelName, false, videoCacheWarning, faces, states, viewPoints);
        }

        // This assumes effects are stored in start time order per layer
        Effect* lastEffect = nullptr;
        for (int k = 0; k < el->GetEffectCount(); k++)
        {
            Effect* ef = el->GetEffect(k);

            if (lastEffect != nullptr)
            {
                // the start time of an effect should not be before the end of the prior effect
                if (ef->GetStartTimeMS() < lastEffect->GetEndTimeMS())
                {
                    wxString msg = wxString::Format("    ERR: Effect %s (%s-%s) overlaps with Effect %s (%s-%s) on Model '%s' layer %d. This shouldn't be possible.",
                        ef->GetEffectName(), FORMATTIME(ef->GetStartTimeMS()), FORMATTIME(ef->GetEndTimeMS()), lastEffect->GetEffectName(), FORMATTIME(lastEffect->GetStartTimeMS()), FORMATTIME(lastEffect->GetEndTimeMS()), name, j + 1);
                    LogAndWrite(f, msg.ToStdString());
                    errcount++;
                }
            }

            lastEffect = ef;
        }
    }
}

void xLightsFrame::OnMenuItemCheckSequenceSelected(wxCommandEvent& event)
{
    CheckSequence(true);
}

void xLightsFrame::OnMenuItem_e131syncSelected(wxCommandEvent& event)
{
    NetworkChange();
    me131Sync = event.IsChecked();
    _outputManager.SetSyncEnabled(me131Sync);
    ShowHideSync();
    if (me131Sync)
    {
        // recycle output connections if necessary
        if (_outputManager.IsOutputting())
        {
            _outputManager.StopOutput();
            _outputManager.StartOutput();
        }
    }
    NetworkChange();
}

void xLightsFrame::ShowHideSync()
{
    if (me131Sync)
    {
        SpinCtrl_SyncUniverse->Show();
        StaticText5->Show();
        SetSyncUniverse(SpinCtrl_SyncUniverse->GetValue());
    }
    else
    {
        SpinCtrl_SyncUniverse->Hide();
        StaticText5->Hide();
        SetSyncUniverse(0);
    }
}

void xLightsFrame::OnMenuItem_Help_ForumSelected(wxCommandEvent& event)
{
    ::wxLaunchDefaultBrowser("http://nutcracker123.com/forum/");
}

void xLightsFrame::OnMenuItem_Help_DownloadSelected(wxCommandEvent& event)
{
    ::wxLaunchDefaultBrowser("http://xlights.org");
}

void xLightsFrame::OnMenuItem_Help_ReleaseNotesSelected(wxCommandEvent& event)
{
    wxFileType *ft = wxTheMimeTypesManager->GetFileTypeFromExtension("txt");
    if (ft)
    {
        wxString command = ft->GetOpenCommand("README.txt");
        wxUnsetEnv("LD_PRELOAD");
        wxExecute(command);
    }
}

void xLightsFrame::OnMenuItem_Help_Isue_TrackerSelected(wxCommandEvent& event)
{
    ::wxLaunchDefaultBrowser("https://github.com/smeighan/xLights/issues");
}

void xLightsFrame::OnMenuItem_Help_FacebookSelected(wxCommandEvent& event)
{
    ::wxLaunchDefaultBrowser("https://www.facebook.com/groups/628061113896314/");
}

int xLightsFrame::ExportNodes(wxFile& f, StrandElement* e, NodeLayer* nl, int n, std::map<std::string, int>& effectfrequency, std::map<std::string, int>& effectTotalTime, std::list<std::string>& allfiles)
{
    int effects = 0;
    wxString type = "Node";
    wxString name = wxString::Format("%sStrand %d/Node %d", e->GetFullName(), e->GetStrand()+1, n);

    for (int k = 0; k < nl->GetEffectCount(); k++)
    {
        Effect* ef = nl->GetEffect(k);

        std::string fs = "";
        if (ef->GetEffectIndex() >= 0)
        {
            RenderableEffect *eff = effectManager[ef->GetEffectIndex()];
            auto files = eff->GetFileReferences(ef->GetSettings());

            for (auto it = files.begin(); it != files.end(); ++it)
            {
                if (fs != "")
                {
                    fs += ",";
                }
                fs += (*it);
            }

            allfiles.splice(allfiles.end(), files);
        }

        int duration = ef->GetEndTimeMS() - ef->GetStartTimeMS();
        if (effectfrequency.find(ef->GetEffectName()) != effectfrequency.end())
        {
            effectfrequency[ef->GetEffectName()]++;
            effectTotalTime[ef->GetEffectName()] += duration;
        }
        else
        {
            effectfrequency[ef->GetEffectName()] = 1;
            effectTotalTime[ef->GetEffectName()] = duration;
        }

        SettingsMap& sm = ef->GetSettings();
        f.Write(wxString::Format("\"%s\",%02d:%02d.%03d,%02d:%02d.%03d,%02d:%02d.%03d,\"%s\",\"%s\",%s,%s\n",
            ef->GetEffectName(),
            ef->GetStartTimeMS() / 60000,
            (ef->GetStartTimeMS() % 60000) / 1000,
            ef->GetStartTimeMS() % 1000,
            ef->GetEndTimeMS() / 60000,
            (ef->GetEndTimeMS() % 60000) / 1000,
            ef->GetEndTimeMS() % 1000,
            duration / 60000,
            (duration % 60000) / 1000,
            duration % 1000,
            sm.Contains("X_Effect_Description") ? sm["X_Effect_Description"] : "",
            name,
            type,
            fs
        ));
        effects++;
    }

    return effects;
}

int xLightsFrame::ExportElement(wxFile& f, Element* e, std::map<std::string, int>& effectfrequency, std::map<std::string, int>& effectTotalTime, std::list<std::string>& allfiles)
{
    int effects = 0;

    if (e->GetType() != ELEMENT_TYPE_TIMING)
    {
        Model* m = AllModels.GetModel(e->GetModelName());

        wxString type = "Unknown";
        wxString subname = "";
        switch (e->GetType())
        {
        case     ELEMENT_TYPE_MODEL:
            if (m->GetDisplayAs() == "ModelGroup")
            {
                type = "Model Group";
            }
            else
            {
                type = "Model";
            }
            break;
        case ELEMENT_TYPE_SUBMODEL:
            type = "Submodel";
            break;
        case ELEMENT_TYPE_STRAND:
            type = "Strand";
            subname = wxString::Format("Strand %d", dynamic_cast<StrandElement*>(e)->GetStrand() + 1);
            break;
        case ELEMENT_TYPE_TIMING:
            type = "Timing";
            break;
        }

        for (int j = 0; j < e->GetEffectLayerCount(); j++)
        {
            EffectLayer* el = e->GetEffectLayer(j);

            for (int k = 0; k < el->GetEffectCount(); k++)
            {
                Effect* ef = el->GetEffect(k);
                std::string fs = "";
                if (ef->GetEffectIndex() >= 0)
                {
                    RenderableEffect *eff = effectManager[ef->GetEffectIndex()];
                    auto files = eff->GetFileReferences(ef->GetSettings());

                    for (auto it = files.begin(); it != files.end(); ++it)
                    {
                        if (fs != "")
                        {
                            fs += ",";
                        }
                        fs += (*it);
                    }

                    allfiles.splice(allfiles.end(), files);
                }

                int duration = ef->GetEndTimeMS() - ef->GetStartTimeMS();
                if (effectfrequency.find(ef->GetEffectName()) != effectfrequency.end())
                {
                    effectfrequency[ef->GetEffectName()]++;
                    effectTotalTime[ef->GetEffectName()] += duration;
                }
                else
                {
                    effectfrequency[ef->GetEffectName()] = 1;
                    effectTotalTime[ef->GetEffectName()] = duration;
                }

                SettingsMap& sm = ef->GetSettings();
                f.Write(wxString::Format("\"%s\",%02d:%02d.%03d,%02d:%02d.%03d,%02d:%02d.%03d,\"%s\",\"%s\",%s,%s\n",
                    ef->GetEffectName(),
                    ef->GetStartTimeMS() / 60000,
                    (ef->GetStartTimeMS() % 60000) / 1000,
                    ef->GetStartTimeMS() % 1000,
                    ef->GetEndTimeMS() / 60000,
                    (ef->GetEndTimeMS() % 60000) / 1000,
                    ef->GetEndTimeMS() % 1000,
                    duration / 60000,
                    (duration % 60000) / 1000,
                    duration % 1000,
                    sm.Contains("X_Effect_Description") ? sm["X_Effect_Description"] : "",
                    (const char *)(e->GetFullName() + subname).c_str(),
                    type,
                    fs
                ));
                effects++;
            }
        }
    }

    return effects;
}

void xLightsFrame::OnMenuItem_ExportEffectsSelected(wxCommandEvent& event)
{
    if (CurrentSeqXmlFile == nullptr)
    {
        DisplayError("No sequence open", this);
        return;
    }

    wxLogNull logNo; //kludge: avoid "error 0" message from wxWidgets after new file is written
    wxString filename = wxFileSelector(_("Choose output file"), wxEmptyString, wxEmptyString, wxEmptyString, "Export files (*.csv)|*.csv", wxFD_SAVE | wxFD_OVERWRITE_PROMPT);

    if (filename.IsEmpty()) return;

    ExportEffects(filename);
}

void xLightsFrame::ExportEffects(wxString filename)
{
    wxFile f(filename);

    if (!f.Create(filename, true) || !f.IsOpened())
    {
        DisplayError(wxString::Format("Unable to create file %s. Error %d\n", filename, f.GetLastError()).ToStdString(), this);
        return;
    }

    std::map<std::string, int> effectfrequency;
    std::map<std::string, int> effecttotaltime;

    int effects = 0;
    f.Write(_("Effect Name,StartTime,EndTime,Duration,Description,Element,ElementType,Files\n"));

    std::list<std::string> files;

    for (size_t i = 0; i < mSequenceElements.GetElementCount(0); i++)
    {
        Element* e = mSequenceElements.GetElement(i);
        effects += ExportElement(f, e, effectfrequency, effecttotaltime, files);

        if (dynamic_cast<ModelElement*>(e) != nullptr)
        {
            for (size_t s = 0; s < dynamic_cast<ModelElement*>(e)->GetSubModelAndStrandCount(); s++) {
                SubModelElement *se = dynamic_cast<ModelElement*>(e)->GetSubModel(s);
                effects += ExportElement(f, se, effectfrequency, effecttotaltime, files);
            }
            for (size_t s = 0; s < dynamic_cast<ModelElement*>(e)->GetStrandCount(); s++) {
                StrandElement *se = dynamic_cast<ModelElement*>(e)->GetStrand(s);
                int node = 1;
                for (size_t n = 0; n < se->GetNodeLayerCount(); n++)
                {
                    NodeLayer* nl = se->GetNodeLayer(n);
                    effects += ExportNodes(f, se, nl, node++, effectfrequency, effecttotaltime, files);
                }
            }
        }
    }
    f.Write(wxString::Format("\"Effect Count\",%d\n", effects));
    f.Write(_("\n"));
    f.Write(_("Effect Usage Summary\n"));
    f.Write(_("Effect Name,Occurences,TotalTime\n"));
    for (auto it = effectfrequency.begin(); it != effectfrequency.end(); ++it)
    {
        int tt = effecttotaltime[it->first];
        f.Write(wxString::Format("\"%s\",%d,%02d:%02d.%03d\n",
            (const char *)it->first.c_str(),
            it->second,
            tt / 60000,
            (tt % 60000) / 1000,
            tt % 1000
        ));
    }
    f.Write(_("\n"));
    f.Write(_("Summary of files used\n"));

    files.sort();
    files.unique();
    for (auto it = files.begin(); it != files.end(); ++it)
    {
        f.Write(wxString::Format("%s\n", *it));
    }

    f.Close();
}

void xLightsFrame::OnMenuItemShiftSelectedEffectsSelected(wxCommandEvent& event)
{
    wxTextEntryDialog ted(this, "Enter the number of milliseconds to shift the selected effects:\n\n"
        "Note: Will be rounded to the nearest timing interval.\n"
        "      This operation cannot be reversed with Undo.\n"
        "      Effects shifted left may be truncated or deleted.\n"
        "      Effects that would overlap unselected effects wont be moved.",
        "Shift Selected Effects", "", wxOK | wxCANCEL | wxCENTER);
    if (ted.ShowModal() == wxID_OK) {
        int milliseconds = wxAtoi(ted.GetValue());
        if (CurrentSeqXmlFile->GetSequenceLoaded()) {
            wxString mss = CurrentSeqXmlFile->GetSequenceTiming();
            int ms = wxAtoi(mss);
            milliseconds /= ms;
            milliseconds *= ms;
        }
        for (int elem = 0; elem<mSequenceElements.GetElementCount(MASTER_VIEW); elem++) {
            Element* ele = mSequenceElements.GetElement(elem, MASTER_VIEW);
            for (int layer = 0; layer<ele->GetEffectLayerCount(); layer++) {
                EffectLayer* el = ele->GetEffectLayer(layer);
                ShiftSelectedEffectsOnLayer(el, milliseconds);
            }
            if (ele->GetType() == ELEMENT_TYPE_MODEL)
            {
                ModelElement *me = dynamic_cast<ModelElement *>(ele);
                for (int i = 0; i < me->GetStrandCount(); ++i)
                {
                    Element* se = me->GetStrand(i);
                    StrandElement* ste = dynamic_cast<StrandElement*>(se);
                    for (int k = 0; k < ste->GetNodeLayerCount(); ++k)
                    {
                        NodeLayer* nl = ste->GetNodeLayer(k, false);
                        if (nl != nullptr)
                        {
                            ShiftSelectedEffectsOnLayer(nl, milliseconds);
                        }
                    }
                }
                for (int i = 0; i < me->GetSubModelAndStrandCount(); ++i)
                {
                    Element* se = me->GetSubModel(i);
                    for (int layer = 0; layer<se->GetEffectLayerCount(); layer++) {
                        EffectLayer* sel = se->GetEffectLayer(layer);
                        ShiftSelectedEffectsOnLayer(sel, milliseconds);
                    }
                }
            }
        }
        mainSequencer->PanelEffectGrid->Refresh();
    }
}

void xLightsFrame::OnMenuItemShiftEffectsSelected(wxCommandEvent& event)
{
    wxTextEntryDialog ted(this, "Enter the number of milliseconds to shift all effects:\n\n"
                                "Note: Will be rounded to the nearest timing interval.\n"
                                "      This operation cannot be reversed with Undo.\n"
                                "      Effects shifted left may be truncated or deleted.",
                                "Shift Effects", "", wxOK | wxCANCEL|wxCENTER);
    if( ted.ShowModal() == wxID_OK ) {
        int milliseconds = wxAtoi(ted.GetValue());
        if( CurrentSeqXmlFile->GetSequenceLoaded() ) {
            wxString mss = CurrentSeqXmlFile->GetSequenceTiming();
            int ms = wxAtoi(mss);
            milliseconds /= ms;
            milliseconds *= ms;
        }
        for(int elem=0;elem<mSequenceElements.GetElementCount(MASTER_VIEW);elem++) {
            Element* ele = mSequenceElements.GetElement(elem, MASTER_VIEW);
            for(int layer=0;layer<ele->GetEffectLayerCount();layer++) {
                EffectLayer* el = ele->GetEffectLayer(layer);
                ShiftEffectsOnLayer(el, milliseconds);
            }
            if (ele->GetType() == ELEMENT_TYPE_MODEL)
            {
                ModelElement *me = dynamic_cast<ModelElement *>(ele);
                for (int i = 0; i < me->GetStrandCount(); ++i)
                {
                    Element* se = me->GetStrand(i);
                    StrandElement* ste = dynamic_cast<StrandElement*>(se);
                    for (int k = 0; k < ste->GetNodeLayerCount(); ++k)
                    {
                        NodeLayer* nl = ste->GetNodeLayer(k, false);
                        if (nl != nullptr)
                        {
                            ShiftEffectsOnLayer(nl, milliseconds);
                        }
                    }
                }
                for (int i = 0; i < me->GetSubModelAndStrandCount(); ++i)
                {
                    Element* se = me->GetSubModel(i);
                    for(int layer=0;layer<se->GetEffectLayerCount();layer++) {
                        EffectLayer* sel = se->GetEffectLayer(layer);
                        ShiftEffectsOnLayer(sel, milliseconds);
                    }
                }
            }
        }
        mainSequencer->PanelEffectGrid->Refresh();
    }
}

void xLightsFrame::ShiftEffectsOnLayer(EffectLayer* el, int milliseconds)
{
    for(int ef=el->GetEffectCount()-1; ef >= 0; ef--) {  // count backwards so we can delete if needed
        Effect* eff = el->GetEffect(ef);
        int start_ms = eff->GetStartTimeMS();
        int end_ms = eff->GetEndTimeMS();
        if( start_ms+milliseconds < 0 ) {
            if( end_ms+milliseconds < 0 ) {
                // effect shifted off screen - delete

                el->RemoveEffect(ef);
                if (eff == selectedEffect) {
                    UnselectEffect();
                }
                continue;
            } else {
                // truncate start of effect
                eff->SetStartTimeMS(0);
            }
        } else {
            eff->SetStartTimeMS(start_ms+milliseconds);
        }
        eff->SetEndTimeMS(end_ms+milliseconds);
    }
}

void xLightsFrame::ShiftSelectedEffectsOnLayer(EffectLayer* el, int milliseconds)
{
    if (milliseconds < 0)
    {
        std::list<int> toRemove;
        for (int ef = 0; ef < el->GetEffectCount(); ef++) {
            // move left
            Effect* eff = el->GetEffect(ef);
            if (eff->GetSelected())
            {
                bool moved = false;
                int start_ms = eff->GetStartTimeMS();
                int end_ms = eff->GetEndTimeMS();
                if (start_ms + milliseconds < 0) {
                    if (end_ms + milliseconds < 0) {
                        // effect shifted off screen - delete
                        if (eff == selectedEffect) {
                            UnselectEffect();
                        }
                        // move it out of the way so it doesnt cause clashes
                        eff->SetStartTimeMS(-100);
                        eff->SetEndTimeMS(-90);
                        toRemove.push_front(ef); // we need to delete them in reverse order
                        continue;
                    }
                    else {
                        // truncate start of effect
                        eff->SetStartTimeMS(0);
                        moved = true;
                    }
                }
                else {
                    auto effectsInTime = el->GetAllEffectsByTime(start_ms + milliseconds, end_ms + milliseconds);
                    bool clash = false;
                    for (auto it = effectsInTime.begin(); it != effectsInTime.end(); ++it)
                    {
                        if ((*it)->GetID() != eff->GetID())
                        {
                            clash = true;
                            break;
                        }
                    }
                    if (!clash)
                    {
                        eff->SetStartTimeMS(start_ms + milliseconds);
                        moved = true;
                    }
                }
                if (moved)
                {
                    eff->SetEndTimeMS(end_ms + milliseconds);
                }
            }
        }
        for (auto it = toRemove.begin(); it != toRemove.end(); ++it)
        {
            el->RemoveEffect(*it);
        }
    }
    else
    {
        // Move right
        for (int ef = el->GetEffectCount() - 1; ef >= 0; ef--) {  // count backwards so we can delete if needed
            Effect* eff = el->GetEffect(ef);
            if (eff->GetSelected())
            {
                bool moved = false;
                int start_ms = eff->GetStartTimeMS();
                int end_ms = eff->GetEndTimeMS();
                auto effectsInTime = el->GetAllEffectsByTime(start_ms + milliseconds, end_ms + milliseconds);
                bool clash = false;
                for (auto it = effectsInTime.begin(); it != effectsInTime.end(); ++it)
                {
                    if ((*it)->GetID() != eff->GetID())
                    {
                        clash = true;
                        break;
                    }
                }
                if (!clash)
                {
                    eff->SetStartTimeMS(start_ms + milliseconds);
                    moved = true;
                }
                if (moved)
                {
                    eff->SetEndTimeMS(end_ms + milliseconds);
                }
            }
        }
    }
}

// returns the lost files path if required
std::string AddFileToZipFile(const std::string& baseDirectory, const std::string& file, wxZipOutputStream& zip, const std::string& actualfile = "")
{
    static log4cpp::Category &logger_base = log4cpp::Category::getInstance(std::string("log_base"));

    std::string filetoactuallyzip = actualfile;
    if (actualfile == "") filetoactuallyzip = file;

    std::string lost = "";
    if (wxFile::Exists(filetoactuallyzip))
    {
        wxFileName bd(baseDirectory);
        std::string showdir = bd.GetName().ToStdString();

        wxFileName fn(file);
        wxString f(file);
#ifdef __WXMSW__
        // Windows doesnt care about case so we can be more permissive
        if (f.Lower().StartsWith(wxString(baseDirectory).Lower()))
#else
        if (f.StartsWith(baseDirectory))
#endif
        {
            // this is in our folder
            std::string tgt = file.substr(baseDirectory.length());
            if (tgt != "" && (tgt[0] == '\\' || tgt[0] == '/'))
            {
                tgt = tgt.substr(1);
            }
            tgt = showdir + "/" + tgt;
            if (zip.PutNextEntry(tgt))
            {
                wxFileInputStream fis(filetoactuallyzip);
                if (fis.IsOk())
                {
                    zip.Write(fis);
                }
                else
                {
                    logger_base.warn("Error adding %s to %s due to failure to create input stream.", (const char*)file.c_str(), (const char *)tgt.c_str());
                }
                zip.CloseEntry();
            }
            else
            {
                logger_base.warn("    Error zipping %s to %s.", (const char*)file.c_str(), (const char *)tgt.c_str());
            }
        }
        else
        {
            // this isnt
            std::string tgt = "_lost/" + fn.GetName().ToStdString() + "." + fn.GetExt().ToStdString();
            tgt = showdir + "/" + tgt;
            lost = tgt;
            if (zip.PutNextEntry(tgt))
            {
                wxFileInputStream fis(filetoactuallyzip);
                zip.Write(fis);
                zip.CloseEntry();
            }
            else
            {
                logger_base.warn("    Error zipping %s to %s.", (const char*)file.c_str(), (const char *)tgt.c_str());
            }
        }
    }
    return lost;
}

std::string FixFile(const std::string& showdir, const std::string& sourcefile, const std::map<std::string, std::string>& lostfiles)
{
    std::string newfile = "";

    if (lostfiles.size() > 0)
    {
        // create a temporary file
        newfile = wxFileName::CreateTempFileName("rgbe").ToStdString();

        // read all of the existing file into memory
        wxFile in(sourcefile);
        wxString data;
        in.ReadAll(&data);
        in.Close();

        // use regex to search and replace all the lost file locations
        for (auto it = lostfiles.begin(); it != lostfiles.end(); ++it)
        {
            // strip off the show folder
            wxString replace(it->second);
            wxString newreplace = replace.AfterFirst('/');
            if (newreplace == replace)
            {
                newreplace = replace.AfterFirst('\\');
            }

            data.Replace(it->first, showdir + "/" + newreplace, true);
        }

        // write the file out
        wxFile out(newfile, wxFile::write);
        out.Write(data);
        out.Close();
    }

    return newfile;
}

std::string StripPresets(const std::string& sourcefile)
{
    std::string newfile = wxFileName::CreateTempFileName("rgbe").ToStdString();

    // read all of the existing file into memory
    wxFile in(sourcefile);
    wxString data;
    in.ReadAll(&data);
    in.Close();

    int start = data.Find("<effects version=\"");
    int end = data.Find("</effects>") + 10;

    if (end >= 10)
    {
        data = data.substr(0, start) + "<effects version=\"0006\"/>" + data.substr(end);
    }

    // write the file out
    wxFile out(newfile, wxFile::write);
    out.Write(data);
    out.Close();

    return newfile;
}

#pragma region Tools Menu

void xLightsFrame::OnMenuItem_FPP_ConnectSelected(wxCommandEvent& event)
{
    // make sure everything is up to date
    if (Notebook1->GetSelection() != LAYOUTTAB)
        layoutPanel->UnSelectAllModels();
    RecalcModels();

    FPPConnectDialog dlg(this, &_outputManager);

    dlg.ShowModal();
}

void xLightsFrame::OnMenuItem_PackageSequenceSelected(wxCommandEvent& event)
{
    static log4cpp::Category &logger_base = log4cpp::Category::getInstance(std::string("log_base"));

    wxLogNull logNo; //kludge: avoid "error 0" message from wxWidgets after new file is written

    if (mSavedChangeCount != mSequenceElements.GetChangeCount())
    {
        DisplayWarning("Your sequence has unsaved changes. These changes will not be packaged but any new referenced files will be. We suggest you consider saving and trying this again.", this);
    }

    wxFileName fn(CurrentSeqXmlFile->GetFullPath());
    std::string filename = fn.GetName().ToStdString() + ".zip";

    wxFileDialog fd(this, "Zip file to create.", CurrentDir, filename, "zip file(*.zip)|*.zip", wxFD_SAVE | wxFD_OVERWRITE_PROMPT);

    if (fd.ShowModal() == wxID_CANCEL) return;

    // make sure everything is up to date
    if (Notebook1->GetSelection() != LAYOUTTAB)
        layoutPanel->UnSelectAllModels();
    RecalcModels();

    wxFileName fnZip(fd.GetPath());
    logger_base.debug("Packaging sequence into %s.", (const char*)fnZip.GetFullPath().c_str());

    wxFFileOutputStream out(fnZip.GetFullPath());
    wxZipOutputStream zip(out);

    wxProgressDialog prog("Package Sequence", "", 100, this, wxPD_APP_MODAL | wxPD_AUTO_HIDE);
    prog.Show();

    std::map<std::string, std::string> lostfiles;

    wxFileName fnNetworks(CurrentDir, OutputManager::GetNetworksFileName());
    prog.Update(1, fnNetworks.GetFullName());
    AddFileToZipFile(CurrentDir.ToStdString(), fnNetworks.GetFullPath().ToStdString(), zip);

    // Add house image
    wxFileName fnHouse(mBackgroundImage);
    prog.Update(5, fnHouse.GetFullName());
    auto lost = AddFileToZipFile(CurrentDir.ToStdString(), fnHouse.GetFullPath().ToStdString(), zip);
    if (lost != "")
    {
        lostfiles[fnHouse.GetFullPath().ToStdString()] = lost;
    }

    prog.Update(10);

    std::list<std::string> facesUsed;
    for (size_t j = 0; j < mSequenceElements.GetElementCount(0); j++)
    {
        Element* e = mSequenceElements.GetElement(j);
        facesUsed.splice(end(facesUsed), e->GetFacesUsed(effectManager));

        if (dynamic_cast<ModelElement*>(e) != nullptr)
        {
            for (size_t s = 0; s < dynamic_cast<ModelElement*>(e)->GetSubModelAndStrandCount(); s++) {
                SubModelElement *se = dynamic_cast<ModelElement*>(e)->GetSubModel(s);
                facesUsed.splice(end(facesUsed), se->GetFacesUsed(effectManager));
            }
            for (size_t s = 0; s < dynamic_cast<ModelElement*>(e)->GetStrandCount(); s++) {
                StrandElement *se = dynamic_cast<ModelElement*>(e)->GetStrand(s);
                facesUsed.splice(end(facesUsed), se->GetFacesUsed(effectManager));
            }
        }
    }
    facesUsed.sort();
    facesUsed.unique();

    // Add any model images
    std::list<std::string> modelfiles;
    for (auto m : AllModels)
    {
        modelfiles.splice(end(modelfiles), m.second->GetFaceFiles(facesUsed, false));
        modelfiles.splice(end(modelfiles), m.second->GetFileReferences());
    }
    for (auto o : AllObjects)
    {
        modelfiles.splice(end(modelfiles), o.second->GetFileReferences());
    }
    modelfiles.sort();
    modelfiles.unique();

    float i = 0;
    for (auto f : modelfiles)
    {
        i++;
        wxFileName fnf(f);
        if (fnf.Exists())
        {
            prog.Update(10 + (int)(10.0 * i / (float)modelfiles.size()), fnf.GetFullName());
            lost = AddFileToZipFile(CurrentDir.ToStdString(), fnf.GetFullPath().ToStdString(), zip);
            if (lost != "")
            {
                lostfiles[fnf.GetFullPath().ToStdString()] = lost;
            }
        }
        else
        {
            prog.Update(10 + (int)(10.0 * i / (float)modelfiles.size()));
        }
    }

    wxFileName fnRGBEffects(CurrentDir, "xlights_rgbeffects.xml");
    std::string fixfile = FixFile(CurrentDir.ToStdString(), fnRGBEffects.GetFullPath().ToStdString(), lostfiles);

    if (_excludePresetsFromPackagedSequences)
    {
        if (fixfile == "")
        {
            fixfile = StripPresets(fnRGBEffects.GetFullPath().ToStdString());
        }
        else
        {
            auto oldfile = fixfile;
            fixfile = StripPresets(fixfile);
            wxRemoveFile(oldfile);
        }
    }

    prog.Update(25, fnRGBEffects.GetFullName());
    AddFileToZipFile(CurrentDir.ToStdString(), fnRGBEffects.GetFullPath().ToStdString(), zip, fixfile);
    if (fixfile != "") wxRemoveFile(fixfile);

    lostfiles.clear();

    if (!_excludeAudioFromPackagedSequences)
    {
        // Add the media file
        wxFileName fnMedia(CurrentSeqXmlFile->GetMediaFile());
        prog.Update(30, fnMedia.GetFullName());
        lost = AddFileToZipFile(CurrentDir.ToStdString(), fnMedia.GetFullPath().ToStdString(), zip);
        if (lost != "")
        {
            lostfiles[fnMedia.GetFullPath().ToStdString()] = lost;
        }
        prog.Update(35, fnMedia.GetFullName());
    }
    else
    {
        prog.Update(35, "Skipping audio.");
    }

    // Add any iseq files
    DataLayerSet& data_layers = CurrentSeqXmlFile->GetDataLayers();
    for (int j = 0; j < data_layers.GetNumLayers(); ++j)
    {
        DataLayer* dl = data_layers.GetDataLayer(j);

        if (dl->GetName() != "Nutcracker")
        {
            wxFileName fndl(dl->GetDataSource());

            lost = AddFileToZipFile(CurrentDir.ToStdString(), fndl.GetFullPath().ToStdString(), zip);
            if (lost != "")
            {
                lostfiles[fndl.GetFullPath().ToStdString()] = lost;
            }
        }
    }

    // Add any effects images/videos/glediator files
    std::list<std::string> effectfiles;
    for (size_t j = 0; j < mSequenceElements.GetElementCount(0); j++)
    {
        Element* e = mSequenceElements.GetElement(j);
        effectfiles.splice(end(effectfiles), e->GetFileReferences(effectManager));

        if (dynamic_cast<ModelElement*>(e) != nullptr)
        {
            for (size_t s = 0; s < dynamic_cast<ModelElement*>(e)->GetSubModelAndStrandCount(); s++) {
                SubModelElement *se = dynamic_cast<ModelElement*>(e)->GetSubModel(s);
                effectfiles.splice(end(effectfiles), se->GetFileReferences(effectManager));
            }
            for (size_t s = 0; s < dynamic_cast<ModelElement*>(e)->GetStrandCount(); s++) {
                StrandElement *se = dynamic_cast<ModelElement*>(e)->GetStrand(s);
                effectfiles.splice(end(effectfiles), se->GetFileReferences(effectManager));
            }
        }
    }
    effectfiles.sort();
    effectfiles.unique();

    i = 0;
    for (auto f : effectfiles)
    {
        i++;
        wxFileName fnf(f);
        if (fnf.Exists())
        {
            prog.Update(35 + (int)(59.0 * i / (float)effectfiles.size()), fnf.GetFullName());
            lost = AddFileToZipFile(CurrentDir.ToStdString(), fnf.GetFullPath().ToStdString(), zip);
            if (lost != "")
            {
                lostfiles[fnf.GetFullPath().ToStdString()] = lost;
            }
        }
        else
        {
            prog.Update(30 + (int)(64.0 * i / (float)effectfiles.size()));
        }
    }

    fixfile =  FixFile(CurrentDir.ToStdString(), CurrentSeqXmlFile->GetFullPath().ToStdString(), lostfiles);

    prog.Update(95, CurrentSeqXmlFile->GetFullName());
    AddFileToZipFile(CurrentDir.ToStdString(), CurrentSeqXmlFile->GetFullPath().ToStdString(), zip, fixfile);
    if (fixfile != "") wxRemoveFile(fixfile);

    if (!zip.Close())
    {
        logger_base.warn("Error packaging sequence into %s.", (const char*)fd.GetFilename().c_str());
    }
    out.Close();

    prog.Update(100);
}

bool xLightsFrame::IsInShowFolder(const std::string& file) const
{
    wxString sf(GetShowDirectory());
    wxString f(file);

#ifdef __WXMSW__
    // windows filenames are not case sensitive
    sf.LowerCase();
    f.LowerCase();
#endif
    sf.Replace("\\", "/");
    f.Replace("\\", "/");

    return f.StartsWith(sf);
}

#define FILES_MATCH_COMPARE 8192
bool xLightsFrame::FilesMatch(const std::string & file1, const std::string & file2) const
{
    // only equal if they both exist
    if (!wxFile::Exists(file1)) return false;
    if (!wxFile::Exists(file2)) return false;

    // and they are the same size
    wxFileName f1(file1);
    wxFileName f2(file2);
    if (f1.GetSize() != f2.GetSize()) return false;

    // and the first 8K matches byte for byte ... we could check it all but this seems reasonable
    wxByte buf1[FILES_MATCH_COMPARE];
    wxByte buf2[FILES_MATCH_COMPARE];
    memset(buf1, 0x00, sizeof(buf1));
    memset(buf1, 0x00, sizeof(buf2));

    wxFile ff1;
    if (ff1.Open(file1))
    {
        ff1.Read(buf1, sizeof(buf1));
    }

    wxFile ff2;
    if (ff2.Open(file2))
    {
        ff2.Read(buf2, sizeof(buf2));
    }

    return (memcmp(buf1, buf2, sizeof(buf1)) == 0);
}

std::string xLightsFrame::MoveToShowFolder(const std::string& file, const std::string& subdirectory)
{
    log4cpp::Category &logger_base = log4cpp::Category::getInstance(std::string("log_base"));
    wxFileName fn(file);

    wxString target = GetShowDirectory();
    if (target.EndsWith("/") || target.EndsWith("\\"))
    {
        target = target.SubString(0, target.Length() - 2);
    }
    target += subdirectory;
    wxString dir = target;

    if (!wxDir::Exists(dir))
    {
        wxFileName d;
        if (!d.Mkdir(dir))
        {
            logger_base.error("Unable to create target folder %s.", (const char*)dir.c_str());
        }
    }

    if (target.EndsWith("/") || target.EndsWith("\\"))
    {
        target = target.SubString(0, target.Length() - 2);
    }

    target += wxFileName::GetPathSeparator();
    target += fn.GetFullName();

    int i = 1;
    while (wxFile::Exists(target) && !FilesMatch(file, target))
    {
        target = dir + wxFileName::GetPathSeparator() + fn.GetName() + "_" + wxString::Format("%d", i++) + "." + fn.GetExt();
    }

    if (!wxFile::Exists(target))
    {
        logger_base.debug("Copying file %s to %s.", (const char*)file.c_str(), (const char *)target.c_str());
        wxCopyFile(file, target, false);
    }

    return target.ToStdString();
}

void xLightsFrame::CleanupSequenceFileLocations()
{
    wxString media = CurrentSeqXmlFile->GetMediaFile();
    if (wxFile::Exists(media) && !IsInShowFolder(media))
    {
        CurrentSeqXmlFile->SetMediaFile(GetShowDirectory(), MoveToShowFolder(media, wxString(wxFileName::GetPathSeparator()) + "Audio"), false);
        mSequenceElements.IncrementChangeCount(nullptr);
    }

    bool changed = false;
    for (size_t j = 0; j < mSequenceElements.GetElementCount(0); j++)
    {
        Element* e = mSequenceElements.GetElement(j);
        changed = e->CleanupFileLocations(this, effectManager) || changed;

        if (dynamic_cast<ModelElement*>(e) != nullptr)
        {
            for (size_t s = 0; s < dynamic_cast<ModelElement*>(e)->GetSubModelAndStrandCount(); s++) {
                SubModelElement *se = dynamic_cast<ModelElement*>(e)->GetSubModel(s);
                changed = se->CleanupFileLocations(this, effectManager) || changed;
            }
            for (size_t s = 0; s < dynamic_cast<ModelElement*>(e)->GetStrandCount(); s++) {
                StrandElement *se = dynamic_cast<ModelElement*>(e)->GetStrand(s);
                changed = se->CleanupFileLocations(this, effectManager) || changed;
            }
        }
    }

    if (changed)
    {
        mSequenceElements.IncrementChangeCount(nullptr);
    }
}

void xLightsFrame::CleanupRGBEffectsFileLocations()
{
    if (wxFile::Exists(mBackgroundImage) && !IsInShowFolder(mBackgroundImage))
    {
        wxString bi = MoveToShowFolder(mBackgroundImage, wxString(wxFileName::GetPathSeparator()));
        SetPreviewBackgroundImage(bi);
        MarkEffectsFileDirty(false);
    }

    for (auto m : AllModels)
    {
        if (m.second->CleanupFileLocations(this))
        {
            MarkEffectsFileDirty(false);
        }
    }

    for (auto m : AllObjects)
    {
        if (m.second->CleanupFileLocations(this))
        {
            MarkEffectsFileDirty(false);
        }
    }
}

void xLightsFrame::OnMenuItem_CleanupFileLocationsSelected(wxCommandEvent& event)
{
    log4cpp::Category &logger_base = log4cpp::Category::getInstance(std::string("log_base"));
    logger_base.debug("Cleaning up file locations.");
    CleanupRGBEffectsFileLocations();
    if (CurrentSeqXmlFile != nullptr)
    {
        CleanupSequenceFileLocations();
    }
    logger_base.debug("Cleaning up file locations ... DONE.");
}

void xLightsFrame::OnMenuItem_xScheduleSelected(wxCommandEvent& event)
{
#ifdef LINUX
    // Handle xschedule not in path
    wxFileName f(wxStandardPaths::Get().GetExecutablePath());
    wxString appPath(f.GetPath());
    wxString cmdline(appPath+wxT("/xSchedule"));
    wxExecute(cmdline, wxEXEC_ASYNC,NULL,NULL);
#else
    wxExecute("xSchedule.exe");
#endif
}

#pragma endregion Tools Menu

void xLightsFrame::ValidateWindow()
{
}

void xLightsFrame::TimerOutput(int period)
{
    if (CheckBoxLightOutput->IsChecked())
    {
        _outputManager.SetManyChannels(0, &SeqData[period][0], SeqData.NumChannels());
    }
}

void xLightsFrame::PlayerError(const wxString& msg)
{
    DisplayError(msg);
}

#pragma region Settings Menu

void xLightsFrame::OnMenuItem_BackupSubfoldersSelected(wxCommandEvent& event)
{
    _backupSubfolders = MenuItem_BackupSubfolders->IsChecked();
}

void xLightsFrame::OnMenuItem_ForceLocalIPSelected(wxCommandEvent& event)
{
    auto ips = GetLocalIPs();

    if (ips.size() == 0)
    {
        if (mLocalIP != "")
        {
            mLocalIP = "";
            MenuItem_ForceLocalIP->Check(false);
            _outputManager.SetForceFromIP(mLocalIP.ToStdString());
            if (_outputManager.IsOutputting())
            {
                _outputManager.StopOutput();
                _outputManager.StartOutput();
            }
        }
        wxMessageBox("No local ip addresses found.");
        return;
    }

    wxArrayString choices;
    choices.push_back("");
    int sel = -1;
    int i = 0;
    for (auto it: ips)
    {
        if (it == mLocalIP)
        {
            sel = i+1;
        }
        i++;
        choices.push_back(it);
    }
    if (sel == -1) sel = 0;

    wxSingleChoiceDialog dlg(this, _("Select the ip address to send data out"), _("Select local IP address"), choices);
    dlg.SetSelection(sel);

    if (dlg.ShowModal() == wxID_OK)
    {
        mLocalIP = dlg.GetStringSelection();
        _outputManager.SetForceFromIP(mLocalIP.ToStdString());

        if (_outputManager.IsOutputting())
        {
            _outputManager.StopOutput();
            _outputManager.StartOutput();
        }
    }

    if (mLocalIP == "")
    {
        MenuItem_ForceLocalIP->Check(false);
    }
    else
    {
        MenuItem_ForceLocalIP->Check(true);
    }
}

void xLightsFrame::OnMenuItem_ExcludePresetsFromPackagedSequencesSelected(wxCommandEvent& event)
{
    _excludePresetsFromPackagedSequences = MenuItem_ExcludePresetsFromPackagedSequences->IsChecked();
}

void xLightsFrame::OnMenuItem_ExcludeAudioPackagedSequenceSelected(wxCommandEvent& event)
{
    _excludeAudioFromPackagedSequences = MenuItem_ExcludeAudioPackagedSequence->IsChecked();
}

void xLightsFrame::ShowACLights()
{
    wxAuiPaneInfo& tb = MainAuiManager->GetPane(_T("ACToolbar"));
    if (tb.IsOk())
    {
        if (_showACLights)
        {
            tb.Show();
        }
        else
        {
            tb.Hide();
        }
        MainAuiManager->Update();
    }
}

void xLightsFrame::OnMenuItem_ACLIghtsSelected(wxCommandEvent& event)
{
    _showACLights = MenuItem_ACLIghts->IsChecked();
    ShowACLights();
}

void xLightsFrame::OnMenuItem_ShowACRampsSelected(wxCommandEvent& event)
{
    _showACRamps = MenuItem_ShowACRamps->IsChecked();
    mainSequencer->PanelEffectGrid->Refresh();
}

void xLightsFrame::OnMenuItemColorManagerSelected(wxCommandEvent& event)
{
    ColorManagerDialog dlg(this, color_mgr);
    dlg.Fit();
    dlg.SetMainSequencer(mainSequencer);
    dlg.ShowModal();
}

void xLightsFrame::OnMenuItemTimingPlayOnDClick(wxCommandEvent& event)
{
    if (event.GetId() == ID_MENU_TIMING_PLAY_MODE)
    {
        mTimingPlayOnDClick = true;
    }
    else if (event.GetId() == ID_MENU_TIMING_EDIT_MODE)
    {
        mTimingPlayOnDClick = false;
    }
    MenuItemTimingPlayMode->Check(mTimingPlayOnDClick);
    MenuItemTimingEditMode->Check(!mTimingPlayOnDClick);
    mainSequencer->PanelEffectGrid->SetTimingClickPlayMode(mTimingPlayOnDClick);
}

bool xLightsFrame::IsDrawRamps()
{
    return _showACRamps;
}

#pragma endregion Settings Menu
#pragma region Help Menu

void xLightsFrame::OnMenuItem_VideoTutorialsSelected(wxCommandEvent& event)
{
    ::wxLaunchDefaultBrowser("http://videos.xlights.org");
}

void xLightsFrame::DoDonate()
{
    static log4cpp::Category &logger_base = log4cpp::Category::getInstance(std::string("log_base"));

    std::string html = "<html><body><form action = \"https://www.paypal.com/cgi-bin/webscr\" method=\"post\" id=\"paypal\">";
    html += "<input name=\"cmd\" type=\"hidden\" value=\"_s-xclick\"><input name=\"encrypted\" type=\"hidden\" ";
    html += "value=\"-----BEGIN PKCS7-----MIIHLwYJKoZIhvcNAQcEoIIHIDCCBxwCAQExggEwMIIBLAIBADCBlDCBjjELMAkGA1UEBhM";
    html += "CVVMxCzAJBgNVBAgTAkNBMRYwFAYDVQQHEw1Nb3VudGFpbiBWaWV3MRQwEgYDVQQKEwtQYXlQYWwgSW5jLjETMBEGA1UECxQKbGl2ZV9jZXJ0czERMA8GA1UEAxQIbGl2Z";
    html += "V9hcGkxHDAaBgkqhkiG9w0BCQEWDXJlQHBheXBhbC5jb20CAQAwDQYJKoZIhvcNAQEBBQAEgYB6eVIAMC2zoeDtrWp8JDY0kg9aWdLUVR7OLuzygBndSQtvcAxs9GBKSBv";
    html += "EhIBPRyVITPHMHSWJ0sFKphFP8hv4PUHGrJ/jRVJU7Jg4fj3nmzEBykEfV2Ygx6RO7bHOjsVC7wtosSZOkLg1stWv4/9j1k5GdMSUYb5mdnApLHYegDELMAkGBSsOAwIaB";
    html += "QAwgawGCSqGSIb3DQEHATAUBggqhkiG9w0DBwQIF1t+W/JzgKyAgYi1sMjxlEOuJigFRwFXYhQVKQ5Q9iUdxeRK/jpT6dVobbQRw1OtQLKl+LGcJvonJLiFTzAh/O95b2/";
    html += "1OTdNM161soQlUAt/8vbDGkQFVjLlO/C68a1a2pSXEUWYX1CVbb5UT/6wzuJFSZbfl86gCVT1Vv+pyj2+SjFVau/rdMpO9MKyNukXHTDFoIIDhzCCA4MwggLsoAMCAQICA";
    html += "QAwDQYJKoZIhvcNAQEFBQAwgY4xCzAJBgNVBAYTAlVTMQswCQYDVQQIEwJDQTEWMBQGA1UEBxMNTW91bnRhaW4gVmlldzEUMBIGA1UEChMLUGF5UGFsIEluYy4xEzARBgN";
    html += "VBAsUCmxpdmVfY2VydHMxETAPBgNVBAMUCGxpdmVfYXBpMRwwGgYJKoZIhvcNAQkBFg1yZUBwYXlwYWwuY29tMB4XDTA0MDIxMzEwMTMxNVoXDTM1MDIxMzEwMTMxNVowg";
    html += "Y4xCzAJBgNVBAYTAlVTMQswCQYDVQQIEwJDQTEWMBQGA1UEBxMNTW91bnRhaW4gVmlldzEUMBIGA1UEChMLUGF5UGFsIEluYy4xEzARBgNVBAsUCmxpdmVfY2VydHMxETA";
    html += "PBgNVBAMUCGxpdmVfYXBpMRwwGgYJKoZIhvcNAQkBFg1yZUBwYXlwYWwuY29tMIGfMA0GCSqGSIb3DQEBAQUAA4GNADCBiQKBgQDBR07d/ETMS1ycjtkpkvjXZe9k+6Cie";
    html += "LuLsPumsJ7QC1odNz3sJiCbs2wC0nLE0uLGaEtXynIgRqIddYCHx88pb5HTXv4SZeuv0Rqq4+axW9PLAAATU8w04qqjaSXgbGLP3NmohqM6bV9kZZwZLR/klDaQGo1u9uD";
    html += "b9lr4Yn+rBQIDAQABo4HuMIHrMB0GA1UdDgQWBBSWn3y7xm8XvVk/UtcKG+wQ1mSUazCBuwYDVR0jBIGzMIGwgBSWn3y7xm8XvVk/UtcKG+wQ1mSUa6GBlKSBkTCBjjELM";
    html += "AkGA1UEBhMCVVMxCzAJBgNVBAgTAkNBMRYwFAYDVQQHEw1Nb3VudGFpbiBWaWV3MRQwEgYDVQQKEwtQYXlQYWwgSW5jLjETMBEGA1UECxQKbGl2ZV9jZXJ0czERMA8GA1U";
    html += "EAxQIbGl2ZV9hcGkxHDAaBgkqhkiG9w0BCQEWDXJlQHBheXBhbC5jb22CAQAwDAYDVR0TBAUwAwEB/zANBgkqhkiG9w0BAQUFAAOBgQCBXzpWmoBa5e9fo6ujionW1hUhP";
    html += "kOBakTr3YCDjbYfvJEiv/2P+IobhOGJr85+XHhN0v4gUkEDI8r2/rNk1m0GA8HKddvTjyGw/XqXa+LSTlDYkqI8OwR8GEYj4efEtcRpRYBxV8KxAW93YDWzFGvruKnnLbD";
    html += "AF6VR5w/cCMn5hzGCAZowggGWAgEBMIGUMIGOMQswCQYDVQQGEwJVUzELMAkGA1UECBMCQ0ExFjAUBgNVBAcTDU1vdW50YWluIFZpZXcxFDASBgNVBAoTC1BheVBhbCBJb";
    html += "mMuMRMwEQYDVQQLFApsaXZlX2NlcnRzMREwDwYDVQQDFAhsaXZlX2FwaTEcMBoGCSqGSIb3DQEJARYNcmVAcGF5cGFsLmNvbQIBADAJBgUrDgMCGgUAoF0wGAYJKoZIhvc";
    html += "NAQkDMQsGCSqGSIb3DQEHATAcBgkqhkiG9w0BCQUxDxcNMTUwMzIyMDcwMTM5WjAjBgkqhkiG9w0BCQQxFgQUS+bqsAykJyPDOSftCR69oXQRd6YwDQYJKoZIhvcNAQEBB";
    html += "QAEgYCfmPNOECi2mAVRxYEDVYWJ/QxrX5dvMmrcHC1/0Eb2X89pdO+2pDwuI1uzZ6h1In4UiBJPwVNzxCHUOniej7CQ+xHfo87M/Pb0+9LD9GZYSQbnRP5qs4/FImWV6k2";
    html += "9HKecWmJdow3/AP97eoVFQ4iD1aq7vVl4vdzB6yrC1bNj4Q==-----END PKCS7-----\"><input alt = \"PayPal - The safer, easier way to pay online!\" ";
    html += "name=\"submit\" src=\"https://www.paypalobjects.com/en_US/i/btn/btn_donateCC_LG.gif\" type=\"image\"><img style=\"display: none ! important;\" ";
    html += "hidden=\"\" src=\"https://www.paypalobjects.com/en_US/i/scr/pixel.gif\" alt=\"\" width=\"1\" height=\"1\">";
    html += "</form><script>document.getElementById(\"paypal\").submit();</script></body></html>";

    wxString filename = wxFileName::CreateTempFileName("Donate") + ".html";

    wxFile f;
    if (f.Create(filename, true))
    {
        f.Write(html);
        f.Close();
        ::wxLaunchDefaultBrowser("file://" + filename);

        // this is a bit dodgy ... basically I wait threee seconds and then delete the temporary file.
        // To keep the app responsive I yield frequently
        for (int i = 0; i < 300; ++i)
        {
            wxYield();
            wxMilliSleep(10);
        }

        wxRemoveFile(filename);
    }
    else
    {
        logger_base.error("Unable to create temp file %s.", (const char *)filename.c_str());
    }
}

void xLightsFrame::OnMenuItem_DonateSelected(wxCommandEvent& event)
{
    DoDonate();
}

#pragma endregion Help Menu

#pragma region AC Sequencing

void xLightsFrame::OnAC_OnClick(wxCommandEvent& event)
{
    bool wasSelect = false;
    if (Button_ACSelect->IsChecked())
    {
        wasSelect = true;
    }

    Button_ACOn->SetValue(true);
    Button_ACOff->SetValue(false);
    Button_ACTwinkle->SetValue(false);
    Button_ACShimmer->SetValue(false);
    Button_ACCascade->SetValue(false);
    if (!Button_ACIntensity->IsChecked() && !Button_ACRampUp->IsChecked() && !Button_ACRampDown->IsChecked() && !Button_ACRampUpDown->IsChecked())
    {
        Button_ACIntensity->SetValue(true);
    }
    Button_ACSelect->SetValue(false);

    if (wasSelect)
    {
        if (mainSequencer != nullptr && mainSequencer->PanelEffectGrid != nullptr)
        {
            mainSequencer->PanelEffectGrid->DoACDraw();
        }
    }
}

void xLightsFrame::OnAC_OffClick(wxCommandEvent& event)
{
    bool wasSelect = false;
    if (Button_ACSelect->IsChecked())
    {
        wasSelect = true;
    }

    Button_ACOn->SetValue(false);
    Button_ACOff->SetValue(true);
    Button_ACTwinkle->SetValue(false);
    Button_ACShimmer->SetValue(false);
    Button_ACCascade->SetValue(false);
    Button_ACFill->SetValue(false);
    Button_ACSelect->SetValue(false);

    if (wasSelect)
    {
        if (mainSequencer != nullptr && mainSequencer->PanelEffectGrid != nullptr)
        {
            mainSequencer->PanelEffectGrid->DoACDraw();
        }
    }
}

void xLightsFrame::UpdateACToolbar(bool forceState)
{
    if (Button_ACDisabled->IsChecked() && SeqData.NumFrames() != 0 && _showACLights && forceState)
    {
        wxAuiToolBarItem* button = ACToolbar->FindTool(ID_AUITOOLBARITEM_ACON);
        int state = button->GetState();
        if (state & wxAUI_BUTTON_STATE_DISABLED)
        {
            EnableToolbarButton(ACToolbar, ID_AUITOOLBARITEM_ACSELECT, true);
            EnableToolbarButton(ACToolbar, ID_AUITOOLBARITEM_ACON, true);
            EnableToolbarButton(ACToolbar, ID_AUITOOLBARITEM_ACOFF, true);
            EnableToolbarButton(ACToolbar, ID_AUITOOLBARITEM_ACTWINKLE, true);
            EnableToolbarButton(ACToolbar, ID_AUITOOLBARITEM_ACSHIMMER, true);
            EnableToolbarButton(ACToolbar, ID_AUITOOLBARITEM_ACINTENSITY, true);
            EnableToolbarButton(ACToolbar, ID_AUITOOLBARITEM_ACRAMPUP, true);
            EnableToolbarButton(ACToolbar, ID_AUITOOLBARITEM_ACRAMPDOWN, true);
            EnableToolbarButton(ACToolbar, ID_AUITOOLBARITEM_ACRAMPUPDOWN, true);
            EnableToolbarButton(ACToolbar, ID_AUITOOLBARITEM_ACCASCADE, true);
            EnableToolbarButton(ACToolbar, ID_AUITOOLBARITEM_ACFILL, true);
            EnableToolbarButton(ACToolbar, ID_AUITOOLBARITEM_ACFOREGROUND, true);
            EnableToolbarButton(ACToolbar, ID_AUITOOLBARITEM_ACBACKGROUND, true);
        }
        ChoiceParm1->Enable(true);
        if (Button_ACIntensity->IsChecked())
        {
            ChoiceParm2->Enable(false);
        }
        else
        {
            ChoiceParm2->Enable(true);
        }
    }
    else
    {
        EnableToolbarButton(ACToolbar, ID_AUITOOLBARITEM_ACSELECT, false);
        EnableToolbarButton(ACToolbar, ID_AUITOOLBARITEM_ACON, false);
        EnableToolbarButton(ACToolbar, ID_AUITOOLBARITEM_ACOFF, false);
        EnableToolbarButton(ACToolbar, ID_AUITOOLBARITEM_ACTWINKLE, false);
        EnableToolbarButton(ACToolbar, ID_AUITOOLBARITEM_ACSHIMMER, false);
        EnableToolbarButton(ACToolbar, ID_AUITOOLBARITEM_ACINTENSITY, false);
        EnableToolbarButton(ACToolbar, ID_AUITOOLBARITEM_ACRAMPUP, false);
        EnableToolbarButton(ACToolbar, ID_AUITOOLBARITEM_ACRAMPDOWN, false);
        EnableToolbarButton(ACToolbar, ID_AUITOOLBARITEM_ACRAMPUPDOWN, false);
        EnableToolbarButton(ACToolbar, ID_AUITOOLBARITEM_ACCASCADE, false);
        EnableToolbarButton(ACToolbar, ID_AUITOOLBARITEM_ACFILL, false);
        EnableToolbarButton(ACToolbar, ID_AUITOOLBARITEM_ACFOREGROUND, false);
        EnableToolbarButton(ACToolbar, ID_AUITOOLBARITEM_ACBACKGROUND, false);
        ChoiceParm1->Enable(false);
        ChoiceParm2->Enable(false);
    }
    mainSequencer->PanelEffectGrid->Refresh();
}

void xLightsFrame::OnAC_DisableClick(wxCommandEvent& event)
{
    UpdateACToolbar();
    if (Button_ACDisabled->IsChecked() && SeqData.NumFrames() != 0 && _showACLights)
    {
        ACToolbar->SetToolBitmap(ID_AUITOOLBARITEM_ACDISABLED, wxArtProvider::GetBitmap(wxART_MAKE_ART_ID_FROM_STR(_T("xlAC_ENABLED"))));
        Button_ACSelect->SetValue(true);
        Button_ACIntensity->SetValue(true);
    }
    else
    {
        ACToolbar->SetToolBitmap(ID_AUITOOLBARITEM_ACDISABLED, wxArtProvider::GetBitmap(wxART_MAKE_ART_ID_FROM_STR(_T("xlAC_DISABLED"))));
    }
    UpdateACToolbar();
    //MainAuiManager->Update();
    EnableSequenceControls(true);
}

#pragma endregion AC Sequencing

void xLightsFrame::OnACToolbarDropdown(wxAuiToolBarEvent& event)
{
}

void xLightsFrame::OnAC_ShimmerClick(wxCommandEvent& event)
{
    bool wasSelect = false;
    if (Button_ACSelect->IsChecked())
    {
        wasSelect = true;
    }

    Button_ACOn->SetValue(false);
    Button_ACOff->SetValue(false);
    Button_ACTwinkle->SetValue(false);
    Button_ACShimmer->SetValue(true);
    Button_ACSelect->SetValue(false);
    if (!Button_ACIntensity->IsChecked() && !Button_ACRampUp->IsChecked() && !Button_ACRampDown->IsChecked() && !Button_ACRampUpDown->IsChecked())
    {
        Button_ACIntensity->SetValue(true);
    }

    if (wasSelect)
    {
        if (mainSequencer != nullptr && mainSequencer->PanelEffectGrid != nullptr)
        {
            mainSequencer->PanelEffectGrid->DoACDraw();
        }
    }
}

void xLightsFrame::OnAC_TwinkleClick(wxCommandEvent& event)
{
    bool wasSelect = false;
    if (Button_ACSelect->IsChecked())
    {
        wasSelect = true;
    }

    Button_ACOn->SetValue(false);
    Button_ACOff->SetValue(false);
    Button_ACTwinkle->SetValue(true);
    Button_ACShimmer->SetValue(false);
    Button_ACSelect->SetValue(false);
    if (!Button_ACIntensity->IsChecked() && !Button_ACRampUp->IsChecked() && !Button_ACRampDown->IsChecked() && !Button_ACRampUpDown->IsChecked())
    {
        Button_ACIntensity->SetValue(true);
    }

    if (wasSelect)
    {
        if (mainSequencer != nullptr && mainSequencer->PanelEffectGrid != nullptr)
        {
            mainSequencer->PanelEffectGrid->DoACDraw();
        }
    }
}

bool xLightsFrame::IsACActive()
{
    return SeqData.NumFrames() != 0 && _showACLights && Button_ACDisabled->IsChecked();
}

void xLightsFrame::OnAC_BackgroundClick(wxCommandEvent& event)
{
    Button_ACForeground->SetValue(false);
}

void xLightsFrame::OnAC_ForegroundClick(wxCommandEvent& event)
{
    Button_ACBackground->SetValue(false);
}

void xLightsFrame::OnAC_CascadeClick(wxCommandEvent& event)
{
    bool wasSelect = false;
    if (Button_ACSelect->IsChecked())
    {
        wasSelect = true;
    }

    if (!Button_ACCascade->IsChecked())
    {
        if (!Button_ACOn->IsChecked() && !Button_ACOff->IsChecked() && !Button_ACTwinkle->IsChecked() && !Button_ACShimmer->IsChecked())
        {
            Button_ACSelect->SetValue(true);
        }
        if (!Button_ACRampUp->IsChecked() && !Button_ACRampDown->IsChecked() && !Button_ACRampUpDown->IsChecked())
        {
            Button_ACIntensity->SetValue(true);
        }
    }
    else
    {
        Button_ACIntensity->SetValue(false);
        Button_ACRampUp->SetValue(false);
        Button_ACRampDown->SetValue(false);
        Button_ACRampUpDown->SetValue(false);
        Button_ACFill->SetValue(false);
        Button_ACForeground->SetValue(false);
        Button_ACBackground->SetValue(false);
    }

    if (Button_ACFill->IsChecked())
    {
        EnableToolbarButton(ACToolbar, ID_AUITOOLBARITEM_ACOFF, false);
    }
    else
    {
        EnableToolbarButton(ACToolbar, ID_AUITOOLBARITEM_ACOFF, true);
    }

    if (Button_ACCascade->IsChecked() && wasSelect)
    {
        if (mainSequencer != nullptr && mainSequencer->PanelEffectGrid != nullptr)
        {
            mainSequencer->PanelEffectGrid->DoACDraw();
        }
    }
}

void xLightsFrame::OnAC_FillClick(wxCommandEvent& event)
{
    bool wasSelect = false;
    if (Button_ACSelect->IsChecked())
    {
        wasSelect = true;
    }

    if (Button_ACFill->IsChecked())
    {
        EnableToolbarButton(ACToolbar, ID_AUITOOLBARITEM_ACOFF, false);
        Button_ACForeground->SetValue(false);
        Button_ACBackground->SetValue(false);
    }
    else
    {
        EnableToolbarButton(ACToolbar, ID_AUITOOLBARITEM_ACOFF, true);
    }

    Button_ACCascade->SetValue(false);

    if (!Button_ACOn->IsChecked() && !Button_ACTwinkle->IsChecked() && !Button_ACShimmer->IsChecked())
    {
        if (Button_ACFill->IsChecked())
        {
            Button_ACOn->SetValue(true);
        }
        else
        {
            if (!Button_ACOff->IsChecked())
            {
                Button_ACSelect->SetValue(true);
            }
        }
    }

    if (!Button_ACIntensity->IsChecked() && !Button_ACRampUp->IsChecked() && !Button_ACRampDown->IsChecked() && !Button_ACRampUpDown->IsChecked())
    {
        Button_ACIntensity->SetValue(true);
    }

    if (wasSelect && Button_ACFill->IsChecked())
    {
        if (mainSequencer != nullptr && mainSequencer->PanelEffectGrid != nullptr)
        {
            mainSequencer->PanelEffectGrid->DoACDraw();
        }
    }
}

void xLightsFrame::OnAC_RampUpDownClick(wxCommandEvent& event)
{
    bool wasSelect = false;
    if (Button_ACSelect->IsChecked())
    {
        wasSelect = true;
    }

    Button_ACIntensity->SetValue(false);
    Button_ACRampUp->SetValue(false);
    Button_ACRampDown->SetValue(false);
    Button_ACRampUpDown->SetValue(true);
    Button_ACFill->SetValue(false);
    Button_ACCascade->SetValue(false);
    if (Button_ACOff->IsChecked())
    {
        Button_ACOff->SetValue(false);
        Button_ACOn->SetValue(true);
    }
    ChoiceParm2->Enable(true);
    ChoiceParm1->SetStringSelection(wxString::Format("%i", _acParm1RampUpDown));
    ChoiceParm2->SetStringSelection(wxString::Format("%i", _acParm2RampUpDown));

    if (wasSelect)
    {
        if (mainSequencer != nullptr && mainSequencer->PanelEffectGrid != nullptr)
        {
            mainSequencer->PanelEffectGrid->DoACDraw();
        }
    }
}

void xLightsFrame::OnAC_RampDownClick(wxCommandEvent& event)
{
    bool wasSelect = false;
    if (Button_ACSelect->IsChecked())
    {
        wasSelect = true;
    }

    Button_ACIntensity->SetValue(false);
    Button_ACRampUp->SetValue(false);
    Button_ACRampDown->SetValue(true);
    Button_ACRampUpDown->SetValue(false);
    Button_ACFill->SetValue(false);
    Button_ACCascade->SetValue(false);
    if (Button_ACOff->IsChecked())
    {
        Button_ACOff->SetValue(false);
        Button_ACOn->SetValue(true);
        Button_ACSelect->SetValue(false);
    }
    ChoiceParm2->Enable(true);
    ChoiceParm1->SetStringSelection(wxString::Format("%i", _acParm1RampDown));
    ChoiceParm2->SetStringSelection(wxString::Format("%i", _acParm2RampDown));

    if (wasSelect)
    {
        if (mainSequencer != nullptr && mainSequencer->PanelEffectGrid != nullptr)
        {
            mainSequencer->PanelEffectGrid->DoACDraw();
        }
    }
}

void xLightsFrame::OnAC_RampUpClick(wxCommandEvent& event)
{
    bool wasSelect = false;
    if (Button_ACSelect->IsChecked())
    {
        wasSelect = true;
    }

    Button_ACIntensity->SetValue(false);
    Button_ACRampUp->SetValue(true);
    Button_ACRampDown->SetValue(false);
    Button_ACRampUpDown->SetValue(false);
    Button_ACFill->SetValue(false);
    Button_ACCascade->SetValue(false);
    if (Button_ACOff->IsChecked())
    {
        Button_ACOff->SetValue(false);
        Button_ACOn->SetValue(true);
        Button_ACSelect->SetValue(false);
    }
    ChoiceParm2->Enable(true);
    ChoiceParm1->SetStringSelection(wxString::Format("%i", _acParm1RampUp));
    ChoiceParm2->SetStringSelection(wxString::Format("%i", _acParm2RampUp));

    if (wasSelect)
    {
        if (mainSequencer != nullptr && mainSequencer->PanelEffectGrid != nullptr)
        {
            mainSequencer->PanelEffectGrid->DoACDraw();
        }
    }
}

void xLightsFrame::OnAC_IntensityClick(wxCommandEvent& event)
{
    bool wasSelect = false;
    if (Button_ACSelect->IsChecked())
    {
        wasSelect = true;
    }

    Button_ACIntensity->SetValue(true);
    Button_ACRampUp->SetValue(false);
    Button_ACRampDown->SetValue(false);
    Button_ACRampUpDown->SetValue(false);
    Button_ACFill->SetValue(false);
    Button_ACCascade->SetValue(false);
    if (Button_ACOff->IsChecked())
    {
        Button_ACOff->SetValue(false);
        Button_ACOn->SetValue(true);
        Button_ACSelect->SetValue(false);
    }
    ChoiceParm2->Enable(false);
    ChoiceParm1->SetStringSelection(wxString::Format("%i", _acParm1Intensity));

    if (wasSelect)
    {
        if (mainSequencer != nullptr && mainSequencer->PanelEffectGrid != nullptr)
        {
            mainSequencer->PanelEffectGrid->DoACDraw();
        }
    }
}

void xLightsFrame::GetACSettings(ACTYPE& type, ACSTYLE& style, ACTOOL& tool, ACMODE& mode)
{
    if (Button_ACSelect->IsChecked())
    {
        type = ACTYPE::SELECT;
    }
    else if (Button_ACOn->IsChecked())
    {
        type = ACTYPE::ON;
    }
    else if (Button_ACOff->IsChecked())
    {
        type = ACTYPE::OFF;
    }
    else if (Button_ACTwinkle->IsChecked())
    {
        type = ACTYPE::TWINKLE;
    }
    else if (Button_ACShimmer->IsChecked())
    {
        type = ACTYPE::SHIMMER;
    }

    if (Button_ACIntensity->IsChecked())
    {
        style = ACSTYLE::INTENSITY;
    }
    else if (Button_ACRampUp->IsChecked())
    {
        style = ACSTYLE::RAMPUP;
    }
    else if (Button_ACRampDown->IsChecked())
    {
        style = ACSTYLE::RAMPDOWN;
    }
    else if (Button_ACRampUpDown->IsChecked())
    {
        style = ACSTYLE::RAMPUPDOWN;
    }

    tool = ACTOOL::TOOLNIL;
    if (Button_ACFill->IsChecked())
    {
        tool = ACTOOL::FILL;
    }
    else if (Button_ACCascade->IsChecked())
    {
        tool = ACTOOL::CASCADE;
    }

    mode = ACMODE::MODENIL;
    if (Button_ACForeground->IsChecked())
    {
        mode = ACMODE::FOREGROUND;
    }
    else if (Button_ACBackground->IsChecked())
    {
        mode = ACMODE::BACKGROUND;
    }
}

int xLightsFrame::GetACIntensity()
{
    return _acParm1Intensity;
}

void xLightsFrame::GetACRampValues(int& a, int& b)
{
    a = 0;
    b = 100;
    if (Button_ACRampUp->IsChecked())
    {
        a = std::min(_acParm1RampUp, _acParm2RampUp);
        b = std::max(_acParm1RampUp, _acParm2RampUp);
    }
    else if (Button_ACRampDown->IsChecked())
    {
        a = std::max(_acParm1RampDown, _acParm2RampDown);
        b = std::min(_acParm1RampDown, _acParm2RampDown);
    }
    else if (Button_ACRampUpDown->IsChecked())
    {
        a = _acParm1RampUpDown;
        b = _acParm2RampUpDown;
    }
}

void xLightsFrame::OnChoiceParm1Select(wxCommandEvent& event)
{
    if (Button_ACIntensity->IsChecked())
    {
        _acParm1Intensity = wxAtoi(ChoiceParm1->GetStringSelection());
    }
    else if (Button_ACRampUp->IsChecked())
    {
        _acParm1RampUp = wxAtoi(ChoiceParm1->GetStringSelection());
    }
    else if (Button_ACRampDown->IsChecked())
    {
        _acParm1RampDown = wxAtoi(ChoiceParm1->GetStringSelection());
    }
    else if (Button_ACRampUpDown->IsChecked())
    {
        _acParm1RampUpDown = wxAtoi(ChoiceParm1->GetStringSelection());
    }
}

void xLightsFrame::OnChoiceParm2Select(wxCommandEvent& event)
{
    if (Button_ACRampUp->IsChecked())
    {
        _acParm2RampUp = wxAtoi(ChoiceParm2->GetStringSelection());
    }
    else if (Button_ACRampDown->IsChecked())
    {
        _acParm2RampDown = wxAtoi(ChoiceParm2->GetStringSelection());
    }
    else if (Button_ACRampUpDown->IsChecked())
    {
        _acParm2RampUpDown = wxAtoi(ChoiceParm2->GetStringSelection());
    }
}

void xLightsFrame::OnAC_SelectClick(wxCommandEvent& event)
{
    Button_ACOn->SetValue(false);
    Button_ACOff->SetValue(false);
    Button_ACTwinkle->SetValue(false);
    Button_ACShimmer->SetValue(false);
    Button_ACSelect->SetValue(true);
    Button_ACFill->SetValue(false);
    Button_ACCascade->SetValue(false);
    if (!Button_ACIntensity->IsChecked() && !Button_ACRampUp->IsChecked() && !Button_ACRampDown->IsChecked() && !Button_ACRampUpDown->IsChecked())
    {
        Button_ACIntensity->SetValue(true);
    }
}

void xLightsFrame::SetACSettings(ACTOOL tool)
{
    wxCommandEvent event;
    switch (tool)
    {
    case ACTOOL::CASCADE:
        Button_ACCascade->SetValue(true);
        OnAC_CascadeClick(event);
        break;
    case ACTOOL::FILL:
        Button_ACFill->SetValue(true);
        OnAC_FillClick(event);
        break;
    default:
        break;
    }

    if (Button_ACSelect->IsChecked() || Button_ACOff->IsChecked())
    {
        Button_ACOn->SetValue(true);
        Button_ACSelect->SetValue(false);
        Button_ACOff->SetValue(false);
    }
    ACToolbar->Refresh();
}

void xLightsFrame::SetACSettings(ACSTYLE style)
{
    if (Button_ACSelect->IsChecked() || Button_ACOff->IsChecked())
    {
        Button_ACOn->SetValue(true);
        Button_ACSelect->SetValue(false);
        Button_ACOff->SetValue(false);
    }

    wxCommandEvent event;
    switch (style)
    {
    case ACSTYLE::INTENSITY:
        Button_ACIntensity->SetValue(true);
        OnAC_IntensityClick(event);
        break;
    case ACSTYLE::RAMPUP:
        Button_ACRampUp->SetValue(true);
        OnAC_RampUpClick(event);
        break;
    case ACSTYLE::RAMPDOWN:
        Button_ACRampDown->SetValue(true);
        OnAC_RampDownClick(event);
        break;
    case ACSTYLE::RAMPUPDOWN:
        Button_ACRampUpDown->SetValue(true);
        OnAC_RampUpDownClick(event);
        break;
    default:
        break;
    }
    ACToolbar->Refresh();
}

void xLightsFrame::SetACSettings(ACMODE mode)
{
    wxCommandEvent event;
    switch (mode)
    {
    case ACMODE::FOREGROUND:
        Button_ACForeground->SetValue(true);
        OnAC_ForegroundClick(event);
        break;
    case ACMODE::BACKGROUND:
        Button_ACBackground->SetValue(true);
        OnAC_BackgroundClick(event);
        break;
    default:
        break;
    }
    ACToolbar->Refresh();
}

void xLightsFrame::SetACSettings(ACTYPE type)
{
    wxCommandEvent event;
    switch (type)
    {
    case ACTYPE::SELECT:
        Button_ACSelect->SetValue(true);
        OnAC_SelectClick(event);
        break;
    case ACTYPE::OFF:
        Button_ACOff->SetValue(true);
        OnAC_OffClick(event);
        break;
    case ACTYPE::ON:
        Button_ACOn->SetValue(true);
        OnAC_OnClick(event);
        break;
    case ACTYPE::SHIMMER:
        Button_ACShimmer->SetValue(true);
        OnAC_ShimmerClick(event);
        break;
    case ACTYPE::TWINKLE:
        Button_ACTwinkle->SetValue(true);
        OnAC_TwinkleClick(event);
        break;
    default:
        break;
    }

    if (Button_ACOn->IsChecked() || Button_ACShimmer->IsChecked() || Button_ACTwinkle->IsChecked())
    {
        if (!Button_ACIntensity->IsChecked() && !Button_ACRampUp->IsChecked() && !Button_ACRampDown->IsChecked() && !Button_ACRampUpDown->IsChecked())
        {
            Button_ACIntensity->SetValue(true);
        }
    }
    ACToolbar->Refresh();
}


void xLightsFrame::OnMenuItem_PerspectiveAutosaveSelected(wxCommandEvent& event)
{
    _autoSavePerspecive = MenuItem_PerspectiveAutosave->IsChecked();
}

void xLightsFrame::OnMenuItem_SD_10Selected(wxCommandEvent& event)
{
    _suppressDuplicateFrames = 10;
    _outputManager.SetSuppressFrames(_suppressDuplicateFrames);
    NetworkChange();
}

void xLightsFrame::OnMenuItem_SD_20Selected(wxCommandEvent& event)
{
    _suppressDuplicateFrames = 20;
    _outputManager.SetSuppressFrames(_suppressDuplicateFrames);
    NetworkChange();
}

void xLightsFrame::OnMenuItem_SD_40Selected(wxCommandEvent& event)
{
    _suppressDuplicateFrames = 40;
    _outputManager.SetSuppressFrames(_suppressDuplicateFrames);
    NetworkChange();
}

void xLightsFrame::OnMenuItem_SD_NoneSelected(wxCommandEvent& event)
{
    _suppressDuplicateFrames = 0;
    _outputManager.SetSuppressFrames(_suppressDuplicateFrames);
    NetworkChange();
}

void xLightsFrame::OnMenuItem_PlayControlsOnPreviewSelected(wxCommandEvent& event)
{
    _playControlsOnPreview = MenuItem_PlayControlsOnPreview->IsChecked();
    _housePreviewPanel->SetToolbar(_playControlsOnPreview);
    _housePreviewPanel->PostSizeEvent();
}

void xLightsFrame::OnMenuItem_AutoShowHousePreviewSelected(wxCommandEvent& event)
{
    _autoShowHousePreview = MenuItem_AutoShowHousePreview->IsChecked();
}

bool xLightsFrame::IsPaneDocked(wxWindow* window) const
{
    if (m_mgr == nullptr) return true;

    return m_mgr->GetPane(window).IsDocked();
}

ModelPreview* xLightsFrame::GetHousePreview() const
{
    return _housePreviewPanel->GetModelPreview();
}

void xLightsFrame::OnMenuItem_GenerateLyricsSelected(wxCommandEvent& event)
{
    GenerateLyricsDialog dlg(this, SeqData.NumChannels());

    if (dlg.ShowModal() == wxID_OK)
    {
        std::map<std::string, std::list<long>> face; // these channels need to be set to not zero when this phenome is displayed

        std::list<long> data = dlg.GetChannels("AI");
        if (data.size() > 0) face["AI"] = data;
        std::list<long> all = data; // this is all the channels used by one or more phenomes
        data = dlg.GetChannels("E");
        if (data.size() > 0) face["E"] = data;
        all.merge(data);
        data = dlg.GetChannels("etc");
        if (data.size() > 0) face["etc"] = data;
        all.merge(data);
        data = dlg.GetChannels("FV");
        if (data.size() > 0) face["FV"] = data;
        all.merge(data);
        data = dlg.GetChannels("L");
        if (data.size() > 0) face["L"] = data;
        all.merge(data);
        data = dlg.GetChannels("MBP");
        if (data.size() > 0) face["MBP"] = data;
        all.merge(data);
        data = dlg.GetChannels("O");
        if (data.size() > 0) face["O"] = data;
        all.merge(data);
        data = dlg.GetChannels("rest");
        if (data.size() > 0) face["rest"] = data;
        all.merge(data);
        data = dlg.GetChannels("U");
        if (data.size() > 0) face["U"] = data;
        all.merge(data);
        data = dlg.GetChannels("WQ");
        if (data.size() > 0) face["WQ"] = data;
        all.merge(data);
        all.unique();

        std::map<std::string, std::list<long>> notface; // this is the list of channels that must be zero for a given phenome
        for (auto it = face.begin(); it != face.end(); ++it)
        {
            std::list<long> notdata;

            for (auto it2 = all.begin(); it2 != all.end(); ++it2)
            {
                if (std::find(it->second.begin(), it->second.end(), *it2) == it->second.end())
                {
                    notdata.push_back(*it2);
                }
            }
            notface[it->first] = notdata;
        }

        // now create the phenome timing track
        std::string name = mSequenceElements.UniqueElementName(dlg.GetLyricName());
        int timingCount = mSequenceElements.GetNumberOfTimingElements();
        Element* e = mSequenceElements.AddElement(timingCount, name, "timing", true, false, true, false);
        mSequenceElements.AddTimingToCurrentView(name);
        TimingElement* timing = dynamic_cast<TimingElement*>(e);
        timing->AddEffectLayer();
        timing->AddEffectLayer();
        EffectLayer* tl = timing->AddEffectLayer();

        Effect* lastEffect = nullptr;
        std::string lastPhenome = "";

        for (size_t i = 0; i < SeqData.NumFrames(); ++i)
        {
            bool phenomeFound = false;
            for (auto it = face.begin(); it != face.end(); ++it)
            {
                bool match = true;
                for (auto it2 = it->second.begin(); it2 != it->second.end(); ++it2)
                {
                    if (SeqData[i][*it2-1] == 0)
                    {
                        match = false;
                        break;
                    }
                }
                for (auto it2 = notface[it->first].begin(); it2 != notface[it->first].end(); ++it2)
                {
                    if (SeqData[i][*it2-1] != 0)
                    {
                        match = false;
                        break;
                    }
                }

                if (match)
                {
                    if (lastEffect != nullptr && lastPhenome == it->first)
                    {
                        lastEffect->SetEndTimeMS(lastEffect->GetEndTimeMS() + CurrentSeqXmlFile->GetFrameMS());
                    }
                    else
                    {
                        long start = i * CurrentSeqXmlFile->GetFrameMS();
                        lastEffect = tl->AddEffect(0, it->first, "", "", start, start + CurrentSeqXmlFile->GetFrameMS(), false, false);
                        lastPhenome = it->first;
                    }
                    phenomeFound = true;

                    break;
                }
            }

            if (!phenomeFound)
            {
                lastPhenome = "";
                lastEffect = nullptr;
            }
        }

        wxCommandEvent eventRowHeaderChanged(EVT_ROW_HEADINGS_CHANGED);
        wxPostEvent(this, eventRowHeaderChanged);
    }
}

void xLightsFrame::OnMenuItem_CrashXLightsSelected(wxCommandEvent& event)
{
    static log4cpp::Category &logger_base = log4cpp::Category::getInstance(std::string("log_base"));
    logger_base.crit("^^^^^ xLights crashing on purpose ... bye bye cruel world.");
    int *p = nullptr;
    *p = 0xFFFFFFFF;
}

void xLightsFrame::OnMenuItemBatchRenderSelected(wxCommandEvent& event)
{
    static log4cpp::Category &logger_base = log4cpp::Category::getInstance(std::string("log_base"));
    BatchRenderDialog dlg(this);
    if (dlg.Prepare(this->GetShowDirectory()) && dlg.ShowModal() == wxID_OK && CloseSequence()) {
        wxArrayString files = dlg.GetFileList();
        wxArrayString filesToRender;
        for (auto f : files) {
            wxFileName fname(this->GetShowDirectory() + wxFileName::GetPathSeparator() + f);
            if(fname.FileExists())
                filesToRender.push_back(fname.GetFullPath());
            else
                logger_base.info("BatchRender: Sequence File not Found: %s.", fname.GetFullPath().ToStdString().c_str());
        }
        if (filesToRender.size() > 0) {
            _renderMode = true;
            OpenRenderAndSaveSequences(filesToRender, false);
            _renderMode = false;
        }
        else
        {
            logger_base.info("BatchRender: No Sequences Selected.");
        }
    }
}

void xLightsFrame::OnMenuItem_UpdateSelected(wxCommandEvent& event)
{
    bool update_found = CheckForUpdate(true);
    if (!update_found) {
        DisplayInfo("Update check complete: No update found", this);
    }
}

bool xLightsFrame::CheckForUpdate(bool force)
{
    static log4cpp::Category &logger_base = log4cpp::Category::getInstance(std::string("log_base"));

    bool found_update = false;
#ifdef LINUX
    wxString hostname = wxT("www.adebenham.com");
    wxString path = wxT("/wp-content/uploads/xlights/latest.php");
    wxString downloadUrl = wxT("https://www.adebenham.com/xlights-linux");
    MenuItem_Update->Enable(true);
#else
#ifdef  __WXOSX_MAC__
    wxString hostname = _T("dankulp.com");
    wxString path = _T("/xLightsLatest.php");
    wxString downloadUrl = wxT("http://dankulp.com/xlights/");
    MenuItem_Update->Enable(true);
#else
    wxString hostname = _T("xlights.org");

    wxString path = _T("/downloads/");
    wxString downloadUrl = wxT("http://xlights.org/downloads/");
    //wxString path = _T("/releases/");
    //wxString downloadUrl = wxT("http://xlights.org/releases/");

    logger_base.debug("Downloading %s", (const char*)downloadUrl.c_str());
    MenuItem_Update->Enable(true);
#endif
#endif

    wxHTTP get;
    get.SetTimeout(5); // 5 seconds of timeout instead of 10 minutes ...
    get.SetHeader("Cache-Control", "no-cache");

    if (force) {
        while (!get.Connect(hostname))  // only the server, no pages here yet ...
            wxSleep(5);
    }
    else {
        if (!get.Connect(hostname))
        {
            logger_base.debug("Version update check failed. Unable to connect.");
            return true;
        }
    }

    wxInputStream *httpStream = get.GetInputStream(path);
    if (get.GetError() == wxPROTO_NOERR) {
        wxString res;
        wxString configver = wxT("");
        wxStringOutputStream out_stream(&res);
        httpStream->Read(out_stream);

#ifdef __WXMSW__
        wxString page = wxString(out_stream.GetString());

        //logger_base.debug("    Download page: %s",
        //    (const char *)page.c_str());

        // find the highest version number in the file
        wxString urlVersion = xlights_version_string;

        wxRegEx reVersion("xLights[0-9][0-9]_(2[0-9][0-9][0-9]_[0-9][0-9])\\.exe", wxRE_ADVANCED | wxRE_NEWLINE);
        while (reVersion.Matches(page))
        {
            auto v = reVersion.GetMatch(page, 1);
            size_t start = -1;
            size_t len = -1;
            reVersion.GetMatch(&start, &len, 1);
            v.Replace("_", ".");

            //logger_base.debug("    Found Version: %s",
            //    (const char *)v.c_str());

            if (IsVersionOlder(v, urlVersion))
            {
                urlVersion = v;
            }
            page = page.Mid(start + len);
        }

        wxString dlv = urlVersion;
        dlv.Replace(".", "_");
        wxString bit = GetBitness();
        bit.Replace("bit", "");
        downloadUrl = downloadUrl + "xLights" + bit + "_" + dlv + ".exe";
#else
        wxRegEx reVersion("^.*(2[0-9]*\\.[0-9]*)[a-z]?\\..*$");
        wxString urlVersion = wxString(out_stream.GetString());
        reVersion.Replace(&urlVersion, "\\1", 1);
#endif

        wxConfigBase* config = wxConfigBase::Get();
        if (!force && (config != nullptr))
        {
            config->Read("SkipVersion", &configver);
        }

        logger_base.debug("Current Version: '%s'. Latest Available '%s'. Skip Version '%s'.",
            (const char *)xlights_version_string.c_str(),
            (const char *)urlVersion.c_str(),
            (const char *)configver.c_str());

        if ((!urlVersion.Matches(configver))
            && (!urlVersion.Matches(xlights_version_string))) {
            found_update = true;
            UpdaterDialog *dialog = new UpdaterDialog(this);

            dialog->urlVersion = urlVersion;
            dialog->force = force;
            dialog->downloadUrl = downloadUrl;
            dialog->StaticTextUpdateLabel->SetLabel(wxT("You are currently running xLights "
                + xlights_version_string + "\n"
                + "Whereas the current release is " + urlVersion));
            dialog->Show();
        }
    }
    else {
        logger_base.debug("Version update check failed. Unable to read available versions.");
        //wxMessageBox(_T("Unable to connect!"));
    }

    wxDELETE(httpStream);
    get.Close();
    return found_update;
}

void xLightsFrame::check32AppOn64Machine()
{
    wxConfigBase* config = wxConfigBase::Get();
    bool alreadyRun = config->ReadBool("xLights32bitCheck", false);

    if (!alreadyRun && wxIsPlatform64Bit() && sizeof(size_t) == 4)
    {
        config->Write("xLights32bitCheck", true);
        DisplayWarning("You are running the 32 bit version of xLights on a 64 bit Computer\nPlease Update to the 64 bit version of xLights");
    }
}

void xLightsFrame::OnMenuItem_SmallWaveformSelected(wxCommandEvent& event)
{
    _smallWaveform = MenuItem_SmallWaveform->IsChecked();
    if (_smallWaveform)
    {
        mainSequencer->SetSmallWaveform();
    }
    else
    {
        mainSequencer->SetLargeWaveform();
    }
}

void xLightsFrame::OnMenuItem_LogRenderStateSelected(wxCommandEvent& event)
{
    LogRenderStatus();
}

void xLightsFrame::OnMenuItem_ModelBlendDefaultOffSelected(wxCommandEvent& event)
{
    _modelBlendDefaultOff = MenuItem_ModelBlendDefaultOff->IsChecked();
}

void xLightsFrame::SaveCurrentTab()
{
    switch (Notebook1->GetSelection()) {
    case SETUPTAB:
        SaveNetworksFile();
        break;
    case LAYOUTTAB:
        layoutPanel->SaveEffects();
        break;
    case NEWSEQUENCER:
        SaveSequence();
        break;
    default:
        break;
    }
}

void xLightsFrame::OnMenuItem_File_Save_Selected(wxCommandEvent& event)
{
    SaveCurrentTab();
}

void xLightsFrame::OnMenuItem_SnapToTimingMarksSelected(wxCommandEvent& event)
{
    _snapToTimingMarks = MenuItem_SnapToTimingMarks->IsChecked();
}

void xLightsFrame::OnMenuItem_PurgeVendorCacheSelected(wxCommandEvent& event)
{
    VendorModelDialog::GetCache().ClearCache();
    VendorModelDialog::GetCache().Save();
    VendorMusicDialog::GetCache().ClearCache();
    VendorMusicDialog::GetCache().Save();
}

void xLightsFrame::OnMenuItem_LoudVolSelected(wxCommandEvent& event)
{
    playVolume = 100;
    SDL::SetGlobalVolume(playVolume);
}

void xLightsFrame::OnMenuItem_MedVolSelected(wxCommandEvent& event)
{
    playVolume = 66;
    SDL::SetGlobalVolume(playVolume);
}

void xLightsFrame::OnMenuItem_QuietVolSelected(wxCommandEvent& event)
{
    playVolume = 33;
    SDL::SetGlobalVolume(playVolume);
}

void xLightsFrame::OnMenuItem_VQuietVolSelected(wxCommandEvent& event)
{
    playVolume = 10;
    SDL::SetGlobalVolume(playVolume);
}

void xLightsFrame::ShowPresetsPanel()
{
    if (EffectTreeDlg == nullptr)
    {
        EffectTreeDlg = new EffectTreeDialog(this);
        EffectTreeDlg->InitItems(mSequenceElements.GetEffectsNode());
    }
    EffectTreeDlg->Show();
}

void xLightsFrame::OnMenuItemSelectEffectSelected(wxCommandEvent& event)
{
    bool visible = m_mgr->GetPane("SelectEffect").IsShown();
    if (visible)
    {
        m_mgr->GetPane("SelectEffect").Hide();
    }
    else
    {
        m_mgr->GetPane("SelectEffect").Show();
    }
    m_mgr->Update();
}

void xLightsFrame::OnMenuItemShowHideVideoPreview(wxCommandEvent& event)
{
   wxAuiPaneInfo& pane = m_mgr->GetPane("SequenceVideo");

   pane.IsShown() ? pane.Hide() : pane.Show();
   m_mgr->Update();
}


void xLightsFrame::OnButtonOtherFoldersClick(wxCommandEvent& event)
{
    static log4cpp::Category &logger_base = log4cpp::Category::getInstance(std::string("log_base"));

    FolderSelection dlg(this, showDirectory, mediaDirectory, fseqDirectory, backupDirectory, mAltBackupDir);

    int res = dlg.ShowModal();

    if (res == wxID_OK) {
        wxConfigBase* config = wxConfigBase::Get();
        config->Write(_("MediaDir"), dlg.MediaDirectory);
        config->Write(_("LinkFlag"), dlg.LinkMediaDir);
        config->Write(_("xLightsAltBackupDir"), dlg.AltBackupDirectory);

        //Always set values in xgb effects setting just in case
        //if(mediaDirectory != dlg.MediaDirectory || backupDirectory != dlg.BackupDirectory)
        {
            SetXmlSetting("fseqDir", dlg.FseqDirectory);
            SetXmlSetting("backupDir", dlg.BackupDirectory);
            UnsavedRgbEffectsChanges = true;
        }

        mediaDirectory = dlg.MediaDirectory;
        logger_base.debug("Media directory set to : %s.", (const char *)mediaDirectory.c_str());
        fseqDirectory = dlg.FseqDirectory;
        FseqDir = fseqDirectory;
        logger_base.debug("FSEQ directory set to : %s.", (const char *)fseqDirectory.c_str());
        backupDirectory = dlg.BackupDirectory;
        logger_base.debug("Backup directory set to : %s.", (const char *)backupDirectory.c_str());
        mAltBackupDir = dlg.AltBackupDirectory;
        logger_base.debug("Alt Backup directory set to : %s.", (const char *)mAltBackupDir.c_str());
    }
}

int xLightsFrame::DecodeBackupPurgeDays(std::string s)
{
    if (s == "Never")
    {
        return 0;
    }
    else
    {
        return wxAtoi(s);
    }
}

void xLightsFrame::DoBackupPurge()
{
    static log4cpp::Category &logger_base = log4cpp::Category::getInstance(std::string("log_base"));

    if (BackupPurgeDays <= 0)
    {
        logger_base.debug("Backup purging skipped as it is disabled.");
        return;
    }

    logger_base.debug("Purging backups older than %d days.", BackupPurgeDays);

    time_t cur;
    time(&cur);
    wxDateTime curTime(cur);

    wxDateTime purgeDate = curTime.Add(wxTimeSpan(24 * BackupPurgeDays * -1));
    purgeDate.SetHour(0);
    purgeDate.SetMinute(0);
    purgeDate.SetSecond(0);
    purgeDate.SetMillisecond(0);

    logger_base.debug("    Keep backups on or after %s.", (const char *)purgeDate.FormatISODate().c_str());

    wxString backupDir = backupDirectory + wxFileName::GetPathSeparator() + "Backup";

    int count = 0;
    int purged = 0;

    if (wxDir::Exists(backupDir))
    {
        wxDir dir(backupDir);
        wxString filename;

        bool cont = dir.GetFirst(&filename);
        while (cont)
        {
            auto fdc = wxSplit(filename, '-');

            if (fdc.size() > 3)
            {
                int day = wxAtoi(fdc[2]);
                int month = wxAtoi(fdc[1]);
                int year = wxAtoi(fdc[0]);

                if (year < 2010 || month < 1 || month > 12 || day < 1 || day > 31)
                {
                    // date does not look valid
                    logger_base.debug("    Backup purge ignoring %s.", (const char *)filename.c_str());
                }
                else
                {
                    wxDateTime bd(day, (wxDateTime::Month)(month - 1), year);
                    count++;

                    if (bd < purgeDate)
                    {
                        logger_base.debug("    Backup purge PURGING %s!", (const char *)filename.c_str());
                        if (!DeleteDirectory((backupDir + wxFileName::GetPathSeparator() + filename).ToStdString()))
                        {
                            logger_base.debug("        FAILED!");
                        }
                        else
                        {
                            purged++;
                        }
                    }
                    else
                    {
                        //logger_base.debug("    Backup purge keeping %s.", (const char *)filename.c_str());
                    }
                }
            }
            else
            {
                logger_base.debug("Backup purge deleted %d of %d backups.", purged, count);
            }
            cont = dir.GetNext(&filename);
        }
        logger_base.debug("    Backup purge ignoring %s.", (const char *)filename.c_str());
    }
    else
    {
        logger_base.debug("Backup purging skipped as %s does not exist.", (const char *)backupDir.c_str());
    }
}

void xLightsFrame::OnMenuItem_BackupPurgeIntervalSelected(wxCommandEvent& event)
{
    wxString v = MenuItem_BackupPurge->GetLabel(event.GetId());
    MenuItem_BackupPurge->Check(event.GetId(), true);
    int nbpi = DecodeBackupPurgeDays(v);

    if (nbpi != BackupPurgeDays) {
        wxConfigBase* config = wxConfigBase::Get();
        config->Write("BackupPurgeDays", nbpi);
        BackupPurgeDays = nbpi;

        DoBackupPurge();
    }
}

void xLightsFrame::OnMenuItem_DownloadSequencesSelected(wxCommandEvent& event)
{
    wxString downloadDir = CurrentDir + wxFileName::GetPathSeparator() + "Downloads";

    if (!wxDirExists(downloadDir))
    {
        wxMkdir(downloadDir);
    }

    VendorMusicDialog dlg(this);
    if (dlg.DlgInit("", downloadDir))
    {
        dlg.ShowModal();
    }
    else
    {
        DisplayError("Unable to access online repositories.", this);
    }
}

void xLightsFrame::OnMenuItem_JukeboxSelected(wxCommandEvent& event)
{
   wxAuiPaneInfo& pane = m_mgr->GetPane("Jukebox");

   pane.IsShown() ? pane.Hide() : pane.Show();
   m_mgr->Update();
}

void xLightsFrame::OnMenuItem_xFadeDisabledSelected(wxCommandEvent& event)
{
    _xFadePort = 0;
    StartxFadeListener();
}

void xLightsFrame::OnMenuItem_XFade_ASelected(wxCommandEvent& event)
{
    _xFadePort = 1;
    StartxFadeListener();
    if (_xFadeSocket == nullptr)
    {
        // Give up
        _xFadePort = 0;
        MenuItem_xFade_Disabled->Check();
    }
}

void xLightsFrame::OnMenuItem_xFade_BSelected(wxCommandEvent& event)
{
    _xFadePort = 2;
    StartxFadeListener();
    if (_xFadeSocket == nullptr)
    {
        // Give up
        _xFadePort = 0;
        MenuItem_xFade_Disabled->Check();
    }
}

void xLightsFrame::OnxFadeSocketEvent(wxSocketEvent & event)
{
    static log4cpp::Category &logger_base = log4cpp::Category::getInstance(std::string("log_base"));

    wxSocketBase* socket = event.GetSocket();
    switch (event.GetSocketEvent())
    {
    case wxSOCKET_LOST:
        logger_base.debug("xFade disconnected.");
        break;
    case wxSOCKET_INPUT:
    {
        wxByte buf[1534];
        memset(buf, 0x00, sizeof(buf));
        socket->Notify(false);
        size_t n = socket->ReadMsg(buf, sizeof(buf) - 1).LastCount();
        if (!n) {
            logger_base.error("ERROR: failed to receive xFade data");
            return;
        }
        wxString msg((char *)buf);
        //logger_base.debug("xFade packet received.");
        wxString response = ProcessXFadeMessage(msg);
        socket->WriteMsg(response.c_str(), response.size() + 1);
        socket->Notify(true);
    }
    break;
    default:
        logger_base.warn("OnxFadeSocketEvent: Unexpected event !");
        break;
    }
}

void xLightsFrame::OnxFadeServerEvent(wxSocketEvent & event)
{
    static log4cpp::Category &logger_base = log4cpp::Category::getInstance(std::string("log_base"));

    switch (event.GetSocketEvent())
    {
    case wxSOCKET_CONNECTION:
    {
        wxSocketBase * socket = _xFadeSocket->Accept(false);
        if (socket != nullptr)
        {
            logger_base.debug("OnxFadeServerEvent: Client connected.");
            socket->SetEventHandler(*((wxEvtHandler*)this), ID_XFADESOCKET);
            socket->SetNotify(wxSOCKET_INPUT_FLAG | wxSOCKET_LOST_FLAG);
            socket->Notify(true);
        }
    }
        break;
    default:
        logger_base.warn("OnxFadeServerEvent: Unexpected event !");
        break;
    }
}

wxString xLightsFrame::ProcessXFadeMessage(wxString msg)
{
    static log4cpp::Category &logger_base = log4cpp::Category::getInstance(std::string("log_base"));

    if (msg == "TURN_LIGHTS_ON")
    {
        logger_base.debug("xFade turning lights on.");
        CheckBoxLightOutput->SetValue(true);
        EnableOutputs(true);
        return "SUCCESS";
    }
    else if (msg == "TURN_LIGHTS_OFF")
    {
        logger_base.debug("xFade turning lights off.");
        _outputManager.AllOff();
        CheckBoxLightOutput->SetValue(false);
        EnableOutputs();
        return "SUCCESS";
    }
    else if (msg.StartsWith("PLAY_JUKEBOX_BUTTON "))
    {
        int button = wxAtoi(msg.substr(sizeof("PLAY_JUKEBOX_BUTTON ") - 1));
        logger_base.debug("xFade playing jukebox button %d.", button);

        if (CurrentSeqXmlFile != nullptr)
        {
            jukeboxPanel->PlayItem(button);
            return "SUCCESS";
        }
        else
        {
            logger_base.error("    Error - sequence not open.");
            return "ERROR_SEQUENCE_NOT_OPEN";
        }
    }
    else if (msg.StartsWith("GET_JUKEBOX_BUTTON_TOOLTIPS"))
    {
        if (CurrentSeqXmlFile != nullptr)
        {
            return "SUCCESS " + jukeboxPanel->GetTooltips();
        }
        else
        {
            logger_base.error("    Error - sequence not open.");
            return "ERROR_SEQUENCE_NOT_OPEN";
        }
    }
    else if (msg.StartsWith("GET_JUKEBOX_BUTTON_EFFECTPRESENT"))
    {
        if (CurrentSeqXmlFile != nullptr)
        {
            return "SUCCESS " + jukeboxPanel->GetEffectPresent();
        }
        else
        {
            logger_base.error("    Error - sequence not open.");
            return "ERROR_SEQUENCE_NOT_OPEN";
        }
    }
    else if (msg == "GET_SEQUENCE_NAME")
    {
        logger_base.debug("xFade getting sequence name.");

        if (CurrentSeqXmlFile != nullptr)
        {
            return "SUCCESS " + CurrentSeqXmlFile->GetName();
        }
        else
        {
            logger_base.error("    Error - sequence not open.");
            return "ERROR_SEQUENCE_NOT_OPEN";
        }
    }
    else if (msg == "GET_E131_TAG")
    {
        logger_base.debug("xFade getting E1.31 tag.");

        return "SUCCESS " + E131Output::GetTag();
    }
    else
    {
        logger_base.debug("xFade invalid request.");
        return "ERROR_INVALID_REQUEST";
    }

    return "ERROR_NOT_IMPLEMENTED";
}

void xLightsFrame::StartxFadeListener()
{
    static log4cpp::Category &logger_base = log4cpp::Category::getInstance(std::string("log_base"));

    if (_xFadeSocket != nullptr)
    {
        _xFadeSocket->Close();
        delete _xFadeSocket;
        _xFadeSocket = nullptr;
    }

    if (_xFadePort == 0) return;

    //Local address to bind to
    wxIPV4address addr;
    addr.AnyAddress();
    addr.Service(::GetxFadePort(_xFadePort));
    //create and bind to the address above
    _xFadeSocket = new wxSocketServer(addr);

    if (!_xFadeSocket->Ok())
    {
        logger_base.debug("xLights xFade could not listen on %d", ::GetxFadePort(_xFadePort));

        delete _xFadeSocket;
        _xFadeSocket = nullptr;
        return;
    }

    logger_base.debug("xLights xFade listening on %d", ::GetxFadePort(_xFadePort));

    //enable event handling
    _xFadeSocket->SetEventHandler(*this, ID_XFADESERVER);
    //Notify us about incomming data
    _xFadeSocket->SetNotify(wxSOCKET_CONNECTION_FLAG);
    //enable event handling
    _xFadeSocket->Notify(true);
}

void xLightsFrame::OnMenuItemUserDictSelected(wxCommandEvent& event)
{
    SetCursor(wxCURSOR_WAIT);
    SetStatusText(_("Loading dictionaries ..."));
    dictionary.LoadDictionaries(CurrentDir, this);
    SetStatusText(_(""));

    LyricUserDictDialog dlg(&dictionary, showDirectory, this);
    dlg.ShowModal();
    SetCursor(wxCURSOR_ARROW);
}

void xLightsFrame::OnMenuItem_PurgeRenderCacheSelected(wxCommandEvent& event)
{
    _renderCache.Purge(&mSequenceElements, true);
}

void xLightsFrame::OnMenuItem_RenderCache(wxCommandEvent& event)
{
    if (MenuItem_RC_Disable->IsChecked())
    {
        _enableRenderCache = "Disabled";
    }
    else if (MenuItem_RC_Enable->IsChecked())
    {
        _enableRenderCache = "Enabled";
    }
    else
    {
        _enableRenderCache = "Locked Only";
    }

    _renderCache.Enable(_enableRenderCache);
    _renderCache.CleanupCache(&mSequenceElements); // purge anything the cache no longer needs

    if (_renderCache.IsEnabled() && CurrentSeqXmlFile != nullptr)
    {
        // this will force a reload of the cache
        _renderCache.SetSequence(fseqDirectory.ToStdString(), CurrentSeqXmlFile->GetName().ToStdString());
    }
    else
    {
        _renderCache.SetSequence("", "");
        _renderCache.Purge(&mSequenceElements, false);
    }
}

bool xLightsFrame::HandleAllKeyBinding(wxKeyEvent& event)
{
    if (mainSequencer == nullptr) return false;

    auto k = event.GetKeyCode();
    if (k == WXK_SHIFT || k == WXK_CONTROL || k == WXK_ALT) return false;

    if ((!event.ControlDown() && !event.CmdDown() && !event.AltDown()) ||
        (k == 'A' && (event.ControlDown() || event.CmdDown()) && !event.AltDown()))
    {
        // Just a regular key ... If current focus is a control then we need to not process this
        if (dynamic_cast<wxControl*>(event.GetEventObject()) != nullptr &&
            (k < 128 || k == WXK_NUMPAD_END || k == WXK_NUMPAD_HOME || k == WXK_NUMPAD_INSERT || k == WXK_HOME || k == WXK_END || k == WXK_NUMPAD_SUBTRACT || k == WXK_NUMPAD_DECIMAL))
        {
            return false;
        }
    }

    auto binding = mainSequencer->keyBindings.Find(event, KBSCOPE::All);
    if (binding != nullptr) {
        std::string type = binding->GetType();
        if (type == "RENDER_ALL")
        {
            RenderAll();
        }
        else if (type == "LIGHTS_TOGGLE")
        {
            CheckBoxLightOutput->SetValue(!CheckBoxLightOutput->IsChecked());
            EnableOutputs();
            m_mgr->Update();
            OutputToolBar->Refresh();
        }
        else if (type == "OPEN_SEQUENCE")
        {
            OpenSequence("", nullptr);
        }
        else if (type == "CLOSE_SEQUENCE")
        {
            AskCloseSequence();
        }
        else if (type == "NEW_SEQUENCE")
        {
            NewSequence();
            EnableSequenceControls(true);
        }
        else if (type == "PASTE_BY_CELL")
        {
            SetPasteByCell();
        }
        else if (type == "PASTE_BY_TIME")
        {
            SetPasteByTime();
        }
        else if (type == "SAVE_CURRENT_TAB")
        {
            SaveCurrentTab();
        }
        else if (type == "SEQUENCE_SETTINGS")
        {
            ShowSequenceSettings();
        }
        else if (type == "PLAY_LOOP")
        {
            wxCommandEvent playEvent(EVT_SEQUENCE_REPLAY_SECTION);
            wxPostEvent(this, playEvent);
        }
        else if (type == "PLAY")
        {
            wxCommandEvent playEvent(EVT_PLAY_SEQUENCE);
            wxPostEvent(this, playEvent);
        }
        else if (type == "TOGGLE_PLAY")
        {
            wxCommandEvent playEvent(EVT_TOGGLE_PLAY);
            wxPostEvent(this, playEvent);
        }
        else if (type == "START_OF_SONG")
        {
            wxCommandEvent playEvent(EVT_SEQUENCE_FIRST_FRAME);
            wxPostEvent(this, playEvent);
        }
        else if (type == "END_OF_SONG")
        {
            wxCommandEvent playEvent(EVT_SEQUENCE_LAST_FRAME);
            wxPostEvent(this, playEvent);
        }
        else if (type == "STOP")
        {
            wxCommandEvent playEvent(EVT_STOP_SEQUENCE);
            wxPostEvent(this, playEvent);
        }
        else if (type == "PAUSE")
        {
            wxCommandEvent playEvent(EVT_PAUSE_SEQUENCE);
            wxPostEvent(this, playEvent);
        }
        else if (type == "BACKUP")
        {
            wxCommandEvent e;
            OnMenuItemBackupSelected(e);
        }
        else if (type == "ALTERNATE_BACKUP")
        {
            wxCommandEvent e;
            OnmAltBackupMenuItemSelected(e);
        }
        else if (type == "SELECT_SHOW_FOLDER")
        {
            wxCommandEvent e;
            OnMenuOpenFolderSelected(e);
        }
        else
        {
            return false;
        }
        event.StopPropagation();
        return true;
    }

    return false;
}

void xLightsFrame::OnMenuItem_ShowKeyBindingsSelected(wxCommandEvent& event)
{
    DisplayInfo(mainSequencer->keyBindings.Dump(), this);
}

void xLightsFrame::OnChar(wxKeyEvent& event)
{
    OnCharHook(event);
}

void xLightsFrame::OnCharHook(wxKeyEvent& event)
{
    switch (Notebook1->GetSelection()) {
    case SETUPTAB:
        break;
    case LAYOUTTAB:
        if (!layoutPanel->HandleLayoutKeyBinding(event))
        {
            event.Skip();
        }
        return;
    case NEWSEQUENCER:
        if (!mainSequencer->HandleSequencerKeyBinding(event))
        {
            event.Skip();
        }
        return;
    default:
        break;
    }

    if (!HandleAllKeyBinding(event))
    {
        event.Skip();
    }
}

void xLightsFrame::OnMenuItem_ZoomSelected(wxCommandEvent& event)
{
    ::wxLaunchDefaultBrowser("https://zoom.us/j/175801909");
}


void xLightsFrame::OnMenuItem_Generate2DPathSelected(wxCommandEvent& event)
{
    PathGenerationDialog dlg(this, CurrentDir.ToStdString());
    dlg.ShowModal();
}

void xLightsFrame::OnMenuItemFSEQV1Selected(wxCommandEvent& event)
{
    _fseqVersion = 1;
}

void xLightsFrame::OnMenuItemFSEQV2Selected(wxCommandEvent& event)
{
    _fseqVersion = 2;
}

void xLightsFrame::OnMenuItem_PrepareAudioSelected(wxCommandEvent& event)
{
    static log4cpp::Category &logger_base = log4cpp::Category::getInstance(std::string("log_base"));
    wxString filename = wxFileSelector("Choose reaper file describing the changes required to the audio.",
        CurrentDir, wxEmptyString, "*.rrp",
        "Reaper files (*.rpp)|*.rpp|xAudio files (*.xaudio)|*.xaudio|All files (*.*)|*.*",
        wxFD_OPEN | wxFD_FILE_MUST_EXIST, this);

    if (filename != "")
    {
        logger_base.debug("Prepare audio: %s.", (const char *)filename.c_str());

        struct musicEdit
        {
            std::string file;
            double start;
            double length;
            double sourceoffset;
            double fadein;
            double fadeout;
            double volume;
            bool crossfadein;
            bool crossfadeout;
            musicEdit(const std::string& f, double s, double l, double so, double fi, double fo, double v, bool cfi, bool cfo) :
                file(f), start(s), length(l), sourceoffset(so), fadein(fi), fadeout(fo), volume(v), crossfadein(cfi), crossfadeout(cfo)
            {
                static log4cpp::Category &logger_base = log4cpp::Category::getInstance(std::string("log_base"));
                logger_base.debug("        Source file: %s Source Pos: %0.3f Length: %0.3f Target Pos: %0.3f Fade In: %0.3f Fade Out: %0.3f Volume: %0.3f",
                    (const char *)file.c_str(), sourceoffset, length, start, fadein, fadeout, volume);
            }
        };

        std::list<musicEdit> edits;
        wxFileName targetFile;
        targetFile.SetPath(CurrentDir);

        if (filename.Lower().EndsWith(".rpp"))
        {
            wxFile reaper;
            if (reaper.Open(filename))
            {
                wxString reaperContent;
                reaper.ReadAll(&reaperContent);

                wxRegEx regexTgt("RENDER_FILE \\\"[^\\\"]*?\\/([^\\\"\\/]*)\\\"", wxRE_ADVANCED | wxRE_NEWLINE);
                if (regexTgt.Matches(reaperContent))
                {
                    targetFile.SetName(regexTgt.GetMatch(reaperContent, 1));
                    logger_base.debug("    Target file: %s", (const char *)targetFile.GetFullPath().c_str());
                }

                wxRegEx regexPosition("POSITION ([0-9\\.]*)", wxRE_ADVANCED | wxRE_NEWLINE);
                wxRegEx regexLength("LENGTH ([0-9\\.]*)", wxRE_ADVANCED | wxRE_NEWLINE);
                wxRegEx regexSourceOffset("SOFFS ([0-9\\.]*)", wxRE_ADVANCED | wxRE_NEWLINE);
                wxRegEx regexFadeIn1("FADEIN [0-9\\.]* ([0-9\\.]*) ", wxRE_ADVANCED | wxRE_NEWLINE);
                wxRegEx regexFadeIn2("FADEIN [0-9\\.]* [0-9\\.]* ([0-9\\.]*) ", wxRE_ADVANCED | wxRE_NEWLINE);
                wxRegEx regexFadeOut1("FADEOUT [0-9\\.]* ([0-9\\.]*) ", wxRE_ADVANCED | wxRE_NEWLINE);
                wxRegEx regexFadeOut2("FADEOUT [0-9\\.]* [0-9\\.]* ([0-9\\.]*) ", wxRE_ADVANCED | wxRE_NEWLINE);
                wxRegEx regexVolume("VOLPAN [0-9\\.]* [0-9\\.]* ([0-9\\.]*) ", wxRE_ADVANCED | wxRE_NEWLINE);
                wxRegEx regexSourceFile(" FILE \\\"[^\\\"]*?\\/([^\\\"\\/]*)\\\"", wxRE_ADVANCED | wxRE_NEWLINE);

                while (regexPosition.Matches(reaperContent))
                {
                    regexLength.Matches(reaperContent);
                    regexSourceOffset.Matches(reaperContent);
                    regexFadeIn1.Matches(reaperContent);
                    regexFadeIn2.Matches(reaperContent);
                    regexFadeOut1.Matches(reaperContent);
                    regexFadeOut2.Matches(reaperContent);
                    regexVolume.Matches(reaperContent);
                    regexSourceFile.Matches(reaperContent);

                    std::string sourcefile = "";
                    double start = 0;
                    double length = 0;
                    double sourceoffset = 0;
                    double fadein1 = 0;
                    double fadein2 = 0;
                    double fadeout1 = 0;
                    double fadeout2 = 0;
                    double volume = 1;

                    if (regexPosition.GetMatchCount() > 1)
                    {
                        start = std::atof(regexPosition.GetMatch(reaperContent, 1).c_str());
                    }
                    if (regexLength.GetMatchCount() > 1)
                    {
                        length = std::atof(regexLength.GetMatch(reaperContent, 1).c_str());
                    }
                    if (regexSourceOffset.GetMatchCount() > 1)
                    {
                        sourceoffset = std::atof(regexSourceOffset.GetMatch(reaperContent, 1).c_str());
                    }
                    if (regexFadeIn1.GetMatchCount() > 1)
                    {
                        fadein1 = std::atof(regexFadeIn1.GetMatch(reaperContent, 1).c_str());
                    }
                    if (regexFadeIn2.GetMatchCount() > 1)
                    {
                        fadein2 = std::atof(regexFadeIn2.GetMatch(reaperContent, 1).c_str());
                    }
                    if (regexFadeOut1.GetMatchCount() > 1)
                    {
                        fadeout1 = std::atof(regexFadeOut1.GetMatch(reaperContent, 1).c_str());
                    }
                    if (regexFadeOut2.GetMatchCount() > 1)
                    {
                        fadeout2 = std::atof(regexFadeOut2.GetMatch(reaperContent, 1).c_str());
                    }
                    if (regexVolume.GetMatchCount() > 1)
                    {
                        volume = std::atof(regexVolume.GetMatch(reaperContent, 1).c_str());
                    }
                    if (regexSourceFile.GetMatchCount() > 1)
                    {
                        size_t s, l;
                        regexSourceFile.GetMatch(&s, &l, 0);
                        sourcefile = regexSourceFile.GetMatch(reaperContent, 1).c_str();
                        reaperContent = reaperContent.Mid(s + l);
                    }
                    edits.push_back(musicEdit(sourcefile, start, length, sourceoffset, std::max(fadein1, fadein2), std::max(fadeout1, fadeout2), volume, fadein1 < fadein2, fadeout1 < fadeout2));
                }

                if (edits.size() == 0)
                {
                    SetStatusText("No edits found in RPP file.");
                    return;
                }
            }
        }
        else if (filename.Lower().EndsWith(".xaudio"))
        {
            // Sample
            //
            // <xaudio>
            //    <targetfile>01 The Greatest Show Amazon Edited.mp3</targetfile>
            //    <items>
            //       <item>
            //          <targettime>0.0</targettime>    : in seconds
            //          <length>5.5</length>            : in seconds
            //          <sourcetime>1.0</sourcetime>    : in seconds
            //          <fadeinsecs>0.75</fadeinsecs>   : in seconds
            //          <fadeoutsecs>0.5</fadeoutsecs>  : in seconds
            //          <fadeoutcrossfade/>
            //          <gain>0.787367</gain>           : 1.0 = no change 0.0 = silence > 1.0 is amplification
            //          <file>01 - The Greatest Show amazon.mp3</file>
            //       </item>
            //       <item>
            //          <targettime>5</targettime>
            //          <length>3</length>
            //          <sourcetime>13.8</sourcetime>
            //          <fadeinsecs>0.5</fadeinsecs>
            //          <fadeincrossfade/>
            //          <fadeoutsecs>0.5</fadeoutsecs>
            //          <gain>0.787367</gain>
            //          <file>01 - The Greatest Show amazon.mp3</file>
            //       </item>
            //    </items>
            // </xaudio>

            wxXmlDocument doc(filename);

            if (doc.IsOk())
            {
                for (wxXmlNode* r = doc.GetRoot(); r != nullptr; r = r->GetNext())
                {
                    for (wxXmlNode* n = r->GetChildren(); n != nullptr; n = n->GetNext())
                    {
                        auto name = n->GetName().Lower();
                        if (name == "targetfile")
                        {
                            if (n->GetChildren() != nullptr) {
                                targetFile.SetName(n->GetChildren()->GetContent());
                            }
                        }
                        else if (name == "items")
                        {
                            for (wxXmlNode* nn = n->GetChildren(); nn != nullptr; nn = nn->GetNext())
                            {
                                name = nn->GetName().Lower();
                                if (name == "item")
                                {
                                    std::string sourcefile = "";
                                    double start = 0;
                                    double length = 0;
                                    double sourceoffset = 0;
                                    double fadein = 0;
                                    bool fadeincrossfade = false;
                                    double fadeout = 0;
                                    bool fadeoutcrossfade = false;
                                    double volume = 1;

                                    for (wxXmlNode* nnn = nn->GetChildren(); nnn != nullptr; nnn = nnn->GetNext())
                                    {
                                        name = nnn->GetName().Lower();
                                        if (name == "file")
                                        {
                                            if (nnn->GetChildren() != nullptr) {
                                                sourcefile = nnn->GetChildren()->GetContent();
                                            }
                                        }
                                        else if (name == "targettime")
                                        {
                                            if (nnn->GetChildren() != nullptr) {
                                                start = std::atof(nnn->GetChildren()->GetContent().c_str());
                                            }
                                        }
                                        else if (name == "length")
                                        {
                                            if (nnn->GetChildren() != nullptr) {
                                                length = std::atof(nnn->GetChildren()->GetContent().c_str());
                                            }
                                        }
                                        else if (name == "sourcetime")
                                        {
                                            if (nnn->GetChildren() != nullptr) {
                                                sourceoffset = std::atof(nnn->GetChildren()->GetContent().c_str());
                                            }
                                        }
                                        else if (name == "fadeinsecs")
                                        {
                                            if (nnn->GetChildren() != nullptr) {
                                                fadein = std::atof(nnn->GetChildren()->GetContent().c_str());
                                            }
                                        }
                                        else if (name == "fadeoutsecs")
                                        {
                                            if (nnn->GetChildren() != nullptr) {
                                                fadeout = std::atof(nnn->GetChildren()->GetContent().c_str());
                                            }
                                        }
                                        else if (name == "fadeincrossfade")
                                        {
                                            fadeincrossfade = true;
                                        }
                                        else if (name == "fadeoutcrossfade")
                                        {
                                            fadeoutcrossfade = true;
                                        }
                                        else if (name == "gain")
                                        {
                                            if (nnn->GetChildren() != nullptr) {
                                                volume = std::atof(nnn->GetChildren()->GetContent().c_str());
                                            }
                                        }
                                    }
                                    edits.push_back(musicEdit(sourcefile, start, length, sourceoffset, fadein, fadeout, volume, fadeincrossfade, fadeoutcrossfade));
                                }
                            }
                        }
                    }
                }
                if (edits.size() == 0)
                {
                    SetStatusText("No edits found in xAudio file.");
                    return;
                }
            }
            else
            {
                SetStatusText("Invalid xAudio file.");
                return;
            }
        }

        SetStatusText("Loading audio files.");

        // load the audio files
        std::map<std::string, AudioManager*> sourceSongs;
        double outputLength = 0;
        for (auto it : edits)
        {
            outputLength = std::max(outputLength, it.start + it.length);

            if (sourceSongs.find(it.file) == sourceSongs.end())
            {
                wxString music = wxFileSelector("Choose your copy of " + it.file + ".",
                    CurrentDir, wxEmptyString, wxEmptyString,
                    "Audio files|*.mp3;*.ogg;*.m4p;*.mp4;*.avi;*.wma;*.au;*.wav;*.m4a;*.mid;*.mkv;*.mov;*.mpg;*.asf;*.flv;*.mpeg",
                    wxFD_OPEN | wxFD_FILE_MUST_EXIST, this);

                if (music != "")
                {
                    sourceSongs[it.file] = new AudioManager(music);
                }
                else
                {
                    sourceSongs[it.file] = nullptr;
                }
            }
        }

        bool ok = true;

        long outputRate = -1;
        for (auto it : sourceSongs)
        {
            if (it.second != nullptr)
            {
                if (outputRate == -1)
                {
                    outputRate = it.second->GetRate();
                }
                else
                {
                    if (ok && outputRate != it.second->GetRate())
                    {
                        logger_base.debug("Songs do not all have the same bitrate ... unable to do the required mixing.");
                        wxMessageBox("In order to preapre the audio all the input songs must have the same bitrate.");
                        ok = false;
                    }
                }
            }
        }

        if (outputRate == -1)
        {
            SetStatusText("Audio file creation failed - No input audio.");
            ok = false;
        }

        if (ok)
        {
            long totalSamples = outputRate * outputLength;
            logger_base.debug("    New file will:");
            logger_base.debug("        have %ld samples.", totalSamples);
            logger_base.debug("        be %0.3f seconds long.", outputLength);
            std::vector<float> left(totalSamples);
            std::vector<float> right(totalSamples);

            for (auto it : edits)
            {
                auto audio = sourceSongs[it.file];
                if (audio != nullptr)
                {
                    // check the data is actually loaded
                    audio->GetLeftData(audio->GetTrackSize() - 1);

                    SetStatusText("Combining audio clips.");

                    logger_base.debug("Processing sample from %s.", (const char *)it.file.c_str());
                    long startOutput = outputRate * it.start;
                    long outputSamples = outputRate * it.length;
                    //logger_base.debug("    Sample Output Start %ld-%ld [%ld].", startOutput, startOutput + outputSamples - 1, outputSamples);
                    wxASSERT(startOutput + outputSamples - 1 <= totalSamples);
                    long startSample = audio->GetRate() * it.sourceoffset;
                    long inputSamples = audio->GetRate() * it.length;
                    //logger_base.debug("    Input file samples %ld", audio->GetTrackSize());
                    //logger_base.debug("    Sample Input Start %ld-%ld [%ld].", startSample, startSample + inputSamples - 1, inputSamples);
                    wxASSERT(startSample + inputSamples - 1 < audio->GetTrackSize());

                    // this code does not handle mixed sample rates
                    wxASSERT(inputSamples == outputSamples);

                    float* lsource = audio->GetLeftDataPtr(startSample);
                    float* rsource = audio->GetRightDataPtr(startSample);
                    long fadeinsamples = it.fadein * audio->GetRate();
                    long fadeoutsamples = it.fadeout * audio->GetRate();
                    long fadeoutstart = inputSamples - fadeoutsamples;

                    for (long i = 0; i < inputSamples; i++)
                    {
                        float l = lsource[i] * it.volume;
                        float r = rsource[i] * it.volume;
                        if (i < fadeinsamples)
                        {
                            // Linear
                            //l *= (double)i / fadeinsamples; // linear fade for now
                            //r *= (double)i / fadeinsamples; // linear fade for now

                            if (it.crossfadein)
                            {
                                // cross fade in
                                // log10(x/fadeinsamples+.1)*10/11
                                double f = log10((double)i / fadeinsamples + 0.1)*10.0 / 11.0;
                                if (f < 0) f = 0.0;
                                if (f > 1) f = 1.0;
                                l *= f;
                                r *= f;
                            }
                            else
                            {
                                // exponent in
                                //(10 ^ (x/fadeinsamples - 1)-.1) * 1.1
                                double f = pow(10.0, ((double)i / fadeinsamples - 1.0) - 0.1) * 1.1;
                                if (f < 0) f = 0.0;
                                if (f > 1) f = 1.0;
                                l *= f;
                                r *= f;
                            }
                        }
                        if (i > fadeoutstart)
                        {
                            // Linear
                            //l *= (double)(inputSamples - i) / fadeoutsamples; // linear fade for now
                            //r *= (double)(inputSamples - i) / fadeoutsamples; // linear fade for now

                            if (it.crossfadeout)
                            {
                                // cross fade out
                                //  1 - 10 ^ (x/fadeoutsamples - .95) + .1
                                double f = 1.0 - log10((double)(inputSamples - i) / fadeinsamples + 0.1)*10.0 / 11.0;
                                if (f < 0) f = 0.0;
                                if (f > 1) f = 1.0;
                                l *= f;
                                r *= f;
                            }
                            else
                            {
                                // exponent out
                                // 1 - log 10 (x/fadeoutsamples +.1)
                                double f = 1.0 - pow(10.0, ((double)(inputSamples - i) / fadeinsamples - 1.0) - 0.1) * 1.1;
                                if (f < 0) f = 0.0;
                                if (f > 1) f = 1.0;
                                l *= f;
                                r *= f;
                            }
                        }
                        left[startOutput + i] += l;
                        right[startOutput + i] += r;
                    }
                }
            }

            // Clip it
            for (auto& it : left)
            {
                if (it > 1.0) it = 1.0;
            }
            for (auto& it : right)
            {
                if (it > 1.0) it = 1.0;
            }

            if (targetFile.Exists())
            {
                if (wxMessageBox(targetFile.GetFullPath() + " already exists. Do you want to overwrite it?", "Replace", wxYES_NO | wxCENTRE, this) == wxNO)
                {
                    wxFileDialog fd(this,
                        "Choose filename to save the audio as.",
                        targetFile.GetPath(),
                        targetFile.GetName(),
                        "MP3 Files|*.mp3",
                        wxFD_SAVE | wxFD_OVERWRITE_PROMPT);

                    if (fd.ShowModal() == wxID_OK)
                    {
                        targetFile.SetPath(fd.GetDirectory());
                        targetFile.SetName(fd.GetFilename());
                    }
                    else
                    {
                        return;
                    }
                }
            }
            SetStatusText("Saving output file.");

            if (!AudioManager::CreateAudioFile(left, right, targetFile.GetFullPath(), outputRate))
            {
                wxMessageBox("Error creating audio file. See log for details.");
                SetStatusText("Audio file creation failed.");
            }
            else
            {
                SetStatusText("Audio file created: " + targetFile.GetFullPath());
            }
        }
        else
        {
            SetStatusText("Audio file creation failed.");
        }

        for (auto it : sourceSongs)
        {
            delete it.second;
        }
    }
}
<|MERGE_RESOLUTION|>--- conflicted
+++ resolved
@@ -5329,11 +5329,7 @@
                     LogAndWrite(f, msg.ToStdString());
                     errcount++;
                 }
-<<<<<<< HEAD
-            } 
-=======
-            }
->>>>>>> 77009049
+            }
             if (it->second->GetLastChannel() == (unsigned int)-1)
             {
                 wxString msg = wxString::Format("    ERR: Model '%s' start channel '%s' evaluates to an illegal channel number.", it->first, start);
