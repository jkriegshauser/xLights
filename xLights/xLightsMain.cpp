/***************************************************************
 * Name:      xLightsMain.cpp
 * Purpose:   Code for Application Frame
 * Author:    Matt Brown (dowdybrown@yahoo.com)
 * Created:   2012-11-03
 * Copyright: Matt Brown ()
 * License:
 **************************************************************/

#include "xLightsMain.h"
#include <wx/msgdlg.h>
#include <wx/config.h>
#include <wx/dir.h>
#include <wx/textdlg.h>
#include <wx/numdlg.h>
#include <wx/persist.h>
#include <wx/persist/toplevel.h>
#include <wx/valnum.h>
#include <wx/clipbrd.h>
#include "xLightsApp.h" //global app run-time flags
#include "heartbeat.h" //DJ


// scripting language
#include "xLightsBasic.cpp"

// image files
#include "../include/xlights.xpm"
#include "../include/open.xpm"
#include "../include/save.xpm"
#include "../include/insertrow.xpm"
#include "../include/deleterow.xpm"
#include "../include/padlock16x16-green.xpm" //-DJ
#include "../include/padlock16x16-red.xpm" //-DJ
#include "../include/padlock16x16-blue.xpm" //-DJ

//(*InternalHeaders(xLightsFrame)
#include <wx/artprov.h>
#include <wx/bitmap.h>
#include <wx/settings.h>
#include <wx/font.h>
#include <wx/intl.h>
#include <wx/image.h>
#include <wx/string.h>
//*)


//helper functions
enum wxbuildinfoformat
{
    short_f, long_f
};

wxString wxbuildinfo(wxbuildinfoformat format)
{
    wxString wxbuild(wxVERSION_STRING);

    if (format == long_f )
    {
#if defined(__WXMSW__)
        wxbuild << _T("-Windows");
#elif defined(__UNIX__)
        wxbuild << _T("-Linux");
#endif

#if wxUSE_UNICODE
        wxbuild << _T("-Unicode build");
#else
        wxbuild << _T("-ANSI build");
#endif // wxUSE_UNICODE
    }

    return wxbuild;
}

//(*IdInit(xLightsFrame)
const long xLightsFrame::ID_BITMAPBUTTON_TAB_INFO = wxNewId();
const long xLightsFrame::ID_BUTTON_STOP_NOW = wxNewId();
const long xLightsFrame::ID_BUTTON_GRACEFUL_STOP = wxNewId();
const long xLightsFrame::ID_BUTTON_LIGHTS_OFF = wxNewId();
const long xLightsFrame::ID_CHECKBOX_LIGHT_OUTPUT = wxNewId();
const long xLightsFrame::ID_STATICTEXT_SETUP1 = wxNewId();
const long xLightsFrame::ID_STATICTEXT_DIRNAME = wxNewId();
const long xLightsFrame::ID_BUTTON_CHANGEDIR = wxNewId();
const long xLightsFrame::ID_BUTTON_SAVE_SETUP = wxNewId();
const long xLightsFrame::ID_BUTTON_ADD_DONGLE = wxNewId();
const long xLightsFrame::ID_BUTTON_ADD_E131 = wxNewId();
const long xLightsFrame::ID_BUTTON_NETWORK_CHANGE = wxNewId();
const long xLightsFrame::ID_BUTTON_NETWORK_DELETE = wxNewId();
const long xLightsFrame::ID_BUTTON_NETWORK_DELETE_ALL = wxNewId();
const long xLightsFrame::ID_BITMAPBUTTON1 = wxNewId();
const long xLightsFrame::ID_BITMAPBUTTON2 = wxNewId();
const long xLightsFrame::ID_LISTCTRL_NETWORKS = wxNewId();
const long xLightsFrame::ID_PANEL_SETUP = wxNewId();
const long xLightsFrame::ID_BUTTON_SELECT_ALL = wxNewId();
const long xLightsFrame::ID_BUTTON_CLEAR_ALL = wxNewId();
const long xLightsFrame::ID_BUTTON_LOAD = wxNewId();
const long xLightsFrame::ID_BUTTON_SAVE = wxNewId();
const long xLightsFrame::ID_STATICTEXT6 = wxNewId();
const long xLightsFrame::ID_CHECKLISTBOX_TEST_CHANNELS = wxNewId();
const long xLightsFrame::ID_STATICTEXT8 = wxNewId();
const long xLightsFrame::ID_RADIOBUTTON14 = wxNewId();
const long xLightsFrame::ID_RADIOBUTTON15 = wxNewId();
const long xLightsFrame::ID_RADIOBUTTON16 = wxNewId();
const long xLightsFrame::ID_RADIOBUTTON17 = wxNewId();
const long xLightsFrame::ID_RADIOBUTTON19 = wxNewId();
const long xLightsFrame::ID_RADIOBUTTON18 = wxNewId();
const long xLightsFrame::ID_RADIOBUTTON7 = wxNewId();
const long xLightsFrame::ID_RADIOBUTTON31 = wxNewId();
const long xLightsFrame::ID_RADIOBUTTON30 = wxNewId();
const long xLightsFrame::ID_RADIOBUTTON29 = wxNewId();
const long xLightsFrame::ID_RADIOBUTTON8 = wxNewId();
const long xLightsFrame::ID_RADIOBUTTON6 = wxNewId();
const long xLightsFrame::ID_STATICTEXT9 = wxNewId();
const long xLightsFrame::ID_SLIDER4 = wxNewId();
const long xLightsFrame::ID_STATICTEXT10 = wxNewId();
const long xLightsFrame::ID_SLIDER5 = wxNewId();
const long xLightsFrame::ID_STATICTEXT11 = wxNewId();
const long xLightsFrame::ID_SLIDER6 = wxNewId();
const long xLightsFrame::ID_PANEL_TEST_STANDARD = wxNewId();
const long xLightsFrame::ID_STATICTEXT29 = wxNewId();
const long xLightsFrame::ID_RADIOBUTTON3 = wxNewId();
const long xLightsFrame::ID_RADIOBUTTON4 = wxNewId();
const long xLightsFrame::ID_RADIOBUTTON5 = wxNewId();
const long xLightsFrame::ID_RADIOBUTTON9 = wxNewId();
const long xLightsFrame::ID_RADIOBUTTON25 = wxNewId();
const long xLightsFrame::ID_RADIOBUTTON10 = wxNewId();
const long xLightsFrame::ID_RADIOBUTTON12 = wxNewId();
const long xLightsFrame::ID_RADIOBUTTON28 = wxNewId();
const long xLightsFrame::ID_RADIOBUTTON11 = wxNewId();
const long xLightsFrame::ID_RADIOBUTTON13 = wxNewId();
const long xLightsFrame::ID_RADIOBUTTON20 = wxNewId();
const long xLightsFrame::ID_RADIOBUTTON21 = wxNewId();
const long xLightsFrame::ID_SLIDER12 = wxNewId();
const long xLightsFrame::ID_SLIDER11 = wxNewId();
const long xLightsFrame::ID_SLIDER1 = wxNewId();
const long xLightsFrame::ID_SLIDER14 = wxNewId();
const long xLightsFrame::ID_SLIDER13 = wxNewId();
const long xLightsFrame::ID_SLIDER9 = wxNewId();
const long xLightsFrame::ID_STATICTEXT7 = wxNewId();
const long xLightsFrame::ID_SLIDER2 = wxNewId();
const long xLightsFrame::ID_PANEL_TEST_RGB = wxNewId();
const long xLightsFrame::ID_STATICTEXT12 = wxNewId();
const long xLightsFrame::ID_RADIOBUTTON22 = wxNewId();
const long xLightsFrame::ID_RADIOBUTTON23 = wxNewId();
const long xLightsFrame::ID_RADIOBUTTON24 = wxNewId();
const long xLightsFrame::ID_RADIOBUTTON26 = wxNewId();
const long xLightsFrame::ID_RADIOBUTTON27 = wxNewId();
const long xLightsFrame::ID_STATICTEXT13 = wxNewId();
const long xLightsFrame::ID_SLIDER7 = wxNewId();
const long xLightsFrame::ID_PANEL_RGB_CYCLE = wxNewId();
const long xLightsFrame::ID_NOTEBOOK_TEST = wxNewId();
const long xLightsFrame::ID_PANEL_TEST = wxNewId();
const long xLightsFrame::ID_STATICTEXT14 = wxNewId();
const long xLightsFrame::ID_STATICTEXT19 = wxNewId();
const long xLightsFrame::ID_STATICTEXT68 = wxNewId();
const long xLightsFrame::ID_STATICTEXT15 = wxNewId();
const long xLightsFrame::ID_BUTTON_CHOOSE_FILE = wxNewId();
const long xLightsFrame::ID_TEXTCTRL_FILENAME = wxNewId();
const long xLightsFrame::ID_STATICTEXT16 = wxNewId();
const long xLightsFrame::ID_CHOICE_OUTPUT_FORMAT = wxNewId();
const long xLightsFrame::ID_STATICTEXT20 = wxNewId();
const long xLightsFrame::ID_CHECKBOX_MAP_EMPTY_CHANNELS = wxNewId();
const long xLightsFrame::ID_STATICTEXT17 = wxNewId();
const long xLightsFrame::ID_CHECKBOX_OFF_AT_END = wxNewId();
const long xLightsFrame::ID_BUTTON_START_CONVERSION = wxNewId();
const long xLightsFrame::ID_STATICTEXT18 = wxNewId();
const long xLightsFrame::ID_TEXTCTRL_CONVERSION_STATUS = wxNewId();
const long xLightsFrame::ID_PANEL_CONVERT = wxNewId();
const long xLightsFrame::ID_BUTTON_PREVIEW_OPEN = wxNewId();
const long xLightsFrame::ID_STATICTEXT23 = wxNewId();
const long xLightsFrame::ID_BITMAPBUTTON5 = wxNewId();
const long xLightsFrame::ID_BITMAPBUTTON6 = wxNewId();
const long xLightsFrame::ID_TEXTCTRL_PREVIEW_TIME = wxNewId();
const long xLightsFrame::ID_SLIDER_PREVIEW_TIME = wxNewId();
const long xLightsFrame::ID_STATICTEXT_CURRENT_PREVIEW_SIZE = wxNewId();
const long xLightsFrame::ID_BUTTON_SET_PREVIEW_SIZE = wxNewId();
const long xLightsFrame::ID_BUTTON_SET_BACKGROUND_IMAGE = wxNewId();
const long xLightsFrame::ID_STATICTEXT32 = wxNewId();
const long xLightsFrame::ID_SLIDER_BACKGROUND_BRIGHTNESS = wxNewId();
const long xLightsFrame::ID_BUTTON_SELECT_MODEL_GROUPS = wxNewId();
const long xLightsFrame::ID_STATICTEXT21 = wxNewId();
const long xLightsFrame::ID_LISTBOX_ELEMENT_LIST = wxNewId();
const long xLightsFrame::ID_BUTTON_MODELS_PREVIEW = wxNewId();
const long xLightsFrame::ID_BUTTON_SAVE_PREVIEW = wxNewId();
const long xLightsFrame::ID_STATICTEXT22 = wxNewId();
const long xLightsFrame::ID_TEXTCTRL_PREVIEW_ELEMENT_SIZE = wxNewId();
const long xLightsFrame::ID_SLIDER_PREVIEW_SCALE = wxNewId();
const long xLightsFrame::ID_STATICTEXT25 = wxNewId();
const long xLightsFrame::ID_TEXTCTRL2 = wxNewId();
const long xLightsFrame::ID_SLIDER_PREVIEW_ROTATE = wxNewId();
const long xLightsFrame::ID_BUTTON_BUILD_WHOLEHOUSE_MODEL = wxNewId();
const long xLightsFrame::ID_SCROLLEDWINDOW1 = wxNewId();
const long xLightsFrame::ID_PANEL_PREVIEW = wxNewId();
const long xLightsFrame::ID_BUTTON13 = wxNewId();
const long xLightsFrame::ID_BUTTON3 = wxNewId();
const long xLightsFrame::ID_BUTTON58 = wxNewId();
const long xLightsFrame::ID_CHOICE7 = wxNewId();
const long xLightsFrame::ID_BUTTON59 = wxNewId();
const long xLightsFrame::ID_BUTTON_Palette = wxNewId();
const long xLightsFrame::ID_CHECKBOX_LayerMorph = wxNewId();
const long xLightsFrame::ID_BITMAPBUTTON_CHECKBOX_LayerMorph = wxNewId();
const long xLightsFrame::ID_CHOICE_LayerMethod = wxNewId();
const long xLightsFrame::ID_SLIDER_EffectLayerMix = wxNewId();
const long xLightsFrame::ID_TEXTCTRL_LayerMix = wxNewId();
const long xLightsFrame::ID_BITMAPBUTTON_SLIDER_EffectLayerMix = wxNewId();
const long xLightsFrame::ID_STATICTEXT24 = wxNewId();
const long xLightsFrame::ID_SLIDER_SparkleFrequency = wxNewId();
const long xLightsFrame::ID_TEXTCTRL5 = wxNewId();
const long xLightsFrame::ID_BITMAPBUTTON_SLIDER_SparkleFrequency = wxNewId();
const long xLightsFrame::ID_STATICTEXT127 = wxNewId();
const long xLightsFrame::ID_SLIDER_Brightness = wxNewId();
const long xLightsFrame::ID_TEXTCTRL6 = wxNewId();
const long xLightsFrame::ID_BITMAPBUTTON_SLIDER_Brightness = wxNewId();
const long xLightsFrame::ID_STATICTEXT128 = wxNewId();
const long xLightsFrame::ID_SLIDER_Contrast = wxNewId();
const long xLightsFrame::ID_TEXTCTRL7 = wxNewId();
const long xLightsFrame::ID_BITMAPBUTTON_SLIDER_Contrast = wxNewId();
const long xLightsFrame::ID_BITMAPBUTTON11 = wxNewId();
const long xLightsFrame::ID_BITMAPBUTTON13 = wxNewId();
const long xLightsFrame::ID_BITMAPBUTTON12 = wxNewId();
const long xLightsFrame::ID_PANEL31 = wxNewId();
const long xLightsFrame::ID_STATICTEXT4 = wxNewId();
const long xLightsFrame::ID_BUTTON_PLAY_RGB_SEQ = wxNewId();
const long xLightsFrame::ID_BUTTON2 = wxNewId();
const long xLightsFrame::ID_BUTTON_SeqExport = wxNewId();
const long xLightsFrame::ID_BUTTON4 = wxNewId();
const long xLightsFrame::ID_BUTTON_CREATE_RANDOM = wxNewId();
const long xLightsFrame::ID_STATICLINE1 = wxNewId();
const long xLightsFrame::ID_BITMAPBUTTON7 = wxNewId();
const long xLightsFrame::ID_BITMAPBUTTON9 = wxNewId();
const long xLightsFrame::ID_BITMAPBUTTON3 = wxNewId();
const long xLightsFrame::ID_BITMAPBUTTON4 = wxNewId();
const long xLightsFrame::ID_BITMAPBUTTON_GRID_CUT = wxNewId();
const long xLightsFrame::ID_BITMAPBUTTON_GRID_COPY = wxNewId();
const long xLightsFrame::ID_BITMAPBUTTON_GRID_PASTE = wxNewId();
const long xLightsFrame::ID_STATICTEXT31 = wxNewId();
const long xLightsFrame::ID_CHOICE_VIEWS = wxNewId();
const long xLightsFrame::ID_BT_EDIT_VIEWS = wxNewId();
const long xLightsFrame::ID_BUTTON1 = wxNewId();
const long xLightsFrame::ID_GRID1 = wxNewId();
const long xLightsFrame::ID_PANEL_EFFECTS1 = wxNewId();
const long xLightsFrame::ID_PANEL5 = wxNewId();
const long xLightsFrame::ID_PANEL_EFFECTS2 = wxNewId();
const long xLightsFrame::ID_PANEL6 = wxNewId();
const long xLightsFrame::ID_NOTEBOOK2 = wxNewId();
const long xLightsFrame::ID_PANEL32 = wxNewId();
const long xLightsFrame::ID_SPLITTERWINDOW2 = wxNewId();
const long xLightsFrame::ID_PANEL30 = wxNewId();
const long xLightsFrame::ID_TREECTRL1 = wxNewId();
const long xLightsFrame::ID_CHECKBOX_RUN_SCHEDULE = wxNewId();
const long xLightsFrame::ID_BUTTON_SAVE_SCHEDULE = wxNewId();
const long xLightsFrame::ID_BUTTON_ADD_SHOW = wxNewId();
const long xLightsFrame::ID_BUTTON_UPDATE_SHOW = wxNewId();
const long xLightsFrame::ID_BUTTON_DELETE_SHOW = wxNewId();
const long xLightsFrame::ID_STATICTEXT2 = wxNewId();
const long xLightsFrame::ID_BUTTON_SHOW_DATES_CHANGE = wxNewId();
const long xLightsFrame::ID_STATICTEXT3 = wxNewId();
const long xLightsFrame::ID_STATICTEXT_SHOWSTART = wxNewId();
const long xLightsFrame::ID_STATICTEXT5 = wxNewId();
const long xLightsFrame::ID_STATICTEXT_SHOWEND = wxNewId();
const long xLightsFrame::ID_PANEL3 = wxNewId();
const long xLightsFrame::ID_STATICTEXT1 = wxNewId();
const long xLightsFrame::ID_TEXTCTRL_LOG = wxNewId();
const long xLightsFrame::ID_BUTTON_CLEARLOG = wxNewId();
const long xLightsFrame::ID_BUTTON_SAVELOG = wxNewId();
const long xLightsFrame::ID_PANEL2 = wxNewId();
const long xLightsFrame::ID_SPLITTERWINDOW1 = wxNewId();
const long xLightsFrame::ID_PANEL_CAL = wxNewId();
const long xLightsFrame::ID_STATICTEXT26 = wxNewId();
const long xLightsFrame::ID_SPLITTERWINDOW3 = wxNewId();
const long xLightsFrame::ID_STATICTEXT28 = wxNewId();
const long xLightsFrame::ID_BUTTON5 = wxNewId();
const long xLightsFrame::ID_TEXTCTRL1 = wxNewId();
const long xLightsFrame::ID_BUTTON_PgoStitch = wxNewId();
const long xLightsFrame::ID_STATICTEXT30 = wxNewId();
const long xLightsFrame::ID_BUTTON22 = wxNewId();
const long xLightsFrame::ID_TEXTCTRL67 = wxNewId();
const long xLightsFrame::ID_STATICTEXT71 = wxNewId();
const long xLightsFrame::ID_STATICTEXT36 = wxNewId();
const long xLightsFrame::ID_CHOICE_PgoOutputType = wxNewId();
const long xLightsFrame::ID_STATICTEXT_PgoOutputType = wxNewId();
const long xLightsFrame::ID_STATICTEXT37 = wxNewId();
const long xLightsFrame::ID_STATICTEXT46 = wxNewId();
const long xLightsFrame::ID_STATICTEXT38 = wxNewId();
const long xLightsFrame::ID_CHOICE_PgoGroupName = wxNewId();
const long xLightsFrame::ID_BITMAPBUTTON_SaveCoroGroup = wxNewId();
const long xLightsFrame::ID_BUTTON_CoroGroupDelete = wxNewId();
const long xLightsFrame::ID_BUTTON_CoroGroupClear = wxNewId();
const long xLightsFrame::ID_BUTTON_PgoCopyVoices = wxNewId();
const long xLightsFrame::ID_GRID_COROFACES = wxNewId();
const long xLightsFrame::ID_CHECKBOX_PgoAutoReset = wxNewId();
const long xLightsFrame::ID_TEXTCTRL_PgoMinRest = wxNewId();
const long xLightsFrame::ID_STATICTEXT27 = wxNewId();
const long xLightsFrame::ID_TEXTCTRL_PgoMaxRest = wxNewId();
const long xLightsFrame::ID_STATICTEXT34 = wxNewId();
const long xLightsFrame::ID_CHECKBOX_CoroEyesRandomBlink = wxNewId();
const long xLightsFrame::ID_CHECKBOX_PgoAutoFade = wxNewId();
const long xLightsFrame::ID_TEXTCTRL_PgoAutoFade = wxNewId();
const long xLightsFrame::ID_STATICTEXT35 = wxNewId();
const long xLightsFrame::ID_CHECKBOX_CoroEyesRandomLR = wxNewId();
const long xLightsFrame::ID_STATICTEXT70 = wxNewId();
const long xLightsFrame::ID_BUTTON6 = wxNewId();
const long xLightsFrame::ID_PANEL4 = wxNewId();
const long xLightsFrame::ID_NOTEBOOK1 = wxNewId();
const long xLightsFrame::ID_PANEL1 = wxNewId();
const long xLightsFrame::ID_MENUITEM2 = wxNewId();
const long xLightsFrame::ID_FILE_BACKUP = wxNewId();
const long xLightsFrame::idMenuQuit = wxNewId();
const long xLightsFrame::idMenuSaveSched = wxNewId();
const long xLightsFrame::idMenuAddList = wxNewId();
const long xLightsFrame::idMenuRenameList = wxNewId();
const long xLightsFrame::idMenuDelList = wxNewId();
const long xLightsFrame::ID_MENUITEM1 = wxNewId();
const long xLightsFrame::idCustomScript = wxNewId();
const long xLightsFrame::idMenuHelpContent = wxNewId();
const long xLightsFrame::idMenuAbout = wxNewId();
const long xLightsFrame::ID_STATUSBAR1 = wxNewId();
const long xLightsFrame::ID_TIMER1 = wxNewId();
const long xLightsFrame::ID_MESSAGEDIALOG1 = wxNewId();
//*)

const long xLightsFrame::ID_PLAYER_DIALOG = wxNewId();
const long xLightsFrame::ID_DELETE_EFFECT = wxNewId();
const long xLightsFrame::ID_IGNORE_CLICK = wxNewId();
const long xLightsFrame::ID_PROTECT_EFFECT = wxNewId();
const long xLightsFrame::ID_UNPROTECT_EFFECT = wxNewId();
const long xLightsFrame::ID_RANDOM_EFFECT = wxNewId();
const long xLightsFrame::ID_COPYROW_EFFECT = wxNewId(); //copy random effect across row -DJ
const long xLightsFrame::ID_CLEARROW_EFFECT = wxNewId(); //clear all effects on this row -DJ


BEGIN_EVENT_TABLE(xLightsFrame,wxFrame)
    //(*EventTable(xLightsFrame)
    //*)
END_EVENT_TABLE()

xLightsFrame::xLightsFrame(wxWindow* parent,wxWindowID id)
{

    //(*Initialize(xLightsFrame)
    wxBoxSizer* BoxSizer4;
    wxStaticBoxSizer* StaticBoxSizer2;
    wxBoxSizer* BoxSizer6;
    wxMenu* MenuHelp;
    wxFlexGridSizer* FlexGridSizer4;
    wxBoxSizer* BoxSizerModelsPreview;
    wxFlexGridSizer* FlexGridSizer47;
    wxFlexGridSizer* FlexGridSizer54;
    wxFlexGridSizer* FlexGridSizerTest;
    wxFlexGridSizer* FlexGridSizer16;
    wxFlexGridSizer* FlexGridSizerSetup;
    wxFlexGridSizer* FlexGridSizer24;
    wxMenuItem* MenuItemCustomScript;
    wxStaticBoxSizer* StaticBoxSizerHighlightColor;
    wxBoxSizer* BoxSizer5;
    wxFlexGridSizer* FlexGridSizer19;
    wxBoxSizer* BoxSizer10;
    wxBoxSizer* BoxSizer7;
    wxFlexGridSizer* FlexGridSizer70;
    wxBoxSizer* BoxSizer8;
    wxFlexGridSizer* FlexGridSizer38;
    wxFlexGridSizer* FlexGridSizer23;
    wxMenuItem* MenuItem5;
    wxFlexGridSizer* FlexGridSizer41;
    wxMenuItem* MenuItem2;
    wxMenuItem* MenuItemAddList;
    wxFlexGridSizer* FlexGridSizer10;
    wxFlexGridSizer* FlexGridSizer3;
    wxFlexGridSizer* FlexGridSizer27;
    wxMenuItem* MenuItem1;
    wxMenuItem* MenuItem4;
    wxFlexGridSizer* FlexGridSizer37;
    wxFlexGridSizer* FlexGridSizer5;
    wxFlexGridSizer* FlexGridSizer25;
    wxFlexGridSizer* FlexGridSizer22;
    wxFlexGridSizer* FlexGridSizer56;
    wxFlexGridSizer* FlexGridSizer9;
    wxBoxSizer* BoxSizerSequencePreview;
    wxFlexGridSizer* FlexGridSizer2;
    wxBoxSizer* BoxSizer2;
    wxFlexGridSizer* FlexGridSizer7;
    wxFlexGridSizer* FlexGridSizerCal;
    wxStaticText* StaticText21;
    wxFlexGridSizer* FlexGridSizer55;
    wxMenuItem* MenuItemDelList;
    wxFlexGridSizer* FlexGridSizerNetworks;
    wxFlexGridSizer* FlexGridSizer57;
    wxFlexGridSizer* FlexGridSizer29;
    wxFlexGridSizer* FlexGridSizer34;
    wxFlexGridSizer* FlexGridSizerPreview;
    wxStaticBoxSizer* StaticBoxSizer3;
    wxFlexGridSizer* FlexGridSizer15;
    wxFlexGridSizer* FlexGridSizer18;
    wxFlexGridSizer* FlexGridSizer8;
    wxFlexGridSizer* FlexGridSizer21;
    wxFlexGridSizer* FlexGridSizer14;
    wxFlexGridSizer* FlexGridSizer20;
    wxBoxSizer* BoxSizer1;
    wxMenuItem* MenuItemRenameList;
    wxFlexGridSizer* FlexGridSizer50;
    wxFlexGridSizer* FlexGridSizer13;
    wxFlexGridSizer* FlexGridSizer35;
    wxFlexGridSizer* FlexGridSizer12;
    wxFlexGridSizer* FlexGridSizer36;
    wxMenuBar* MenuBar1;
    wxFlexGridSizer* FlexGridSizer6;
    wxStaticBoxSizer* StaticBoxSizer1;
    wxFlexGridSizer* FlexGridSizer1;
    wxFlexGridSizer* FlexGridSizer33;
    wxFlexGridSizer* FlexGridSizerConvert;
    wxFlexGridSizer* FlexGridSizer43;
    wxFlexGridSizer* FlexGridSizer11;
    wxBoxSizer* BoxSizer3;
    wxFlexGridSizer* FlexGridSizer17;
    wxFlexGridSizer* FlexGridSizerPapagayo;
    wxFlexGridSizer* FlexGridSizer32;
    wxFlexGridSizer* FlexGridSizer68;
    wxFlexGridSizer* FlexGridSizer31;
    wxFlexGridSizer* FlexGridSizer40;
    wxFlexGridSizer* FlexGridSizer39;
    wxFlexGridSizer* FlexGridSizer28;
    wxStaticBoxSizer* StaticBoxSizerBackgroundColor;
    wxMenu* MenuPlaylist;
    wxFlexGridSizer* FlexGridSizer26;
    wxFlexGridSizer* FlexGridSizer30;

    Create(parent, wxID_ANY, _("xLights/Nutcracker (Ver 3.6.1)"), wxDefaultPosition, wxDefaultSize, wxDEFAULT_FRAME_STYLE, _T("wxID_ANY"));
    SetToolTip(_("Export only Channels associated with one model"));
    FlexGridSizer1 = new wxFlexGridSizer(2, 1, 0, 0);
    FlexGridSizer1->AddGrowableCol(0);
    FlexGridSizer1->AddGrowableRow(0);
    Panel1 = new wxPanel(this, ID_PANEL1, wxDefaultPosition, wxDefaultSize, wxNO_BORDER, _T("ID_PANEL1"));
    FlexGridSizer2 = new wxFlexGridSizer(2, 1, 0, 0);
    FlexGridSizer2->AddGrowableCol(0);
    FlexGridSizer2->AddGrowableRow(1);
    FlexGridSizer19 = new wxFlexGridSizer(0, 6, 0, 0);
    BitmapButtonTabInfo = new wxBitmapButton(Panel1, ID_BITMAPBUTTON_TAB_INFO, wxArtProvider::GetBitmap(wxART_MAKE_ART_ID_FROM_STR(_T("wxART_INFORMATION")),wxART_BUTTON), wxDefaultPosition, wxDefaultSize, wxBU_AUTODRAW|wxRAISED_BORDER, wxDefaultValidator, _T("ID_BITMAPBUTTON_TAB_INFO"));
    BitmapButtonTabInfo->SetToolTip(_("Tips for using the current tab"));
    FlexGridSizer19->Add(BitmapButtonTabInfo, 1, wxALL|wxALIGN_CENTER_HORIZONTAL|wxALIGN_CENTER_VERTICAL, 5);
    ButtonStopNow = new wxButton(Panel1, ID_BUTTON_STOP_NOW, _("Stop Now!"), wxDefaultPosition, wxDefaultSize, 0, wxDefaultValidator, _T("ID_BUTTON_STOP_NOW"));
    FlexGridSizer19->Add(ButtonStopNow, 1, wxALL|wxALIGN_CENTER_HORIZONTAL|wxALIGN_CENTER_VERTICAL, 5);
    ButtonGracefulStop = new wxButton(Panel1, ID_BUTTON_GRACEFUL_STOP, _("Graceful Stop"), wxDefaultPosition, wxDefaultSize, 0, wxDefaultValidator, _T("ID_BUTTON_GRACEFUL_STOP"));
    FlexGridSizer19->Add(ButtonGracefulStop, 1, wxALL|wxALIGN_CENTER_HORIZONTAL|wxALIGN_CENTER_VERTICAL, 5);
    ButtonLightsOff = new wxButton(Panel1, ID_BUTTON_LIGHTS_OFF, _("Lights Off"), wxDefaultPosition, wxDefaultSize, 0, wxDefaultValidator, _T("ID_BUTTON_LIGHTS_OFF"));
    FlexGridSizer19->Add(ButtonLightsOff, 1, wxALL|wxALIGN_CENTER_HORIZONTAL|wxALIGN_CENTER_VERTICAL, 5);
    CheckBoxLightOutput = new wxCheckBox(Panel1, ID_CHECKBOX_LIGHT_OUTPUT, _("Output to Lights"), wxDefaultPosition, wxDefaultSize, 0, wxDefaultValidator, _T("ID_CHECKBOX_LIGHT_OUTPUT"));
    CheckBoxLightOutput->SetValue(false);
    FlexGridSizer19->Add(CheckBoxLightOutput, 1, wxALL|wxALIGN_CENTER_HORIZONTAL|wxALIGN_CENTER_VERTICAL, 5);
    FlexGridSizer2->Add(FlexGridSizer19, 0, wxLEFT|wxRIGHT|wxALIGN_LEFT|wxALIGN_CENTER_VERTICAL, 5);
    Notebook1 = new wxNotebook(Panel1, ID_NOTEBOOK1, wxDefaultPosition, wxDefaultSize, 0, _T("ID_NOTEBOOK1"));
    Notebook1->SetBackgroundColour(wxSystemSettings::GetColour(wxSYS_COLOUR_SCROLLBAR));
    PanelSetup = new wxPanel(Notebook1, ID_PANEL_SETUP, wxDefaultPosition, wxDefaultSize, wxTAB_TRAVERSAL, _T("ID_PANEL_SETUP"));
    FlexGridSizerSetup = new wxFlexGridSizer(0, 1, 0, 0);
    FlexGridSizerSetup->AddGrowableCol(0);
    FlexGridSizerSetup->AddGrowableRow(1);
    StaticBoxSizer1 = new wxStaticBoxSizer(wxVERTICAL, PanelSetup, _("Show Directory"));
    StaticTextSetup1 = new wxStaticText(PanelSetup, ID_STATICTEXT_SETUP1, _("All sequences and media files must be in this directory"), wxDefaultPosition, wxDefaultSize, 0, _T("ID_STATICTEXT_SETUP1"));
    wxFont StaticTextSetup1Font(10,wxDEFAULT,wxFONTSTYLE_ITALIC,wxNORMAL,false,wxEmptyString,wxFONTENCODING_DEFAULT);
    StaticTextSetup1->SetFont(StaticTextSetup1Font);
    StaticBoxSizer1->Add(StaticTextSetup1, 1, wxALL|wxALIGN_LEFT|wxALIGN_CENTER_VERTICAL, 5);
    StaticTextDirName = new wxStaticText(PanelSetup, ID_STATICTEXT_DIRNAME, _("<No directory selected - SET THIS FIRST>"), wxDefaultPosition, wxDefaultSize, 0, _T("ID_STATICTEXT_DIRNAME"));
    StaticTextDirName->SetMinSize(wxSize(300,0));
    StaticTextDirName->SetForegroundColour(wxColour(0,0,255));
    StaticBoxSizer1->Add(StaticTextDirName, 1, wxALL|wxEXPAND|wxALIGN_CENTER_HORIZONTAL|wxALIGN_CENTER_VERTICAL, 5);
    ButtonChangeDir = new wxButton(PanelSetup, ID_BUTTON_CHANGEDIR, _("Change"), wxDefaultPosition, wxDefaultSize, 0, wxDefaultValidator, _T("ID_BUTTON_CHANGEDIR"));
    StaticBoxSizer1->Add(ButtonChangeDir, 1, wxALL|wxFIXED_MINSIZE|wxALIGN_LEFT|wxALIGN_CENTER_VERTICAL, 5);
    FlexGridSizerSetup->Add(StaticBoxSizer1, 1, wxALL|wxEXPAND|wxALIGN_CENTER_HORIZONTAL|wxALIGN_CENTER_VERTICAL, 5);
    StaticBoxSizer2 = new wxStaticBoxSizer(wxHORIZONTAL, PanelSetup, _("Lighting Networks"));
    FlexGridSizerNetworks = new wxFlexGridSizer(0, 3, 0, 0);
    FlexGridSizerNetworks->AddGrowableCol(2);
    FlexGridSizerNetworks->AddGrowableRow(0);
    BoxSizer1 = new wxBoxSizer(wxVERTICAL);
    ButtonSaveSetup = new wxButton(PanelSetup, ID_BUTTON_SAVE_SETUP, _("Save Setup"), wxDefaultPosition, wxDefaultSize, 0, wxDefaultValidator, _T("ID_BUTTON_SAVE_SETUP"));
    BoxSizer1->Add(ButtonSaveSetup, 1, wxALL|wxALIGN_CENTER_HORIZONTAL|wxALIGN_CENTER_VERTICAL, 3);
    ButtonAddDongle = new wxButton(PanelSetup, ID_BUTTON_ADD_DONGLE, _("Add USB"), wxDefaultPosition, wxDefaultSize, 0, wxDefaultValidator, _T("ID_BUTTON_ADD_DONGLE"));
    BoxSizer1->Add(ButtonAddDongle, 1, wxALL|wxALIGN_CENTER_HORIZONTAL|wxALIGN_CENTER_VERTICAL, 3);
    ButtonAddE131 = new wxButton(PanelSetup, ID_BUTTON_ADD_E131, _("Add E1.31"), wxDefaultPosition, wxDefaultSize, 0, wxDefaultValidator, _T("ID_BUTTON_ADD_E131"));
    BoxSizer1->Add(ButtonAddE131, 1, wxALL|wxALIGN_CENTER_HORIZONTAL|wxALIGN_CENTER_VERTICAL, 3);
    ButtonNetworkChange = new wxButton(PanelSetup, ID_BUTTON_NETWORK_CHANGE, _("Change"), wxDefaultPosition, wxDefaultSize, 0, wxDefaultValidator, _T("ID_BUTTON_NETWORK_CHANGE"));
    BoxSizer1->Add(ButtonNetworkChange, 1, wxALL|wxALIGN_CENTER_HORIZONTAL|wxALIGN_CENTER_VERTICAL, 3);
    ButtonNetworkDelete = new wxButton(PanelSetup, ID_BUTTON_NETWORK_DELETE, _("Delete"), wxDefaultPosition, wxDefaultSize, 0, wxDefaultValidator, _T("ID_BUTTON_NETWORK_DELETE"));
    BoxSizer1->Add(ButtonNetworkDelete, 1, wxALL|wxALIGN_CENTER_HORIZONTAL|wxALIGN_CENTER_VERTICAL, 3);
    ButtonNetworkDeleteAll = new wxButton(PanelSetup, ID_BUTTON_NETWORK_DELETE_ALL, _("Delete All"), wxDefaultPosition, wxDefaultSize, 0, wxDefaultValidator, _T("ID_BUTTON_NETWORK_DELETE_ALL"));
    BoxSizer1->Add(ButtonNetworkDeleteAll, 1, wxALL|wxALIGN_CENTER_HORIZONTAL|wxALIGN_CENTER_VERTICAL, 3);
    FlexGridSizerNetworks->Add(BoxSizer1, 1, wxALIGN_LEFT|wxALIGN_TOP, 0);
    FlexGridSizer9 = new wxFlexGridSizer(0, 1, 0, 0);
    BitmapButtonMoveNetworkUp = new wxBitmapButton(PanelSetup, ID_BITMAPBUTTON1, wxArtProvider::GetBitmap(wxART_MAKE_ART_ID_FROM_STR(_T("wxART_GO_UP")),wxART_BUTTON), wxDefaultPosition, wxDefaultSize, wxBU_AUTODRAW, wxDefaultValidator, _T("ID_BITMAPBUTTON1"));
    BitmapButtonMoveNetworkUp->SetDefault();
    BitmapButtonMoveNetworkUp->SetToolTip(_("Move selected item up"));
    FlexGridSizer9->Add(BitmapButtonMoveNetworkUp, 1, wxALL|wxALIGN_RIGHT|wxALIGN_CENTER_VERTICAL, 5);
    BitmapButtonMoveNetworkDown = new wxBitmapButton(PanelSetup, ID_BITMAPBUTTON2, wxArtProvider::GetBitmap(wxART_MAKE_ART_ID_FROM_STR(_T("wxART_GO_DOWN")),wxART_BUTTON), wxDefaultPosition, wxDefaultSize, wxBU_AUTODRAW, wxDefaultValidator, _T("ID_BITMAPBUTTON2"));
    BitmapButtonMoveNetworkDown->SetDefault();
    BitmapButtonMoveNetworkDown->SetToolTip(_("Move selected item down"));
    FlexGridSizer9->Add(BitmapButtonMoveNetworkDown, 1, wxALL|wxALIGN_RIGHT|wxALIGN_CENTER_VERTICAL, 5);
    FlexGridSizerNetworks->Add(FlexGridSizer9, 1, wxBOTTOM|wxLEFT|wxALIGN_LEFT|wxALIGN_TOP, 10);
    GridNetwork = new wxListCtrl(PanelSetup, ID_LISTCTRL_NETWORKS, wxDefaultPosition, wxDefaultSize, wxLC_REPORT|wxLC_SINGLE_SEL, wxDefaultValidator, _T("ID_LISTCTRL_NETWORKS"));
    GridNetwork->SetToolTip(_("Drag an item to reorder the list"));
    FlexGridSizerNetworks->Add(GridNetwork, 1, wxEXPAND|wxALIGN_LEFT|wxALIGN_TOP, 5);
    StaticBoxSizer2->Add(FlexGridSizerNetworks, 1, wxALL|wxEXPAND|wxALIGN_CENTER_HORIZONTAL|wxALIGN_CENTER_VERTICAL, 5);
    FlexGridSizerSetup->Add(StaticBoxSizer2, 1, wxALL|wxEXPAND|wxALIGN_CENTER_HORIZONTAL|wxALIGN_CENTER_VERTICAL, 5);
    PanelSetup->SetSizer(FlexGridSizerSetup);
    FlexGridSizerSetup->Fit(PanelSetup);
    FlexGridSizerSetup->SetSizeHints(PanelSetup);
    PanelTest = new wxPanel(Notebook1, ID_PANEL_TEST, wxDefaultPosition, wxDefaultSize, wxTAB_TRAVERSAL, _T("ID_PANEL_TEST"));
    FlexGridSizerTest = new wxFlexGridSizer(2, 2, 0, 0);
    FlexGridSizerTest->AddGrowableCol(1);
    FlexGridSizerTest->AddGrowableRow(1);
    FlexGridSizer10 = new wxFlexGridSizer(0, 1, 0, 0);
    FlexGridSizer10->AddGrowableCol(0);
    FlexGridSizer10->AddGrowableRow(0);
    FlexGridSizer11 = new wxFlexGridSizer(1, 4, 0, 0);
    ButtonTestSelectAll = new wxButton(PanelTest, ID_BUTTON_SELECT_ALL, _("Select All"), wxDefaultPosition, wxDefaultSize, 0, wxDefaultValidator, _T("ID_BUTTON_SELECT_ALL"));
    FlexGridSizer11->Add(ButtonTestSelectAll, 1, wxALL|wxALIGN_CENTER_HORIZONTAL|wxALIGN_CENTER_VERTICAL, 5);
    ButtonTestClear = new wxButton(PanelTest, ID_BUTTON_CLEAR_ALL, _("Clear All"), wxDefaultPosition, wxDefaultSize, 0, wxDefaultValidator, _T("ID_BUTTON_CLEAR_ALL"));
    FlexGridSizer11->Add(ButtonTestClear, 1, wxALL|wxALIGN_CENTER_HORIZONTAL|wxALIGN_CENTER_VERTICAL, 5);
    ButtonTestLoad = new wxButton(PanelTest, ID_BUTTON_LOAD, _("Load"), wxDefaultPosition, wxDefaultSize, 0, wxDefaultValidator, _T("ID_BUTTON_LOAD"));
    ButtonTestLoad->Disable();
    FlexGridSizer11->Add(ButtonTestLoad, 1, wxALL|wxALIGN_CENTER_HORIZONTAL|wxALIGN_CENTER_VERTICAL, 5);
    ButtonTestSave = new wxButton(PanelTest, ID_BUTTON_SAVE, _("Save"), wxDefaultPosition, wxDefaultSize, 0, wxDefaultValidator, _T("ID_BUTTON_SAVE"));
    ButtonTestSave->Disable();
    FlexGridSizer11->Add(ButtonTestSave, 1, wxALL|wxALIGN_CENTER_HORIZONTAL|wxALIGN_CENTER_VERTICAL, 5);
    FlexGridSizer10->Add(FlexGridSizer11, 1, wxALIGN_CENTER_HORIZONTAL|wxALIGN_CENTER_VERTICAL, 5);
    StaticText6 = new wxStaticText(PanelTest, ID_STATICTEXT6, _("Use Shift-click, Ctrl-click, or click && drag to select multiple channels"), wxDefaultPosition, wxDefaultSize, 0, _T("ID_STATICTEXT6"));
    FlexGridSizer10->Add(StaticText6, 1, wxALL|wxALIGN_CENTER_HORIZONTAL|wxALIGN_CENTER_VERTICAL, 5);
    FlexGridSizerTest->Add(FlexGridSizer10, 1, wxALL|wxALIGN_CENTER_HORIZONTAL|wxALIGN_CENTER_VERTICAL, 5);
    FlexGridSizerTest->Add(-1,-1,1, wxALL|wxALIGN_CENTER_HORIZONTAL|wxALIGN_CENTER_VERTICAL, 5);
    CheckListBoxTestChannels = new wxCheckListBox(PanelTest, ID_CHECKLISTBOX_TEST_CHANNELS, wxDefaultPosition, wxDefaultSize, 0, 0, wxLB_EXTENDED, wxDefaultValidator, _T("ID_CHECKLISTBOX_TEST_CHANNELS"));
    FlexGridSizerTest->Add(CheckListBoxTestChannels, 1, wxALL|wxEXPAND|wxALIGN_TOP|wxALIGN_CENTER_HORIZONTAL, 5);
    NotebookTest = new wxNotebook(PanelTest, ID_NOTEBOOK_TEST, wxDefaultPosition, wxDefaultSize, 0, _T("ID_NOTEBOOK_TEST"));
    NotebookTest->SetBackgroundColour(wxSystemSettings::GetColour(wxSYS_COLOUR_BTNFACE));
    PanelTestStandard = new wxPanel(NotebookTest, ID_PANEL_TEST_STANDARD, wxPoint(232,105), wxDefaultSize, wxTAB_TRAVERSAL, _T("ID_PANEL_TEST_STANDARD"));
    FlexGridSizer12 = new wxFlexGridSizer(0, 3, 0, 0);
    FlexGridSizer13 = new wxFlexGridSizer(0, 1, 0, 0);
    StaticText8 = new wxStaticText(PanelTestStandard, ID_STATICTEXT8, _("Select function:"), wxDefaultPosition, wxDefaultSize, 0, _T("ID_STATICTEXT8"));
    wxFont StaticText8Font(10,wxSWISS,wxFONTSTYLE_NORMAL,wxBOLD,false,wxEmptyString,wxFONTENCODING_DEFAULT);
    StaticText8->SetFont(StaticText8Font);
    FlexGridSizer13->Add(StaticText8, 1, wxTOP|wxLEFT|wxRIGHT|wxALIGN_CENTER_HORIZONTAL|wxALIGN_CENTER_VERTICAL, 5);
    RadioButtonOff = new wxRadioButton(PanelTestStandard, ID_RADIOBUTTON14, _("Off"), wxDefaultPosition, wxDefaultSize, wxRB_GROUP, wxDefaultValidator, _T("ID_RADIOBUTTON14"));
    FlexGridSizer13->Add(RadioButtonOff, 1, wxALL|wxALIGN_LEFT|wxALIGN_CENTER_VERTICAL, 5);
    RadioButtonChase = new wxRadioButton(PanelTestStandard, ID_RADIOBUTTON15, _("Chase"), wxDefaultPosition, wxDefaultSize, 0, wxDefaultValidator, _T("ID_RADIOBUTTON15"));
    FlexGridSizer13->Add(RadioButtonChase, 1, wxALL|wxALIGN_LEFT|wxALIGN_CENTER_VERTICAL, 5);
    RadioButtonChase3 = new wxRadioButton(PanelTestStandard, ID_RADIOBUTTON16, _("Chase 1/3"), wxDefaultPosition, wxDefaultSize, 0, wxDefaultValidator, _T("ID_RADIOBUTTON16"));
    FlexGridSizer13->Add(RadioButtonChase3, 1, wxALL|wxALIGN_LEFT|wxALIGN_CENTER_VERTICAL, 5);
    RadioButtonChase4 = new wxRadioButton(PanelTestStandard, ID_RADIOBUTTON17, _("Chase 1/4"), wxDefaultPosition, wxDefaultSize, 0, wxDefaultValidator, _T("ID_RADIOBUTTON17"));
    FlexGridSizer13->Add(RadioButtonChase4, 1, wxALL|wxALIGN_LEFT|wxALIGN_CENTER_VERTICAL, 5);
    RadioButtonChase5 = new wxRadioButton(PanelTestStandard, ID_RADIOBUTTON19, _("Chase 1/5"), wxDefaultPosition, wxDefaultSize, 0, wxDefaultValidator, _T("ID_RADIOBUTTON19"));
    FlexGridSizer13->Add(RadioButtonChase5, 1, wxALL|wxALIGN_LEFT|wxALIGN_CENTER_VERTICAL, 5);
    RadioButtonAlt = new wxRadioButton(PanelTestStandard, ID_RADIOBUTTON18, _("Alternate"), wxDefaultPosition, wxDefaultSize, 0, wxDefaultValidator, _T("ID_RADIOBUTTON18"));
    FlexGridSizer13->Add(RadioButtonAlt, 1, wxALL|wxALIGN_LEFT|wxALIGN_CENTER_VERTICAL, 5);
    RadioButtonTwinkle05 = new wxRadioButton(PanelTestStandard, ID_RADIOBUTTON7, _("Twinkle 5%"), wxDefaultPosition, wxDefaultSize, 0, wxDefaultValidator, _T("ID_RADIOBUTTON7"));
    FlexGridSizer13->Add(RadioButtonTwinkle05, 1, wxALL|wxALIGN_LEFT|wxALIGN_CENTER_VERTICAL, 5);
    RadioButtonTwinkle10 = new wxRadioButton(PanelTestStandard, ID_RADIOBUTTON31, _("Twinkle 10%"), wxDefaultPosition, wxDefaultSize, 0, wxDefaultValidator, _T("ID_RADIOBUTTON31"));
    FlexGridSizer13->Add(RadioButtonTwinkle10, 1, wxALL|wxALIGN_LEFT|wxALIGN_CENTER_VERTICAL, 5);
    RadioButtonTwinkle25 = new wxRadioButton(PanelTestStandard, ID_RADIOBUTTON30, _("Twinkle 25%"), wxDefaultPosition, wxDefaultSize, 0, wxDefaultValidator, _T("ID_RADIOBUTTON30"));
    FlexGridSizer13->Add(RadioButtonTwinkle25, 1, wxALL|wxALIGN_LEFT|wxALIGN_CENTER_VERTICAL, 5);
    RadioButtonTwinkle50 = new wxRadioButton(PanelTestStandard, ID_RADIOBUTTON29, _("Twinkle 50%"), wxDefaultPosition, wxDefaultSize, 0, wxDefaultValidator, _T("ID_RADIOBUTTON29"));
    FlexGridSizer13->Add(RadioButtonTwinkle50, 1, wxALL|wxALIGN_LEFT|wxALIGN_CENTER_VERTICAL, 5);
    RadioButtonShimmer = new wxRadioButton(PanelTestStandard, ID_RADIOBUTTON8, _("Shimmer"), wxDefaultPosition, wxDefaultSize, 0, wxDefaultValidator, _T("ID_RADIOBUTTON8"));
    FlexGridSizer13->Add(RadioButtonShimmer, 1, wxALL|wxALIGN_LEFT|wxALIGN_CENTER_VERTICAL, 5);
    RadioButtonDim = new wxRadioButton(PanelTestStandard, ID_RADIOBUTTON6, _("Background Only"), wxDefaultPosition, wxDefaultSize, 0, wxDefaultValidator, _T("ID_RADIOBUTTON6"));
    FlexGridSizer13->Add(RadioButtonDim, 1, wxALL|wxALIGN_LEFT|wxALIGN_CENTER_VERTICAL, 5);
    FlexGridSizer12->Add(FlexGridSizer13, 1, wxALL|wxALIGN_LEFT|wxALIGN_TOP, 5);
    FlexGridSizer12->Add(-1,-1,1, wxALL|wxALIGN_LEFT|wxALIGN_TOP, 5);
    BoxSizer3 = new wxBoxSizer(wxHORIZONTAL);
    FlexGridSizer20 = new wxFlexGridSizer(0, 1, 0, 0);
    FlexGridSizer20->AddGrowableCol(0);
    FlexGridSizer20->AddGrowableRow(1);
    StaticText9 = new wxStaticText(PanelTestStandard, ID_STATICTEXT9, _("Background\nIntensity"), wxDefaultPosition, wxDefaultSize, 0, _T("ID_STATICTEXT9"));
    wxFont StaticText9Font(10,wxSWISS,wxFONTSTYLE_NORMAL,wxBOLD,false,wxEmptyString,wxFONTENCODING_DEFAULT);
    StaticText9->SetFont(StaticText9Font);
    FlexGridSizer20->Add(StaticText9, 1, wxALL|wxALIGN_CENTER_HORIZONTAL|wxALIGN_CENTER_VERTICAL, 5);
    SliderBgIntensity = new wxSlider(PanelTestStandard, ID_SLIDER4, 0, 0, 255, wxDefaultPosition, wxDefaultSize, wxSL_VERTICAL|wxSL_LABELS|wxSL_INVERSE|wxSIMPLE_BORDER, wxDefaultValidator, _T("ID_SLIDER4"));
    FlexGridSizer20->Add(SliderBgIntensity, 0, wxALL|wxEXPAND|wxALIGN_CENTER_HORIZONTAL|wxALIGN_CENTER_VERTICAL, 10);
    BoxSizer3->Add(FlexGridSizer20, 1, wxLEFT|wxRIGHT|wxEXPAND|wxALIGN_CENTER_HORIZONTAL|wxALIGN_CENTER_VERTICAL, 5);
    FlexGridSizer21 = new wxFlexGridSizer(0, 1, 0, 0);
    FlexGridSizer21->AddGrowableCol(0);
    FlexGridSizer21->AddGrowableRow(1);
    StaticText10 = new wxStaticText(PanelTestStandard, ID_STATICTEXT10, _("Highlight\nIntensity"), wxDefaultPosition, wxDefaultSize, 0, _T("ID_STATICTEXT10"));
    wxFont StaticText10Font(10,wxSWISS,wxFONTSTYLE_NORMAL,wxBOLD,false,wxEmptyString,wxFONTENCODING_DEFAULT);
    StaticText10->SetFont(StaticText10Font);
    FlexGridSizer21->Add(StaticText10, 1, wxALL|wxALIGN_CENTER_HORIZONTAL|wxALIGN_CENTER_VERTICAL, 5);
    SliderFgIntensity = new wxSlider(PanelTestStandard, ID_SLIDER5, 255, 0, 255, wxDefaultPosition, wxDefaultSize, wxSL_VERTICAL|wxSL_LABELS|wxSL_INVERSE|wxSIMPLE_BORDER, wxDefaultValidator, _T("ID_SLIDER5"));
    FlexGridSizer21->Add(SliderFgIntensity, 1, wxALL|wxEXPAND|wxALIGN_CENTER_HORIZONTAL|wxALIGN_CENTER_VERTICAL, 10);
    BoxSizer3->Add(FlexGridSizer21, 1, wxLEFT|wxRIGHT|wxEXPAND|wxALIGN_CENTER_HORIZONTAL|wxALIGN_CENTER_VERTICAL, 5);
    FlexGridSizer22 = new wxFlexGridSizer(0, 1, 0, 0);
    FlexGridSizer22->AddGrowableCol(0);
    FlexGridSizer22->AddGrowableRow(1);
    StaticText11 = new wxStaticText(PanelTestStandard, ID_STATICTEXT11, _("Speed\n"), wxDefaultPosition, wxDefaultSize, 0, _T("ID_STATICTEXT11"));
    wxFont StaticText11Font(10,wxSWISS,wxFONTSTYLE_NORMAL,wxBOLD,false,wxEmptyString,wxFONTENCODING_DEFAULT);
    StaticText11->SetFont(StaticText11Font);
    FlexGridSizer22->Add(StaticText11, 1, wxALL|wxALIGN_CENTER_HORIZONTAL|wxALIGN_CENTER_VERTICAL, 5);
    SliderChaseSpeed = new wxSlider(PanelTestStandard, ID_SLIDER6, 50, 0, 100, wxDefaultPosition, wxDefaultSize, wxSL_VERTICAL|wxSL_LABELS|wxSL_INVERSE|wxSIMPLE_BORDER, wxDefaultValidator, _T("ID_SLIDER6"));
    FlexGridSizer22->Add(SliderChaseSpeed, 1, wxALL|wxEXPAND|wxALIGN_CENTER_HORIZONTAL|wxALIGN_CENTER_VERTICAL, 10);
    BoxSizer3->Add(FlexGridSizer22, 1, wxLEFT|wxRIGHT|wxEXPAND|wxALIGN_BOTTOM|wxALIGN_CENTER_HORIZONTAL, 5);
    FlexGridSizer12->Add(BoxSizer3, 1, wxALL|wxEXPAND|wxALIGN_LEFT|wxALIGN_TOP, 5);
    PanelTestStandard->SetSizer(FlexGridSizer12);
    FlexGridSizer12->Fit(PanelTestStandard);
    FlexGridSizer12->SetSizeHints(PanelTestStandard);
    PanelTestRgb = new wxPanel(NotebookTest, ID_PANEL_TEST_RGB, wxPoint(62,20), wxDefaultSize, wxTAB_TRAVERSAL, _T("ID_PANEL_TEST_RGB"));
    FlexGridSizer14 = new wxFlexGridSizer(0, 6, 0, 0);
    FlexGridSizer15 = new wxFlexGridSizer(0, 1, 0, 0);
    StaticText29 = new wxStaticText(PanelTestRgb, ID_STATICTEXT29, _("Select function:"), wxDefaultPosition, wxDefaultSize, 0, _T("ID_STATICTEXT29"));
    wxFont StaticText29Font(10,wxSWISS,wxFONTSTYLE_NORMAL,wxBOLD,false,wxEmptyString,wxFONTENCODING_DEFAULT);
    StaticText29->SetFont(StaticText29Font);
    FlexGridSizer15->Add(StaticText29, 1, wxTOP|wxLEFT|wxRIGHT|wxALIGN_CENTER_HORIZONTAL|wxALIGN_CENTER_VERTICAL, 5);
    RadioButtonRgbChaseOff = new wxRadioButton(PanelTestRgb, ID_RADIOBUTTON3, _("Off"), wxDefaultPosition, wxDefaultSize, wxRB_GROUP, wxDefaultValidator, _T("ID_RADIOBUTTON3"));
    FlexGridSizer15->Add(RadioButtonRgbChaseOff, 1, wxALL|wxALIGN_LEFT|wxALIGN_CENTER_VERTICAL, 5);
    RadioButtonRgbChase = new wxRadioButton(PanelTestRgb, ID_RADIOBUTTON4, _("Chase"), wxDefaultPosition, wxDefaultSize, 0, wxDefaultValidator, _T("ID_RADIOBUTTON4"));
    FlexGridSizer15->Add(RadioButtonRgbChase, 1, wxALL|wxALIGN_LEFT|wxALIGN_CENTER_VERTICAL, 5);
    RadioButtonRgbChase3 = new wxRadioButton(PanelTestRgb, ID_RADIOBUTTON5, _("Chase 1/3"), wxDefaultPosition, wxDefaultSize, 0, wxDefaultValidator, _T("ID_RADIOBUTTON5"));
    FlexGridSizer15->Add(RadioButtonRgbChase3, 1, wxALL|wxALIGN_LEFT|wxALIGN_CENTER_VERTICAL, 5);
    RadioButtonRgbChase4 = new wxRadioButton(PanelTestRgb, ID_RADIOBUTTON9, _("Chase 1/4"), wxDefaultPosition, wxDefaultSize, 0, wxDefaultValidator, _T("ID_RADIOBUTTON9"));
    FlexGridSizer15->Add(RadioButtonRgbChase4, 1, wxALL|wxALIGN_LEFT|wxALIGN_CENTER_VERTICAL, 5);
    RadioButtonRgbChase5 = new wxRadioButton(PanelTestRgb, ID_RADIOBUTTON25, _("Chase 1/5"), wxDefaultPosition, wxDefaultSize, 0, wxDefaultValidator, _T("ID_RADIOBUTTON25"));
    FlexGridSizer15->Add(RadioButtonRgbChase5, 1, wxALL|wxALIGN_LEFT|wxALIGN_CENTER_VERTICAL, 5);
    RadioButtonRgbAlt = new wxRadioButton(PanelTestRgb, ID_RADIOBUTTON10, _("Alternate"), wxDefaultPosition, wxDefaultSize, 0, wxDefaultValidator, _T("ID_RADIOBUTTON10"));
    FlexGridSizer15->Add(RadioButtonRgbAlt, 1, wxALL|wxALIGN_LEFT|wxALIGN_CENTER_VERTICAL, 5);
    RadioButtonRgbTwinkle05 = new wxRadioButton(PanelTestRgb, ID_RADIOBUTTON12, _("Twinkle 5%"), wxDefaultPosition, wxDefaultSize, 0, wxDefaultValidator, _T("ID_RADIOBUTTON12"));
    FlexGridSizer15->Add(RadioButtonRgbTwinkle05, 1, wxALL|wxALIGN_LEFT|wxALIGN_CENTER_VERTICAL, 5);
    RadioButtonRgbTwinkle10 = new wxRadioButton(PanelTestRgb, ID_RADIOBUTTON28, _("Twinkle 10%"), wxDefaultPosition, wxDefaultSize, 0, wxDefaultValidator, _T("ID_RADIOBUTTON28"));
    FlexGridSizer15->Add(RadioButtonRgbTwinkle10, 1, wxALL|wxALIGN_LEFT|wxALIGN_CENTER_VERTICAL, 5);
    RadioButtonRgbTwinkle25 = new wxRadioButton(PanelTestRgb, ID_RADIOBUTTON11, _("Twinkle 25%"), wxDefaultPosition, wxDefaultSize, 0, wxDefaultValidator, _T("ID_RADIOBUTTON11"));
    FlexGridSizer15->Add(RadioButtonRgbTwinkle25, 1, wxALL|wxALIGN_LEFT|wxALIGN_CENTER_VERTICAL, 5);
    RadioButtonRgbTwinkle50 = new wxRadioButton(PanelTestRgb, ID_RADIOBUTTON13, _("Twinkle 50%"), wxDefaultPosition, wxDefaultSize, 0, wxDefaultValidator, _T("ID_RADIOBUTTON13"));
    FlexGridSizer15->Add(RadioButtonRgbTwinkle50, 1, wxALL|wxALIGN_LEFT|wxALIGN_CENTER_VERTICAL, 5);
    RadioButtonRgbShimmer = new wxRadioButton(PanelTestRgb, ID_RADIOBUTTON20, _("Shimmer"), wxDefaultPosition, wxDefaultSize, 0, wxDefaultValidator, _T("ID_RADIOBUTTON20"));
    FlexGridSizer15->Add(RadioButtonRgbShimmer, 1, wxALL|wxALIGN_LEFT|wxALIGN_CENTER_VERTICAL, 5);
    RadioButtonRgbDim = new wxRadioButton(PanelTestRgb, ID_RADIOBUTTON21, _("Background Only"), wxDefaultPosition, wxDefaultSize, 0, wxDefaultValidator, _T("ID_RADIOBUTTON21"));
    FlexGridSizer15->Add(RadioButtonRgbDim, 1, wxALL|wxALIGN_LEFT|wxALIGN_CENTER_VERTICAL, 5);
    FlexGridSizer14->Add(FlexGridSizer15, 1, wxALL|wxALIGN_LEFT|wxALIGN_TOP, 5);
    FlexGridSizer14->Add(-1,-1,1, wxALL|wxALIGN_LEFT|wxALIGN_TOP, 5);
    BoxSizer10 = new wxBoxSizer(wxVERTICAL);
    StaticBoxSizerBackgroundColor = new wxStaticBoxSizer(wxHORIZONTAL, PanelTestRgb, _("Background Color"));
    SliderBgColorA = new wxSlider(PanelTestRgb, ID_SLIDER12, 0, 0, 255, wxDefaultPosition, wxDefaultSize, wxSL_VERTICAL|wxSL_LABELS|wxSL_INVERSE|wxSIMPLE_BORDER, wxDefaultValidator, _T("ID_SLIDER12"));
    StaticBoxSizerBackgroundColor->Add(SliderBgColorA, 1, wxALL|wxEXPAND|wxALIGN_CENTER_HORIZONTAL|wxALIGN_CENTER_VERTICAL, 10);
    SliderBgColorB = new wxSlider(PanelTestRgb, ID_SLIDER11, 0, 0, 255, wxDefaultPosition, wxDefaultSize, wxSL_VERTICAL|wxSL_LABELS|wxSL_INVERSE|wxSIMPLE_BORDER, wxDefaultValidator, _T("ID_SLIDER11"));
    StaticBoxSizerBackgroundColor->Add(SliderBgColorB, 1, wxALL|wxEXPAND|wxALIGN_CENTER_HORIZONTAL|wxALIGN_CENTER_VERTICAL, 10);
    SliderBgColorC = new wxSlider(PanelTestRgb, ID_SLIDER1, 0, 0, 255, wxDefaultPosition, wxDefaultSize, wxSL_VERTICAL|wxSL_LABELS|wxSL_INVERSE|wxSIMPLE_BORDER, wxDefaultValidator, _T("ID_SLIDER1"));
    StaticBoxSizerBackgroundColor->Add(SliderBgColorC, 0, wxALL|wxEXPAND|wxALIGN_CENTER_HORIZONTAL|wxALIGN_CENTER_VERTICAL, 10);
    BoxSizer10->Add(StaticBoxSizerBackgroundColor, 1, wxBOTTOM|wxLEFT|wxRIGHT|wxALIGN_LEFT|wxALIGN_TOP, 3);
    StaticBoxSizerHighlightColor = new wxStaticBoxSizer(wxHORIZONTAL, PanelTestRgb, _("Highlight Color"));
    SliderFgColorA = new wxSlider(PanelTestRgb, ID_SLIDER14, 255, 0, 255, wxDefaultPosition, wxDefaultSize, wxSL_VERTICAL|wxSL_LABELS|wxSL_INVERSE|wxSIMPLE_BORDER, wxDefaultValidator, _T("ID_SLIDER14"));
    StaticBoxSizerHighlightColor->Add(SliderFgColorA, 1, wxALL|wxEXPAND|wxALIGN_CENTER_HORIZONTAL|wxALIGN_CENTER_VERTICAL, 10);
    SliderFgColorB = new wxSlider(PanelTestRgb, ID_SLIDER13, 255, 0, 255, wxDefaultPosition, wxDefaultSize, wxSL_VERTICAL|wxSL_LABELS|wxSL_INVERSE|wxSIMPLE_BORDER, wxDefaultValidator, _T("ID_SLIDER13"));
    StaticBoxSizerHighlightColor->Add(SliderFgColorB, 1, wxALL|wxEXPAND|wxALIGN_CENTER_HORIZONTAL|wxALIGN_CENTER_VERTICAL, 10);
    SliderFgColorC = new wxSlider(PanelTestRgb, ID_SLIDER9, 255, 0, 255, wxDefaultPosition, wxDefaultSize, wxSL_VERTICAL|wxSL_LABELS|wxSL_INVERSE|wxSIMPLE_BORDER, wxDefaultValidator, _T("ID_SLIDER9"));
    StaticBoxSizerHighlightColor->Add(SliderFgColorC, 1, wxALL|wxEXPAND|wxALIGN_CENTER_HORIZONTAL|wxALIGN_CENTER_VERTICAL, 10);
    BoxSizer10->Add(StaticBoxSizerHighlightColor, 1, wxTOP|wxLEFT|wxRIGHT|wxALIGN_CENTER_HORIZONTAL|wxALIGN_CENTER_VERTICAL, 3);
    FlexGridSizer14->Add(BoxSizer10, 1, wxALL|wxALIGN_CENTER_HORIZONTAL|wxALIGN_CENTER_VERTICAL, 5);
    FlexGridSizer14->Add(-1,-1,1, wxALL|wxALIGN_LEFT|wxALIGN_TOP, 5);
    FlexGridSizer16 = new wxFlexGridSizer(0, 1, 0, 0);
    FlexGridSizer16->AddGrowableCol(0);
    FlexGridSizer16->AddGrowableRow(1);
    StaticText7 = new wxStaticText(PanelTestRgb, ID_STATICTEXT7, _("Speed"), wxDefaultPosition, wxDefaultSize, 0, _T("ID_STATICTEXT7"));
    wxFont StaticText7Font(10,wxSWISS,wxFONTSTYLE_NORMAL,wxBOLD,false,wxEmptyString,wxFONTENCODING_DEFAULT);
    StaticText7->SetFont(StaticText7Font);
    FlexGridSizer16->Add(StaticText7, 1, wxALL|wxALIGN_CENTER_HORIZONTAL|wxALIGN_CENTER_VERTICAL, 5);
    SliderRgbChaseSpeed = new wxSlider(PanelTestRgb, ID_SLIDER2, 50, 0, 100, wxDefaultPosition, wxDefaultSize, wxSL_VERTICAL|wxSL_LABELS|wxSL_INVERSE|wxSIMPLE_BORDER, wxDefaultValidator, _T("ID_SLIDER2"));
    FlexGridSizer16->Add(SliderRgbChaseSpeed, 1, wxTOP|wxLEFT|wxRIGHT|wxEXPAND|wxALIGN_CENTER_HORIZONTAL|wxALIGN_CENTER_VERTICAL, 0);
    FlexGridSizer14->Add(FlexGridSizer16, 1, wxALL|wxEXPAND|wxALIGN_LEFT|wxALIGN_TOP, 5);
    PanelTestRgb->SetSizer(FlexGridSizer14);
    FlexGridSizer14->Fit(PanelTestRgb);
    FlexGridSizer14->SetSizeHints(PanelTestRgb);
    PanelRgbCycle = new wxPanel(NotebookTest, ID_PANEL_RGB_CYCLE, wxPoint(156,13), wxDefaultSize, wxTAB_TRAVERSAL, _T("ID_PANEL_RGB_CYCLE"));
    FlexGridSizer17 = new wxFlexGridSizer(0, 3, 0, 0);
    FlexGridSizer18 = new wxFlexGridSizer(0, 1, 0, 0);
    StaticText12 = new wxStaticText(PanelRgbCycle, ID_STATICTEXT12, _("Select function:"), wxDefaultPosition, wxDefaultSize, 0, _T("ID_STATICTEXT12"));
    wxFont StaticText12Font(10,wxSWISS,wxFONTSTYLE_NORMAL,wxBOLD,false,wxEmptyString,wxFONTENCODING_DEFAULT);
    StaticText12->SetFont(StaticText12Font);
    FlexGridSizer18->Add(StaticText12, 1, wxTOP|wxLEFT|wxRIGHT|wxALIGN_CENTER_HORIZONTAL|wxALIGN_CENTER_VERTICAL, 5);
    RadioButtonRgbCycleOff = new wxRadioButton(PanelRgbCycle, ID_RADIOBUTTON22, _("Off"), wxDefaultPosition, wxDefaultSize, wxRB_GROUP, wxDefaultValidator, _T("ID_RADIOBUTTON22"));
    FlexGridSizer18->Add(RadioButtonRgbCycleOff, 1, wxALL|wxALIGN_LEFT|wxALIGN_CENTER_VERTICAL, 5);
    RadioButtonRgbCycle3 = new wxRadioButton(PanelRgbCycle, ID_RADIOBUTTON23, _("A-B-C"), wxDefaultPosition, wxDefaultSize, 0, wxDefaultValidator, _T("ID_RADIOBUTTON23"));
    FlexGridSizer18->Add(RadioButtonRgbCycle3, 1, wxALL|wxALIGN_LEFT|wxALIGN_CENTER_VERTICAL, 5);
    RadioButtonRgbCycle4 = new wxRadioButton(PanelRgbCycle, ID_RADIOBUTTON24, _("A-B-C-All"), wxDefaultPosition, wxDefaultSize, 0, wxDefaultValidator, _T("ID_RADIOBUTTON24"));
    FlexGridSizer18->Add(RadioButtonRgbCycle4, 1, wxALL|wxALIGN_LEFT|wxALIGN_CENTER_VERTICAL, 5);
    RadioButtonRgbCycle5 = new wxRadioButton(PanelRgbCycle, ID_RADIOBUTTON26, _("A-B-C-All-None"), wxDefaultPosition, wxDefaultSize, 0, wxDefaultValidator, _T("ID_RADIOBUTTON26"));
    FlexGridSizer18->Add(RadioButtonRgbCycle5, 1, wxALL|wxALIGN_LEFT|wxALIGN_CENTER_VERTICAL, 5);
    RadioButtonRgbCycleMixed = new wxRadioButton(PanelRgbCycle, ID_RADIOBUTTON27, _("Mixed Colors"), wxDefaultPosition, wxDefaultSize, 0, wxDefaultValidator, _T("ID_RADIOBUTTON27"));
    FlexGridSizer18->Add(RadioButtonRgbCycleMixed, 1, wxALL|wxALIGN_LEFT|wxALIGN_CENTER_VERTICAL, 5);
    FlexGridSizer17->Add(FlexGridSizer18, 1, wxALL|wxALIGN_LEFT|wxALIGN_TOP, 5);
    FlexGridSizer17->Add(-1,-1,1, wxALL|wxALIGN_LEFT|wxALIGN_TOP, 5);
    FlexGridSizer24 = new wxFlexGridSizer(0, 1, 0, 0);
    FlexGridSizer24->AddGrowableRow(1);
    StaticText13 = new wxStaticText(PanelRgbCycle, ID_STATICTEXT13, _("Cycle Speed"), wxDefaultPosition, wxDefaultSize, 0, _T("ID_STATICTEXT13"));
    wxFont StaticText13Font(10,wxSWISS,wxFONTSTYLE_NORMAL,wxBOLD,false,wxEmptyString,wxFONTENCODING_DEFAULT);
    StaticText13->SetFont(StaticText13Font);
    FlexGridSizer24->Add(StaticText13, 1, wxALL|wxALIGN_CENTER_HORIZONTAL|wxALIGN_CENTER_VERTICAL, 5);
    SliderRgbCycleSpeed = new wxSlider(PanelRgbCycle, ID_SLIDER7, 50, 0, 100, wxDefaultPosition, wxDefaultSize, wxSL_VERTICAL|wxSL_LABELS|wxSL_INVERSE|wxSIMPLE_BORDER, wxDefaultValidator, _T("ID_SLIDER7"));
    SliderRgbCycleSpeed->SetMinSize(wxSize(-1,200));
    FlexGridSizer24->Add(SliderRgbCycleSpeed, 1, wxTOP|wxLEFT|wxRIGHT|wxEXPAND|wxALIGN_CENTER_HORIZONTAL|wxALIGN_CENTER_VERTICAL, 10);
    FlexGridSizer17->Add(FlexGridSizer24, 1, wxALL|wxEXPAND|wxALIGN_LEFT|wxALIGN_TOP, 5);
    PanelRgbCycle->SetSizer(FlexGridSizer17);
    FlexGridSizer17->Fit(PanelRgbCycle);
    FlexGridSizer17->SetSizeHints(PanelRgbCycle);
    NotebookTest->AddPage(PanelTestStandard, _("Standard"), false);
    NotebookTest->AddPage(PanelTestRgb, _("RGB"), false);
    NotebookTest->AddPage(PanelRgbCycle, _("RGB Cycle"), false);
    FlexGridSizerTest->Add(NotebookTest, 1, wxALL|wxEXPAND|wxALIGN_LEFT|wxALIGN_TOP, 5);
    PanelTest->SetSizer(FlexGridSizerTest);
    FlexGridSizerTest->Fit(PanelTest);
    FlexGridSizerTest->SetSizeHints(PanelTest);
    PanelConvert = new wxPanel(Notebook1, ID_PANEL_CONVERT, wxDefaultPosition, wxDefaultSize, wxTAB_TRAVERSAL, _T("ID_PANEL_CONVERT"));
    FlexGridSizerConvert = new wxFlexGridSizer(0, 1, 0, 0);
    FlexGridSizerConvert->AddGrowableCol(0);
    StaticText14 = new wxStaticText(PanelConvert, ID_STATICTEXT14, _("xLights File Converter"), wxDefaultPosition, wxDefaultSize, 0, _T("ID_STATICTEXT14"));
    wxFont StaticText14Font(12,wxSWISS,wxFONTSTYLE_NORMAL,wxBOLD,false,wxEmptyString,wxFONTENCODING_DEFAULT);
    StaticText14->SetFont(StaticText14Font);
    FlexGridSizerConvert->Add(StaticText14, 1, wxALL|wxALIGN_LEFT|wxALIGN_CENTER_VERTICAL, 10);
    StaticText19 = new wxStaticText(PanelConvert, ID_STATICTEXT19, _("Entries on the Setup tab will guide the conversion. Make sure you have your lighting networks defined accurately before you start a conversion."), wxDefaultPosition, wxDefaultSize, 0, _T("ID_STATICTEXT19"));
    FlexGridSizerConvert->Add(StaticText19, 1, wxLEFT|wxALIGN_LEFT|wxALIGN_CENTER_VERTICAL, 12);
    StaticText65 = new wxStaticText(PanelConvert, ID_STATICTEXT68, _("For LMS imports, LOR networks should be first followed by DMX starting at universe 1."), wxDefaultPosition, wxDefaultSize, 0, _T("ID_STATICTEXT68"));
    FlexGridSizerConvert->Add(StaticText65, 1, wxLEFT|wxALIGN_LEFT|wxALIGN_CENTER_VERTICAL, 12);
    FlexGridSizer25 = new wxFlexGridSizer(0, 2, 0, 0);
    FlexGridSizer25->AddGrowableCol(1);
    FlexGridSizer6 = new wxFlexGridSizer(0, 1, 0, 0);
    FlexGridSizer6->AddGrowableCol(0);
    StaticText15 = new wxStaticText(PanelConvert, ID_STATICTEXT15, _("Sequence files to convert:"), wxDefaultPosition, wxDefaultSize, 0, _T("ID_STATICTEXT15"));
    FlexGridSizer6->Add(StaticText15, 1, wxALL|wxALIGN_LEFT|wxALIGN_CENTER_VERTICAL, 5);
    ButtonChooseFile = new wxButton(PanelConvert, ID_BUTTON_CHOOSE_FILE, _("Choose Files"), wxDefaultPosition, wxDefaultSize, 0, wxDefaultValidator, _T("ID_BUTTON_CHOOSE_FILE"));
    FlexGridSizer6->Add(ButtonChooseFile, 1, wxTOP|wxLEFT|wxRIGHT|wxALIGN_LEFT|wxALIGN_TOP, 5);
    TextCtrlFilename = new wxTextCtrl(PanelConvert, ID_TEXTCTRL_FILENAME, wxEmptyString, wxDefaultPosition, wxSize(260,80), wxTE_MULTILINE|wxTE_READONLY, wxDefaultValidator, _T("ID_TEXTCTRL_FILENAME"));
    FlexGridSizer6->Add(TextCtrlFilename, 1, wxBOTTOM|wxLEFT|wxRIGHT|wxEXPAND|wxALIGN_CENTER_HORIZONTAL|wxALIGN_CENTER_VERTICAL, 5);
    FlexGridSizer26 = new wxFlexGridSizer(0, 2, 0, 0);
    StaticText16 = new wxStaticText(PanelConvert, ID_STATICTEXT16, _("Output Format:"), wxDefaultPosition, wxDefaultSize, 0, _T("ID_STATICTEXT16"));
    FlexGridSizer26->Add(StaticText16, 1, wxALL|wxALIGN_LEFT|wxALIGN_CENTER_VERTICAL, 5);
    ChoiceOutputFormat = new wxChoice(PanelConvert, ID_CHOICE_OUTPUT_FORMAT, wxDefaultPosition, wxDefaultSize, 0, 0, 0, wxDefaultValidator, _T("ID_CHOICE_OUTPUT_FORMAT"));
    ChoiceOutputFormat->SetSelection( ChoiceOutputFormat->Append(_("xLights Sequence, *.xseq")) );
    ChoiceOutputFormat->Append(_("Falcon Pi Player, *.fseq"));
    ChoiceOutputFormat->Append(_("Lynx Conductor, *.seq"));
    ChoiceOutputFormat->Append(_("Vix,Vixen 2.1 *.vix sequence file"));
    ChoiceOutputFormat->Append(_("Vir, Vixen 2.1 *.vir routine file"));
    ChoiceOutputFormat->Append(_("LOR Sequence *.las or *.lms"));
    ChoiceOutputFormat->Append(_("Glediator Record File *.gled"));
    ChoiceOutputFormat->Append(_("Lcb, LOR clipboard *.lcb"));
    ChoiceOutputFormat->Append(_("HLS *.hlsnc"));
    FlexGridSizer26->Add(ChoiceOutputFormat, 1, wxALL|wxALIGN_LEFT|wxALIGN_CENTER_VERTICAL, 5);
    StaticText20 = new wxStaticText(PanelConvert, ID_STATICTEXT20, _("Map Empty LMS Channels:"), wxDefaultPosition, wxDefaultSize, 0, _T("ID_STATICTEXT20"));
    FlexGridSizer26->Add(StaticText20, 1, wxALL|wxALIGN_LEFT|wxALIGN_CENTER_VERTICAL, 5);
    CheckBoxMapEmptyChannels = new wxCheckBox(PanelConvert, ID_CHECKBOX_MAP_EMPTY_CHANNELS, wxEmptyString, wxDefaultPosition, wxDefaultSize, 0, wxDefaultValidator, _T("ID_CHECKBOX_MAP_EMPTY_CHANNELS"));
    CheckBoxMapEmptyChannels->SetValue(false);
    FlexGridSizer26->Add(CheckBoxMapEmptyChannels, 1, wxALL|wxALIGN_LEFT|wxALIGN_CENTER_VERTICAL, 5);
    StaticText17 = new wxStaticText(PanelConvert, ID_STATICTEXT17, _("All channels off at end:"), wxDefaultPosition, wxDefaultSize, 0, _T("ID_STATICTEXT17"));
    FlexGridSizer26->Add(StaticText17, 1, wxALL|wxALIGN_LEFT|wxALIGN_CENTER_VERTICAL, 5);
    CheckBoxOffAtEnd = new wxCheckBox(PanelConvert, ID_CHECKBOX_OFF_AT_END, wxEmptyString, wxDefaultPosition, wxDefaultSize, 0, wxDefaultValidator, _T("ID_CHECKBOX_OFF_AT_END"));
    CheckBoxOffAtEnd->SetValue(false);
    FlexGridSizer26->Add(CheckBoxOffAtEnd, 1, wxALL|wxALIGN_LEFT|wxALIGN_CENTER_VERTICAL, 5);
    FlexGridSizer6->Add(FlexGridSizer26, 1, wxALL|wxEXPAND|wxALIGN_LEFT|wxALIGN_CENTER_VERTICAL, 5);
    ButtonStartConversion = new wxButton(PanelConvert, ID_BUTTON_START_CONVERSION, _("Start Conversion"), wxDefaultPosition, wxDefaultSize, 0, wxDefaultValidator, _T("ID_BUTTON_START_CONVERSION"));
    FlexGridSizer6->Add(ButtonStartConversion, 1, wxALL|wxALIGN_LEFT|wxALIGN_CENTER_VERTICAL, 5);
    FlexGridSizer25->Add(FlexGridSizer6, 1, wxALL|wxALIGN_CENTER_HORIZONTAL|wxALIGN_CENTER_VERTICAL, 5);
    FlexGridSizer23 = new wxFlexGridSizer(0, 1, 0, 0);
    FlexGridSizer23->AddGrowableCol(0);
    FlexGridSizer23->AddGrowableRow(1);
    StaticText18 = new wxStaticText(PanelConvert, ID_STATICTEXT18, _("Conversion Messages:"), wxDefaultPosition, wxDefaultSize, 0, _T("ID_STATICTEXT18"));
    FlexGridSizer23->Add(StaticText18, 1, wxTOP|wxLEFT|wxRIGHT|wxALIGN_LEFT|wxALIGN_CENTER_VERTICAL, 5);
    TextCtrlConversionStatus = new wxTextCtrl(PanelConvert, ID_TEXTCTRL_CONVERSION_STATUS, wxEmptyString, wxDefaultPosition, wxDefaultSize, wxTE_MULTILINE|wxTE_READONLY, wxDefaultValidator, _T("ID_TEXTCTRL_CONVERSION_STATUS"));
    TextCtrlConversionStatus->SetMinSize(wxSize(340,-1));
    FlexGridSizer23->Add(TextCtrlConversionStatus, 1, wxBOTTOM|wxLEFT|wxRIGHT|wxEXPAND|wxALIGN_CENTER_HORIZONTAL|wxALIGN_CENTER_VERTICAL, 5);
    FlexGridSizer25->Add(FlexGridSizer23, 1, wxALL|wxEXPAND|wxALIGN_LEFT|wxALIGN_CENTER_VERTICAL, 5);
    FlexGridSizerConvert->Add(FlexGridSizer25, 1, wxALL|wxEXPAND|wxALIGN_LEFT|wxALIGN_CENTER_VERTICAL, 5);
    PanelConvert->SetSizer(FlexGridSizerConvert);
    FlexGridSizerConvert->Fit(PanelConvert);
    FlexGridSizerConvert->SetSizeHints(PanelConvert);
    PanelPreview = new wxPanel(Notebook1, ID_PANEL_PREVIEW, wxDefaultPosition, wxDefaultSize, wxTAB_TRAVERSAL, _T("ID_PANEL_PREVIEW"));
    FlexGridSizerPreview = new wxFlexGridSizer(3, 1, 0, 0);
    FlexGridSizerPreview->AddGrowableCol(0);
    FlexGridSizerPreview->AddGrowableRow(2);
    FlexGridSizer36 = new wxFlexGridSizer(1, 3, 0, 0);
    FlexGridSizer36->AddGrowableCol(2);
    ButtonPreviewOpen = new wxButton(PanelPreview, ID_BUTTON_PREVIEW_OPEN, _("Open"), wxDefaultPosition, wxDefaultSize, 0, wxDefaultValidator, _T("ID_BUTTON_PREVIEW_OPEN"));
    FlexGridSizer36->Add(ButtonPreviewOpen, 1, wxALIGN_CENTER_HORIZONTAL|wxALIGN_CENTER_VERTICAL, 5);
    StaticText21 = new wxStaticText(PanelPreview, wxID_ANY, _("Now playing:"), wxDefaultPosition, wxDefaultSize, 0, _T("wxID_ANY"));
    FlexGridSizer36->Add(StaticText21, 1, wxLEFT|wxRIGHT|wxALIGN_CENTER_HORIZONTAL|wxALIGN_CENTER_VERTICAL, 5);
    StaticTextPreviewFileName = new wxStaticText(PanelPreview, ID_STATICTEXT23, wxEmptyString, wxDefaultPosition, wxDefaultSize, 0, _T("ID_STATICTEXT23"));
    FlexGridSizer36->Add(StaticTextPreviewFileName, 1, wxLEFT|wxRIGHT|wxALIGN_LEFT|wxALIGN_CENTER_VERTICAL, 5);
    FlexGridSizerPreview->Add(FlexGridSizer36, 1, wxTOP|wxLEFT|wxRIGHT|wxEXPAND|wxALIGN_CENTER_HORIZONTAL|wxALIGN_CENTER_VERTICAL, 5);
    FlexGridSizer31 = new wxFlexGridSizer(1, 4, 0, 0);
    FlexGridSizer31->AddGrowableCol(3);
    bbPlayPause = new wxBitmapButton(PanelPreview, ID_BITMAPBUTTON5, wxBitmap(wxImage(_T("..\\images\\control-pause-blue-icon.png"))), wxDefaultPosition, wxDefaultSize, wxBU_AUTODRAW, wxDefaultValidator, _T("ID_BITMAPBUTTON5"));
    bbPlayPause->SetBitmapDisabled(wxBitmap(wxImage(_T("..\\images\\control-pause-icon.png"))));
    FlexGridSizer31->Add(bbPlayPause, 1, wxALL|wxALIGN_CENTER_HORIZONTAL|wxALIGN_CENTER_VERTICAL, 5);
    bbStop = new wxBitmapButton(PanelPreview, ID_BITMAPBUTTON6, wxBitmap(wxImage(_T("..\\images\\control-stop-blue-icon.png"))), wxDefaultPosition, wxDefaultSize, wxBU_AUTODRAW, wxDefaultValidator, _T("ID_BITMAPBUTTON6"));
    bbStop->SetBitmapDisabled(wxBitmap(wxImage(_T("..\\images\\control-stop-icon.png"))));
    FlexGridSizer31->Add(bbStop, 1, wxALL|wxALIGN_CENTER_HORIZONTAL|wxALIGN_CENTER_VERTICAL, 5);
    TextCtrlPreviewTime = new wxTextCtrl(PanelPreview, ID_TEXTCTRL_PREVIEW_TIME, wxEmptyString, wxDefaultPosition, wxSize(58,21), wxTE_READONLY, wxDefaultValidator, _T("ID_TEXTCTRL_PREVIEW_TIME"));
    FlexGridSizer31->Add(TextCtrlPreviewTime, 1, wxALL|wxALIGN_LEFT|wxALIGN_CENTER_VERTICAL, 2);
    FlexGridSizer30 = new wxFlexGridSizer(0, 3, 0, 0);
    FlexGridSizer41 = new wxFlexGridSizer(0, 3, 0, 0);
    SliderPreviewTime = new wxSlider(PanelPreview, ID_SLIDER_PREVIEW_TIME, 0, 0, 200, wxDefaultPosition, wxSize(619,21), 0, wxDefaultValidator, _T("ID_SLIDER_PREVIEW_TIME"));
    FlexGridSizer41->Add(SliderPreviewTime, 1, wxEXPAND|wxALIGN_CENTER_HORIZONTAL|wxALIGN_CENTER_VERTICAL, 5);
    FlexGridSizer30->Add(FlexGridSizer41, 1, wxALL|wxEXPAND|wxALIGN_LEFT|wxALIGN_CENTER_VERTICAL, 5);
    FlexGridSizer40 = new wxFlexGridSizer(0, 5, 0, 0);
    StaticTextCurrentPreviewSize = new wxStaticText(PanelPreview, ID_STATICTEXT_CURRENT_PREVIEW_SIZE, _("Size: 1920x1080"), wxDefaultPosition, wxDefaultSize, 0, _T("ID_STATICTEXT_CURRENT_PREVIEW_SIZE"));
    FlexGridSizer40->Add(StaticTextCurrentPreviewSize, 1, wxALL|wxALIGN_CENTER_HORIZONTAL|wxALIGN_CENTER_VERTICAL, 5);
    ButtonSetPreviewSize = new wxButton(PanelPreview, ID_BUTTON_SET_PREVIEW_SIZE, _("Set Size"), wxDefaultPosition, wxDefaultSize, 0, wxDefaultValidator, _T("ID_BUTTON_SET_PREVIEW_SIZE"));
    FlexGridSizer40->Add(ButtonSetPreviewSize, 1, wxALL|wxALIGN_CENTER_HORIZONTAL|wxALIGN_CENTER_VERTICAL, 5);
    ButtonSetBackgroundImage = new wxButton(PanelPreview, ID_BUTTON_SET_BACKGROUND_IMAGE, _("Image"), wxDefaultPosition, wxDefaultSize, 0, wxDefaultValidator, _T("ID_BUTTON_SET_BACKGROUND_IMAGE"));
    FlexGridSizer40->Add(ButtonSetBackgroundImage, 1, wxALL|wxALIGN_CENTER_HORIZONTAL|wxALIGN_CENTER_VERTICAL, 5);
    StaticText30 = new wxStaticText(PanelPreview, ID_STATICTEXT32, _("Brightness:"), wxDefaultPosition, wxDefaultSize, 0, _T("ID_STATICTEXT32"));
    FlexGridSizer40->Add(StaticText30, 1, wxALL|wxALIGN_CENTER_HORIZONTAL|wxALIGN_CENTER_VERTICAL, 5);
    Slider_BackgroundBrightness = new wxSlider(PanelPreview, ID_SLIDER_BACKGROUND_BRIGHTNESS, 0, 0, 100, wxDefaultPosition, wxDefaultSize, 0, wxDefaultValidator, _T("ID_SLIDER_BACKGROUND_BRIGHTNESS"));
    FlexGridSizer40->Add(Slider_BackgroundBrightness, 1, wxALL|wxALIGN_CENTER_HORIZONTAL|wxALIGN_CENTER_VERTICAL, 5);
    FlexGridSizer30->Add(FlexGridSizer40, 1, wxALL|wxALIGN_RIGHT|wxALIGN_CENTER_VERTICAL, 5);
    FlexGridSizer31->Add(FlexGridSizer30, 1, wxALL|wxEXPAND|wxALIGN_CENTER_HORIZONTAL|wxALIGN_CENTER_VERTICAL, 5);
    FlexGridSizerPreview->Add(FlexGridSizer31, 1, wxTOP|wxLEFT|wxRIGHT|wxEXPAND|wxALIGN_CENTER_HORIZONTAL|wxALIGN_CENTER_VERTICAL, 5);
    FlexGridSizer34 = new wxFlexGridSizer(1, 2, 0, 0);
    FlexGridSizer34->AddGrowableCol(1);
    FlexGridSizer34->AddGrowableRow(0);
    FlexGridSizer35 = new wxFlexGridSizer(0, 1, 0, 0);
    ButtonSelectModelGroups = new wxButton(PanelPreview, ID_BUTTON_SELECT_MODEL_GROUPS, _("Select Model Groups"), wxDefaultPosition, wxDefaultSize, 0, wxDefaultValidator, _T("ID_BUTTON_SELECT_MODEL_GROUPS"));
    FlexGridSizer35->Add(ButtonSelectModelGroups, 1, wxALL|wxEXPAND|wxALIGN_CENTER_HORIZONTAL|wxALIGN_CENTER_VERTICAL, 5);
    StaticText5 = new wxStaticText(PanelPreview, ID_STATICTEXT21, _("Preview Models:"), wxDefaultPosition, wxDefaultSize, 0, _T("ID_STATICTEXT21"));
    FlexGridSizer35->Add(StaticText5, 1, wxTOP|wxLEFT|wxRIGHT|wxALIGN_LEFT|wxALIGN_CENTER_VERTICAL, 5);
    ListBoxElementList = new wxListBox(PanelPreview, ID_LISTBOX_ELEMENT_LIST, wxDefaultPosition, wxSize(132,240), 0, 0, wxLB_SORT, wxDefaultValidator, _T("ID_LISTBOX_ELEMENT_LIST"));
    FlexGridSizer35->Add(ListBoxElementList, 1, wxALL|wxALIGN_CENTER_HORIZONTAL|wxALIGN_CENTER_VERTICAL, 5);
    ButtonModelsPreview = new wxButton(PanelPreview, ID_BUTTON_MODELS_PREVIEW, _("Models"), wxDefaultPosition, wxDefaultSize, 0, wxDefaultValidator, _T("ID_BUTTON_MODELS_PREVIEW"));
    FlexGridSizer35->Add(ButtonModelsPreview, 1, wxBOTTOM|wxLEFT|wxRIGHT|wxEXPAND|wxALIGN_CENTER_HORIZONTAL|wxALIGN_CENTER_VERTICAL, 5);
    ButtonSavePreview = new wxButton(PanelPreview, ID_BUTTON_SAVE_PREVIEW, _("Save"), wxDefaultPosition, wxDefaultSize, 0, wxDefaultValidator, _T("ID_BUTTON_SAVE_PREVIEW"));
    FlexGridSizer35->Add(ButtonSavePreview, 1, wxBOTTOM|wxLEFT|wxRIGHT|wxEXPAND|wxALIGN_CENTER_HORIZONTAL|wxALIGN_CENTER_VERTICAL, 5);
    FlexGridSizer37 = new wxFlexGridSizer(0, 2, 0, 0);
    FlexGridSizer37->AddGrowableCol(1);
    StaticText23 = new wxStaticText(PanelPreview, ID_STATICTEXT22, _("Model Size"), wxDefaultPosition, wxDefaultSize, 0, _T("ID_STATICTEXT22"));
    FlexGridSizer37->Add(StaticText23, 1, wxTOP|wxLEFT|wxRIGHT|wxALIGN_CENTER_HORIZONTAL|wxALIGN_CENTER_VERTICAL, 5);
    TextCtrlPreviewElementSize = new wxTextCtrl(PanelPreview, ID_TEXTCTRL_PREVIEW_ELEMENT_SIZE, _("50"), wxDefaultPosition, wxSize(30,20), 0, wxDefaultValidator, _T("ID_TEXTCTRL_PREVIEW_ELEMENT_SIZE"));
    FlexGridSizer37->Add(TextCtrlPreviewElementSize, 1, wxRIGHT|wxALIGN_RIGHT|wxALIGN_CENTER_VERTICAL, 5);
    FlexGridSizer35->Add(FlexGridSizer37, 1, wxALL|wxEXPAND|wxALIGN_CENTER_HORIZONTAL|wxALIGN_CENTER_VERTICAL, 0);
    SliderPreviewScale = new wxSlider(PanelPreview, ID_SLIDER_PREVIEW_SCALE, 50, 1, 300, wxDefaultPosition, wxDefaultSize, 0, wxDefaultValidator, _T("ID_SLIDER_PREVIEW_SCALE"));
    FlexGridSizer35->Add(SliderPreviewScale, 1, wxALL|wxEXPAND|wxALIGN_CENTER_HORIZONTAL|wxALIGN_CENTER_VERTICAL, 5);
    FlexGridSizer39 = new wxFlexGridSizer(0, 3, 0, 0);
    StaticTextPreviewRotation = new wxStaticText(PanelPreview, ID_STATICTEXT25, _("Model Rotation"), wxDefaultPosition, wxDefaultSize, 0, _T("ID_STATICTEXT25"));
    StaticTextPreviewRotation->Disable();
    FlexGridSizer39->Add(StaticTextPreviewRotation, 1, wxTOP|wxLEFT|wxRIGHT|wxALIGN_CENTER_HORIZONTAL|wxALIGN_CENTER_VERTICAL, 5);
    TextCtrlModelRotationDegrees = new wxTextCtrl(PanelPreview, ID_TEXTCTRL2, _("0"), wxDefaultPosition, wxSize(30,20), 0, wxDefaultValidator, _T("ID_TEXTCTRL2"));
    FlexGridSizer39->Add(TextCtrlModelRotationDegrees, 1, wxRIGHT|wxALIGN_RIGHT|wxALIGN_CENTER_VERTICAL, 5);
    FlexGridSizer35->Add(FlexGridSizer39, 1, wxALL|wxEXPAND|wxALIGN_CENTER_HORIZONTAL|wxALIGN_CENTER_VERTICAL, 0);
    SliderPreviewRotate = new wxSlider(PanelPreview, ID_SLIDER_PREVIEW_ROTATE, 0, -180, 180, wxDefaultPosition, wxDefaultSize, wxTRANSPARENT_WINDOW, wxDefaultValidator, _T("ID_SLIDER_PREVIEW_ROTATE"));
    SliderPreviewRotate->SetTickFreq(15);
    SliderPreviewRotate->Disable();
    FlexGridSizer35->Add(SliderPreviewRotate, 1, wxALL|wxEXPAND|wxALIGN_CENTER_HORIZONTAL|wxALIGN_CENTER_VERTICAL, 5);
    ButtonBuildWholeHouseModel = new wxButton(PanelPreview, ID_BUTTON_BUILD_WHOLEHOUSE_MODEL, _("Build Whole House Model"), wxDefaultPosition, wxDefaultSize, 0, wxDefaultValidator, _T("ID_BUTTON_BUILD_WHOLEHOUSE_MODEL"));
    FlexGridSizer35->Add(ButtonBuildWholeHouseModel, 1, wxALL|wxEXPAND|wxALIGN_CENTER_HORIZONTAL|wxALIGN_CENTER_VERTICAL, 5);
    FlexGridSizer34->Add(FlexGridSizer35, 1, wxEXPAND|wxALIGN_LEFT|wxALIGN_TOP, 5);
    ScrolledWindowPreview = new wxScrolledWindow(PanelPreview, ID_SCROLLEDWINDOW1, wxDefaultPosition, wxDefaultSize, wxVSCROLL|wxHSCROLL, _T("ID_SCROLLEDWINDOW1"));
    BoxSizerModelsPreview = new wxBoxSizer(wxHORIZONTAL);
    ScrolledWindowPreview->SetSizer(BoxSizerModelsPreview);
    BoxSizerModelsPreview->Fit(ScrolledWindowPreview);
    BoxSizerModelsPreview->SetSizeHints(ScrolledWindowPreview);
    FlexGridSizer34->Add(ScrolledWindowPreview, 1, wxALL|wxEXPAND|wxALIGN_CENTER_HORIZONTAL|wxALIGN_CENTER_VERTICAL, 5);
    FlexGridSizerPreview->Add(FlexGridSizer34, 1, wxALL|wxEXPAND|wxALIGN_CENTER_HORIZONTAL|wxALIGN_CENTER_VERTICAL, 5);
    PanelPreview->SetSizer(FlexGridSizerPreview);
    FlexGridSizerPreview->Fit(PanelPreview);
    FlexGridSizerPreview->SetSizeHints(PanelPreview);
    PaneNutcracker = new wxPanel(Notebook1, ID_PANEL30, wxDefaultPosition, wxDefaultSize, wxTAB_TRAVERSAL, _T("ID_PANEL30"));
    FlexGridSizer70 = new wxFlexGridSizer(0, 1, 0, 0);
    FlexGridSizer70->AddGrowableCol(0);
    FlexGridSizer70->AddGrowableRow(0);
    SplitterWindow2 = new wxSplitterWindow(PaneNutcracker, ID_SPLITTERWINDOW2, wxDefaultPosition, wxDefaultSize, wxSP_3DSASH|wxSP_NOBORDER|wxSP_NO_XP_THEME, _T("ID_SPLITTERWINDOW2"));
    SplitterWindow2->SetMinSize(wxSize(10,10));
    SplitterWindow2->SetBackgroundColour(wxSystemSettings::GetColour(wxSYS_COLOUR_SCROLLBAR));
    SplitterWindow2->SetMinimumPaneSize(10);
    SplitterWindow2->SetSashGravity(0.5);
    SeqPanelLeft = new wxPanel(SplitterWindow2, ID_PANEL31, wxDefaultPosition, wxDefaultSize, wxTAB_TRAVERSAL, _T("ID_PANEL31"));
    SeqPanelLeft->SetBackgroundColour(wxSystemSettings::GetColour(wxSYS_COLOUR_SCROLLBAR));
    BoxSizer6 = new wxBoxSizer(wxVERTICAL);
    BoxSizerSequencePreview = new wxBoxSizer(wxHORIZONTAL);
    BoxSizer6->Add(BoxSizerSequencePreview, 1, wxALL|wxEXPAND|wxALIGN_CENTER_HORIZONTAL|wxALIGN_CENTER_VERTICAL, 5);
    StaticBoxSizer3 = new wxStaticBoxSizer(wxHORIZONTAL, SeqPanelLeft, _("Combined Effect"));
    FlexGridSizer33 = new wxFlexGridSizer(0, 4, 0, 0);
    Button_PlayEffect = new wxButton(SeqPanelLeft, ID_BUTTON13, _("Play (F3)"), wxDefaultPosition, wxDefaultSize, 0, wxDefaultValidator, _T("ID_BUTTON13"));
    Button_PlayEffect->Disable();
    Button_PlayEffect->SetBackgroundColour(wxColour(0,255,0));
    FlexGridSizer33->Add(Button_PlayEffect, 1, wxBOTTOM|wxLEFT|wxRIGHT|wxEXPAND|wxALIGN_LEFT|wxALIGN_CENTER_VERTICAL, 5);
    Button_UpdateGrid = new wxButton(SeqPanelLeft, ID_BUTTON3, _("Update Grid (F5)"), wxDefaultPosition, wxDefaultSize, 0, wxDefaultValidator, _T("ID_BUTTON3"));
    Button_UpdateGrid->SetBackgroundColour(wxSystemSettings::GetColour(wxSYS_COLOUR_BTNFACE));
    FlexGridSizer33->Add(Button_UpdateGrid, 1, wxBOTTOM|wxLEFT|wxRIGHT|wxALIGN_LEFT|wxALIGN_CENTER_VERTICAL, 5);
    FlexGridSizer33->Add(-1,-1,1, wxALL|wxALIGN_CENTER_HORIZONTAL|wxALIGN_CENTER_VERTICAL, 1);
    FlexGridSizer33->Add(-1,-1,1, wxBOTTOM|wxLEFT|wxRIGHT|wxALIGN_CENTER_HORIZONTAL|wxALIGN_CENTER_VERTICAL, 1);
    Button_Models = new wxButton(SeqPanelLeft, ID_BUTTON58, _("Models"), wxDefaultPosition, wxDefaultSize, 0, wxDefaultValidator, _T("ID_BUTTON58"));
    Button_Models->SetBackgroundColour(wxSystemSettings::GetColour(wxSYS_COLOUR_BTNFACE));
    FlexGridSizer33->Add(Button_Models, 1, wxALL|wxEXPAND|wxALIGN_LEFT|wxALIGN_CENTER_VERTICAL, 5);
    Choice_Models = new wxChoice(SeqPanelLeft, ID_CHOICE7, wxDefaultPosition, wxDefaultSize, 0, 0, wxCB_SORT, wxDefaultValidator, _T("ID_CHOICE7"));
    FlexGridSizer33->Add(Choice_Models, 1, wxALL|wxEXPAND|wxALIGN_LEFT|wxALIGN_CENTER_VERTICAL, 5);
    FlexGridSizer33->Add(-1,-1,1, wxALL|wxALIGN_CENTER_HORIZONTAL|wxALIGN_CENTER_VERTICAL, 1);
    FlexGridSizer33->Add(-1,-1,1, wxALL|wxALIGN_CENTER_HORIZONTAL|wxALIGN_CENTER_VERTICAL, 1);
    Button_Presets = new wxButton(SeqPanelLeft, ID_BUTTON59, _("Effect Presets"), wxDefaultPosition, wxDefaultSize, 0, wxDefaultValidator, _T("ID_BUTTON59"));
    Button_Presets->SetBackgroundColour(wxSystemSettings::GetColour(wxSYS_COLOUR_BTNFACE));
    Button_Presets->SetToolTip(_("Click here to load previously saved effects"));
    FlexGridSizer33->Add(Button_Presets, 1, wxALL|wxEXPAND|wxALIGN_LEFT|wxALIGN_CENTER_VERTICAL, 5);
    Button_Palette = new wxButton(SeqPanelLeft, ID_BUTTON_Palette, _("Palette"), wxDefaultPosition, wxDefaultSize, 0, wxDefaultValidator, _T("ID_BUTTON_Palette"));
    Button_Palette->SetBackgroundColour(wxSystemSettings::GetColour(wxSYS_COLOUR_BTNFACE));
    Button_Palette->SetToolTip(_("Ckick here to load Palettes of colors."));
    FlexGridSizer33->Add(Button_Palette, 1, wxALL|wxALIGN_LEFT|wxALIGN_CENTER_VERTICAL, 5);
    CheckBox_LayerMorph = new wxCheckBox(SeqPanelLeft, ID_CHECKBOX_LayerMorph, _("Morph"), wxDefaultPosition, wxDefaultSize, 0, wxDefaultValidator, _T("ID_CHECKBOX_LayerMorph"));
    CheckBox_LayerMorph->SetValue(false);
    CheckBox_LayerMorph->SetToolTip(_("Gradual cross-fade from Effect1 to Effect2"));
    FlexGridSizer33->Add(CheckBox_LayerMorph, 1, wxALL|wxALIGN_CENTER_HORIZONTAL|wxALIGN_CENTER_VERTICAL, 5);
    BitmapButton_CheckBox_LayerMorph = new wxBitmapButton(SeqPanelLeft, ID_BITMAPBUTTON_CHECKBOX_LayerMorph, padlock16x16_blue_xpm, wxDefaultPosition, wxSize(20,20), wxBU_AUTODRAW|wxNO_BORDER, wxDefaultValidator, _T("ID_BITMAPBUTTON_CHECKBOX_LayerMorph"));
    BitmapButton_CheckBox_LayerMorph->SetDefault();
    BitmapButton_CheckBox_LayerMorph->SetBackgroundColour(wxSystemSettings::GetColour(wxSYS_COLOUR_ACTIVECAPTION));
    BitmapButton_CheckBox_LayerMorph->SetToolTip(_("Lock/Unlock. If Locked then a \"Create Random Effects\" will NOT change this value."));
    FlexGridSizer33->Add(BitmapButton_CheckBox_LayerMorph, 1, wxALL|wxALIGN_CENTER_HORIZONTAL|wxALIGN_CENTER_VERTICAL, 5);
    Choice_LayerMethod = new wxChoice(SeqPanelLeft, ID_CHOICE_LayerMethod, wxDefaultPosition, wxDefaultSize, 0, 0, wxFULL_REPAINT_ON_RESIZE, wxDefaultValidator, _T("ID_CHOICE_LayerMethod"));
    Choice_LayerMethod->SetSelection( Choice_LayerMethod->Append(_("Effect 1")) );
    Choice_LayerMethod->Append(_("Effect 2"));
    Choice_LayerMethod->Append(_("1 is Mask"));
    Choice_LayerMethod->Append(_("2 is Mask"));
    Choice_LayerMethod->Append(_("1 is Unmask"));
    Choice_LayerMethod->Append(_("2 is Unmask"));
    Choice_LayerMethod->Append(_("1 reveals 2"));
    Choice_LayerMethod->Append(_("2 reveals 1"));
    Choice_LayerMethod->Append(_("Layered"));
    Choice_LayerMethod->Append(_("Average"));
    Choice_LayerMethod->Append(_("Bottom-Top"));
    Choice_LayerMethod->Append(_("Left-Right"));
    Choice_LayerMethod->SetToolTip(_("Layering defines how Effect 1 and Effect 2 will be mixed together.\nHere are the Choices\n* Effect 1: Shows only Effect 1. Slide the slider to the right to blend in some Effect 2. \n* Effect 2: Shows only Effect 2. Slide the slider to the right to blend in some Effect 1.\n* 1 is Mask: (Shadow) Effect 1 will cast a shadow onto Effect 2 for every Effect 1 pixel that has a non-black value.\n* 2 is Mask: (Shadow) Effect 2 will cast a shadow onto Effect 1 for every Effect 2 pixel that has a non-black value.\n* 1 is UnMask:  (Mask) Only allow Effect 2 to show through when Effect 1 has a non-black pixel.\n* 2 is UnMask:  (Mask) Only allow Effect 1 to show through when Effect 2 has a non-black pixel.\n* 1 reveals 2: (Superimpose) Effect 1 reveals Effect 2\n* 2 reveals 1: (Superimpose) Effect 2 reveals Effect 1\n* Average: Take value of Effect  and Add it to Value from Effect 2. Average the sum\n* Bottom-top: Effect 1 is put on bottom of model, Effect 2 is put on top in a plit screen display\n* Left-Right: Effect goes 1 goes on the left side, Effect 2 on the right. Split screen goes down middle of model."));
    FlexGridSizer33->Add(Choice_LayerMethod, 1, wxALL|wxALIGN_LEFT|wxALIGN_CENTER_VERTICAL, 5);
    Slider_EffectLayerMix = new wxSlider(SeqPanelLeft, ID_SLIDER_EffectLayerMix, 0, 0, 100, wxDefaultPosition, wxDefaultSize, 0, wxDefaultValidator, _T("ID_SLIDER_EffectLayerMix"));
    FlexGridSizer33->Add(Slider_EffectLayerMix, 1, wxALL|wxEXPAND|wxALIGN_LEFT|wxALIGN_CENTER_VERTICAL, 5);
    txtCtlEffectMix = new wxTextCtrl(SeqPanelLeft, ID_TEXTCTRL_LayerMix, _("0"), wxDefaultPosition, wxSize(32,20), wxTE_PROCESS_ENTER|wxTAB_TRAVERSAL, wxDefaultValidator, _T("ID_TEXTCTRL_LayerMix"));
    FlexGridSizer33->Add(txtCtlEffectMix, 1, wxALL|wxALIGN_CENTER_HORIZONTAL|wxALIGN_CENTER_VERTICAL, 5);
    BitmapButton_EffectLayerMix = new wxBitmapButton(SeqPanelLeft, ID_BITMAPBUTTON_SLIDER_EffectLayerMix, padlock16x16_blue_xpm, wxDefaultPosition, wxSize(20,20), wxBU_AUTODRAW|wxNO_BORDER, wxDefaultValidator, _T("ID_BITMAPBUTTON_SLIDER_EffectLayerMix"));
    BitmapButton_EffectLayerMix->SetDefault();
    BitmapButton_EffectLayerMix->SetBackgroundColour(wxSystemSettings::GetColour(wxSYS_COLOUR_ACTIVECAPTION));
    BitmapButton_EffectLayerMix->SetToolTip(_("Lock/Unlock. If Locked then a \"Create Random Effects\" will NOT change this value."));
    FlexGridSizer33->Add(BitmapButton_EffectLayerMix, 1, wxALIGN_CENTER_HORIZONTAL|wxALIGN_CENTER_VERTICAL, 1);
    StaticText22 = new wxStaticText(SeqPanelLeft, ID_STATICTEXT24, _("Sparkles"), wxDefaultPosition, wxDefaultSize, 0, _T("ID_STATICTEXT24"));
    FlexGridSizer33->Add(StaticText22, 1, wxALL|wxALIGN_LEFT|wxALIGN_CENTER_VERTICAL, 5);
    Slider_SparkleFrequency = new wxSlider(SeqPanelLeft, ID_SLIDER_SparkleFrequency, 200, 10, 200, wxDefaultPosition, wxDefaultSize, wxSL_INVERSE, wxDefaultValidator, _T("ID_SLIDER_SparkleFrequency"));
    FlexGridSizer33->Add(Slider_SparkleFrequency, 1, wxALL|wxEXPAND|wxALIGN_LEFT|wxALIGN_CENTER_VERTICAL, 5);
    txtCtrlSparkleFreq = new wxTextCtrl(SeqPanelLeft, ID_TEXTCTRL5, _("200"), wxDefaultPosition, wxSize(32,20), wxTE_PROCESS_ENTER|wxTAB_TRAVERSAL, wxDefaultValidator, _T("ID_TEXTCTRL5"));
    FlexGridSizer33->Add(txtCtrlSparkleFreq, 1, wxALL|wxALIGN_CENTER_HORIZONTAL|wxALIGN_CENTER_VERTICAL, 5);
    BitmapButton_SparkleFrequency = new wxBitmapButton(SeqPanelLeft, ID_BITMAPBUTTON_SLIDER_SparkleFrequency, padlock16x16_blue_xpm, wxDefaultPosition, wxSize(21,21), wxBU_AUTODRAW|wxNO_BORDER, wxDefaultValidator, _T("ID_BITMAPBUTTON_SLIDER_SparkleFrequency"));
    BitmapButton_SparkleFrequency->SetDefault();
    BitmapButton_SparkleFrequency->SetBackgroundColour(wxSystemSettings::GetColour(wxSYS_COLOUR_ACTIVECAPTION));
    BitmapButton_SparkleFrequency->SetToolTip(_("Lock/Unlock. If Locked then a \"Create Random Effects\" will NOT change this value."));
    FlexGridSizer33->Add(BitmapButton_SparkleFrequency, 1, wxALL|wxALIGN_CENTER_HORIZONTAL|wxALIGN_CENTER_VERTICAL, 1);
    StaticText126 = new wxStaticText(SeqPanelLeft, ID_STATICTEXT127, _("Brightness"), wxDefaultPosition, wxDefaultSize, 0, _T("ID_STATICTEXT127"));
    FlexGridSizer33->Add(StaticText126, 1, wxALL|wxALIGN_LEFT|wxALIGN_CENTER_VERTICAL, 5);
    Slider_Brightness = new wxSlider(SeqPanelLeft, ID_SLIDER_Brightness, 100, 0, 400, wxDefaultPosition, wxDefaultSize, 0, wxDefaultValidator, _T("ID_SLIDER_Brightness"));
    FlexGridSizer33->Add(Slider_Brightness, 1, wxALL|wxEXPAND|wxALIGN_LEFT|wxALIGN_CENTER_VERTICAL, 5);
    txtCtlBrightness = new wxTextCtrl(SeqPanelLeft, ID_TEXTCTRL6, _("100"), wxDefaultPosition, wxSize(32,20), wxTE_PROCESS_ENTER|wxTAB_TRAVERSAL, wxDefaultValidator, _T("ID_TEXTCTRL6"));
    FlexGridSizer33->Add(txtCtlBrightness, 1, wxALL|wxALIGN_CENTER_HORIZONTAL|wxALIGN_CENTER_VERTICAL, 5);
    BitmapButton_Brightness = new wxBitmapButton(SeqPanelLeft, ID_BITMAPBUTTON_SLIDER_Brightness, padlock16x16_blue_xpm, wxDefaultPosition, wxSize(20,20), wxBU_AUTODRAW|wxNO_BORDER, wxDefaultValidator, _T("ID_BITMAPBUTTON_SLIDER_Brightness"));
    BitmapButton_Brightness->SetDefault();
    BitmapButton_Brightness->SetBackgroundColour(wxSystemSettings::GetColour(wxSYS_COLOUR_ACTIVECAPTION));
    BitmapButton_Brightness->SetToolTip(_("Lock/Unlock. If Locked then a \"Create Random Effects\" will NOT change this value."));
    FlexGridSizer33->Add(BitmapButton_Brightness, 0, wxALL|wxALIGN_CENTER_HORIZONTAL|wxALIGN_CENTER_VERTICAL, 0);
    StaticText127 = new wxStaticText(SeqPanelLeft, ID_STATICTEXT128, _("Contrast"), wxDefaultPosition, wxDefaultSize, 0, _T("ID_STATICTEXT128"));
    FlexGridSizer33->Add(StaticText127, 1, wxALL|wxALIGN_LEFT|wxALIGN_CENTER_VERTICAL, 5);
    Slider_Contrast = new wxSlider(SeqPanelLeft, ID_SLIDER_Contrast, 0, 0, 100, wxDefaultPosition, wxDefaultSize, 0, wxDefaultValidator, _T("ID_SLIDER_Contrast"));
    FlexGridSizer33->Add(Slider_Contrast, 1, wxALL|wxEXPAND|wxALIGN_LEFT|wxALIGN_CENTER_VERTICAL, 5);
    txtCtlContrast = new wxTextCtrl(SeqPanelLeft, ID_TEXTCTRL7, _("0"), wxDefaultPosition, wxSize(32,20), wxTE_PROCESS_ENTER|wxTAB_TRAVERSAL, wxDefaultValidator, _T("ID_TEXTCTRL7"));
    FlexGridSizer33->Add(txtCtlContrast, 1, wxALL|wxALIGN_CENTER_HORIZONTAL|wxALIGN_CENTER_VERTICAL, 5);
    BitmapButton_Contrast = new wxBitmapButton(SeqPanelLeft, ID_BITMAPBUTTON_SLIDER_Contrast, padlock16x16_blue_xpm, wxDefaultPosition, wxSize(20,20), wxBU_AUTODRAW|wxNO_BORDER, wxDefaultValidator, _T("ID_BITMAPBUTTON_SLIDER_Contrast"));
    BitmapButton_Contrast->SetDefault();
    BitmapButton_Contrast->SetBackgroundColour(wxSystemSettings::GetColour(wxSYS_COLOUR_ACTIVECAPTION));
    BitmapButton_Contrast->SetToolTip(_("Lock/Unlock. If Locked then a \"Create Random Effects\" will NOT change this value."));
    FlexGridSizer33->Add(BitmapButton_Contrast, 0, wxALL|wxALIGN_CENTER_HORIZONTAL|wxALIGN_CENTER_VERTICAL, 0);
    BitmapButton_normal = new wxBitmapButton(SeqPanelLeft, ID_BITMAPBUTTON11, padlock16x16_green_xpm, wxDefaultPosition, wxSize(22,21), wxBU_AUTODRAW|wxNO_BORDER, wxDefaultValidator, _T("ID_BITMAPBUTTON11"));
    BitmapButton_normal->SetDefault();
    BitmapButton_normal->Hide();
    FlexGridSizer33->Add(BitmapButton_normal, 1, wxALL|wxALIGN_CENTER_HORIZONTAL|wxALIGN_CENTER_VERTICAL, 5);
    BitmapButton_locked = new wxBitmapButton(SeqPanelLeft, ID_BITMAPBUTTON13, padlock16x16_red_xpm, wxDefaultPosition, wxSize(22,21), wxBU_AUTODRAW|wxNO_BORDER, wxDefaultValidator, _T("ID_BITMAPBUTTON13"));
    BitmapButton_locked->SetDefault();
    BitmapButton_locked->Hide();
    FlexGridSizer33->Add(BitmapButton_locked, 1, wxALL|wxALIGN_CENTER_HORIZONTAL|wxALIGN_CENTER_VERTICAL, 5);
    BitmapButton_random = new wxBitmapButton(SeqPanelLeft, ID_BITMAPBUTTON12, padlock16x16_blue_xpm, wxDefaultPosition, wxSize(22,21), wxBU_AUTODRAW|wxNO_BORDER, wxDefaultValidator, _T("ID_BITMAPBUTTON12"));
    BitmapButton_random->SetDefault();
    BitmapButton_random->Hide();
    FlexGridSizer33->Add(BitmapButton_random, 1, wxALL|wxALIGN_CENTER_HORIZONTAL|wxALIGN_CENTER_VERTICAL, 5);
    StaticBoxSizer3->Add(FlexGridSizer33, 1, wxALL|wxEXPAND|wxALIGN_CENTER_HORIZONTAL|wxALIGN_CENTER_VERTICAL, 5);
    BoxSizer6->Add(StaticBoxSizer3, 0, wxALL|wxEXPAND|wxALIGN_CENTER_HORIZONTAL|wxALIGN_CENTER_VERTICAL, 5);
    SeqPanelLeft->SetSizer(BoxSizer6);
    BoxSizer6->Fit(SeqPanelLeft);
    BoxSizer6->SetSizeHints(SeqPanelLeft);
    SeqPanelRight = new wxPanel(SplitterWindow2, ID_PANEL32, wxPoint(40,-11), wxDefaultSize, wxTAB_TRAVERSAL, _T("ID_PANEL32"));
    SeqPanelRight->SetBackgroundColour(wxSystemSettings::GetColour(wxSYS_COLOUR_SCROLLBAR));
    BoxSizer4 = new wxBoxSizer(wxVERTICAL);
    StaticBoxSizerSequenceButtons = new wxStaticBoxSizer(wxVERTICAL, SeqPanelRight, _("RGB Sequence"));
    FlexGridSizer32 = new wxFlexGridSizer(0, 1, 0, 0);
    FlexGridSizer32->AddGrowableCol(0);
    FlexGridSizer32->AddGrowableRow(2);
    StaticTextSequenceFileName = new wxStaticText(SeqPanelRight, ID_STATICTEXT4, wxEmptyString, wxDefaultPosition, wxDefaultSize, 0, _T("ID_STATICTEXT4"));
    FlexGridSizer32->Add(StaticTextSequenceFileName, 1, wxALL|wxALIGN_LEFT|wxALIGN_CENTER_VERTICAL, 3);
    BoxSizer7 = new wxBoxSizer(wxVERTICAL);
    FlexGridSizer68 = new wxFlexGridSizer(1, 5, 0, 0);
    Button_PlayRgbSeq = new wxButton(SeqPanelRight, ID_BUTTON_PLAY_RGB_SEQ, _("Play (F4)"), wxDefaultPosition, wxDefaultSize, 0, wxDefaultValidator, _T("ID_BUTTON_PLAY_RGB_SEQ"));
    Button_PlayRgbSeq->SetBackgroundColour(wxColour(0,255,0));
    Button_PlayRgbSeq->SetToolTip(_("Play your sequence. Before pressing Play, highlight a grid cell under a model. You will see that model show in the window. If you want to see all models switch over to the PREVIEW window."));
    FlexGridSizer68->Add(Button_PlayRgbSeq, 1, wxALL|wxALIGN_CENTER_HORIZONTAL|wxALIGN_CENTER_VERTICAL, 3);
    ButtonDisplayElements = new wxButton(SeqPanelRight, ID_BUTTON2, _("Display Elements"), wxDefaultPosition, wxDefaultSize, 0, wxDefaultValidator, _T("ID_BUTTON2"));
    ButtonDisplayElements->SetBackgroundColour(wxSystemSettings::GetColour(wxSYS_COLOUR_BTNFACE));
    ButtonDisplayElements->SetToolTip(_("Display Models that can be attached to your Sequence"));
    FlexGridSizer68->Add(ButtonDisplayElements, 1, wxALL|wxALIGN_CENTER_HORIZONTAL|wxALIGN_CENTER_VERTICAL, 5);
    ButtonSeqExport = new wxButton(SeqPanelRight, ID_BUTTON_SeqExport, _("Export"), wxDefaultPosition, wxDefaultSize, 0, wxDefaultValidator, _T("ID_BUTTON_SeqExport"));
    ButtonSeqExport->SetBackgroundColour(wxSystemSettings::GetColour(wxSYS_COLOUR_BTNFACE));
    ButtonSeqExport->SetToolTip(_("Export all Channels"));
    FlexGridSizer68->Add(ButtonSeqExport, 1, wxALL|wxALIGN_CENTER_HORIZONTAL|wxALIGN_CENTER_VERTICAL, 5);
    ButtonModelExport = new wxButton(SeqPanelRight, ID_BUTTON4, _("Model Export"), wxDefaultPosition, wxDefaultSize, 0, wxDefaultValidator, _T("ID_BUTTON4"));
    ButtonModelExport->SetBackgroundColour(wxSystemSettings::GetColour(wxSYS_COLOUR_BTNFACE));
    ButtonModelExport->SetToolTip(_("Export Channels for one model"));
    FlexGridSizer68->Add(ButtonModelExport, 1, wxALL|wxALIGN_CENTER_HORIZONTAL|wxALIGN_CENTER_VERTICAL, 5);
    Button_CreateRandom = new wxButton(SeqPanelRight, ID_BUTTON_CREATE_RANDOM, _("Create Random Effects"), wxDefaultPosition, wxDefaultSize, 0, wxDefaultValidator, _T("ID_BUTTON_CREATE_RANDOM"));
    Button_CreateRandom->SetBackgroundColour(wxSystemSettings::GetColour(wxSYS_COLOUR_BTNFACE));
    Button_CreateRandom->SetToolTip(_("Create a random effect for every unprotected cell in grid. If you hold down the SHIFT key while clicking \"Create Random Effects\", a random effect will be created and assigned to every model on a row."));
    FlexGridSizer68->Add(Button_CreateRandom, 1, wxALL|wxALIGN_CENTER_HORIZONTAL|wxALIGN_CENTER_VERTICAL, 5);
    BoxSizer7->Add(FlexGridSizer68, 1, wxALIGN_LEFT|wxALIGN_CENTER_VERTICAL, 5);
    FlexGridSizer38 = new wxFlexGridSizer(1, 12, 0, 0);
    StaticLine1 = new wxStaticLine(SeqPanelRight, ID_STATICLINE1, wxDefaultPosition, wxSize(2,-1), wxLI_VERTICAL, _T("ID_STATICLINE1"));
    StaticLine1->SetMinSize(wxSize(0,1));
    FlexGridSizer38->Add(StaticLine1, 1, wxALL|wxALIGN_CENTER_HORIZONTAL|wxALIGN_CENTER_VERTICAL, 5);
    BitmapButtonOpenSeq = new wxBitmapButton(SeqPanelRight, ID_BITMAPBUTTON7, open_xpm, wxDefaultPosition, wxSize(23,23), wxBU_AUTODRAW, wxDefaultValidator, _T("ID_BITMAPBUTTON7"));
    BitmapButtonOpenSeq->SetDefault();
    BitmapButtonOpenSeq->SetToolTip(_("Open Sequence, Create a Sequence"));
    FlexGridSizer38->Add(BitmapButtonOpenSeq, 1, wxLEFT|wxRIGHT|wxALIGN_CENTER_HORIZONTAL|wxALIGN_CENTER_VERTICAL, 5);
    BitmapButtonSaveSeq = new wxBitmapButton(SeqPanelRight, ID_BITMAPBUTTON9, save_xpm, wxDefaultPosition, wxSize(23,23), wxBU_AUTODRAW, wxDefaultValidator, _T("ID_BITMAPBUTTON9"));
    BitmapButtonSaveSeq->SetDefault();
    BitmapButtonSaveSeq->SetToolTip(_("Save Sequence. The save will be done for every model you have. The save will start with the leftmost model and finish with the rightmost"));
    FlexGridSizer38->Add(BitmapButtonSaveSeq, 1, wxLEFT|wxRIGHT|wxALIGN_CENTER_HORIZONTAL|wxALIGN_CENTER_VERTICAL, 5);
    BitmapButtonInsertRow = new wxBitmapButton(SeqPanelRight, ID_BITMAPBUTTON3, insertrow_xpm, wxDefaultPosition, wxSize(23,23), wxBU_AUTODRAW, wxDefaultValidator, _T("ID_BITMAPBUTTON3"));
    BitmapButtonInsertRow->SetDefault();
    BitmapButtonInsertRow->SetToolTip(_("Insert Row"));
    FlexGridSizer38->Add(BitmapButtonInsertRow, 1, wxLEFT|wxRIGHT|wxALIGN_CENTER_HORIZONTAL|wxALIGN_CENTER_VERTICAL, 5);
    BitmapButtonDeleteRow = new wxBitmapButton(SeqPanelRight, ID_BITMAPBUTTON4, deleterow_xpm, wxDefaultPosition, wxSize(23,23), wxBU_AUTODRAW, wxDefaultValidator, _T("ID_BITMAPBUTTON4"));
    BitmapButtonDeleteRow->SetDefault();
    BitmapButtonDeleteRow->SetToolTip(_("Delete Row"));
    FlexGridSizer38->Add(BitmapButtonDeleteRow, 1, wxLEFT|wxRIGHT|wxALIGN_CENTER_HORIZONTAL|wxALIGN_CENTER_VERTICAL, 5);
    BitmapButtonGridCut = new wxBitmapButton(SeqPanelRight, ID_BITMAPBUTTON_GRID_CUT, wxArtProvider::GetBitmap(wxART_MAKE_ART_ID_FROM_STR(_T("wxART_CUT")),wxART_BUTTON), wxDefaultPosition, wxDefaultSize, wxBU_AUTODRAW, wxDefaultValidator, _T("ID_BITMAPBUTTON_GRID_CUT"));
    BitmapButtonGridCut->SetToolTip(_("Cut"));
    FlexGridSizer38->Add(BitmapButtonGridCut, 1, wxALL|wxALIGN_CENTER_HORIZONTAL|wxALIGN_CENTER_VERTICAL, 5);
    BitmapButtonGridCopy = new wxBitmapButton(SeqPanelRight, ID_BITMAPBUTTON_GRID_COPY, wxArtProvider::GetBitmap(wxART_MAKE_ART_ID_FROM_STR(_T("wxART_COPY")),wxART_BUTTON), wxDefaultPosition, wxDefaultSize, wxBU_AUTODRAW, wxDefaultValidator, _T("ID_BITMAPBUTTON_GRID_COPY"));
    BitmapButtonGridCopy->SetDefault();
    BitmapButtonGridCopy->SetToolTip(_("Copy"));
    FlexGridSizer38->Add(BitmapButtonGridCopy, 1, wxALL|wxALIGN_CENTER_HORIZONTAL|wxALIGN_CENTER_VERTICAL, 5);
    BitmapButtonGridPaste = new wxBitmapButton(SeqPanelRight, ID_BITMAPBUTTON_GRID_PASTE, wxArtProvider::GetBitmap(wxART_MAKE_ART_ID_FROM_STR(_T("wxART_PASTE")),wxART_BUTTON), wxDefaultPosition, wxDefaultSize, wxBU_AUTODRAW, wxDefaultValidator, _T("ID_BITMAPBUTTON_GRID_PASTE"));
    BitmapButtonGridPaste->SetDefault();
    BitmapButtonGridPaste->SetToolTip(_("Paste"));
    FlexGridSizer38->Add(BitmapButtonGridPaste, 1, wxALL|wxALIGN_CENTER_HORIZONTAL|wxALIGN_CENTER_VERTICAL, 5);
    StaticText28 = new wxStaticText(SeqPanelRight, ID_STATICTEXT31, _("View:"), wxDefaultPosition, wxSize(-1,-1), 0, _T("ID_STATICTEXT31"));
    FlexGridSizer38->Add(StaticText28, 1, wxALL|wxALIGN_LEFT|wxALIGN_CENTER_VERTICAL, 5);
    Choice_Views = new wxChoice(SeqPanelRight, ID_CHOICE_VIEWS, wxDefaultPosition, wxDefaultSize, 0, 0, 0, wxDefaultValidator, _T("ID_CHOICE_VIEWS"));
    FlexGridSizer38->Add(Choice_Views, 1, wxALL|wxFIXED_MINSIZE|wxALIGN_LEFT|wxALIGN_CENTER_VERTICAL, 5);
    btEditViews = new wxButton(SeqPanelRight, ID_BT_EDIT_VIEWS, _("Edit View"), wxDefaultPosition, wxSize(61,21), 0, wxDefaultValidator, _T("ID_BT_EDIT_VIEWS"));
    FlexGridSizer38->Add(btEditViews, 1, wxALL|wxALIGN_CENTER_HORIZONTAL|wxALIGN_CENTER_VERTICAL, 5);
    Button_ChannelMap = new wxButton(SeqPanelRight, ID_BUTTON1, _("Channel Map"), wxDefaultPosition, wxSize(21,21), 0, wxDefaultValidator, _T("ID_BUTTON1"));
    Button_ChannelMap->Disable();
    Button_ChannelMap->Hide();
    Button_ChannelMap->SetBackgroundColour(wxSystemSettings::GetColour(wxSYS_COLOUR_BTNFACE));
    FlexGridSizer38->Add(Button_ChannelMap, 1, wxALL|wxALIGN_CENTER_HORIZONTAL|wxALIGN_CENTER_VERTICAL, 3);
    BoxSizer7->Add(FlexGridSizer38, 1, wxEXPAND|wxALIGN_LEFT|wxALIGN_CENTER_VERTICAL, 5);
    FlexGridSizer32->Add(BoxSizer7, 1, wxALL|wxALIGN_LEFT|wxALIGN_CENTER_VERTICAL, 5);
    Grid1 = new wxGrid(SeqPanelRight, ID_GRID1, wxDefaultPosition, wxDefaultSize, wxVSCROLL|wxFULL_REPAINT_ON_RESIZE, _T("ID_GRID1"));
    Grid1->CreateGrid(0,2);
    Grid1->EnableEditing(true);
    Grid1->EnableGridLines(true);
    Grid1->SetRowLabelSize(35);
    Grid1->SetColLabelValue(0, _("Start Time"));
    Grid1->SetColLabelValue(1, _("Label"));
    Grid1->SetDefaultCellFont( Grid1->GetFont() );
    Grid1->SetDefaultCellTextColour( Grid1->GetForegroundColour() );
    FlexGridSizer32->Add(Grid1, 1, wxALL|wxEXPAND|wxALIGN_LEFT|wxALIGN_TOP, 5);
    StaticBoxSizerSequenceButtons->Add(FlexGridSizer32, 1, wxBOTTOM|wxLEFT|wxRIGHT|wxEXPAND|wxALIGN_CENTER_HORIZONTAL|wxALIGN_CENTER_VERTICAL, 5);
    BoxSizer4->Add(StaticBoxSizerSequenceButtons, 1, wxALL|wxEXPAND|wxALIGN_CENTER_HORIZONTAL|wxALIGN_CENTER_VERTICAL, 5);
    BoxSizer5 = new wxBoxSizer(wxHORIZONTAL);
    Notebook2 = new wxNotebook(SeqPanelRight, ID_NOTEBOOK2, wxDefaultPosition, wxDefaultSize, 0, _T("ID_NOTEBOOK2"));
    Panel4 = new wxPanel(Notebook2, ID_PANEL5, wxDefaultPosition, wxDefaultSize, wxTAB_TRAVERSAL, _T("ID_PANEL5"));
    EffectsPanel1 = new EffectsPanel(Panel4, ID_PANEL_EFFECTS1, wxPoint(0,0), wxDefaultSize, wxTAB_TRAVERSAL, _T("ID_PANEL_EFFECTS1"));
    Panel5 = new wxPanel(Notebook2, ID_PANEL6, wxDefaultPosition, wxDefaultSize, wxTAB_TRAVERSAL, _T("ID_PANEL6"));
    EffectsPanel2 = new EffectsPanel(Panel5, ID_PANEL_EFFECTS2, wxPoint(0,0), wxDefaultSize, wxTAB_TRAVERSAL, _T("ID_PANEL_EFFECTS2"));
    Notebook2->AddPage(Panel4, _("Effect1"), false);
    Notebook2->AddPage(Panel5, _("Effect2"), false);
    BoxSizer5->Add(Notebook2, 1, wxALL|wxALIGN_CENTER_HORIZONTAL|wxALIGN_CENTER_VERTICAL, 5);
    BoxSizer4->Add(BoxSizer5, 0, wxEXPAND|wxALIGN_LEFT|wxALIGN_CENTER_VERTICAL, 5);
    SeqPanelRight->SetSizer(BoxSizer4);
    BoxSizer4->Fit(SeqPanelRight);
    BoxSizer4->SetSizeHints(SeqPanelRight);
    SplitterWindow2->SplitVertically(SeqPanelLeft, SeqPanelRight);
    FlexGridSizer70->Add(SplitterWindow2, 1, wxALL|wxEXPAND|wxALIGN_CENTER_HORIZONTAL|wxALIGN_CENTER_VERTICAL, 5);
    PaneNutcracker->SetSizer(FlexGridSizer70);
    FlexGridSizer70->Fit(PaneNutcracker);
    FlexGridSizer70->SetSizeHints(PaneNutcracker);
    PanelCal = new wxPanel(Notebook1, ID_PANEL_CAL, wxPoint(49,10), wxDefaultSize, wxTAB_TRAVERSAL, _T("ID_PANEL_CAL"));
    FlexGridSizerCal = new wxFlexGridSizer(2, 2, 0, 0);
    FlexGridSizerCal->AddGrowableCol(0);
    FlexGridSizerCal->AddGrowableRow(0);
    SplitterWindow1 = new wxSplitterWindow(PanelCal, ID_SPLITTERWINDOW1, wxDefaultPosition, wxDefaultSize, wxSP_3DSASH|wxSP_NOBORDER|wxSP_NO_XP_THEME, _T("ID_SPLITTERWINDOW1"));
    SplitterWindow1->SetMinSize(wxSize(10,10));
    SplitterWindow1->SetBackgroundColour(wxSystemSettings::GetColour(wxSYS_COLOUR_SCROLLBAR));
    SplitterWindow1->SetMinimumPaneSize(10);
    SplitterWindow1->SetSashGravity(0.5);
    Panel3 = new wxPanel(SplitterWindow1, ID_PANEL3, wxDefaultPosition, wxDefaultSize, wxTAB_TRAVERSAL, _T("ID_PANEL3"));
    Panel3->SetBackgroundColour(wxSystemSettings::GetColour(wxSYS_COLOUR_SCROLLBAR));
    FlexGridSizer4 = new wxFlexGridSizer(0, 2, 0, 0);
    FlexGridSizer4->AddGrowableCol(0);
    FlexGridSizer4->AddGrowableRow(0);
    ListBoxSched = new wxTreeCtrl(Panel3, ID_TREECTRL1, wxDefaultPosition, wxDefaultSize, wxTR_HAS_BUTTONS|wxTR_NO_LINES|wxTR_HIDE_ROOT|wxTR_MULTIPLE|wxTR_EXTENDED|wxTR_DEFAULT_STYLE, wxDefaultValidator, _T("ID_TREECTRL1"));
    FlexGridSizer4->Add(ListBoxSched, 0, wxEXPAND|wxALIGN_LEFT|wxALIGN_TOP, 0);
    FlexGridSizer27 = new wxFlexGridSizer(0, 1, 0, 0);
    BoxSizer2 = new wxBoxSizer(wxVERTICAL);
    CheckBoxRunSchedule = new wxCheckBox(Panel3, ID_CHECKBOX_RUN_SCHEDULE, _("Run Schedule"), wxDefaultPosition, wxDefaultSize, 0, wxDefaultValidator, _T("ID_CHECKBOX_RUN_SCHEDULE"));
    CheckBoxRunSchedule->SetValue(false);
    BoxSizer2->Add(CheckBoxRunSchedule, 1, wxALL|wxALIGN_CENTER_HORIZONTAL|wxALIGN_CENTER_VERTICAL, 5);
    ButtonSaveSchedule = new wxButton(Panel3, ID_BUTTON_SAVE_SCHEDULE, _("Save Schedule"), wxDefaultPosition, wxDefaultSize, 0, wxDefaultValidator, _T("ID_BUTTON_SAVE_SCHEDULE"));
    ButtonSaveSchedule->SetBackgroundColour(wxSystemSettings::GetColour(wxSYS_COLOUR_BTNFACE));
    BoxSizer2->Add(ButtonSaveSchedule, 1, wxALL|wxEXPAND|wxALIGN_CENTER_HORIZONTAL|wxALIGN_CENTER_VERTICAL, 5);
    ButtonAddShow = new wxButton(Panel3, ID_BUTTON_ADD_SHOW, _("Schedule Playlist"), wxDefaultPosition, wxDefaultSize, 0, wxDefaultValidator, _T("ID_BUTTON_ADD_SHOW"));
    ButtonAddShow->SetBackgroundColour(wxSystemSettings::GetColour(wxSYS_COLOUR_BTNFACE));
    BoxSizer2->Add(ButtonAddShow, 1, wxALL|wxEXPAND|wxALIGN_CENTER_HORIZONTAL|wxALIGN_CENTER_VERTICAL, 3);
    ButtonUpdateShow = new wxButton(Panel3, ID_BUTTON_UPDATE_SHOW, _("Update Selected Items"), wxDefaultPosition, wxDefaultSize, 0, wxDefaultValidator, _T("ID_BUTTON_UPDATE_SHOW"));
    ButtonUpdateShow->SetBackgroundColour(wxSystemSettings::GetColour(wxSYS_COLOUR_BTNFACE));
    BoxSizer2->Add(ButtonUpdateShow, 1, wxALL|wxEXPAND|wxALIGN_CENTER_HORIZONTAL|wxALIGN_CENTER_VERTICAL, 3);
    ButtonDeleteShow = new wxButton(Panel3, ID_BUTTON_DELETE_SHOW, _("Delete Selected Items"), wxDefaultPosition, wxDefaultSize, 0, wxDefaultValidator, _T("ID_BUTTON_DELETE_SHOW"));
    ButtonDeleteShow->SetBackgroundColour(wxSystemSettings::GetColour(wxSYS_COLOUR_BTNFACE));
    BoxSizer2->Add(ButtonDeleteShow, 1, wxALL|wxEXPAND|wxALIGN_CENTER_HORIZONTAL|wxALIGN_CENTER_VERTICAL, 3);
    FlexGridSizer27->Add(BoxSizer2, 1, wxALL|wxEXPAND|wxALIGN_CENTER_HORIZONTAL|wxALIGN_CENTER_VERTICAL, 5);
    FlexGridSizer7 = new wxFlexGridSizer(0, 2, 0, 0);
    StaticText2 = new wxStaticText(Panel3, ID_STATICTEXT2, _("Show Dates"), wxDefaultPosition, wxDefaultSize, 0, _T("ID_STATICTEXT2"));
    wxFont StaticText2Font(wxDEFAULT,wxDEFAULT,wxFONTSTYLE_NORMAL,wxBOLD,false,wxEmptyString,wxFONTENCODING_DEFAULT);
    StaticText2->SetFont(StaticText2Font);
    FlexGridSizer7->Add(StaticText2, 1, wxALL|wxALIGN_CENTER_HORIZONTAL|wxALIGN_CENTER_VERTICAL, 5);
    ButtonShowDatesChange = new wxButton(Panel3, ID_BUTTON_SHOW_DATES_CHANGE, _("Change"), wxDefaultPosition, wxDefaultSize, 0, wxDefaultValidator, _T("ID_BUTTON_SHOW_DATES_CHANGE"));
    ButtonShowDatesChange->SetBackgroundColour(wxSystemSettings::GetColour(wxSYS_COLOUR_BTNFACE));
    FlexGridSizer7->Add(ButtonShowDatesChange, 1, wxALL|wxALIGN_CENTER_HORIZONTAL|wxALIGN_CENTER_VERTICAL, 5);
    StaticText3 = new wxStaticText(Panel3, ID_STATICTEXT3, _("Start"), wxDefaultPosition, wxDefaultSize, 0, _T("ID_STATICTEXT3"));
    FlexGridSizer7->Add(StaticText3, 1, wxALL|wxALIGN_CENTER_HORIZONTAL|wxALIGN_CENTER_VERTICAL, 5);
    StaticTextShowStart = new wxStaticText(Panel3, ID_STATICTEXT_SHOWSTART, _("xx/xx/xxxx"), wxDefaultPosition, wxDefaultSize, 0, _T("ID_STATICTEXT_SHOWSTART"));
    FlexGridSizer7->Add(StaticTextShowStart, 1, wxALL|wxALIGN_CENTER_HORIZONTAL|wxALIGN_CENTER_VERTICAL, 5);
    StaticText4 = new wxStaticText(Panel3, ID_STATICTEXT5, _("End"), wxDefaultPosition, wxDefaultSize, 0, _T("ID_STATICTEXT5"));
    FlexGridSizer7->Add(StaticText4, 1, wxALL|wxALIGN_CENTER_HORIZONTAL|wxALIGN_CENTER_VERTICAL, 5);
    StaticTextShowEnd = new wxStaticText(Panel3, ID_STATICTEXT_SHOWEND, _("xx/xx/xxxx"), wxDefaultPosition, wxDefaultSize, 0, _T("ID_STATICTEXT_SHOWEND"));
    FlexGridSizer7->Add(StaticTextShowEnd, 1, wxALL|wxALIGN_CENTER_HORIZONTAL|wxALIGN_CENTER_VERTICAL, 5);
    FlexGridSizer27->Add(FlexGridSizer7, 1, wxALL|wxALIGN_LEFT|wxALIGN_CENTER_VERTICAL, 5);
    FlexGridSizer4->Add(FlexGridSizer27, 1, wxALL|wxALIGN_TOP|wxALIGN_CENTER_HORIZONTAL, 5);
    Panel3->SetSizer(FlexGridSizer4);
    FlexGridSizer4->Fit(Panel3);
    FlexGridSizer4->SetSizeHints(Panel3);
    Panel2 = new wxPanel(SplitterWindow1, ID_PANEL2, wxPoint(13,93), wxDefaultSize, wxTAB_TRAVERSAL, _T("ID_PANEL2"));
    Panel2->SetBackgroundColour(wxSystemSettings::GetColour(wxSYS_COLOUR_SCROLLBAR));
    FlexGridSizer28 = new wxFlexGridSizer(0, 1, 0, 0);
    FlexGridSizer28->AddGrowableCol(0);
    FlexGridSizer28->AddGrowableRow(1);
    StaticText1 = new wxStaticText(Panel2, ID_STATICTEXT1, _("While the scheduler is running, each item that is played is logged here"), wxDefaultPosition, wxDefaultSize, 0, _T("ID_STATICTEXT1"));
    FlexGridSizer28->Add(StaticText1, 1, wxALL|wxALIGN_CENTER_HORIZONTAL|wxALIGN_CENTER_VERTICAL, 5);
    FlexGridSizer29 = new wxFlexGridSizer(0, 2, 0, 0);
    FlexGridSizer29->AddGrowableCol(0);
    FlexGridSizer29->AddGrowableRow(0);
    TextCtrlLog = new wxTextCtrl(Panel2, ID_TEXTCTRL_LOG, wxEmptyString, wxDefaultPosition, wxDefaultSize, wxTE_MULTILINE|wxHSCROLL, wxDefaultValidator, _T("ID_TEXTCTRL_LOG"));
    FlexGridSizer29->Add(TextCtrlLog, 1, wxALL|wxEXPAND|wxALIGN_TOP|wxALIGN_CENTER_HORIZONTAL, 5);
    FlexGridSizer5 = new wxFlexGridSizer(0, 1, 0, 0);
    ButtonClearLog = new wxButton(Panel2, ID_BUTTON_CLEARLOG, _("Clear"), wxDefaultPosition, wxDefaultSize, 0, wxDefaultValidator, _T("ID_BUTTON_CLEARLOG"));
    ButtonClearLog->SetBackgroundColour(wxSystemSettings::GetColour(wxSYS_COLOUR_BTNFACE));
    FlexGridSizer5->Add(ButtonClearLog, 1, wxALL|wxALIGN_CENTER_HORIZONTAL|wxALIGN_CENTER_VERTICAL, 5);
    ButtonSaveLog = new wxButton(Panel2, ID_BUTTON_SAVELOG, _("Save"), wxDefaultPosition, wxDefaultSize, 0, wxDefaultValidator, _T("ID_BUTTON_SAVELOG"));
    ButtonSaveLog->SetBackgroundColour(wxSystemSettings::GetColour(wxSYS_COLOUR_BTNFACE));
    FlexGridSizer5->Add(ButtonSaveLog, 1, wxALL|wxALIGN_CENTER_HORIZONTAL|wxALIGN_CENTER_VERTICAL, 5);
    FlexGridSizer29->Add(FlexGridSizer5, 1, wxALL|wxALIGN_TOP|wxALIGN_CENTER_HORIZONTAL, 5);
    FlexGridSizer28->Add(FlexGridSizer29, 1, wxALL|wxEXPAND|wxALIGN_CENTER_HORIZONTAL|wxALIGN_CENTER_VERTICAL, 5);
    Panel2->SetSizer(FlexGridSizer28);
    FlexGridSizer28->Fit(Panel2);
    FlexGridSizer28->SetSizeHints(Panel2);
    SplitterWindow1->SplitVertically(Panel3, Panel2);
    FlexGridSizerCal->Add(SplitterWindow1, 1, wxALL|wxEXPAND|wxALIGN_CENTER_HORIZONTAL|wxALIGN_CENTER_VERTICAL, 5);
    PanelCal->SetSizer(FlexGridSizerCal);
    FlexGridSizerCal->Fit(PanelCal);
    FlexGridSizerCal->SetSizeHints(PanelCal);
    PanelPapagayo = new wxPanel(Notebook1, ID_PANEL4, wxDefaultPosition, wxDefaultSize, wxTAB_TRAVERSAL, _T("ID_PANEL4"));
    FlexGridSizerPapagayo = new wxFlexGridSizer(0, 1, 0, 0);
    FlexGridSizerPapagayo->AddGrowableCol(0);
    FlexGridSizerPapagayo->AddGrowableRow(0);
    FlexGridSizer43 = new wxFlexGridSizer(0, 1, 0, 0);
    StaticText24 = new wxStaticText(PanelPapagayo, ID_STATICTEXT26, _("Convert Papagayo file into an xLights Sequence\n\nDownload v1.3.5.3 from nutcracker123.com/nutcracker/releases/papagayoMOD_1.3.5.3_win32.rar"), wxDefaultPosition, wxDefaultSize, 0, _T("ID_STATICTEXT26"));
    wxFont StaticText24Font(10,wxSWISS,wxFONTSTYLE_NORMAL,wxBOLD,false,_T("Arial"),wxFONTENCODING_DEFAULT);
    StaticText24->SetFont(StaticText24Font);
    FlexGridSizer43->Add(StaticText24, 1, wxALL|wxALIGN_CENTER_HORIZONTAL|wxALIGN_CENTER_VERTICAL, 5);
    SplitterWindow3 = new wxSplitterWindow(PanelPapagayo, ID_SPLITTERWINDOW3, wxDefaultPosition, wxDefaultSize, wxSP_3D, _T("ID_SPLITTERWINDOW3"));
    SplitterWindow3->SetMinSize(wxSize(10,10));
    SplitterWindow3->SetMinimumPaneSize(10);
    SplitterWindow3->SetSashGravity(0.5);
    FlexGridSizer43->Add(SplitterWindow3, 1, wxALL|wxALIGN_CENTER_HORIZONTAL|wxALIGN_CENTER_VERTICAL, 5);
    FlexGridSizer56 = new wxFlexGridSizer(0, 2, 0, 0);
    StaticText26 = new wxStaticText(PanelPapagayo, ID_STATICTEXT28, _("1)"), wxDefaultPosition, wxDefaultSize, 0, _T("ID_STATICTEXT28"));
    wxFont StaticText26Font(14,wxSWISS,wxFONTSTYLE_NORMAL,wxBOLD,false,wxEmptyString,wxFONTENCODING_DEFAULT);
    StaticText26->SetFont(StaticText26Font);
    FlexGridSizer56->Add(StaticText26, 1, wxALL|wxEXPAND|wxALIGN_LEFT|wxALIGN_CENTER_VERTICAL, 5);
    FlexGridSizer47 = new wxFlexGridSizer(0, 3, 0, 0);
    Button_pgo_filename = new wxButton(PanelPapagayo, ID_BUTTON5, _("Select Papagayo Input File"), wxDefaultPosition, wxDefaultSize, 0, wxDefaultValidator, _T("ID_BUTTON5"));
    Button_pgo_filename->SetBackgroundColour(wxColour(224,224,224));
    FlexGridSizer47->Add(Button_pgo_filename, 1, wxALL|wxALIGN_CENTER_HORIZONTAL|wxALIGN_CENTER_VERTICAL, 5);
    TextCtrl_pgo_filename = new wxTextCtrl(PanelPapagayo, ID_TEXTCTRL1, wxEmptyString, wxDefaultPosition, wxSize(236,23), 0, wxDefaultValidator, _T("ID_TEXTCTRL1"));
    TextCtrl_pgo_filename->SetToolTip(_("Papagayo input file contains voices and phonemes."));
    FlexGridSizer47->Add(TextCtrl_pgo_filename, 1, wxALL|wxEXPAND|wxALIGN_LEFT|wxALIGN_CENTER_VERTICAL, 5);
    Button_PgoStitch = new wxButton(PanelPapagayo, ID_BUTTON_PgoStitch, _("+"), wxDefaultPosition, wxSize(29,23), 0, wxDefaultValidator, _T("ID_BUTTON_PgoStitch"));
    Button_PgoStitch->SetToolTip(_("Stitch Papagayo file"));
    FlexGridSizer47->Add(Button_PgoStitch, 1, wxALL|wxALIGN_CENTER_HORIZONTAL|wxALIGN_CENTER_VERTICAL, 5);
    FlexGridSizer56->Add(FlexGridSizer47, 1, wxALL|wxALIGN_LEFT|wxALIGN_CENTER_VERTICAL, 2);
    StaticText27 = new wxStaticText(PanelPapagayo, ID_STATICTEXT30, _("2)"), wxDefaultPosition, wxDefaultSize, 0, _T("ID_STATICTEXT30"));
    wxFont StaticText27Font(14,wxSWISS,wxFONTSTYLE_NORMAL,wxBOLD,false,wxEmptyString,wxFONTENCODING_DEFAULT);
    StaticText27->SetFont(StaticText27Font);
    FlexGridSizer56->Add(StaticText27, 1, wxALL|wxALIGN_CENTER_HORIZONTAL|wxALIGN_CENTER_VERTICAL, 5);
    FlexGridSizer54 = new wxFlexGridSizer(0, 3, 0, 0);
    Button_papagayo_output_sequence = new wxButton(PanelPapagayo, ID_BUTTON22, _("Select Sequencer Output File"), wxDefaultPosition, wxDefaultSize, 0, wxDefaultValidator, _T("ID_BUTTON22"));
    Button_papagayo_output_sequence->SetBackgroundColour(wxColour(224,224,224));
    FlexGridSizer54->Add(Button_papagayo_output_sequence, 1, wxALL|wxALIGN_RIGHT|wxALIGN_CENTER_VERTICAL, 5);
    TextCtrl_papagayo_output_filename = new wxTextCtrl(PanelPapagayo, ID_TEXTCTRL67, wxEmptyString, wxDefaultPosition, wxSize(237,20), 0, wxDefaultValidator, _T("ID_TEXTCTRL67"));
    TextCtrl_papagayo_output_filename->SetToolTip(_("Sequence output will contain the generated effects."));
    FlexGridSizer54->Add(TextCtrl_papagayo_output_filename, 1, wxALL|wxALIGN_LEFT|wxALIGN_CENTER_VERTICAL, 5);
    FlexGridSizer56->Add(FlexGridSizer54, 1, wxALL|wxALIGN_LEFT|wxALIGN_CENTER_VERTICAL, 2);
    StaticText68 = new wxStaticText(PanelPapagayo, ID_STATICTEXT71, _("3)"), wxDefaultPosition, wxDefaultSize, 0, _T("ID_STATICTEXT71"));
    wxFont StaticText68Font(14,wxSWISS,wxFONTSTYLE_NORMAL,wxBOLD,false,wxEmptyString,wxFONTENCODING_DEFAULT);
    StaticText68->SetFont(StaticText68Font);
    FlexGridSizer56->Add(StaticText68, 1, wxALL|wxALIGN_CENTER_HORIZONTAL|wxALIGN_CENTER_VERTICAL, 5);
    FlexGridSizer57 = new wxFlexGridSizer(0, 3, 0, 0);
    StaticText34 = new wxStaticText(PanelPapagayo, ID_STATICTEXT36, _("Choose output type:"), wxDefaultPosition, wxDefaultSize, 0, _T("ID_STATICTEXT36"));
    FlexGridSizer57->Add(StaticText34, 1, wxALL|wxALIGN_CENTER_HORIZONTAL|wxALIGN_CENTER_VERTICAL, 5);
    Choice_PgoOutputType = new wxChoice(PanelPapagayo, ID_CHOICE_PgoOutputType, wxDefaultPosition, wxDefaultSize, 0, 0, 0, wxDefaultValidator, _T("ID_CHOICE_PgoOutputType"));
    Choice_PgoOutputType->Append(_("(choose)"));
    Choice_PgoOutputType->Append(_("Auto-faces"));
    Choice_PgoOutputType->Append(_("Coro faces"));
    Choice_PgoOutputType->Append(_("Image faces"));
    Choice_PgoOutputType->Append(_("Movie faces"));
    Choice_PgoOutputType->SetToolTip(_("Output type determines the effects used to generate the sequence."));
    FlexGridSizer57->Add(Choice_PgoOutputType, 1, wxALL|wxALIGN_CENTER_HORIZONTAL|wxALIGN_CENTER_VERTICAL, 5);
    StaticText_PgoOutputType = new wxStaticText(PanelPapagayo, ID_STATICTEXT_PgoOutputType, _("(explanation)"), wxDefaultPosition, wxDefaultSize, 0, _T("ID_STATICTEXT_PgoOutputType"));
    FlexGridSizer57->Add(StaticText_PgoOutputType, 1, wxALL|wxALIGN_CENTER_HORIZONTAL|wxALIGN_CENTER_VERTICAL, 5);
    FlexGridSizer56->Add(FlexGridSizer57, 1, wxALL|wxALIGN_LEFT|wxALIGN_CENTER_VERTICAL, 5);
    StaticText35 = new wxStaticText(PanelPapagayo, ID_STATICTEXT37, _("4)"), wxDefaultPosition, wxDefaultSize, 0, _T("ID_STATICTEXT37"));
    wxFont StaticText35Font(14,wxSWISS,wxFONTSTYLE_NORMAL,wxBOLD,false,wxEmptyString,wxFONTENCODING_DEFAULT);
    StaticText35->SetFont(StaticText35Font);
    FlexGridSizer56->Add(StaticText35, 1, wxALL|wxALIGN_CENTER_HORIZONTAL|wxALIGN_CENTER_VERTICAL, 5);
    StaticText43 = new wxStaticText(PanelPapagayo, ID_STATICTEXT46, _("In the grid below, configure how phonemes and face parts are rendered.\nPresets allow settings to be saved and reused again later."), wxDefaultPosition, wxDefaultSize, 0, _T("ID_STATICTEXT46"));
    wxFont StaticText43Font(10,wxSWISS,wxFONTSTYLE_NORMAL,wxBOLD,false,wxEmptyString,wxFONTENCODING_DEFAULT);
    StaticText43->SetFont(StaticText43Font);
    FlexGridSizer56->Add(StaticText43, 1, wxALL|wxEXPAND|wxALIGN_LEFT|wxALIGN_CENTER_VERTICAL, 5);
    FlexGridSizer56->Add(-1,-1,1, wxALL|wxALIGN_CENTER_HORIZONTAL|wxALIGN_CENTER_VERTICAL, 5);
    FlexGridSizer50 = new wxFlexGridSizer(0, 8, 0, 0);
    StaticText36 = new wxStaticText(PanelPapagayo, ID_STATICTEXT38, _("Preset Name:"), wxDefaultPosition, wxDefaultSize, 0, _T("ID_STATICTEXT38"));
    FlexGridSizer50->Add(StaticText36, 1, wxALL|wxALIGN_RIGHT|wxALIGN_CENTER_VERTICAL, 5);
    Choice_PgoGroupName = new wxChoice(PanelPapagayo, ID_CHOICE_PgoGroupName, wxDefaultPosition, wxDefaultSize, 0, 0, wxCB_SORT, wxDefaultValidator, _T("ID_CHOICE_PgoGroupName"));
    Choice_PgoGroupName->SetToolTip(_("Presets allow multiple groups of settings to be saved.  Choose an existing Preset or create a new one."));
    FlexGridSizer50->Add(Choice_PgoGroupName, 1, wxALL|wxALIGN_CENTER_HORIZONTAL|wxALIGN_CENTER_VERTICAL, 5);
    BitmapButton_SaveCoroGroup = new wxBitmapButton(PanelPapagayo, ID_BITMAPBUTTON_SaveCoroGroup, save_xpm, wxDefaultPosition, wxSize(53,23), wxBU_AUTODRAW, wxDefaultValidator, _T("ID_BITMAPBUTTON_SaveCoroGroup"));
    BitmapButton_SaveCoroGroup->SetDefault();
    BitmapButton_SaveCoroGroup->SetToolTip(_("Named Presets can be saved and reused again later."));
    FlexGridSizer50->Add(BitmapButton_SaveCoroGroup, 1, wxALL|wxALIGN_CENTER_HORIZONTAL|wxALIGN_CENTER_VERTICAL, 5);
    Button_CoroGroupDelete = new wxButton(PanelPapagayo, ID_BUTTON_CoroGroupDelete, _("Delete"), wxDefaultPosition, wxDefaultSize, 0, wxDefaultValidator, _T("ID_BUTTON_CoroGroupDelete"));
    Button_CoroGroupDelete->SetToolTip(_("Delete current Preset."));
    FlexGridSizer50->Add(Button_CoroGroupDelete, 1, wxALL|wxALIGN_CENTER_HORIZONTAL|wxALIGN_CENTER_VERTICAL, 5);
    Button_CoroGroupClear = new wxButton(PanelPapagayo, ID_BUTTON_CoroGroupClear, _("Clear Grid"), wxDefaultPosition, wxDefaultSize, 0, wxDefaultValidator, _T("ID_BUTTON_CoroGroupClear"));
    Button_CoroGroupClear->SetToolTip(_("Clear all grid values."));
    FlexGridSizer50->Add(Button_CoroGroupClear, 1, wxALL|wxALIGN_CENTER_HORIZONTAL|wxALIGN_CENTER_VERTICAL, 5);
    Button_PgoCopyVoices = new wxButton(PanelPapagayo, ID_BUTTON_PgoCopyVoices, _("Copy First"), wxDefaultPosition, wxDefaultSize, 0, wxDefaultValidator, _T("ID_BUTTON_PgoCopyVoices"));
    Button_PgoCopyVoices->SetToolTip(_("Copy first Voice values to other columns."));
    FlexGridSizer50->Add(Button_PgoCopyVoices, 1, wxALL|wxALIGN_CENTER_HORIZONTAL|wxALIGN_CENTER_VERTICAL, 5);
    FlexGridSizer56->Add(FlexGridSizer50, 1, wxALL|wxALIGN_LEFT|wxALIGN_CENTER_VERTICAL, 5);
    FlexGridSizer56->Add(-1,-1,1, wxALL|wxALIGN_CENTER_HORIZONTAL|wxALIGN_CENTER_VERTICAL, 5);
    BoxSizer8 = new wxBoxSizer(wxHORIZONTAL);
    GridCoroFaces = new wxGrid(PanelPapagayo, ID_GRID_COROFACES, wxDefaultPosition, wxDefaultSize, 0, _T("ID_GRID_COROFACES"));
    GridCoroFaces->CreateGrid(18,4);
    GridCoroFaces->SetMinSize(wxSize(-1,200));
    GridCoroFaces->EnableEditing(true);
    GridCoroFaces->EnableGridLines(true);
    GridCoroFaces->SetColLabelSize(20);
    GridCoroFaces->SetRowLabelSize(100);
    GridCoroFaces->SetDefaultColSize(110, true);
    GridCoroFaces->SetColLabelValue(0, _("Voice 1"));
    GridCoroFaces->SetColLabelValue(1, _("Voice 2"));
    GridCoroFaces->SetColLabelValue(2, _("Voice 3"));
    GridCoroFaces->SetColLabelValue(3, _("Voice 4"));
    GridCoroFaces->SetRowLabelValue(0, _("Model Name"));
    GridCoroFaces->SetRowLabelValue(1, _("Face Outline"));
    GridCoroFaces->SetRowLabelValue(2, _("Mouth - AI"));
    GridCoroFaces->SetRowLabelValue(3, _("Mouth - E"));
    GridCoroFaces->SetRowLabelValue(4, _("Mouth - etc"));
    GridCoroFaces->SetRowLabelValue(5, _("Mouth - FV"));
    GridCoroFaces->SetRowLabelValue(6, _("Mouth - L"));
    GridCoroFaces->SetRowLabelValue(7, _("Mouth - MBP"));
    GridCoroFaces->SetRowLabelValue(8, _("Mouth - O"));
    GridCoroFaces->SetRowLabelValue(9, _("Mouth - rest"));
    GridCoroFaces->SetRowLabelValue(10, _("Mouth - U"));
    GridCoroFaces->SetRowLabelValue(11, _("Mouth - WQ"));
    GridCoroFaces->SetRowLabelValue(12, _("Eyes - Open"));
    GridCoroFaces->SetRowLabelValue(13, _("Eyes - Closed"));
    GridCoroFaces->SetRowLabelValue(14, _("Eyes - Left"));
    GridCoroFaces->SetRowLabelValue(15, _("Eyes - Right"));
    GridCoroFaces->SetRowLabelValue(16, _("Eyes - Up"));
    GridCoroFaces->SetRowLabelValue(17, _("Eyes - Down"));
    GridCoroFaces->SetDefaultCellFont( GridCoroFaces->GetFont() );
    GridCoroFaces->SetDefaultCellTextColour( GridCoroFaces->GetForegroundColour() );
    BoxSizer8->Add(GridCoroFaces, 1, wxALL|wxALIGN_LEFT|wxALIGN_CENTER_VERTICAL, 5);
    FlexGridSizer56->Add(BoxSizer8, 1, wxALL|wxALIGN_CENTER_HORIZONTAL|wxALIGN_CENTER_VERTICAL, 5);
    FlexGridSizer56->Add(-1,-1,1, wxALL|wxALIGN_CENTER_HORIZONTAL|wxALIGN_CENTER_VERTICAL, 5);
    FlexGridSizer55 = new wxFlexGridSizer(0, 3, 0, 0);
    CheckBox_PgoAutoRest = new wxCheckBox(PanelPapagayo, ID_CHECKBOX_PgoAutoReset, _("Insert Rests. Minimum gap:"), wxDefaultPosition, wxDefaultSize, 0, wxDefaultValidator, _T("ID_CHECKBOX_PgoAutoReset"));
    CheckBox_PgoAutoRest->SetValue(false);
    FlexGridSizer55->Add(CheckBox_PgoAutoRest, 0, wxALL|wxALIGN_LEFT|wxALIGN_CENTER_VERTICAL, 2);
    FlexGridSizer3 = new wxFlexGridSizer(0, 4, 0, 0);
    TextCtrl_PgoMinRest = new wxTextCtrl(PanelPapagayo, ID_TEXTCTRL_PgoMinRest, _(".2"), wxDefaultPosition, wxSize(40,21), 0, wxDefaultValidator, _T("ID_TEXTCTRL_PgoMinRest"));
    TextCtrl_PgoMinRest->SetToolTip(_("Minimum gap size to insert Rest into."));
    FlexGridSizer3->Add(TextCtrl_PgoMinRest, 0, wxALL|wxALIGN_CENTER_HORIZONTAL|wxALIGN_CENTER_VERTICAL, 2);
    StaticText25 = new wxStaticText(PanelPapagayo, ID_STATICTEXT27, _("max:"), wxDefaultPosition, wxDefaultSize, 0, _T("ID_STATICTEXT27"));
    FlexGridSizer3->Add(StaticText25, 1, wxALL|wxALIGN_CENTER_HORIZONTAL|wxALIGN_CENTER_VERTICAL, 5);
    TextCtrl_PgoMaxRest = new wxTextCtrl(PanelPapagayo, ID_TEXTCTRL_PgoMaxRest, _(".4"), wxDefaultPosition, wxSize(40,21), 0, wxDefaultValidator, _T("ID_TEXTCTRL_PgoMaxRest"));
    TextCtrl_PgoMaxRest->SetToolTip(_("Maximum gap size to insert Rest into."));
    FlexGridSizer3->Add(TextCtrl_PgoMaxRest, 1, wxALL|wxALIGN_CENTER_HORIZONTAL|wxALIGN_CENTER_VERTICAL, 5);
    StaticText32 = new wxStaticText(PanelPapagayo, ID_STATICTEXT34, _("sec.        "), wxDefaultPosition, wxDefaultSize, 0, _T("ID_STATICTEXT34"));
    FlexGridSizer3->Add(StaticText32, 0, wxALL|wxALIGN_CENTER_HORIZONTAL|wxALIGN_CENTER_VERTICAL, 2);
    FlexGridSizer55->Add(FlexGridSizer3, 1, wxALL|wxALIGN_LEFT|wxALIGN_CENTER_VERTICAL, 1);
    CheckBox_CoroEyesRandomBlink = new wxCheckBox(PanelPapagayo, ID_CHECKBOX_CoroEyesRandomBlink, _("Eyes random blink"), wxDefaultPosition, wxDefaultSize, 0, wxDefaultValidator, _T("ID_CHECKBOX_CoroEyesRandomBlink"));
    CheckBox_CoroEyesRandomBlink->SetValue(false);
    FlexGridSizer55->Add(CheckBox_CoroEyesRandomBlink, 0, wxALL|wxALIGN_LEFT|wxALIGN_CENTER_VERTICAL, 2);
    CheckBox_PgoAutoFade = new wxCheckBox(PanelPapagayo, ID_CHECKBOX_PgoAutoFade, _("Auto-fade each face after:"), wxDefaultPosition, wxDefaultSize, 0, wxDefaultValidator, _T("ID_CHECKBOX_PgoAutoFade"));
    CheckBox_PgoAutoFade->SetValue(false);
    FlexGridSizer55->Add(CheckBox_PgoAutoFade, 0, wxALL|wxALIGN_LEFT|wxALIGN_CENTER_VERTICAL, 2);
    FlexGridSizer8 = new wxFlexGridSizer(0, 3, 0, 0);
    TextCtrl_PgoAutoFade = new wxTextCtrl(PanelPapagayo, ID_TEXTCTRL_PgoAutoFade, _("1.5"), wxDefaultPosition, wxSize(52,21), 0, wxDefaultValidator, _T("ID_TEXTCTRL_PgoAutoFade"));
    TextCtrl_PgoAutoFade->SetToolTip(_("Fade after this length of inactivity."));
    FlexGridSizer8->Add(TextCtrl_PgoAutoFade, 0, wxALL|wxALIGN_CENTER_HORIZONTAL|wxALIGN_CENTER_VERTICAL, 2);
    StaticText33 = new wxStaticText(PanelPapagayo, ID_STATICTEXT35, _("sec.        "), wxDefaultPosition, wxDefaultSize, 0, _T("ID_STATICTEXT35"));
    FlexGridSizer8->Add(StaticText33, 0, wxALL|wxALIGN_CENTER_HORIZONTAL|wxALIGN_CENTER_VERTICAL, 2);
    FlexGridSizer55->Add(FlexGridSizer8, 1, wxALL|wxALIGN_LEFT|wxALIGN_CENTER_VERTICAL, 1);
    CheckBox_CoroEyesRandomLR = new wxCheckBox(PanelPapagayo, ID_CHECKBOX_CoroEyesRandomLR, _("Eyes random left/right"), wxDefaultPosition, wxDefaultSize, 0, wxDefaultValidator, _T("ID_CHECKBOX_CoroEyesRandomLR"));
    CheckBox_CoroEyesRandomLR->SetValue(false);
    FlexGridSizer55->Add(CheckBox_CoroEyesRandomLR, 0, wxALL|wxALIGN_LEFT|wxALIGN_CENTER_VERTICAL, 2);
    FlexGridSizer56->Add(FlexGridSizer55, 0, wxALL|wxEXPAND|wxALIGN_LEFT|wxALIGN_CENTER_VERTICAL, 2);
    StaticText67 = new wxStaticText(PanelPapagayo, ID_STATICTEXT70, _("5)"), wxDefaultPosition, wxDefaultSize, 0, _T("ID_STATICTEXT70"));
    wxFont StaticText67Font(14,wxSWISS,wxFONTSTYLE_NORMAL,wxBOLD,false,wxEmptyString,wxFONTENCODING_DEFAULT);
    StaticText67->SetFont(StaticText67Font);
    FlexGridSizer56->Add(StaticText67, 1, wxALL|wxALIGN_CENTER_HORIZONTAL|wxALIGN_CENTER_VERTICAL, 5);
    ButtonStartPapagayo = new wxButton(PanelPapagayo, ID_BUTTON6, _("Click to Create new Sequence"), wxDefaultPosition, wxDefaultSize, 0, wxDefaultValidator, _T("ID_BUTTON6"));
    wxFont ButtonStartPapagayoFont(12,wxSWISS,wxFONTSTYLE_NORMAL,wxBOLD,false,wxEmptyString,wxFONTENCODING_DEFAULT);
    ButtonStartPapagayo->SetFont(ButtonStartPapagayoFont);
    FlexGridSizer56->Add(ButtonStartPapagayo, 1, wxALL|wxALIGN_LEFT|wxALIGN_CENTER_VERTICAL, 5);
    FlexGridSizer43->Add(FlexGridSizer56, 1, wxALL|wxALIGN_LEFT|wxALIGN_CENTER_VERTICAL, 5);
    FlexGridSizerPapagayo->Add(FlexGridSizer43, 1, wxALL|wxEXPAND|wxALIGN_CENTER_HORIZONTAL|wxALIGN_CENTER_VERTICAL, 2);
    PanelPapagayo->SetSizer(FlexGridSizerPapagayo);
    FlexGridSizerPapagayo->Fit(PanelPapagayo);
    FlexGridSizerPapagayo->SetSizeHints(PanelPapagayo);
    Notebook1->AddPage(PanelSetup, _("Setup"), true);
    Notebook1->AddPage(PanelTest, _("Test"), false);
    Notebook1->AddPage(PanelConvert, _("Convert"), false);
    Notebook1->AddPage(PanelPreview, _("Preview"), false);
    Notebook1->AddPage(PaneNutcracker, _("Nutcracker"), false);
    Notebook1->AddPage(PanelCal, _("Schedule"), false);
    Notebook1->AddPage(PanelPapagayo, _("Papagayo"), false);
    FlexGridSizer2->Add(Notebook1, 1, wxALL|wxEXPAND|wxALIGN_CENTER_HORIZONTAL|wxALIGN_CENTER_VERTICAL, 5);
    Panel1->SetSizer(FlexGridSizer2);
    FlexGridSizer2->Fit(Panel1);
    FlexGridSizer2->SetSizeHints(Panel1);
    FlexGridSizer1->Add(Panel1, 1, wxEXPAND|wxALIGN_CENTER_HORIZONTAL|wxALIGN_CENTER_VERTICAL, 5);
    SetSizer(FlexGridSizer1);
    MenuBar1 = new wxMenuBar();
    MenuFile = new wxMenu();
    MenuItem5 = new wxMenuItem(MenuFile, ID_MENUITEM2, _("Select Show Folder"), wxEmptyString, wxITEM_NORMAL);
    MenuFile->Append(MenuItem5);
    MenuItemBackup = new wxMenuItem(MenuFile, ID_FILE_BACKUP, _("Backup"), wxEmptyString, wxITEM_NORMAL);
    MenuFile->Append(MenuItemBackup);
    MenuItem1 = new wxMenuItem(MenuFile, idMenuQuit, _("Quit\tAlt-F4"), _("Quit the application"), wxITEM_NORMAL);
    MenuFile->Append(MenuItem1);
    MenuBar1->Append(MenuFile, _("&File"));
    MenuPlaylist = new wxMenu();
    MenuItemSavePlaylists = new wxMenuItem(MenuPlaylist, idMenuSaveSched, _("Save Playlists"), wxEmptyString, wxITEM_NORMAL);
    MenuPlaylist->Append(MenuItemSavePlaylists);
    MenuItemAddList = new wxMenuItem(MenuPlaylist, idMenuAddList, _("Add"), wxEmptyString, wxITEM_NORMAL);
    MenuPlaylist->Append(MenuItemAddList);
    MenuItemRenameList = new wxMenuItem(MenuPlaylist, idMenuRenameList, _("Rename"), wxEmptyString, wxITEM_NORMAL);
    MenuPlaylist->Append(MenuItemRenameList);
    MenuItemDelList = new wxMenuItem(MenuPlaylist, idMenuDelList, _("Delete"), wxEmptyString, wxITEM_NORMAL);
    MenuPlaylist->Append(MenuItemDelList);
    MenuItemRefresh = new wxMenuItem(MenuPlaylist, ID_MENUITEM1, _("Refresh"), wxEmptyString, wxITEM_NORMAL);
    MenuPlaylist->Append(MenuItemRefresh);
    MenuItemCustomScript = new wxMenuItem(MenuPlaylist, idCustomScript, _("Custom Script"), wxEmptyString, wxITEM_NORMAL);
    MenuPlaylist->Append(MenuItemCustomScript);
    MenuBar1->Append(MenuPlaylist, _("&Playlist"));
    MenuHelp = new wxMenu();
    MenuItem4 = new wxMenuItem(MenuHelp, idMenuHelpContent, _("Content\tF1"), wxEmptyString, wxITEM_NORMAL);
    MenuHelp->Append(MenuItem4);
    MenuItem2 = new wxMenuItem(MenuHelp, idMenuAbout, _("About"), _("Show info about this application"), wxITEM_NORMAL);
    MenuHelp->Append(MenuItem2);
    MenuBar1->Append(MenuHelp, _("&Help"));
    SetMenuBar(MenuBar1);
    StatusBar1 = new wxStatusBar(this, ID_STATUSBAR1, 0, _T("ID_STATUSBAR1"));
    int __wxStatusBarWidths_1[2] = { -1, -1 };
    int __wxStatusBarStyles_1[2] = { wxSB_NORMAL, wxSB_NORMAL };
    StatusBar1->SetFieldsCount(2,__wxStatusBarWidths_1);
    StatusBar1->SetStatusStyles(2,__wxStatusBarStyles_1);
    SetStatusBar(StatusBar1);
    DirDialog1 = new wxDirDialog(this, _("Select directory"), wxEmptyString, wxDD_DEFAULT_STYLE, wxDefaultPosition, wxDefaultSize, _T("wxDirDialog"));
    Timer1.SetOwner(this, ID_TIMER1);
    FileDialogConvert = new wxFileDialog(this, _("Select file"), wxEmptyString, wxEmptyString, _("xLights Sequences(*.xseq)|*.xseq|\n\n            LOR Music Sequences (*.lms)|*.lms|\n\n\t\t\tLOR Animation Sequences (*.las)|*.las|\n\n\t\t\tVixen Sequences (*.vix)|*.vix|\n\n\t\t\tFalcon Pi Player Sequences (*.fseq)|*.fseq|\n\n\t\t\tGlediator Record File (*.gled)|*.gled)|\n\n\t\t\tLynx Conductor Sequences (*.seq)|*.seq|\n\n\t\t\tHLS hlsIdata Sequences(*.hlsIdata)|*.hlsIdata"), wxFD_OPEN|wxFD_FILE_MUST_EXIST|wxFD_MULTIPLE, wxDefaultPosition, wxDefaultSize, _T("wxFileDialog"));
    MessageDialog1 = new wxMessageDialog(this, _("Hello"), _("Message"), wxOK|wxCANCEL, wxDefaultPosition);
    FileDialogPgoImage = new wxFileDialog(this, _("Select phoneme image file"), wxEmptyString, wxEmptyString, _("jpeg image(*.jpg)|*.jpg|\npng image(*.png)|*.png"), wxFD_OPEN|wxFD_FILE_MUST_EXIST, wxDefaultPosition, wxDefaultSize, _T("wxFileDialog"));
    FlexGridSizer1->Fit(this);
    FlexGridSizer1->SetSizeHints(this);

    Connect(ID_BITMAPBUTTON_TAB_INFO,wxEVT_COMMAND_BUTTON_CLICKED,(wxObjectEventFunction)&xLightsFrame::OnBitmapButtonTabInfoClick);
    Connect(ID_BUTTON_STOP_NOW,wxEVT_COMMAND_BUTTON_CLICKED,(wxObjectEventFunction)&xLightsFrame::OnButtonStopNowClick);
    Connect(ID_BUTTON_GRACEFUL_STOP,wxEVT_COMMAND_BUTTON_CLICKED,(wxObjectEventFunction)&xLightsFrame::OnButtonGracefulStopClick);
    Connect(ID_BUTTON_LIGHTS_OFF,wxEVT_COMMAND_BUTTON_CLICKED,(wxObjectEventFunction)&xLightsFrame::OnButtonLightsOffClick);
    Connect(ID_CHECKBOX_LIGHT_OUTPUT,wxEVT_COMMAND_CHECKBOX_CLICKED,(wxObjectEventFunction)&xLightsFrame::OnCheckBoxLightOutputClick);
    Connect(ID_BUTTON_CHANGEDIR,wxEVT_COMMAND_BUTTON_CLICKED,(wxObjectEventFunction)&xLightsFrame::OnMenuOpenFolderSelected);
    Connect(ID_BUTTON_SAVE_SETUP,wxEVT_COMMAND_BUTTON_CLICKED,(wxObjectEventFunction)&xLightsFrame::OnButtonSaveSetupClick);
    Connect(ID_BUTTON_ADD_DONGLE,wxEVT_COMMAND_BUTTON_CLICKED,(wxObjectEventFunction)&xLightsFrame::OnButtonAddDongleClick);
    Connect(ID_BUTTON_ADD_E131,wxEVT_COMMAND_BUTTON_CLICKED,(wxObjectEventFunction)&xLightsFrame::OnButtonAddE131Click);
    Connect(ID_BUTTON_NETWORK_CHANGE,wxEVT_COMMAND_BUTTON_CLICKED,(wxObjectEventFunction)&xLightsFrame::OnButtonNetworkChangeClick);
    Connect(ID_BUTTON_NETWORK_DELETE,wxEVT_COMMAND_BUTTON_CLICKED,(wxObjectEventFunction)&xLightsFrame::OnButtonNetworkDeleteClick);
    Connect(ID_BUTTON_NETWORK_DELETE_ALL,wxEVT_COMMAND_BUTTON_CLICKED,(wxObjectEventFunction)&xLightsFrame::OnButtonNetworkDeleteAllClick);
    Connect(ID_BITMAPBUTTON1,wxEVT_COMMAND_BUTTON_CLICKED,(wxObjectEventFunction)&xLightsFrame::OnButtonNetworkMoveUpClick);
    Connect(ID_BITMAPBUTTON2,wxEVT_COMMAND_BUTTON_CLICKED,(wxObjectEventFunction)&xLightsFrame::OnButtonNetworkMoveDownClick);
    Connect(ID_LISTCTRL_NETWORKS,wxEVT_COMMAND_LIST_BEGIN_DRAG,(wxObjectEventFunction)&xLightsFrame::OnGridNetworkBeginDrag);
    Connect(ID_BUTTON_SELECT_ALL,wxEVT_COMMAND_BUTTON_CLICKED,(wxObjectEventFunction)&xLightsFrame::OnButtonTestSelectAllClick);
    Connect(ID_BUTTON_CLEAR_ALL,wxEVT_COMMAND_BUTTON_CLICKED,(wxObjectEventFunction)&xLightsFrame::OnButtonTestClearClick);
    Connect(ID_BUTTON_LOAD,wxEVT_COMMAND_BUTTON_CLICKED,(wxObjectEventFunction)&xLightsFrame::OnButtonTestLoadClick);
    Connect(ID_BUTTON_SAVE,wxEVT_COMMAND_BUTTON_CLICKED,(wxObjectEventFunction)&xLightsFrame::OnButtonTestSaveClick);
    Connect(ID_CHECKLISTBOX_TEST_CHANNELS,wxEVT_COMMAND_CHECKLISTBOX_TOGGLED,(wxObjectEventFunction)&xLightsFrame::OnCheckListBoxTestChannelsToggled);
    Connect(ID_RADIOBUTTON14,wxEVT_COMMAND_RADIOBUTTON_SELECTED,(wxObjectEventFunction)&xLightsFrame::OnRadioButtonOffSelect);
    Connect(ID_RADIOBUTTON15,wxEVT_COMMAND_RADIOBUTTON_SELECTED,(wxObjectEventFunction)&xLightsFrame::OnRadioButtonChaseSelect);
    Connect(ID_RADIOBUTTON16,wxEVT_COMMAND_RADIOBUTTON_SELECTED,(wxObjectEventFunction)&xLightsFrame::OnRadioButtonChase3Select);
    Connect(ID_RADIOBUTTON17,wxEVT_COMMAND_RADIOBUTTON_SELECTED,(wxObjectEventFunction)&xLightsFrame::OnRadioButtonChase4Select);
    Connect(ID_RADIOBUTTON19,wxEVT_COMMAND_RADIOBUTTON_SELECTED,(wxObjectEventFunction)&xLightsFrame::OnRadioButtonChase5Select);
    Connect(ID_RADIOBUTTON18,wxEVT_COMMAND_RADIOBUTTON_SELECTED,(wxObjectEventFunction)&xLightsFrame::OnRadioButtonAltSelect);
    Connect(ID_RADIOBUTTON7,wxEVT_COMMAND_RADIOBUTTON_SELECTED,(wxObjectEventFunction)&xLightsFrame::OnRadioButtonTwinkle05Select);
    Connect(ID_RADIOBUTTON31,wxEVT_COMMAND_RADIOBUTTON_SELECTED,(wxObjectEventFunction)&xLightsFrame::OnRadioButtonTwinkle10Select);
    Connect(ID_RADIOBUTTON30,wxEVT_COMMAND_RADIOBUTTON_SELECTED,(wxObjectEventFunction)&xLightsFrame::OnRadioButtonTwinkle25Select);
    Connect(ID_RADIOBUTTON29,wxEVT_COMMAND_RADIOBUTTON_SELECTED,(wxObjectEventFunction)&xLightsFrame::OnRadioButtonTwinkle50Select);
    Connect(ID_RADIOBUTTON8,wxEVT_COMMAND_RADIOBUTTON_SELECTED,(wxObjectEventFunction)&xLightsFrame::OnRadioButtonShimmerSelect);
    Connect(ID_RADIOBUTTON6,wxEVT_COMMAND_RADIOBUTTON_SELECTED,(wxObjectEventFunction)&xLightsFrame::OnRadioButtonDimSelect);
    Connect(ID_RADIOBUTTON3,wxEVT_COMMAND_RADIOBUTTON_SELECTED,(wxObjectEventFunction)&xLightsFrame::OnRadioButtonOffSelect);
    Connect(ID_RADIOBUTTON4,wxEVT_COMMAND_RADIOBUTTON_SELECTED,(wxObjectEventFunction)&xLightsFrame::OnRadioButtonChaseSelect);
    Connect(ID_RADIOBUTTON5,wxEVT_COMMAND_RADIOBUTTON_SELECTED,(wxObjectEventFunction)&xLightsFrame::OnRadioButtonChase3Select);
    Connect(ID_RADIOBUTTON9,wxEVT_COMMAND_RADIOBUTTON_SELECTED,(wxObjectEventFunction)&xLightsFrame::OnRadioButtonChase4Select);
    Connect(ID_RADIOBUTTON25,wxEVT_COMMAND_RADIOBUTTON_SELECTED,(wxObjectEventFunction)&xLightsFrame::OnRadioButtonChase5Select);
    Connect(ID_RADIOBUTTON10,wxEVT_COMMAND_RADIOBUTTON_SELECTED,(wxObjectEventFunction)&xLightsFrame::OnRadioButtonAltSelect);
    Connect(ID_RADIOBUTTON12,wxEVT_COMMAND_RADIOBUTTON_SELECTED,(wxObjectEventFunction)&xLightsFrame::OnRadioButtonTwinkle05Select);
    Connect(ID_RADIOBUTTON28,wxEVT_COMMAND_RADIOBUTTON_SELECTED,(wxObjectEventFunction)&xLightsFrame::OnRadioButtonTwinkle10Select);
    Connect(ID_RADIOBUTTON11,wxEVT_COMMAND_RADIOBUTTON_SELECTED,(wxObjectEventFunction)&xLightsFrame::OnRadioButtonTwinkle25Select);
    Connect(ID_RADIOBUTTON13,wxEVT_COMMAND_RADIOBUTTON_SELECTED,(wxObjectEventFunction)&xLightsFrame::OnRadioButtonTwinkle50Select);
    Connect(ID_RADIOBUTTON20,wxEVT_COMMAND_RADIOBUTTON_SELECTED,(wxObjectEventFunction)&xLightsFrame::OnRadioButtonShimmerSelect);
    Connect(ID_RADIOBUTTON21,wxEVT_COMMAND_RADIOBUTTON_SELECTED,(wxObjectEventFunction)&xLightsFrame::OnRadioButtonDimSelect);
    Connect(ID_RADIOBUTTON22,wxEVT_COMMAND_RADIOBUTTON_SELECTED,(wxObjectEventFunction)&xLightsFrame::OnRadioButtonOffSelect);
    Connect(ID_RADIOBUTTON23,wxEVT_COMMAND_RADIOBUTTON_SELECTED,(wxObjectEventFunction)&xLightsFrame::OnRadioButtonChase3Select);
    Connect(ID_RADIOBUTTON24,wxEVT_COMMAND_RADIOBUTTON_SELECTED,(wxObjectEventFunction)&xLightsFrame::OnRadioButtonChase4Select);
    Connect(ID_RADIOBUTTON26,wxEVT_COMMAND_RADIOBUTTON_SELECTED,(wxObjectEventFunction)&xLightsFrame::OnRadioButtonChase5Select);
    Connect(ID_RADIOBUTTON27,wxEVT_COMMAND_RADIOBUTTON_SELECTED,(wxObjectEventFunction)&xLightsFrame::OnRadioButtonDimSelect);
    Connect(ID_BUTTON_CHOOSE_FILE,wxEVT_COMMAND_BUTTON_CLICKED,(wxObjectEventFunction)&xLightsFrame::OnButtonChooseFileClick);
    Connect(ID_BUTTON_START_CONVERSION,wxEVT_COMMAND_BUTTON_CLICKED,(wxObjectEventFunction)&xLightsFrame::OnButtonStartConversionClick);
    Connect(ID_BUTTON_PREVIEW_OPEN,wxEVT_COMMAND_BUTTON_CLICKED,(wxObjectEventFunction)&xLightsFrame::OnButtonPreviewOpenClick);
    Connect(ID_BITMAPBUTTON5,wxEVT_COMMAND_BUTTON_CLICKED,(wxObjectEventFunction)&xLightsFrame::OnButtonPlayPreviewClick);
    Connect(ID_BITMAPBUTTON6,wxEVT_COMMAND_BUTTON_CLICKED,(wxObjectEventFunction)&xLightsFrame::OnButtonStopPreviewClick);
    Connect(ID_SLIDER_PREVIEW_TIME,wxEVT_SCROLL_THUMBTRACK,(wxObjectEventFunction)&xLightsFrame::OnSliderPreviewTimeCmdScrollThumbTrack);
    Connect(ID_SLIDER_PREVIEW_TIME,wxEVT_SCROLL_THUMBRELEASE,(wxObjectEventFunction)&xLightsFrame::OnSliderPreviewTimeCmdScrollThumbRelease);
    Connect(ID_SLIDER_PREVIEW_TIME,wxEVT_COMMAND_SLIDER_UPDATED,(wxObjectEventFunction)&xLightsFrame::OnSliderPreviewTimeCmdSliderUpdated);
    Connect(ID_BUTTON_SET_PREVIEW_SIZE,wxEVT_COMMAND_BUTTON_CLICKED,(wxObjectEventFunction)&xLightsFrame::OnButtonSetPreviewSizeClick);
    Connect(ID_BUTTON_SET_BACKGROUND_IMAGE,wxEVT_COMMAND_BUTTON_CLICKED,(wxObjectEventFunction)&xLightsFrame::OnButtonSetBackgroundImageClick);
    Connect(ID_SLIDER_BACKGROUND_BRIGHTNESS,wxEVT_COMMAND_SLIDER_UPDATED,(wxObjectEventFunction)&xLightsFrame::OnSlider_BackgroundBrightnessCmdSliderUpdated);
    Connect(ID_BUTTON_SELECT_MODEL_GROUPS,wxEVT_COMMAND_BUTTON_CLICKED,(wxObjectEventFunction)&xLightsFrame::OnButtonSelectModelGroupsClick);
    Connect(ID_LISTBOX_ELEMENT_LIST,wxEVT_COMMAND_LISTBOX_SELECTED,(wxObjectEventFunction)&xLightsFrame::OnListBoxElementListSelect);
    Connect(ID_BUTTON_MODELS_PREVIEW,wxEVT_COMMAND_BUTTON_CLICKED,(wxObjectEventFunction)&xLightsFrame::OnButtonModelsPreviewClick);
    Connect(ID_BUTTON_SAVE_PREVIEW,wxEVT_COMMAND_BUTTON_CLICKED,(wxObjectEventFunction)&xLightsFrame::OnButtonSavePreviewClick);
    Connect(ID_TEXTCTRL_PREVIEW_ELEMENT_SIZE,wxEVT_COMMAND_TEXT_UPDATED,(wxObjectEventFunction)&xLightsFrame::OnTextCtrlPreviewElementSizeText);
    Connect(ID_SLIDER_PREVIEW_SCALE,wxEVT_COMMAND_SLIDER_UPDATED,(wxObjectEventFunction)&xLightsFrame::OnSliderPreviewScaleCmdSliderUpdated);
    Connect(ID_TEXTCTRL2,wxEVT_COMMAND_TEXT_UPDATED,(wxObjectEventFunction)&xLightsFrame::OnTextCtrlModelRotationDegreesText);
    Connect(ID_SLIDER_PREVIEW_ROTATE,wxEVT_COMMAND_SLIDER_UPDATED,(wxObjectEventFunction)&xLightsFrame::OnSliderPreviewRotateCmdSliderUpdated);
    Connect(ID_BUTTON_BUILD_WHOLEHOUSE_MODEL,wxEVT_COMMAND_BUTTON_CLICKED,(wxObjectEventFunction)&xLightsFrame::OnButtonBuildWholeHouseModelClick);
    ScrolledWindowPreview->Connect(wxEVT_PAINT,(wxObjectEventFunction)&xLightsFrame::OnScrolledWindowPreviewPaint,0,this);
    ScrolledWindowPreview->Connect(wxEVT_LEFT_DOWN,(wxObjectEventFunction)&xLightsFrame::OnScrolledWindowPreviewLeftDown,0,this);
    ScrolledWindowPreview->Connect(wxEVT_LEFT_UP,(wxObjectEventFunction)&xLightsFrame::OnScrolledWindowPreviewLeftUp,0,this);
    ScrolledWindowPreview->Connect(wxEVT_RIGHT_DOWN,(wxObjectEventFunction)&xLightsFrame::OnScrolledWindowPreviewRightDown,0,this);
    ScrolledWindowPreview->Connect(wxEVT_MOTION,(wxObjectEventFunction)&xLightsFrame::OnScrolledWindowPreviewMouseMove,0,this);
    ScrolledWindowPreview->Connect(wxEVT_LEAVE_WINDOW,(wxObjectEventFunction)&xLightsFrame::OnScrolledWindowPreviewMouseLeave,0,this);
    Connect(ID_BUTTON13,wxEVT_COMMAND_BUTTON_CLICKED,(wxObjectEventFunction)&xLightsFrame::OnButton_PlayEffectClick);
    Connect(ID_BUTTON3,wxEVT_COMMAND_BUTTON_CLICKED,(wxObjectEventFunction)&xLightsFrame::OnButton_UpdateGridClick);
    Connect(ID_BUTTON58,wxEVT_COMMAND_BUTTON_CLICKED,(wxObjectEventFunction)&xLightsFrame::OnButton_ModelsClick);
    Connect(ID_BUTTON59,wxEVT_COMMAND_BUTTON_CLICKED,(wxObjectEventFunction)&xLightsFrame::OnButton_PresetsClick);
    Connect(ID_BUTTON_Palette,wxEVT_COMMAND_BUTTON_CLICKED,(wxObjectEventFunction)&xLightsFrame::OnButton_PaletteClick);
    Connect(ID_BITMAPBUTTON_CHECKBOX_LayerMorph,wxEVT_COMMAND_BUTTON_CLICKED,(wxObjectEventFunction)&xLightsFrame::OnBitmapButton_CheckBox_LayerMorphClick);
    Connect(ID_CHOICE_LayerMethod,wxEVT_COMMAND_CHOICE_SELECTED,(wxObjectEventFunction)&xLightsFrame::OnChoice_LayerMethodSelect);
    Connect(ID_SLIDER_EffectLayerMix,wxEVT_SCROLL_TOP|wxEVT_SCROLL_BOTTOM|wxEVT_SCROLL_LINEUP|wxEVT_SCROLL_LINEDOWN|wxEVT_SCROLL_PAGEUP|wxEVT_SCROLL_PAGEDOWN|wxEVT_SCROLL_THUMBTRACK|wxEVT_SCROLL_THUMBRELEASE|wxEVT_SCROLL_CHANGED,(wxObjectEventFunction)&xLightsFrame::OnSlider_EffectLayerMixCmdScroll);
    Connect(ID_SLIDER_EffectLayerMix,wxEVT_COMMAND_SLIDER_UPDATED,(wxObjectEventFunction)&xLightsFrame::OnSlider_EffectLayerMixCmdScroll);
    Connect(ID_BITMAPBUTTON_SLIDER_EffectLayerMix,wxEVT_COMMAND_BUTTON_CLICKED,(wxObjectEventFunction)&xLightsFrame::OnBitmapButton_EffectLayerMixClick);
    Connect(ID_SLIDER_SparkleFrequency,wxEVT_SCROLL_TOP|wxEVT_SCROLL_BOTTOM|wxEVT_SCROLL_LINEUP|wxEVT_SCROLL_LINEDOWN|wxEVT_SCROLL_PAGEUP|wxEVT_SCROLL_PAGEDOWN|wxEVT_SCROLL_THUMBTRACK|wxEVT_SCROLL_THUMBRELEASE|wxEVT_SCROLL_CHANGED,(wxObjectEventFunction)&xLightsFrame::OnSlider_SparkleFrequencyCmdScroll);
    Connect(ID_SLIDER_SparkleFrequency,wxEVT_COMMAND_SLIDER_UPDATED,(wxObjectEventFunction)&xLightsFrame::OnSlider_SparkleFrequencyCmdScroll);
    Connect(ID_TEXTCTRL5,wxEVT_COMMAND_TEXT_UPDATED,(wxObjectEventFunction)&xLightsFrame::OntxtCtrlSparkleFreqText);
    Connect(ID_BITMAPBUTTON_SLIDER_SparkleFrequency,wxEVT_COMMAND_BUTTON_CLICKED,(wxObjectEventFunction)&xLightsFrame::OnBitmapButton_SparkleFrequencyClick);
    Connect(ID_SLIDER_Brightness,wxEVT_SCROLL_TOP|wxEVT_SCROLL_BOTTOM|wxEVT_SCROLL_LINEUP|wxEVT_SCROLL_LINEDOWN|wxEVT_SCROLL_PAGEUP|wxEVT_SCROLL_PAGEDOWN|wxEVT_SCROLL_THUMBTRACK|wxEVT_SCROLL_THUMBRELEASE|wxEVT_SCROLL_CHANGED,(wxObjectEventFunction)&xLightsFrame::OnSlider_BrightnessCmdScroll);
    Connect(ID_SLIDER_Brightness,wxEVT_COMMAND_SLIDER_UPDATED,(wxObjectEventFunction)&xLightsFrame::OnSlider_BrightnessCmdScroll);
    Connect(ID_BITMAPBUTTON_SLIDER_Brightness,wxEVT_COMMAND_BUTTON_CLICKED,(wxObjectEventFunction)&xLightsFrame::OnBitmapButton_BrightnessClick);
    Connect(ID_SLIDER_Contrast,wxEVT_SCROLL_TOP|wxEVT_SCROLL_BOTTOM|wxEVT_SCROLL_LINEUP|wxEVT_SCROLL_LINEDOWN|wxEVT_SCROLL_PAGEUP|wxEVT_SCROLL_PAGEDOWN|wxEVT_SCROLL_THUMBTRACK|wxEVT_SCROLL_THUMBRELEASE|wxEVT_SCROLL_CHANGED,(wxObjectEventFunction)&xLightsFrame::OnSlider_ContrastCmdScroll);
    Connect(ID_SLIDER_Contrast,wxEVT_COMMAND_SLIDER_UPDATED,(wxObjectEventFunction)&xLightsFrame::OnSlider_ContrastCmdScroll);
    Connect(ID_BITMAPBUTTON_SLIDER_Contrast,wxEVT_COMMAND_BUTTON_CLICKED,(wxObjectEventFunction)&xLightsFrame::OnBitmapButton_ContrastClick);
    Connect(ID_BITMAPBUTTON11,wxEVT_COMMAND_BUTTON_CLICKED,(wxObjectEventFunction)&xLightsFrame::OnBitmapButton_EffectLayerMixClick);
    Connect(ID_BITMAPBUTTON13,wxEVT_COMMAND_BUTTON_CLICKED,(wxObjectEventFunction)&xLightsFrame::OnBitmapButton_EffectLayerMixClick);
    Connect(ID_BITMAPBUTTON12,wxEVT_COMMAND_BUTTON_CLICKED,(wxObjectEventFunction)&xLightsFrame::OnBitmapButton_EffectLayerMixClick);
    Connect(ID_BUTTON_PLAY_RGB_SEQ,wxEVT_COMMAND_BUTTON_CLICKED,(wxObjectEventFunction)&xLightsFrame::OnButton_PlayAllClick);
    Connect(ID_BUTTON2,wxEVT_COMMAND_BUTTON_CLICKED,(wxObjectEventFunction)&xLightsFrame::OnButtonDisplayElementsClick);
    Connect(ID_BUTTON_SeqExport,wxEVT_COMMAND_BUTTON_CLICKED,(wxObjectEventFunction)&xLightsFrame::OnButtonSeqExportClick);
    Connect(ID_BUTTON4,wxEVT_COMMAND_BUTTON_CLICKED,(wxObjectEventFunction)&xLightsFrame::OnButtonModelExportClick);
    Connect(ID_BUTTON_CREATE_RANDOM,wxEVT_COMMAND_BUTTON_CLICKED,(wxObjectEventFunction)&xLightsFrame::OnbtRandomEffectClick);
    Connect(ID_BITMAPBUTTON7,wxEVT_COMMAND_BUTTON_CLICKED,(wxObjectEventFunction)&xLightsFrame::OnBitmapButtonOpenSeqClick);
    Connect(ID_BITMAPBUTTON9,wxEVT_COMMAND_BUTTON_CLICKED,(wxObjectEventFunction)&xLightsFrame::OnBitmapButtonSaveSeqClick);
    Connect(ID_BITMAPBUTTON3,wxEVT_COMMAND_BUTTON_CLICKED,(wxObjectEventFunction)&xLightsFrame::OnBitmapButtonInsertRowClick);
    Connect(ID_BITMAPBUTTON4,wxEVT_COMMAND_BUTTON_CLICKED,(wxObjectEventFunction)&xLightsFrame::OnBitmapButtonDeleteRowClick);
    Connect(ID_BITMAPBUTTON_GRID_CUT,wxEVT_COMMAND_BUTTON_CLICKED,(wxObjectEventFunction)&xLightsFrame::OnBitmapButtonGridCutClick);
    Connect(ID_BITMAPBUTTON_GRID_COPY,wxEVT_COMMAND_BUTTON_CLICKED,(wxObjectEventFunction)&xLightsFrame::OnBitmapButtonGridCopyClick);
    Connect(ID_BITMAPBUTTON_GRID_PASTE,wxEVT_COMMAND_BUTTON_CLICKED,(wxObjectEventFunction)&xLightsFrame::OnBitmapButtonGridPasteClick);
    Connect(ID_CHOICE_VIEWS,wxEVT_COMMAND_CHOICE_SELECTED,(wxObjectEventFunction)&xLightsFrame::OnChoice_ViewsSelect);
    Connect(ID_BT_EDIT_VIEWS,wxEVT_COMMAND_BUTTON_CLICKED,(wxObjectEventFunction)&xLightsFrame::OnbtEditViewsClick);
    Connect(ID_BUTTON1,wxEVT_COMMAND_BUTTON_CLICKED,(wxObjectEventFunction)&xLightsFrame::OnButton_ChannelMapClick);
    Connect(ID_GRID1,wxEVT_GRID_CELL_RIGHT_CLICK,(wxObjectEventFunction)&xLightsFrame::OnGrid1CellRightClick);
    Connect(ID_GRID1,wxEVT_GRID_CELL_CHANGE,(wxObjectEventFunction)&xLightsFrame::OnGrid1CellChange);
    Connect(ID_GRID1,wxEVT_GRID_SELECT_CELL,(wxObjectEventFunction)&xLightsFrame::OnGrid1CellLeftClick);
    Grid1->Connect(wxEVT_SET_FOCUS,(wxObjectEventFunction)&xLightsFrame::OnGrid1SetFocus,0,this);
    Grid1->Connect(wxEVT_KILL_FOCUS,(wxObjectEventFunction)&xLightsFrame::OnGrid1KillFocus,0,this);
    EffectsPanel1->Connect(wxEVT_PAINT,(wxObjectEventFunction)&xLightsFrame::OnEffectsPanel1Paint,0,this);
    Connect(ID_CHECKBOX_RUN_SCHEDULE,wxEVT_COMMAND_CHECKBOX_CLICKED,(wxObjectEventFunction)&xLightsFrame::OnCheckBoxRunScheduleClick);
    Connect(ID_BUTTON_SAVE_SCHEDULE,wxEVT_COMMAND_BUTTON_CLICKED,(wxObjectEventFunction)&xLightsFrame::OnButtonSaveScheduleClick);
    Connect(ID_BUTTON_ADD_SHOW,wxEVT_COMMAND_BUTTON_CLICKED,(wxObjectEventFunction)&xLightsFrame::OnButtonAddShowClick);
    Connect(ID_BUTTON_UPDATE_SHOW,wxEVT_COMMAND_BUTTON_CLICKED,(wxObjectEventFunction)&xLightsFrame::OnButtonUpdateShowClick);
    Connect(ID_BUTTON_DELETE_SHOW,wxEVT_COMMAND_BUTTON_CLICKED,(wxObjectEventFunction)&xLightsFrame::OnButtonDeleteShowClick);
    Connect(ID_BUTTON_SHOW_DATES_CHANGE,wxEVT_COMMAND_BUTTON_CLICKED,(wxObjectEventFunction)&xLightsFrame::OnButtonShowDatesChangeClick);
    Connect(ID_BUTTON_CLEARLOG,wxEVT_COMMAND_BUTTON_CLICKED,(wxObjectEventFunction)&xLightsFrame::OnButtonClearLogClick);
    Connect(ID_BUTTON_SAVELOG,wxEVT_COMMAND_BUTTON_CLICKED,(wxObjectEventFunction)&xLightsFrame::OnButtonSaveLogClick);
    Connect(ID_BUTTON5,wxEVT_COMMAND_BUTTON_CLICKED,(wxObjectEventFunction)&xLightsFrame::OnButton_pgo_filenameClick);
    Connect(ID_BUTTON_PgoStitch,wxEVT_COMMAND_BUTTON_CLICKED,(wxObjectEventFunction)&xLightsFrame::OnButton_PgoStitchClick);
    Connect(ID_BUTTON22,wxEVT_COMMAND_BUTTON_CLICKED,(wxObjectEventFunction)&xLightsFrame::OnButton_papagayo_output_sequenceClick1);
    Connect(ID_CHOICE_PgoOutputType,wxEVT_COMMAND_CHOICE_SELECTED,(wxObjectEventFunction)&xLightsFrame::OnChoice_PgoOutputTypeSelect);
    Connect(ID_CHOICE_PgoGroupName,wxEVT_COMMAND_CHOICE_SELECTED,(wxObjectEventFunction)&xLightsFrame::OnChoice_PgoGroupNameSelect);
    Connect(ID_BITMAPBUTTON_SaveCoroGroup,wxEVT_COMMAND_BUTTON_CLICKED,(wxObjectEventFunction)&xLightsFrame::OnBitmapButton_SaveCoroGroupClick);
    Connect(ID_BUTTON_CoroGroupDelete,wxEVT_COMMAND_BUTTON_CLICKED,(wxObjectEventFunction)&xLightsFrame::OnButton_CoroGroupDeleteClick);
    Connect(ID_BUTTON_CoroGroupClear,wxEVT_COMMAND_BUTTON_CLICKED,(wxObjectEventFunction)&xLightsFrame::OnButton_CoroGroupClearClick);
    Connect(ID_BUTTON_PgoCopyVoices,wxEVT_COMMAND_BUTTON_CLICKED,(wxObjectEventFunction)&xLightsFrame::OnButton_PgoCopyVoicesClick);
    Connect(ID_GRID_COROFACES,wxEVT_GRID_SELECT_CELL,(wxObjectEventFunction)&xLightsFrame::OnGridCoroFacesCellSelect);
    Connect(ID_TEXTCTRL_PgoMinRest,wxEVT_COMMAND_TEXT_UPDATED,(wxObjectEventFunction)&xLightsFrame::OnTextCtrl_PgoMinRestText);
    Connect(ID_TEXTCTRL_PgoMaxRest,wxEVT_COMMAND_TEXT_UPDATED,(wxObjectEventFunction)&xLightsFrame::OnTextCtrl_PgoMaxRestText);
    Connect(ID_TEXTCTRL_PgoAutoFade,wxEVT_COMMAND_TEXT_UPDATED,(wxObjectEventFunction)&xLightsFrame::OnTextCtrl_PgoAutoFadeText);
    Connect(ID_BUTTON6,wxEVT_COMMAND_BUTTON_CLICKED,(wxObjectEventFunction)&xLightsFrame::OnButtonStartPapagayoClick);
    Connect(ID_NOTEBOOK1,wxEVT_COMMAND_NOTEBOOK_PAGE_CHANGED,(wxObjectEventFunction)&xLightsFrame::OnNotebook1PageChanged);
    Connect(ID_MENUITEM2,wxEVT_COMMAND_MENU_SELECTED,(wxObjectEventFunction)&xLightsFrame::OnMenuOpenFolderSelected);
    Connect(ID_FILE_BACKUP,wxEVT_COMMAND_MENU_SELECTED,(wxObjectEventFunction)&xLightsFrame::OnMenuItemBackupSelected);
    Connect(idMenuQuit,wxEVT_COMMAND_MENU_SELECTED,(wxObjectEventFunction)&xLightsFrame::OnQuit);
    Connect(idMenuSaveSched,wxEVT_COMMAND_MENU_SELECTED,(wxObjectEventFunction)&xLightsFrame::OnMenuItemSavePlaylistsSelected);
    Connect(idMenuAddList,wxEVT_COMMAND_MENU_SELECTED,(wxObjectEventFunction)&xLightsFrame::OnMenuItemAddListSelected);
    Connect(idMenuRenameList,wxEVT_COMMAND_MENU_SELECTED,(wxObjectEventFunction)&xLightsFrame::OnMenuItemRenameListSelected);
    Connect(idMenuDelList,wxEVT_COMMAND_MENU_SELECTED,(wxObjectEventFunction)&xLightsFrame::OnMenuItemDelListSelected);
    Connect(ID_MENUITEM1,wxEVT_COMMAND_MENU_SELECTED,(wxObjectEventFunction)&xLightsFrame::OnMenuItemRefreshSelected);
    Connect(idCustomScript,wxEVT_COMMAND_MENU_SELECTED,(wxObjectEventFunction)&xLightsFrame::OnMenuItemCustomScriptSelected);
    Connect(idMenuHelpContent,wxEVT_COMMAND_MENU_SELECTED,(wxObjectEventFunction)&xLightsFrame::OnBitmapButtonTabInfoClick);
    Connect(idMenuAbout,wxEVT_COMMAND_MENU_SELECTED,(wxObjectEventFunction)&xLightsFrame::OnAbout);
    Connect(ID_TIMER1,wxEVT_TIMER,(wxObjectEventFunction)&xLightsFrame::OnTimer1Trigger);
    Connect(wxID_ANY,wxEVT_CLOSE_WINDOW,(wxObjectEventFunction)&xLightsFrame::OnClose);
    //*)

<<<<<<< HEAD
    int args[] = {WX_GL_RGBA, WX_GL_DOUBLEBUFFER, WX_GL_DEPTH_SIZE, 16, 0};
    seqPreview = new SequencePreview( (wxPanel*) SeqPanelLeft, args);
    BoxSizerSequencePreview->Add(seqPreview, 1, wxEXPAND);

    modelPreview = new ModelPreview( (wxPanel*) ScrolledWindowPreview, args);
    BoxSizerModelsPreview->Add(modelPreview, 1, wxEXPAND);
=======
    playIcon = wxBitmap(wxImage(_T("..\\images\\control-play-blue-icon.png")));
    pauseIcon = wxBitmap(wxImage(_T("..\\images\\control-pause-blue-icon.png")));
>>>>>>> 6b7e79c7

    Grid1HasFocus = false; //set this before grid gets any events -DJ

    SetIcon(wxIcon(xlights_xpm));
    SetName("xLights");
    wxPersistenceManager::Get().RegisterAndRestore(this);
    wxConfigBase* config = wxConfigBase::Get();

    effGridPrevX = 0;
    effGridPrevY = 0;

    // Load headings into network list
    wxListItem itemCol;
    itemCol.SetText(_T("Network Type"));
    itemCol.SetImage(-1);
    GridNetwork->InsertColumn(0, itemCol);

    itemCol.SetText(_T("Port"));
    itemCol.SetAlign(wxLIST_FORMAT_LEFT);
    GridNetwork->InsertColumn(1, itemCol);

    itemCol.SetText(_T("Baud Rate or E1.31 Univ"));
    itemCol.SetAlign(wxLIST_FORMAT_CENTRE);
    GridNetwork->InsertColumn(2, itemCol);

    itemCol.SetText(_T("Num Channels"));
    itemCol.SetAlign(wxLIST_FORMAT_CENTRE);
    GridNetwork->InsertColumn(3, itemCol);

    itemCol.SetText(_T("xLights/Vixen/FPP Mapping"));
    itemCol.SetAlign(wxLIST_FORMAT_LEFT);
    GridNetwork->InsertColumn(4, itemCol);

    GridNetwork->SetColumnWidth(0,wxLIST_AUTOSIZE_USEHEADER);
    GridNetwork->SetColumnWidth(1,100);
    GridNetwork->SetColumnWidth(2,wxLIST_AUTOSIZE_USEHEADER);
    GridNetwork->SetColumnWidth(3,100);
    GridNetwork->SetColumnWidth(4,170);

    Grid1->SetColFormatFloat(0,7,3);

    // get list of most recently used directories
    wxString dir,mru_name;
    int menuID, idx;
    for (int i=0; i<MRU_LENGTH; i++)
    {
        mru_name=wxString::Format("mru%d",i);
        dir.clear();
        if ( config->Read(mru_name, &dir) )
        {
            if (!dir.IsEmpty())
            {
                idx=mru.Index(dir);
                if (idx == wxNOT_FOUND) mru.Add(dir);
            }
        }
        menuID = wxNewId();
        mru_MenuItem[i] = new wxMenuItem(MenuFile, menuID, mru_name);
        Connect(menuID,wxEVT_COMMAND_MENU_SELECTED,(wxObjectEventFunction)&xLightsFrame::OnMenuMRU);
    }
    dir.clear();
    bool ok = config->Read(_("LastDir"), &dir);
    wxString ConvertDir;
    if (ok && !config->Read(_("ConvertDir"), &ConvertDir))
    {
        ConvertDir=dir;
    }
    FileDialogConvert->SetDirectory(ConvertDir);

    // initialize all effect wxChoice lists

    BarEffectDirections.Add("up");
    BarEffectDirections.Add("down");
    BarEffectDirections.Add("expand");
    BarEffectDirections.Add("compress");
    BarEffectDirections.Add("Left");
    BarEffectDirections.Add("Right");
    BarEffectDirections.Add("H-expand");
    BarEffectDirections.Add("H-compress");
    BarEffectDirections.Add("Alternate Up");
    BarEffectDirections.Add("Alternate Down");
    BarEffectDirections.Add("Alternate Left");
    BarEffectDirections.Add("Alternate Right");


    ButterflyEffectColors.Add("Rainbow");
    ButterflyEffectColors.Add("Palette");
    ButterflyDirection.Add("Normal");
    ButterflyDirection.Add("Reverse");

    FacesPhoneme.Add("AI");
    FacesPhoneme.Add("E");
    FacesPhoneme.Add("FV");
    FacesPhoneme.Add("L");
    FacesPhoneme.Add("MBP");
    FacesPhoneme.Add("O");
    FacesPhoneme.Add("U");
    FacesPhoneme.Add("WQ");
    FacesPhoneme.Add("etc");
    FacesPhoneme.Add("rest");

    CoroFacesPhoneme.Add("AI");
    CoroFacesPhoneme.Add("E");
    CoroFacesPhoneme.Add("FV");
    CoroFacesPhoneme.Add("L");
    CoroFacesPhoneme.Add("MBP");
    CoroFacesPhoneme.Add("O");
    CoroFacesPhoneme.Add("U");
    CoroFacesPhoneme.Add("WQ");
    CoroFacesPhoneme.Add("etc");
    CoroFacesPhoneme.Add("rest");
    CoroFacesPhoneme.Add("(off)"); //allow turn off mouth (ie, eyes only)
    if (xLightsApp::WantDebug) CoroFacesPhoneme.Add("(test)"); //debug/test

    WaveType.Add("Sine");
    WaveType.Add("Triangle");
    WaveType.Add("Square");
    FillColors.Add("None");
    FillColors.Add("Rainbow");
    FillColors.Add("Palette");
    WaveDirection.Add("Right to Left");
    WaveDirection.Add("Left to Right");



    MeteorsEffectTypes.Add("Rainbow");
    MeteorsEffectTypes.Add("Range");
    MeteorsEffectTypes.Add("Palette");

    MeteorsEffect.Add("Down");
    MeteorsEffect.Add("Up");
    MeteorsEffect.Add("Left");
    MeteorsEffect.Add("Right");
    MeteorsEffect.Add("Implode");
    MeteorsEffect.Add("Explode");
    MeteorsEffect.Add("Icicles"); //random length drip effect -DJ
    MeteorsEffect.Add("Icicles + bkg"); //with bkg (dim) icicles -DJ

    RippleMovement.Add("Explode");
    RippleMovement.Add("Implode");
    RippleObjectToDraw.Add("Circle");
    RippleObjectToDraw.Add("Square");
    RippleObjectToDraw.Add("Triangle");


    TextEffectDirections.Add("left"); //0
    TextEffectDirections.Add("right"); //1
    TextEffectDirections.Add("up"); //2
    TextEffectDirections.Add("down"); //3
    TextEffectDirections.Add("none"); //4
    TextEffectDirections.Add("up-left"); //5
    TextEffectDirections.Add("down-left"); //6
    TextEffectDirections.Add("up-right"); //7
    TextEffectDirections.Add("down-right"); //8
    TextEffectDirections.Add("wavey L-R/up-down"); //9
//    TextEffectDirections.Add("bouncey L-R/up-down"); //TODO
//TODO: should animation movement be factored out and applied to any effect? (at least the line-based effects, probably not for fills) -DJ

    PictureEffectDirections.Add("left"); //0
    PictureEffectDirections.Add("right"); //1
    PictureEffectDirections.Add("up"); //2
    PictureEffectDirections.Add("down"); //3
    PictureEffectDirections.Add("none"); //4
    PictureEffectDirections.Add("up-left"); //5
    PictureEffectDirections.Add("down-left"); //6
    PictureEffectDirections.Add("up-right"); //7
    PictureEffectDirections.Add("down-right"); //8
    PictureEffectDirections.Add("scaled"); //9; for when image size does not match model size -DJ
    PictureEffectDirections.Add("peekaboo"); //10; up+down 1x for hippo peekaboo -DJ
    PictureEffectDirections.Add("wiggle"); //11; move back+forth a little -DJ
    PictureEffectDirections.Add("zoom in"); //12; fast ~= explode -DJ
    PictureEffectDirections.Add("peekaboo 90"); //13; horizontal peekaboo -DJ
    PictureEffectDirections.Add("peekaboo 180"); //14; upside down peekaboo -DJ
    PictureEffectDirections.Add("peekaboo 270"); //15; etc -DJ
    PictureEffectDirections.Add("vix 2 routine"); //16; animated csv or sdv file of pixel values from Vixen 2.x -DJ
    PictureEffectDirections.Add("flag wave"); //17; flag waving in wind -DJ


//  remember to godown to around line 1800 to active ate these add's

//read from choice list instead of hard-coded duplication: -DJ
//    PianoEffectStyles.Add("Color Organ");
//    PianoEffectStyles.Add("Equalizer (bars)");
//    PianoEffectStyles.Add("Keyboard");
//    PianoEffectStyles.Add("Player Piano (scroll)");
//    PianoEffectStyles.Add("RGB Icicles (drip)");
    for (int i = 0; i < EffectsPanel1->Choice_Piano_Style->GetCount(); ++i)
        PianoEffectStyles.Add(EffectsPanel1->Choice_Piano_Style->GetString(i));

//    PianoKeyPlacement.Add("Tile");
//    PianoKeyPlacement.Add("Stretch/shrink");
//    PianoKeyPlacement.Add("Top left");
//    PianoKeyPlacement.Add("Top center");
//    PianoKeyPlacement.Add("Top right");
//    PianoKeyPlacement.Add("Middle left");
//    PianoKeyPlacement.Add("Middle center");
//    PianoKeyPlacement.Add("Middle right");
//    PianoKeyPlacement.Add("Bottom left");
//    PianoKeyPlacement.Add("Bottom middle");
//    PianoKeyPlacement.Add("Bottom right");
    for (int i = 0; i < EffectsPanel1->Choice_Piano_KeyPlacement->GetCount(); ++i)
        PianoKeyPlacement.Add(EffectsPanel1->Choice_Piano_KeyPlacement->GetString(i));

//pre-set Piano style, shapes + map files:
//    wxString mydir;
//    wxFileName::SplitPath(::wxStandardPaths::Get().GetExecutablePath(), NULL, &mydir, NULL, NULL);
    wxFileName myfile(::wxStandardPaths::Get().GetExecutablePath()); //start in folder with .EXXE (there is no "bin" subfolder after an install)
//    myfile.RemoveLastDir();

    myfile.AppendDir("piano"); //piano files moved to separate subfolder

    myfile.SetName("Piano-88KeyShapeMap");
    myfile.SetExt("txt");
    EffectsPanel1->TextCtrl_Piano_MapFilename->SetValue(myfile.GetFullPath());
    EffectsPanel2->TextCtrl_Piano_MapFilename->SetValue(myfile.GetFullPath());
    myfile.SetName("Piano-ExampleKeyTopShapes");
    myfile.SetExt("png");
    EffectsPanel1->TextCtrl_Piano_ShapeFilename->SetValue(myfile.GetFullPath());
    EffectsPanel2->TextCtrl_Piano_ShapeFilename->SetValue(myfile.GetFullPath());
    EffectsPanel1->Choice_Piano_Style->SetSelection(2); //keyboard
    EffectsPanel2->Choice_Piano_Style->SetSelection(2); //keyboard

    //  single strand
//    ButterflyEffectColors.Add("Rainbow");
//    ButterflyEffectColors.Add("Palette");
    SingleStrandColors.Add("Rainbow");
    SingleStrandColors.Add("Palette");
    SingleStrandTypes.Add("Left-Right");  // 0
    SingleStrandTypes.Add("Right-Left");  // 1
    SingleStrandTypes.Add("Auto reverse");  // 2
    SingleStrandTypes.Add("Bounce");  //3
    SingleStrandTypes.Add("Pacman");  //3

    TextEffects.Add("normal");
    TextEffects.Add("vert text up");
    TextEffects.Add("vert text down");
    TextEffects.Add("rotate up 45");
    TextEffects.Add("rotate up 90");
    TextEffects.Add("rotate down 45");
    TextEffects.Add("rotate down 90");

    TextCountDown.Add("none");
    TextCountDown.Add("seconds");
    TextCountDown.Add("to date 'd h m s'");
    TextCountDown.Add("to date 'h:m:s'"); //for smaller grids -DJ
    TextCountDown.Add("to date 'm' or 's'"); //-DJ
    TextCountDown.Add("to date 's'"); //for smallest grids -DJ
    TextCountDown.Add("!to date!%fmt"); //free fmt countdown -DJ

    InitEffectsPanel(EffectsPanel1);
    InitEffectsPanel(EffectsPanel2);

    CurtainEdge=EffectsPanel1->Choice_Curtain_Edge->GetStrings();
    CurtainEffect=EffectsPanel1->Choice_Curtain_Effect->GetStrings();

    // Check if schedule should be running
    xout=0;
    long RunFlag=0;
    config->Read(_("RunSchedule"), &RunFlag);
    //delete config;  // close config before calling SetDir, which will open config
    if (RunFlag && xLightsApp::RunPrompt) //give user a chance to edit before running -DJ
        if (wxMessageBox("Auto-run schedule?", "Confirm", wxYES_DEFAULT | wxYES_NO) != wxYES) RunFlag = 0; //, main_frame);

    SetPlayMode(play_off);
    ResetEffectsXml();
    EnableSequenceControls(true);
    UpdateShowDates(wxDateTime::Now(),wxDateTime::Now());
    if (ok && !dir.IsEmpty())
    {
        SetDir(dir);
    }
    EffectsPanel1->PaletteChanged=true;
    EffectsPanel2->PaletteChanged=true;
    MixTypeChanged=true;
    HtmlEasyPrint=new wxHtmlEasyPrinting("xLights Printing", this);
    basic.setFrame(this);
    PlayerDlg = new PlayerFrame(this, ID_PLAYER_DIALOG);

    EffectNames=EffectsPanel1->Choicebook1->GetChoiceCtrl()->GetStrings();
    EffectLayerOptions=Choice_LayerMethod->GetStrings();

    if (RunFlag && !ShowEvents.IsEmpty())
    {
        // open ports
        Notebook1->ChangeSelection(SCHEDULETAB);
        CheckBoxLightOutput->SetValue(true);
        CheckBoxRunSchedule->SetValue(true);
        EnableOutputs();
        CheckRunSchedule();
    }
    else
    {
        Notebook1->ChangeSelection(SETUPTAB);
        EnableNetworkChanges();
    }
    curCell = new wxGridCellCoords(0,0);
    wxImage::AddHandler(new wxGIFHandler);
    Timer1.Start(XTIMER_INTERVAL, wxTIMER_CONTINUOUS);
    EffectTreeDlg = NULL;

//    ConnectOnChar(PaneNutcracker);
//    ConnectOnChar(Panel1); //add hot keys to upper panel as well -DJ
}

xLightsFrame::~xLightsFrame()
{
    //(*Destroy(xLightsFrame)
    //*)
}

void xLightsFrame::OnQuit(wxCommandEvent& event)
{
    Close();
}

void xLightsFrame::InitEffectsPanel(EffectsPanel* panel)
{
    panel->Choice_Bars_Direction->Set(BarEffectDirections);
    panel->Choice_Bars_Direction->SetSelection(0);

    panel->Choice_Butterfly_Colors->Set(ButterflyEffectColors);
    panel->Choice_Butterfly_Colors->SetSelection(0);
    panel->Choice_Butterfly_Direction->Set(ButterflyDirection);
    panel->Choice_Butterfly_Direction->SetSelection(0);

    panel->Choice_Wave_Type->Set(WaveType);
    panel->Choice_Wave_Type->SetSelection(0);
    panel->Choice_Fill_Colors->Set(FillColors);
    panel->Choice_Fill_Colors->SetSelection(0);
    panel->Choice_Wave_Direction->Set(WaveDirection);
    panel->Choice_Wave_Direction->SetSelection(0);


    panel->Choice_Meteors_Type->Set(MeteorsEffectTypes);
    panel->Choice_Meteors_Type->SetSelection(0);
    panel->Choice_Meteors_Effect->Set(MeteorsEffect);
    panel->Choice_Meteors_Effect->SetSelection(0);

    panel->Choice_Pictures_Direction->Set(PictureEffectDirections);
    panel->Choice_Pictures_Direction->SetSelection(0);

    panel->Choice_Text_Dir1->Set(TextEffectDirections);
    panel->Choice_Text_Dir1->SetSelection(0);
    panel->Choice_Text_Dir2->Set(TextEffectDirections);
    panel->Choice_Text_Dir2->SetSelection(0);
    panel->Choice_Text_Dir3->Set(TextEffectDirections);
    panel->Choice_Text_Dir3->SetSelection(0);
    panel->Choice_Text_Dir4->Set(TextEffectDirections);
    panel->Choice_Text_Dir4->SetSelection(0);

    panel->Choice_Text_Effect1->Set(TextEffects);
    panel->Choice_Text_Effect1->SetSelection(0);
    panel->Choice_Text_Effect2->Set(TextEffects);
    panel->Choice_Text_Effect2->SetSelection(0);
    panel->Choice_Text_Effect3->Set(TextEffects);
    panel->Choice_Text_Effect3->SetSelection(0);
    panel->Choice_Text_Effect4->Set(TextEffects);
    panel->Choice_Text_Effect4->SetSelection(0);

    panel->Choice_Text_Count1->Set(TextCountDown);
    panel->Choice_Text_Count1->SetSelection(0);
    panel->Choice_Text_Count2->Set(TextCountDown);
    panel->Choice_Text_Count2->SetSelection(0);
    panel->Choice_Text_Count3->Set(TextCountDown);
    panel->Choice_Text_Count3->SetSelection(0);
    panel->Choice_Text_Count4->Set(TextCountDown);
    panel->Choice_Text_Count4->SetSelection(0);

    panel->CurrentDir = &CurrentDir;
    panel->Choice_SingleStrand_Colors->Set(SingleStrandColors);
    panel->Choice_SingleStrand_Colors->SetSelection(1); // Set Rainbow as default
    panel->Choice_Chase_Type1->Set(SingleStrandTypes);
    panel->Choice_Chase_Type1->SetSelection(1); // Set R-L as default

    panel->Choice_Faces_Phoneme->Set(FacesPhoneme);
    panel->Choice_Faces_Phoneme->SetSelection(0);

    panel->Choice_CoroFaces_Phoneme->Set(CoroFacesPhoneme);
    panel->Choice_CoroFaces_Phoneme->SetSelection(0);

    panel->Choice_Ripple_Movement->Set(RippleMovement);
    panel->Choice_Ripple_Movement->SetSelection(0);
    panel->Choice_Ripple_Object_To_Draw->Set(RippleObjectToDraw);
    panel->Choice_Ripple_Object_To_Draw->SetSelection(0);


}

void xLightsFrame::OnAbout(wxCommandEvent& event)
{
    wxString msg = _(XLIGHTS_LICENSE);
    wxString hdg = wxString::Format(_("About xLights %s"),_(XLIGHTS_VERSION));
    wxMessageBox(msg, hdg);
}

// return a random number between 0 and 1 inclusive
double xLightsFrame::rand01()
{
    return (double)rand()/(double)RAND_MAX;
}

void xLightsFrame::SetPlayMode(play_modes newmode)
{
    switch (newmode)
    {
    case play_off:
        StatusBar1->SetStatusText(_("Playback: off"));
        break;
    default:
        break;
    }

    ButtonGracefulStop->Enable(newmode == play_sched || newmode == play_list);
    ButtonChangeDir->Enable(newmode != play_sched && newmode != play_list && newmode != play_single);
    play_mode=newmode;
    starttime = wxDateTime::UNow();
#ifndef NDEBUG
    TextCtrlLog->AppendText(wxString::Format(_("SetPlayMode mode=%d state=%d\n"),play_mode,SeqPlayerState));
#endif
}

void xLightsFrame::OnTimer1Trigger(wxTimerEvent& event)
{
    if (!gs_xoutCriticalSection.TryEnter()) return;
    if (CheckBoxRunSchedule->IsChecked()) CheckSchedule();
    wxTimeSpan ts = wxDateTime::UNow() - starttime;
    long curtime = ts.GetMilliseconds().ToLong();
    if (xout) xout->TimerStart(curtime);
    switch (Notebook1->GetSelection())
    {
    case TESTTAB:
        OnTimerTest(curtime);
        break;
    case SEQUENCETAB:
        TimerRgbSeq(curtime);
        break;
    default:
        OnTimerPlaylist(curtime);
        break;
    }
    if (xout) xout->TimerEnd();
    gs_xoutCriticalSection.Leave();
}

void xLightsFrame::ResetTimer(SeqPlayerStates newstate, long OffsetMsec)
{
    SeqPlayerState = newstate;
#ifndef NDEBUG
    TextCtrlLog->AppendText(wxString::Format(_("ResetTimer mode=%d state=%d\n"),play_mode,SeqPlayerState));
#endif
    //if (newstate == NO_SEQ) SetPlayMode(play_off);
    if (xout) xout->ResetTimer();
    wxTimeSpan offset(0,0,0,OffsetMsec);
    starttime = wxDateTime::UNow() - offset;
}

void xLightsFrame::OnBitmapButtonTabInfoClick(wxCommandEvent& event)
{
    wxString caption,msg,selectmethod;
#ifdef __WXOSX__
    selectmethod=_("cmd-click");
#else
    selectmethod=_("ctrl-click or shift-click");
#endif
    switch (Notebook1->GetSelection())
    {
    case SETUPTAB:
        caption=_("Setup Tab");
        msg=_("Show Directory\n\nThe first thing you need to know about xLights is that it expects you to organize all of your sequence files and associated audio or video files into a single directory. For example, you can have a directory called '2012 Show'. Once you have your show directory created and populated with the relevant files, you are ready to proceed. Tell xLights where your new show directory is by clicking the 'Change' button on the Setup tab, navigate to your show directory, then click 'OK'.\n\nLighting Networks\n\nThe next thing you will need to do is define your lighting network(s). xLights ignores most of the information about your lighting network contained in your LOR or Vixen sequence. Thus this step is very important! Add a row in the lower half of the Setup tab for each network used in your display. xLights can drive a mixture of network types (for example, the first network can be DMX, and the second one LOR, and the third one Renard). When you are finished, do not forget to SAVE YOUR CHANGES by clicking the 'Save Setup' button.");
        break;
    case TESTTAB:
        caption=_("Test Tab");
        msg=_("In order to use the xLights Test module, you must first define your lighting network(s) on the Setup tab. You should also click the 'Output to Lights' checkbox. Next you will need to select which channels you want to test. You can select channels one at a time by clicking on the checkbox next to each channel. You can select multiple channels at a time by using ")+selectmethod+_(", then clicking any checkbox in the selected range. Click the checkbox again to unselect all channels in the range. Once that is done, use the radio buttons and slide bars to control your testing. You can change channel selections while the test is running.");
        break;
    case CONVERTTAB:
        caption=_("Convert Tab");
        msg=_("Use the Convert tab to convert sequence files from one format to another. Available input formats include LOR (.lms or .las), Vixen (.vix), Lynx Conductor (.seq), and xLights (.xseq). Output formats include Vixen (.vix), Lynx Conductor (.seq), and xLights (.xseq). The xLights scheduler will only play xLights sequences and media files (music and video).\n\nThe lighting networks you define on the Setup tab will guide the conversion - make sure you have your lighting networks defined accurately before you start a conversion.\n\nAs the conversion takes place, messages will appear on the right side informing you about the progress and any errors found.");
        break;
    case PREVIEWTAB:
        caption=_("Preview Tab");
        msg=_("Create display elements by clicking on the Models button. Only models that have 'My Display' checked will be included in the Display Elements list and shown in the preview area.\n\nSelect an item in the Display Elements list and it will turn from gray to yellow (you may not see the yellow if the selected element is hidden behind another one). Once selected, you can drag your cursor across the preview area to move the element. You can also use the Element Size slider to make it bigger or smaller. You can rotate elements that have Display As set to 'Single Line'. Don't forget to click the Save button to save your preview!\n\nClick the Open button to select an xLights sequence to be previewed. Note that any xLights sequence can be previewed, not just those created on the Nutcracker tab. Click Play to start preview playback. Use the Pause button to stop play, and then the Play button to resume. You can drag the slider that appears across the top of the preview area to move playback to any spot in your sequence. The Stop Now button in the upper left will also stop playback.");
        break;
    case SEQUENCETAB:
        caption=_("Nutcracker Tab");
        msg=_("The Nutcracker tab can be used to create RGB sequences. First, create a model of your RGB display element(s) by clicking on the Models button. Then try the different effects and settings until you create something you like. You can save the settings as a preset by clicking the New Preset button. From then on, that preset will be available in the presets drop-down list. You can combine effects by creating a second effect in the Effect 2 area, then choosing a Layering Method. To create a series of effects that will be used in a sequence, click the open file icon to open an xLights (.xseq) sequence. Choose which display elements/models you will use in this sequence. Then click the insert rows icon and type in the start time in seconds when that effect should begin. Rows will automatically sort by start time. To add an effect to the sequence, click on the grid cell in the desired display model column and the desired start time row, then click the Update button. When you are done creating effects for the sequence, click the save icon and the xLights sequence will be updated with the effects you stored in the grid.");
        break;
    case PAPAGAYOTAB:
        caption=_("Papagayo Tab");
        msg=_("The Papagayo tab can be used to create animated faces from a Papagayo file. There are four different types faces that you can create. \n1) Automatic, scaled faces for matrix and megatrees. \n2) You provide 10 images of the Phonemes, they will be selected for you. \n3) You provide moth , eyes and a backgroudn image. A mp4 movie will be created. \n4) You assign channels for each of the 10 Phonemes. This method matches standard coro singing faces ");
        break;
    default:
        // playlist
        caption=_("Playlist Tab");
        msg=_("Files in your show directory are listed on the left. Click the 'Audio', 'Video', or 'xLights' checkbox to see files of the desired type. Files in the playlist are listed on the right. To move files between the left and right lists, use the arrow buttons in the middle. You can rename or delete a list by using the Playlist menu. Selecting Playlist > Save Playlists from the menu will save all playlists as well as the schedule. You can play a single item on the playlist by selecting it and then clicking 'Play Item'. Use 'Play All' to play the entire playlist. You can reorder the playlist by dragging items up or down, or selecting items and using the up/down buttons.");
        break;
    }
    wxMessageBox(msg,caption);
}

void xLightsFrame::AllLightsOff()
{
    TestButtonsOff();
    if (xout) xout->alloff();
}

void xLightsFrame::OnNotebook1PageChanged(wxNotebookEvent& event)
{
    heartbeat("tab change", true); //tell fido to stop watching -DJ
    int pagenum=event.GetSelection(); //Notebook1->GetSelection();
    if (pagenum == TESTTAB && !xout)
    {
        StatusBar1->SetStatusText(_("Testing disabled - Output to Lights is not checked"));
    }
    else if (pagenum == SEQUENCETAB)
    {
        seqPreview->InitializePreview();
    }
    else if (pagenum == PREVIEWTAB)
    {
        modelPreview->InitializePreview(mBackgroundImage,mBackgroundBrightness);
    }
    else
    {
        StatusBar1->SetStatusText(_(""));
    }

    if (pagenum == PREVIEWTAB)
    {
        UpdatePreview();
    }
    if (pagenum == PAPAGAYOTAB)
    {
        InitPapagayoTab(event.GetOldSelection() != PAPAGAYOTAB); //populate choice lists with model names, etc.
    }
    if (event.GetOldSelection() == TESTTAB)
    {
        AllLightsOff();
    }
    m_dragging=false;
}


void xLightsFrame::OnButtonLightsOffClick(wxCommandEvent& event)
{
    AllLightsOff();
}

bool xLightsFrame::EnableOutputs()
{
    wxCriticalSectionLocker locker(gs_xoutCriticalSection);
    long MaxChan;
    bool ok=true;
    if (CheckBoxLightOutput->IsChecked() && xout==0)
    {
        xout = new xOutput();


        for( wxXmlNode* e=NetworkXML.GetRoot()->GetChildren(); e!=NULL && ok; e=e->GetNext() )
        {
            wxString tagname=e->GetName();
            if (tagname == "network")
            {
                wxString tempstr=e->GetAttribute("MaxChannels", "0");
                tempstr.ToLong(&MaxChan);
                wxString NetworkType=e->GetAttribute("NetworkType", "");
                wxString ComPort=e->GetAttribute("ComPort", "");
                wxString BaudRate=e->GetAttribute("BaudRate", "");
                int baud = (BaudRate == _("n/a")) ? 115200 : wxAtoi(BaudRate);
                static wxString choices;

#ifdef __WXMSW__ //TODO: enumerate comm ports on all platforms -DJ
                TCHAR valname[32];
                /*byte*/TCHAR portname[32];
                DWORD vallen = sizeof(valname);
                DWORD portlen = sizeof(portname);
                HKEY hkey = NULL;
                DWORD err = 0;

//enum serial comm ports (more user friendly, especially if USB-to-serial ports change):
//logic based on http://www.cplusplus.com/forum/windows/73821/
                if (choices.empty()) //should this be cached?  it's not really that expensive
                {
                    if (!(err = RegOpenKeyEx(HKEY_LOCAL_MACHINE, TEXT("HARDWARE\\DEVICEMAP\\SERIALCOMM"), 0, KEY_READ, &hkey)))
                        for (DWORD inx = 0; !(err = RegEnumValue(hkey, inx, (LPTSTR)valname, &vallen, NULL, NULL, (LPBYTE)portname, &portlen)) || (err == ERROR_MORE_DATA); ++inx)
                        {
                            if (err == ERROR_MORE_DATA) portname[sizeof(portname)/sizeof(portname[0]) - 1] = '\0'; //need to enlarge read buf if this happens; just truncate string for now
//                            debug(3, "found port[%d] %d:'%s' = %d:'%s', err 0x%x", inx, vallen, valname, portlen, portname, err);
                            choices += _(", ") + portname;
                            vallen = sizeof(valname);
                            portlen = sizeof(portname);
                        }
                    if (err && (err != /*ERROR_FILE_NOT_FOUND*/ ERROR_NO_MORE_ITEMS)) choices = wxString::Format("error %d (can't get serial comm ports from registry)", err);
                    if (hkey) RegCloseKey(hkey);
//                    if (err) SetLastError(err); //tell caller about last real error
                    if (!choices.empty()) choices = "\n(available ports: "+ choices.substr(2) + ")";
                    else choices = "\n(no available ports)";
                }
#endif // __WXMSW__
                wxString msg = _("Error occurred while connecting to ") + NetworkType+ _(" network on ") + ComPort +
                               choices +
                               _("\n\nThings to check:\n1. Are all required cables plugged in?") +
                               _("\n2. Is there another program running that is accessing the port (like the LOR Control Panel)? If so, then you must close the other program and then restart xLights.") +
                               _("\n3. If this is a USB dongle, are the FTDI Virtual COM Port drivers loaded?\n\n");

                try
                {
                    xout->addnetwork(NetworkType,MaxChan,ComPort,baud);
                    //TextCtrlLog->AppendText(_("Successfully initialized ") + NetworkType + _(" network on ") + ComPort + _("\n"));
                }
                catch (const char *str)
                {
                    wxString errmsg(str,wxConvUTF8);
                    wxMessageBox(msg + errmsg, _("Communication Error"));
                    ok = false;
                }
            }
        }
        if (!ok)
        {
            // uncheck checkbox since we were not able to initialize the port(s) successfully
            delete xout;
            xout=0;
            CheckBoxLightOutput->SetValue(false);
            //CheckBoxLightOutput->Enable(false);
        }
    }
    else if (!CheckBoxLightOutput->IsChecked() && xout)
    {
        delete xout;
        xout=0;
    }
    EnableNetworkChanges();
    return ok;
}

void xLightsFrame::EnableNetworkChanges()
{
    bool flag=(xout==0 && !CurrentDir.IsEmpty());
    ButtonAddDongle->Enable(flag);
    ButtonAddE131->Enable(flag);
    ButtonNetworkChange->Enable(flag);
    ButtonNetworkDelete->Enable(flag);
    ButtonNetworkDeleteAll->Enable(flag);
    BitmapButtonMoveNetworkUp->Enable(flag);
    BitmapButtonMoveNetworkDown->Enable(flag);
    ButtonSaveSetup->Enable(!CurrentDir.IsEmpty());
    ButtonSaveSchedule->Enable(!CurrentDir.IsEmpty());
    CheckBoxLightOutput->Enable(!CurrentDir.IsEmpty());
    CheckBoxRunSchedule->Enable(!CurrentDir.IsEmpty());
}

void xLightsFrame::OnCheckBoxLightOutputClick(wxCommandEvent& event)
{
    EnableOutputs();
    CheckChannelList=true;  // cause status bar to be updated if in test mode
}


//factored out from below so it can be reused by play/pause button -DJ
void xLightsFrame::StopNow(void)
{
    PlayerDlg->MediaCtrl->Stop();
    if (play_mode == play_sched)
    {
        CheckBoxRunSchedule->SetValue(false);
        CheckRunSchedule();
    }
    heartbeat("playback end", true); //tell fido to stop watching -DJ
    if (basic.IsRunning()) basic.halt();
    SetPlayMode(play_off);
    ResetTimer(NO_SEQ);
    switch (Notebook1->GetSelection())
    {
    case TESTTAB:
        TestButtonsOff();
        break;
    case SEQUENCETAB:
        EnableSequenceControls(true);
        break;
    }
    Button_PlayEffect->SetLabel(_("Play Effect (F3)")); //toggle label -DJ
}

void xLightsFrame::OnButtonStopNowClick(wxCommandEvent& event)
{
    StopNow();
}

void xLightsFrame::OnButtonGracefulStopClick(wxCommandEvent& event)
{
    if (play_mode == play_sched)
    {
        EndTimeSec = 0;
    }
    else if (basic.IsRunning())
    {
        SecondsRemaining = 0;
        StatusBar1->SetStatusText(_("Finishing playlist"));
        heartbeat("exit", true); //tell fido about graceful exit -DJ
    }
    else
    {
        wxMessageBox(_("Graceful Stop is only useful when a schedule or playlist is running"));
    }
}

//make these static so they can be accessed outside of xLightsFrame: -DJ
//NOTE: this assumes there will only be one xLightsMain object
wxString xLightsFrame::CurrentDir = "";
wxString xLightsFrame::PlaybackMarker = "";
wxString xLightsFrame::xlightsFilename = "";
std::vector<ModelClassPtr> xLightsFrame::PreviewModels, xLightsFrame::OtherModels;

void xLightsFrame::OnButtonSaveScheduleClick(wxCommandEvent& event)
{
    SaveScheduleFile();
}

void xLightsFrame::OnMenuItemSavePlaylistsSelected(wxCommandEvent& event)
{
    SaveScheduleFile();
}


#include "TabTest.cpp"
#include "TabSchedule.cpp"
#include "TabPreview.cpp"
#include "TabSequence.cpp"

void xLightsFrame::OnClose(wxCloseEvent& event)
{
    if (UnsavedChanges && wxNO == wxMessageBox("Quit without saving?",
            "Unsaved Changes", wxICON_QUESTION | wxYES_NO))
    {
        return;
    }

    heartbeat("exit", true); //tell fido about graceful exit -DJ
    // Disconnect the resize events, otherwise they get called as we are shutting down
    ScrolledWindowPreview->Disconnect(wxEVT_SIZE,(wxObjectEventFunction)&xLightsFrame::OnScrolledWindowPreviewResize,0,this);
    //ScrolledWindow1->Disconnect(wxEVT_SIZE,(wxObjectEventFunction)&xLightsFrame::OnScrolledWindow1Resize,0,this);

    Destroy();
}

void xLightsFrame::OnMenuItemBackupSelected(wxCommandEvent& event)
{
    wxString folderName;
    time_t cur;
    time(&cur);
    wxFileName newDirH;
    wxDateTime curTime(cur);


//  first make sure there is a Backup sub directory
    wxString newDirBackup = CurrentDir+wxFileName::GetPathSeparator()+"Backup";
    if (!wxDirExists(newDirBackup) && !newDirH.Mkdir(newDirBackup))
    {
        wxMessageBox("Unable to create directory Backup!","Error", wxICON_ERROR|wxOK);
        return;
    }

//if(curTime.ParseFormat("2003-xx-xx yy:yy", "%Y-%m-%d_%H%M%S"))

    wxString newDir = CurrentDir+wxFileName::GetPathSeparator()+wxString::Format(
                          "Backup%c%s-%s",wxFileName::GetPathSeparator(),
                          curTime.FormatISODate(),curTime.Format("%H%M%S"));

    if ( wxNO == wxMessageBox("All xml files under 10MB in your xlights directory will be backed up to \""+
                              newDir+"\". Proceed?","Backup",wxICON_QUESTION | wxYES_NO))
    {
        return;
    }
    if (!newDirH.Mkdir(newDir))
    {
        wxMessageBox("Unable to create directory!","Error", wxICON_ERROR|wxOK);
        return;
    }
    BackupDirectory(newDir);

    //CurrentDir
}

void xLightsFrame::BackupDirectory(wxString targetDirName)
{
    wxDir srcDir(CurrentDir);
    wxString fname;
    bool success;
    wxString srcDirName = CurrentDir+wxFileName::GetPathSeparator();
    wxFileName srcFile;
    srcFile.SetPath(CurrentDir);

    if(!srcDir.IsOpened())
    {
        return;
    }

    bool cont = srcDir.GetFirst(&fname, "*.xml", wxDIR_FILES);

    while (cont)
    {
        srcFile.SetFullName(fname);

        wxULongLong fsize=srcFile.GetSize();
        if(fsize > 10*1024*1024) // skip any xml files > 10 mbytes, they are something other than xml files
        {
            srcDir.GetNext(&fname);
            continue;
        }
        StatusBar1->SetStatusText("Copying File \""+srcFile.GetFullPath());
        success = wxCopyFile(srcDirName+fname,
                             targetDirName+wxFileName::GetPathSeparator()+fname);
        if (!success)
        {
            wxMessageBox("Unable to copy file \"" + CurrentDir+wxFileName::GetPathSeparator()+fname+"\"",
                         "Error", wxICON_ERROR|wxOK);
        }
        cont = srcDir.GetNext(&fname);
    }
    StatusBar1->SetStatusText("All xml files backed up.");
}

#if 0 //removed
void xLightsFrame::ConnectOnChar(wxWindow* pclComponent)
{
    if(pclComponent)
    {
        pclComponent->Connect(wxID_ANY,
                              wxEVT_CHAR,
                              wxKeyEventHandler(xLightsFrame::OnPaneNutcrackerChar),
                              (wxObject*) NULL,
                              this);

        wxWindowListNode* pclNode = pclComponent->GetChildren().GetFirst();
        while(pclNode)
        {
            wxWindow* pclChild = pclNode->GetData();
            this->ConnectOnChar(pclChild);

            pclNode = pclNode->GetNext();
        }
    }
}
#endif //0


//need to return a "processed" flag here; refactor: -DJ
bool xLightsFrame::HotKey(wxKeyEvent& event)
{
    wxChar uc = event.GetKeyCode();
    bool retval = false;

    if (Notebook1->GetSelection() == SEQUENCETAB) //Nutcracker tab
    {
        retval = true;
        if (event.ControlDown())
        {
            switch (uc)
            {
            case 'o':
            case 'O':
                uc = WXK_CONTROL_O;
                break;
            case 's':
            case 'S':
                uc = WXK_CONTROL_S;
                break;
            }
        }
        switch (uc)
        {
        case WXK_F4:
            if (Button_PlayRgbSeq->IsEnabled())
            {
                PlayRgbSequence();
            }
            else
            {
                StopNow();
            }
            break;
        case WXK_F3:
            switch (SeqPlayerState)
            {
            case PLAYING_EFFECT:
                StopNow();
                break;
            case STARTING_SEQ_ANIM:
            case PLAYING_SEQ_ANIM:
            case STARTING_SEQ:
            case PLAYING_SEQ:
                StopNow();
                PlayEffect();
                break;
            default:
                PlayEffect();
            }
            break;
        case WXK_CONTROL_C:
            if (Grid1HasFocus) CutOrCopyToClipboard(false);
            else retval = false; //allow other text controls to get the event -DJ
            break;
        case WXK_CONTROL_X:
            if (Grid1HasFocus) CutOrCopyToClipboard(true);
            else retval = false; //allow other text controls to get the event -DJ
            break;
        case WXK_CONTROL_V:
            if (Grid1HasFocus) PasteFromClipboard();
            else retval = false; //allow other text controls to get the event -DJ
            break;


        case WXK_F5:
            if (Button_UpdateGrid->IsEnabled())
            {
                UpdateGrid();
            }
            break;
        case WXK_CONTROL_O:
            if (BitmapButtonOpenSeq->IsEnabled())
            {
                OpenSequence();
            }
            break;
        case WXK_CONTROL_S:
            if (BitmapButtonSaveSeq->IsEnabled())
            {
                SaveSequence();
            }
            break;
        case WXK_INSERT:
            if (BitmapButtonInsertRow->IsEnabled())
            {
                InsertRow();
            }
            break;
        default:
            retval = false;
        }
    }
    if (!retval)
    {
        event.Skip();
    }
    return retval;
}

void xLightsFrame::OnPaneNutcrackerChar(wxKeyEvent& event)
{
    HotKey(event);
}

//add lock/unlock/random state flags -DJ
//these could be used to make fields read-only, but initially they are just used for partially random effects
//void djdebug(const char* fmt, ...); //_DJ
//typedef enum { Normal, Locked, Random } EditState;
void xLightsFrame::setlock(wxBitmapButton* button) //, EditState& islocked)
{
    wxString parent = button->GetName();
    if (parent.StartsWith("ID_BITMAPBUTTON_")) parent = "ID_" + parent.substr(16); //map to associated control
    EditState& islocked = buttonState[std::string(parent)]; //creates entry if not there
//    djdebug("ctl %s was %d", (const char*)parent.c_str(), islocked);
    switch (islocked) //cycle thru states
    {
    case Locked:
        islocked = Random;
        button->SetBitmapLabel(BitmapButton_random->GetBitmapLabel());
        break;
//        case Random:
//            islocked = Normal;
//            button->SetBitmapLabel(BitmapButton_normal->GetBitmapLabel());
//            break;
    default:
        islocked = Locked;
        button->SetBitmapLabel(BitmapButton_locked->GetBitmapLabel());
        break;
    }
}
//#define isRandom(ctl)  (buttonState[std::string(ctl->GetName())] == Random)
bool xLightsFrame::isRandom_(wxControl* ctl, const char*debug)
{
//    if (!ctl->GetName().length()) djdebug("NO NAME FOR %s", debug);
    bool retval = (buttonState[std::string(ctl->GetName())] != Locked); //== Random);
//    djdebug("isRandom(%s) = %d", (const char*)ctl->GetName().c_str(), retval);
    return retval;
}

#define showlock(name)  \
/*EditState isLockedFx_##name = Normal;*/ \
void xLightsFrame::OnBitmapButton_##name##Click(wxCommandEvent& event) \
{ \
    setlock(BitmapButton_##name/*, isLockedFx_##name*/); \
}
//#define showlock(name)  \
//EditState isLockedMain_##name = Normal; \
//void xLightsFrame::OnBitmapButton_##name##Click(wxCommandEvent& event) \
//{ \
//    setlock(BitmapButton_##name, BitmapButton_normal, BitmapButton_locked, BitmapButton_random, isLockedMain_##name); \
//}
showlock(EffectLayerMix)
showlock(SparkleFrequency)
showlock(Brightness)
showlock(Contrast)
#if 1   // <SCM>
showlock(CheckBox_LayerMorph)
#endif

/*void xLightsFrame::OnButtonModelExportClick(wxCommandEvent& event)
{
}
*/

void xLightsFrame::OnEffectsPanel1Paint(wxPaintEvent& event)
{
}

void xLightsFrame::OnGrid1SetFocus(wxFocusEvent& event)
{
    Grid1HasFocus = true;
}

void xLightsFrame::OnGrid1KillFocus(wxFocusEvent& event)
{
    Grid1HasFocus = false;
}


void xLightsFrame::OntxtCtrlSparkleFreqText(wxCommandEvent& event)
{
}


static void AddNonDupAttr(wxXmlNode* node, const wxString& name, const wxString& value)
{
    wxString junk;
    if (node->GetAttribute(name, &junk)) node->DeleteAttribute(name); //kludge: avoid dups
    if (!value.empty()) node->AddAttribute(name, value);
}

//sigh; a function like this should have been built into wxWidgets
wxXmlNode* xLightsFrame::FindNode(wxXmlNode* parent, const wxString& tag, const wxString& attr, const wxString& value, bool create /*= false*/)
{
#if 0
    static struct
    {
        std::unordered_map<const char*, wxXmlNode*> nodes;
        std::string parent, child;
    } cached_names;

    if (parent->GetName() != cached_names.parent) //reload cache
    {
        cached_names.nodes.clear();
        for (wxXmlNode* node = parent->GetChildren(); node != NULL; node = node->GetNext())
            cached_names.nodes[node->GetName()] = node;
        cached_names.parent = parent;
    }
    if (cached_names.nodes.find(tag) == cached_names.nodes.end()) //not found
    {
        if (!create) return 0;
        parent->AddChild(cached_names.nodes[tag] = new wxXmlNode(wxXML_ELEMENT_NODE, tag));
    }
    return cached_names.nodes[tag];
#endif // 0
    for (wxXmlNode* node = parent->GetChildren(); node != NULL; node = node->GetNext())
    {
        if (!tag.empty() && (node->GetName() != tag)) continue;
        if (!value.empty() && (node->GetAttribute(attr) != value)) continue;
        return node;
    }
    if (!create) return 0; //CAUTION: this will give null ptr exc if caller does not check
    wxXmlNode* retnode = new wxXmlNode(wxXML_ELEMENT_NODE, tag); //NOTE: assumes !tag.empty()
    parent->AddChild(retnode);
    if (!value.empty()) AddNonDupAttr(retnode, attr, value);
    return retnode;
<<<<<<< HEAD
}

void xLightsFrame::OnButtonSetPreviewSizeClick(wxCommandEvent& event)
{
    int DlgResult;
    dlgPreviewSize dialog(this);
    dialog.TextCtrl_PreviewWidth->SetValue(wxString::Format("%d",modelPreview->getWidth()));
    dialog.TextCtrl_PreviewHeight->SetValue(wxString::Format("%d",modelPreview->getHeight()));
    dialog.CenterOnParent();
    DlgResult = dialog.ShowModal();
    if (DlgResult == wxID_OK)
    {
        if(!dialog.TextCtrl_PreviewWidth->IsEmpty() && !dialog.TextCtrl_PreviewHeight->IsEmpty())
        {
            int w = wxAtoi(dialog.TextCtrl_PreviewWidth->GetValue());
            int h = wxAtoi(dialog.TextCtrl_PreviewHeight->GetValue());
            if(w > 0 && h > 0)
            {
                SetPreviewSize(w,h);
            }
        }
    }
}

void xLightsFrame::SetPreviewSize(int width,int height)
{
    StaticTextCurrentPreviewSize->SetLabelText(wxString::Format("Size: %d x %d",width,height));
    SetXmlSetting("previewWidth",wxString::Format("%d",width));
    SetXmlSetting("previewHeight",wxString::Format("%d",height));
    SaveEffectsFile();
    modelPreview->SetCanvasSize(width,height);
}

void xLightsFrame::SetXmlSetting(const wxString& settingName,const wxString& value)
{
    wxXmlNode* e;
    // Delete existing setting node
    for(e=SettingsNode->GetChildren(); e!=NULL; e=e->GetNext())
    {
        if(e->GetName() == settingName)
        {
            SettingsNode->RemoveChild(e);
        }
    }
    // Add new one
    wxXmlNode* setting = new wxXmlNode( wxXML_ELEMENT_NODE, settingName );
    setting->AddAttribute("value",value);
    SettingsNode->AddChild(setting);
}

wxString xLightsFrame::GetXmlSetting(const wxString& settingName,const wxString& defaultValue)
{
    wxXmlNode* e;
    // Delete existing setting node
    for(e=SettingsNode->GetChildren(); e!=NULL; e=e->GetNext())
    {
        if(e->GetName() == settingName)
        {
            return e->GetAttribute("value",defaultValue);
        }
    }
    return defaultValue;
}





void xLightsFrame::OnChoicebook1PageChanged(wxChoicebookEvent& event)
{
=======
>>>>>>> 6b7e79c7
}<|MERGE_RESOLUTION|>--- conflicted
+++ resolved
@@ -1551,17 +1551,14 @@
     Connect(wxID_ANY,wxEVT_CLOSE_WINDOW,(wxObjectEventFunction)&xLightsFrame::OnClose);
     //*)
 
-<<<<<<< HEAD
-    int args[] = {WX_GL_RGBA, WX_GL_DOUBLEBUFFER, WX_GL_DEPTH_SIZE, 16, 0};
+	int args[] = {WX_GL_RGBA, WX_GL_DOUBLEBUFFER, WX_GL_DEPTH_SIZE, 16, 0};
     seqPreview = new SequencePreview( (wxPanel*) SeqPanelLeft, args);
     BoxSizerSequencePreview->Add(seqPreview, 1, wxEXPAND);
-
     modelPreview = new ModelPreview( (wxPanel*) ScrolledWindowPreview, args);
     BoxSizerModelsPreview->Add(modelPreview, 1, wxEXPAND);
-=======
-    playIcon = wxBitmap(wxImage(_T("..\\images\\control-play-blue-icon.png")));
+
+	playIcon = wxBitmap(wxImage(_T("..\\images\\control-play-blue-icon.png")));
     pauseIcon = wxBitmap(wxImage(_T("..\\images\\control-pause-blue-icon.png")));
->>>>>>> 6b7e79c7
 
     Grid1HasFocus = false; //set this before grid gets any events -DJ
 
@@ -2636,9 +2633,7 @@
     parent->AddChild(retnode);
     if (!value.empty()) AddNonDupAttr(retnode, attr, value);
     return retnode;
-<<<<<<< HEAD
-}
-
+}
 void xLightsFrame::OnButtonSetPreviewSizeClick(wxCommandEvent& event)
 {
     int DlgResult;
@@ -2660,7 +2655,6 @@
         }
     }
 }
-
 void xLightsFrame::SetPreviewSize(int width,int height)
 {
     StaticTextCurrentPreviewSize->SetLabelText(wxString::Format("Size: %d x %d",width,height));
@@ -2669,7 +2663,6 @@
     SaveEffectsFile();
     modelPreview->SetCanvasSize(width,height);
 }
-
 void xLightsFrame::SetXmlSetting(const wxString& settingName,const wxString& value)
 {
     wxXmlNode* e;
@@ -2686,7 +2679,6 @@
     setting->AddAttribute("value",value);
     SettingsNode->AddChild(setting);
 }
-
 wxString xLightsFrame::GetXmlSetting(const wxString& settingName,const wxString& defaultValue)
 {
     wxXmlNode* e;
@@ -2707,6 +2699,4 @@
 
 void xLightsFrame::OnChoicebook1PageChanged(wxChoicebookEvent& event)
 {
-=======
->>>>>>> 6b7e79c7
 }