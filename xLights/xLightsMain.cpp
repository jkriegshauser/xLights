--- conflicted
+++ resolved
@@ -774,11 +774,7 @@
     BoxSizer6->Add(FlexGridSizer30, 1, wxALL|wxEXPAND|wxALIGN_CENTER_HORIZONTAL|wxALIGN_CENTER_VERTICAL, 5);
     StaticBoxSizer3 = new wxStaticBoxSizer(wxHORIZONTAL, SeqPanelLeft, _("Combined Effect"));
     FlexGridSizer33 = new wxFlexGridSizer(0, 4, 0, 0);
-<<<<<<< HEAD
-    Button_PlayEffect = new wxButton(SeqPanelLeft, ID_BUTTON13, wxEmptyString, wxDefaultPosition, wxDefaultSize, 0, wxDefaultValidator, _T("ID_BUTTON13"));
-=======
     Button_PlayEffect = new wxButton(SeqPanelLeft, ID_BUTTON13, _("Play (F3)"), wxDefaultPosition, wxDefaultSize, 0, wxDefaultValidator, _T("ID_BUTTON13"));
->>>>>>> 2650f0e5
     Button_PlayEffect->Disable();
     Button_PlayEffect->SetBackgroundColour(wxColour(0,255,0));
     FlexGridSizer33->Add(Button_PlayEffect, 1, wxBOTTOM|wxLEFT|wxRIGHT|wxEXPAND|wxALIGN_LEFT|wxALIGN_CENTER_VERTICAL, 5);
