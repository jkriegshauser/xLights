/***************************************************************
 * Name:      xLightsMain.cpp
 * Purpose:   Code for Application Frame
 * Author:    Matt Brown (dowdybrown@yahoo.com)
 * Created:   2012-11-03
 * Copyright: Matt Brown ()
 * License:
 **************************************************************/

#include <wx/msgdlg.h>
#include <wx/tokenzr.h>
#include <wx/dir.h>
#include <wx/textdlg.h>
#include <wx/numdlg.h>
#include <wx/persist.h>
#include <wx/persist/toplevel.h>
#include <wx/valnum.h>
#include <wx/clipbrd.h>
#include <wx/debugrpt.h>
#include <wx/protocol/http.h>
#include <wx/textctrl.h>
#include <wx/sstream.h>
#include <wx/regex.h>
#include <wx/grid.h>
#include <wx/mimetype.h>
#include <wx/zipstrm.h>
#include <wx/wfstream.h>

#include <cctype>

#include "xLightsMain.h"
#include "SplashDialog.h"
#include "UpdaterDialog.h"
#include "xLightsApp.h"
#include "heartbeat.h"
#include "SeqSettingsDialog.h"
#include "xLightsVersion.h"
#include "RenderCommandEvent.h"
#include "effects/RenderableEffect.h"
#include "LayoutPanel.h"
#include "models/ModelGroup.h"
#include "PixelTestDialog.h"
#include "ConvertDialog.h"
#include "GenerateCustomModelDialog.h"
#include "PathGenerationDialog.h"
#include "UtilFunctions.h"
#include "controllers/FPPConnectDialog.h"
#include "IPEntryDialog.h"
#include "ColorManagerDialog.h"
#include "HousePreviewPanel.h"
#include "BatchRenderDialog.h"
#include "VideoExporter.h"
#include "FolderSelection.h"
#include "JukeboxPanel.h"
#include "EffectAssist.h"
#include "EffectsPanel.h"
#include "outputs/IPOutput.h"
#include "outputs/E131Output.h"
#include "GenerateLyricsDialog.h"
#include "VendorModelDialog.h"
#include "VendorMusicDialog.h"
#include "sequencer/MainSequencer.h"
#include "LayoutGroup.h"
#include "ModelPreview.h"
#include "TopEffectsPanel.h"
#include "LyricUserDictDialog.h"
#include "controllers/ControllerUploadData.h"
#include "controllers/Falcon.h"
#include "controllers/ESPixelStick.h"
#include "outputs/ZCPPOutput.h"
#include "EffectIconPanel.h"
#include "models/ViewObject.h"
#include "models/SubModel.h"
#include "effects/FacesEffect.h"
#include "effects/StateEffect.h"

// Linux needs this
#include <wx/stdpaths.h>

// image files
#include "../include/control-pause-blue-icon.xpm"
#include "../include/control-play-blue-icon.xpm"

//(*InternalHeaders(xLightsFrame)
#include <wx/artprov.h>
#include <wx/bitmap.h>
#include <wx/image.h>
#include <wx/intl.h>
#include <wx/string.h>
//*)

#define TOOLBAR_SAVE_VERSION "0003:"
#define MAXBACKUPFILE_MB 30

#include "osxMacUtils.h"

//helper functions
enum wxbuildinfoformat
{
    short_f, long_f
};

wxString wxbuildinfo(wxbuildinfoformat format)
{
    wxString wxbuild(wxVERSION_STRING);

    if (format == long_f )
    {
#if defined(__WXMSW__)
        wxbuild << _T("-Windows");
#elif defined(__UNIX__)
        wxbuild << _T("-Linux");
#endif

#if wxUSE_UNICODE
        wxbuild << _T("-Unicode build");
#else
        wxbuild << _T("-ANSI build");
#endif // wxUSE_UNICODE
    }

    return wxbuild;
}

//(*IdInit(xLightsFrame)
const long xLightsFrame::ID_AUITOOLBAR_OPENSHOW = wxNewId();
const long xLightsFrame::ID_AUITOOLBAR_NEWSEQUENCE = wxNewId();
const long xLightsFrame::ID_AUITOOLBAR_OPEN = wxNewId();
const long xLightsFrame::ID_AUITOOLBAR_SAVE = wxNewId();
const long xLightsFrame::ID_AUITOOLBAR_SAVEAS = wxNewId();
const long xLightsFrame::ID_AUITOOLBAR_RENDERALL = wxNewId();
const long xLightsFrame::ID_AUITOOLBAR_MAIN = wxNewId();
const long xLightsFrame::ID_AUITOOLBAR_PLAY_NOW = wxNewId();
const long xLightsFrame::ID_AUITOOLBAR_PAUSE = wxNewId();
const long xLightsFrame::ID_AUITOOLBAR_STOP = wxNewId();
const long xLightsFrame::ID_AUITOOLBAR_FIRST_FRAME = wxNewId();
const long xLightsFrame::ID_AUITOOLBAR_LAST_FRAME = wxNewId();
const long xLightsFrame::ID_AUITOOLBAR_REPLAY_SECTION = wxNewId();
const long xLightsFrame::ID_AUITOOLBAR_PLAY = wxNewId();
const long xLightsFrame::ID_AUITOOLBARITEM2 = wxNewId();
const long xLightsFrame::ID_AUITOOLBARITEM5 = wxNewId();
const long xLightsFrame::ID_AUITOOLBARITEM7 = wxNewId();
const long xLightsFrame::ID_AUITOOLBARITEM3 = wxNewId();
const long xLightsFrame::ID_AUITOOLBARITEM1 = wxNewId();
const long xLightsFrame::ID_AUITOOLBARITEM4 = wxNewId();
const long xLightsFrame::ID_AUITOOLBARITEM6 = wxNewId();
const long xLightsFrame::ID_AUITOOLBARITEM8 = wxNewId();
const long xLightsFrame::ID_AUIWINDOWTOOLBAR = wxNewId();
const long xLightsFrame::ID_PASTE_BY_TIME = wxNewId();
const long xLightsFrame::ID_PASTE_BY_CELL = wxNewId();
const long xLightsFrame::ID_AUITOOLBAR_EDIT = wxNewId();
const long xLightsFrame::ID_AUITOOLBARITEM_ACDISABLED = wxNewId();
const long xLightsFrame::ID_AUITOOLBARITEM_ACSELECT = wxNewId();
const long xLightsFrame::ID_AUITOOLBARITEM_ACOFF = wxNewId();
const long xLightsFrame::ID_AUITOOLBARITEM_ACON = wxNewId();
const long xLightsFrame::ID_AUITOOLBARITEM_ACSHIMMER = wxNewId();
const long xLightsFrame::ID_AUITOOLBARITEM_ACTWINKLE = wxNewId();
const long xLightsFrame::ID_AUITOOLBARITEM_ACINTENSITY = wxNewId();
const long xLightsFrame::ID_AUITOOLBARITEM_ACRAMPUP = wxNewId();
const long xLightsFrame::ID_AUITOOLBARITEM_ACRAMPDOWN = wxNewId();
const long xLightsFrame::ID_AUITOOLBARITEM_ACRAMPUPDOWN = wxNewId();
const long xLightsFrame::ID_CHOICE_PARM1 = wxNewId();
const long xLightsFrame::ID_CHOICE_PARM2 = wxNewId();
const long xLightsFrame::ID_AUITOOLBARITEM_ACFILL = wxNewId();
const long xLightsFrame::ID_AUITOOLBARITEM_ACCASCADE = wxNewId();
const long xLightsFrame::ID_AUITOOLBARITEM_ACFOREGROUND = wxNewId();
const long xLightsFrame::ID_AUITOOLBARITEM_ACBACKGROUND = wxNewId();
const long xLightsFrame::ID_AUITOOLBAR_AC = wxNewId();
const long xLightsFrame::ID_AUITOOLBARITEM14 = wxNewId();
const long xLightsFrame::ID_AUITOOLBAR_VIEW = wxNewId();
const long xLightsFrame::ID_BITMAPBUTTON_TAB_INFO = wxNewId();
const long xLightsFrame::ID_BUTTON_STOP_NOW = wxNewId();
const long xLightsFrame::ID_BUTTON_LIGHTS_OFF = wxNewId();
const long xLightsFrame::ID_CHECKBOX_LIGHT_OUTPUT = wxNewId();
const long xLightsFrame::ID_AUITOOLBAR_OUTPUT = wxNewId();
const long xLightsFrame::ID_AUIEFFECTSTOOLBAR = wxNewId();
const long xLightsFrame::ID_BUTTON_OTHER_FOLDERS = wxNewId();
const long xLightsFrame::ID_BUTTON3 = wxNewId();
const long xLightsFrame::ID_STATICTEXT4 = wxNewId();
const long xLightsFrame::ID_BUTTON_SAVE_SETUP = wxNewId();
const long xLightsFrame::ID_BUTTON_ADD_DONGLE = wxNewId();
const long xLightsFrame::ID_BUTTON_ADD_E131 = wxNewId();
const long xLightsFrame::ID_BUTTON1 = wxNewId();
const long xLightsFrame::ID_BUTTON2 = wxNewId();
const long xLightsFrame::ID_BUTTON_ADD_LOR = wxNewId();
const long xLightsFrame::ID_BUTTON_ADD_DDP = wxNewId();
const long xLightsFrame::ID_BUTTON4 = wxNewId();
const long xLightsFrame::ID_BUTTON_NETWORK_CHANGE = wxNewId();
const long xLightsFrame::ID_BUTTON_NETWORK_DELETE = wxNewId();
const long xLightsFrame::ID_BUTTON_NETWORK_DELETE_ALL = wxNewId();
const long xLightsFrame::ID_BUTTON5 = wxNewId();
const long xLightsFrame::ID_STATICTEXT8 = wxNewId();
const long xLightsFrame::ID_SPINCTRL1 = wxNewId();
const long xLightsFrame::ID_BITMAPBUTTON1 = wxNewId();
const long xLightsFrame::ID_BITMAPBUTTON2 = wxNewId();
const long xLightsFrame::ID_LISTCTRL_NETWORKS = wxNewId();
const long xLightsFrame::ID_PANEL_SETUP = wxNewId();
const long xLightsFrame::ID_PANEL_PREVIEW = wxNewId();
const long xLightsFrame::XLIGHTS_SEQUENCER_TAB = wxNewId();
const long xLightsFrame::ID_NOTEBOOK1 = wxNewId();
const long xLightsFrame::ID_STATICTEXT6 = wxNewId();
const long xLightsFrame::ID_GAUGE1 = wxNewId();
const long xLightsFrame::ID_PANEL5 = wxNewId();
const long xLightsFrame::ID_STATICTEXT7 = wxNewId();
const long xLightsFrame::ID_PANEL1 = wxNewId();
const long xLightsFrame::ID_NEW_SEQUENCE = wxNewId();
const long xLightsFrame::ID_OPEN_SEQUENCE = wxNewId();
const long xLightsFrame::IS_SAVE_SEQ = wxNewId();
const long xLightsFrame::ID_SAVE_AS_SEQUENCE = wxNewId();
const long xLightsFrame::ID_CLOSE_SEQ = wxNewId();
const long xLightsFrame::ID_EXPORT_VIDEO = wxNewId();
const long xLightsFrame::ID_MENUITEM2 = wxNewId();
const long xLightsFrame::ID_FILE_BACKUP = wxNewId();
const long xLightsFrame::ID_FILE_ALTBACKUP = wxNewId();
const long xLightsFrame::ID_SHIFT_EFFECTS = wxNewId();
const long xLightsFrame::ID_MNU_SHIFT_SELECTED_EFFECTS = wxNewId();
const long xLightsFrame::ID_MENUITEM13 = wxNewId();
const long xLightsFrame::ID_MENUITEM_CONVERT = wxNewId();
const long xLightsFrame::ID_MENUITEM_GenerateCustomModel = wxNewId();
const long xLightsFrame::ID_MNU_GENERATELYRICS = wxNewId();
const long xLightsFrame::ID_MENU_GENERATE2DPATH = wxNewId();
const long xLightsFrame::ID_MNU_PREPAREAUDIO = wxNewId();
const long xLightsFrame::ID_MNU_CHECKSEQ = wxNewId();
const long xLightsFrame::ID_MNU_CLEANUPFILE = wxNewId();
const long xLightsFrame::ID_MENU_VIEW_LOG = wxNewId();
const long xLightsFrame::ID_MENUITEM18 = wxNewId();
const long xLightsFrame::ID_EXPORT_MODELS = wxNewId();
const long xLightsFrame::ID_MNU_EXPORT_EFFECTS = wxNewId();
const long xLightsFrame::ID_MENU_FPP_CONNECT = wxNewId();
const long xLightsFrame::ID_MNU_PACKAGESEQUENCE = wxNewId();
const long xLightsFrame::ID_MENU_USER_DICT = wxNewId();
const long xLightsFrame::ID_MNU_DOWNLOADSEQUENCES = wxNewId();
const long xLightsFrame::ID_MENU_BATCH_RENDER = wxNewId();
const long xLightsFrame::ID_MNU_XSCHEDULE = wxNewId();
const long xLightsFrame::iD_MNU_VENDORCACHEPURGE = wxNewId();
const long xLightsFrame::ID_MNU_PURGERENDERCACHE = wxNewId();
const long xLightsFrame::ID_MNU_CRASH = wxNewId();
const long xLightsFrame::ID_MNU_DUMPRENDERSTATE = wxNewId();
const long xLightsFrame::ID_MENUITEM5 = wxNewId();
const long xLightsFrame::MNU_ID_ACLIGHTS = wxNewId();
const long xLightsFrame::ID_MNU_SHOWRAMPS = wxNewId();
const long xLightsFrame::ID_MENUITEM_SAVE_PERSPECTIVE = wxNewId();
const long xLightsFrame::ID_MENUITEM_SAVE_AS_PERSPECTIVE = wxNewId();
const long xLightsFrame::ID_MENUITEM_LOAD_PERSPECTIVE = wxNewId();
const long xLightsFrame::ID_MNU_PERSPECTIVES_AUTOSAVE = wxNewId();
const long xLightsFrame::ID_MENUITEM7 = wxNewId();
const long xLightsFrame::ID_MENUITEM_DISPLAY_ELEMENTS = wxNewId();
const long xLightsFrame::ID_MENUITEM12 = wxNewId();
const long xLightsFrame::ID_MENUITEM3 = wxNewId();
const long xLightsFrame::ID_MENUITEM14 = wxNewId();
const long xLightsFrame::ID_MENUITEM15 = wxNewId();
const long xLightsFrame::ID_MENUITEM16 = wxNewId();
const long xLightsFrame::ID_MENUITEM9 = wxNewId();
const long xLightsFrame::ID_MENUITEM17 = wxNewId();
const long xLightsFrame::ID_MENUITEM_EFFECT_ASSIST_WINDOW = wxNewId();
const long xLightsFrame::ID_MENUITEM_SELECT_EFFECT = wxNewId();
const long xLightsFrame::ID_MENUITEM_VIDEOPREVIEW = wxNewId();
const long xLightsFrame::ID_MNU_JUKEBOX = wxNewId();
const long xLightsFrame::ID_MENUITEM_WINDOWS_PERSPECTIVE = wxNewId();
const long xLightsFrame::ID_MENUITEM_WINDOWS_DOCKALL = wxNewId();
const long xLightsFrame::ID_MENUITEM11 = wxNewId();
const long xLightsFrame::ID_MENUITEM10 = wxNewId();
const long xLightsFrame::ID_PLAY_FULL = wxNewId();
const long xLightsFrame::ID_MNU_1POINT5SPEED = wxNewId();
const long xLightsFrame::ID_MN_2SPEED = wxNewId();
const long xLightsFrame::ID_MNU_3SPEED = wxNewId();
const long xLightsFrame::ID_MNU_4SPEED = wxNewId();
const long xLightsFrame::ID_PLAY_3_4 = wxNewId();
const long xLightsFrame::ID_PLAY_1_2 = wxNewId();
const long xLightsFrame::ID_PLAY_1_4 = wxNewId();
const long xLightsFrame::ID_MNU_LOUDVOLUME = wxNewId();
const long xLightsFrame::ID_MNU_MEDVOLUME = wxNewId();
const long xLightsFrame::ID_MNU_QUIET = wxNewId();
const long xLightsFrame::ID_MNU_SUPERQUIET = wxNewId();
const long xLightsFrame::ID_IMPORT_EFFECTS = wxNewId();
const long xLightsFrame::ID_SEQ_SETTINGS = wxNewId();
const long xLightsFrame::ID_RENDER_ON_SAVE = wxNewId();
const long xLightsFrame::ID_SAVE_FSEQ_ON_SAVE = wxNewId();
const long xLightsFrame::ID_BACKUP_ON_SAVE = wxNewId();
const long xLightsFrame::ID_MENU_BACKUP_ON_LAUNCH = wxNewId();
const long xLightsFrame::ID_MNU_BKPPURGE_NEVER = wxNewId();
const long xLightsFrame::ID_MNU_BKPPURGE_YEAR = wxNewId();
const long xLightsFrame::ID_MNU_BKPPURGE_QUARTER = wxNewId();
const long xLightsFrame::ID_MNU_BKPPURGE_MONTH = wxNewId();
const long xLightsFrame::ID_MNU_BKPPURGE_WEEK = wxNewId();
const long xLightsFrame::ID_MNU_BKP_PURGE = wxNewId();
const long xLightsFrame::ID_MNU_BACKUP = wxNewId();
const long xLightsFrame::ID_MNU_EXCLUDEPRESETS = wxNewId();
const long xLightsFrame::ID_MNU_EXCLUDEAUDIOPKGSEQ = wxNewId();
const long xLightsFrame::ID_MENUITEM_ICON_SMALL = wxNewId();
const long xLightsFrame::ID_MENUITEM_ICON_MEDIUM = wxNewId();
const long xLightsFrame::ID_MENUITEM_ICON_LARGE = wxNewId();
const long xLightsFrame::ID_MENUITEM_ICON_XLARGE = wxNewId();
const long xLightsFrame::ID_MENUITEM4 = wxNewId();
const long xLightsFrame::ID_MNU_SMALLWAVEFORM = wxNewId();
const long xLightsFrame::ID_MENUITEM_GRID_ICON_XSMALL = wxNewId();
const long xLightsFrame::ID_MENUITEM_GRID_ICON_SMALL = wxNewId();
const long xLightsFrame::ID_MENUITEM_GRID_ICON_MEDIUM = wxNewId();
const long xLightsFrame::ID_MENUITEM_GRID_ICON_LARGE = wxNewId();
const long xLightsFrame::ID_MENUITEM_GRID_ICON_XLARGE = wxNewId();
const long xLightsFrame::ID_MENUITEM6 = wxNewId();
const long xLightsFrame::ID_MENUITEM24 = wxNewId();
const long xLightsFrame::ID_MENUITEM25 = wxNewId();
const long xLightsFrame::ID_MENUITEM26 = wxNewId();
const long xLightsFrame::ID_MENUITEM23 = wxNewId();
const long xLightsFrame::ID_MENUITEM_GRID_ICON_BACKGROUND_ON = wxNewId();
const long xLightsFrame::ID_MENUITEM_GRID_ICON_BACKGROUND_OFF = wxNewId();
const long xLightsFrame::ID_MENUITEM_Grid_Icon_Backgrounds = wxNewId();
const long xLightsFrame::ID_MENUITEM_GRID_NODE_VALUES_ON = wxNewId();
const long xLightsFrame::ID_MENUITEM_GRID_NODE_VALUES_OFF = wxNewId();
const long xLightsFrame::ID_MENUITEM8 = wxNewId();
const long xLightsFrame::ID_COLOR_MANAGER = wxNewId();
const long xLightsFrame::ID_MNU_RC_ENABLE = wxNewId();
const long xLightsFrame::ID_MNU_RC_LOCKEDONLY = wxNewId();
const long xLightsFrame::ID_MNU_RC_DISABLED = wxNewId();
const long xLightsFrame::ID_MNU_RENDERCACHE = wxNewId();
const long xLightsFrame::ID_MENU_CANVAS_ERASE_MODE = wxNewId();
const long xLightsFrame::ID_MENU_CANVAS_CANVAS_MODE = wxNewId();
const long xLightsFrame::ID_MENUITEM_RENDER_MODE = wxNewId();
const long xLightsFrame::ID_MENUITEM_EFFECT_ASSIST_ALWAYS_ON = wxNewId();
const long xLightsFrame::ID_MENUITEM_EFFECT_ASSIST_ALWAYS_OFF = wxNewId();
const long xLightsFrame::ID_MENUITEM_EFFECT_ASSIST_TOGGLE = wxNewId();
const long xLightsFrame::ID_MENUITEM_EFFECT_ASSIST = wxNewId();
const long xLightsFrame::ID_MENU_TIMING_EDIT_MODE = wxNewId();
const long xLightsFrame::ID_MENU_TIMING_PLAY_MODE = wxNewId();
const long xLightsFrame::ID_MENUITEM_Timing_DClick_Mode = wxNewId();
const long xLightsFrame::ID_MENU_OPENGL_AUTO = wxNewId();
const long xLightsFrame::ID_MENU_OPENGL_3 = wxNewId();
const long xLightsFrame::ID_MENU_OPENGL_1 = wxNewId();
const long xLightsFrame::ID_MENUITEM_OGL_RO1 = wxNewId();
const long xLightsFrame::ID_MENUITEM_OGL_RO2 = wxNewId();
const long xLightsFrame::ID_MENUITEM_OGL_RO3 = wxNewId();
const long xLightsFrame::ID_MENUITEM_OGL_RO4 = wxNewId();
const long xLightsFrame::ID_MENUITEM_OGL_RO5 = wxNewId();
const long xLightsFrame::ID_MENUITEM_OGL_RO6 = wxNewId();
const long xLightsFrame::ID_MENUITEM19 = wxNewId();
const long xLightsFrame::ID_MNU_PLAYCONTROLSONPREVIEW = wxNewId();
const long xLightsFrame::ID_MNU_AUTOSHOWHOUSEPREVIEW = wxNewId();
const long xLightsFrame::ID_MENUITEM_AUTOSAVE_0 = wxNewId();
const long xLightsFrame::ID_MENUITEM_AUTOSAVE_3 = wxNewId();
const long xLightsFrame::ID_MENUITEM_AUTOSAVE_10 = wxNewId();
const long xLightsFrame::ID_MENUITEM_AUTOSAVE_15 = wxNewId();
const long xLightsFrame::ID_MENUITEM_AUTOSAVE_30 = wxNewId();
const long xLightsFrame::ID_MENUITEM20 = wxNewId();
const long xLightsFrame::ID_MNU_XFADE_DISABLED = wxNewId();
const long xLightsFrame::ID_MNU_XFADE_A = wxNewId();
const long xLightsFrame::ID_MNU_XFADE_B = wxNewId();
const long xLightsFrame::ID_MNU_XFADE = wxNewId();
const long xLightsFrame::ID_MNU_SD_None = wxNewId();
const long xLightsFrame::ID_MNU_SD_10 = wxNewId();
const long xLightsFrame::ID_MNU_SD_20 = wxNewId();
const long xLightsFrame::ID_MNU_SD_40 = wxNewId();
const long xLightsFrame::ID_MNU_SUPPRESSDUPLICATES = wxNewId();
const long xLightsFrame::ID_E131_Sync = wxNewId();
const long xLightsFrame::ID_MNU_FORCEIP = wxNewId();
const long xLightsFrame::ID_MNU_DEFAULTMODELBLENDOFF = wxNewId();
const long xLightsFrame::ID_MNU_SNAP_TO_TIMING = wxNewId();
const long xLightsFrame::ID_MENUITEM21 = wxNewId();
const long xLightsFrame::ID_MENUITEM22 = wxNewId();
const long xLightsFrame::ID_MENUITEM1 = wxNewId();
const long xLightsFrame::ID_MNU_MANUAL = wxNewId();
const long xLightsFrame::ID_MNU_ZOOM = wxNewId();
const long xLightsFrame::ID_MNU_KEYBINDINGS = wxNewId();
const long xLightsFrame::idMenuHelpContent = wxNewId();
const long xLightsFrame::ID_MENU_HELP_FORMUM = wxNewId();
const long xLightsFrame::ID_MNU_VIDEOS = wxNewId();
const long xLightsFrame::ID_MENU_HELP_DOWNLOAD = wxNewId();
const long xLightsFrame::ID_MNU_HELP_RELEASE_NOTES = wxNewId();
const long xLightsFrame::ID_MENU_HELP_ISSUE = wxNewId();
const long xLightsFrame::ID_MENU_HELP_FACEBOOK = wxNewId();
const long xLightsFrame::ID_MNU_DONATE = wxNewId();
const long xLightsFrame::ID_MNU_UPDATE = wxNewId();
const long xLightsFrame::ID_TIMER1 = wxNewId();
const long xLightsFrame::ID_TIMER2 = wxNewId();
const long xLightsFrame::ID_TIMER_EFFECT_SETTINGS = wxNewId();
//*)

// For new sequencer
const long xLightsFrame::ID_PANEL_EFFECTS1 = wxNewId();
const long xLightsFrame::ID_PANEL_EFFECTS = wxNewId();
const long xLightsFrame::ID_NOTEBOOK_EFFECTS = wxNewId();
// End

const long xLightsFrame::ID_PLAYER_DIALOG = wxNewId();
const long xLightsFrame::ID_DELETE_EFFECT = wxNewId();
const long xLightsFrame::ID_IGNORE_CLICK = wxNewId();
const long xLightsFrame::ID_PROTECT_EFFECT = wxNewId();
const long xLightsFrame::ID_UNPROTECT_EFFECT = wxNewId();
const long xLightsFrame::ID_RANDOM_EFFECT = wxNewId();
const long xLightsFrame::ID_COPYROW_EFFECT = wxNewId(); //copy random effect across row -DJ
const long xLightsFrame::ID_CLEARROW_EFFECT = wxNewId(); //clear all effects on this row -DJ

const long xLightsFrame::ID_XFADESERVER = wxNewId();
const long xLightsFrame::ID_XFADESOCKET = wxNewId();

const long xLightsFrame::ID_MENU_ITEM_PREVIEWS = wxNewId();
const long xLightsFrame::ID_MENU_ITEM_PREVIEWS_SHOW_ALL = wxNewId();

wxDEFINE_EVENT(EVT_ZOOM, wxCommandEvent);
wxDEFINE_EVENT(EVT_GSCROLL, wxCommandEvent);
wxDEFINE_EVENT(EVT_TIME_SELECTED, wxCommandEvent);
wxDEFINE_EVENT(EVT_MOUSE_POSITION, wxCommandEvent);
wxDEFINE_EVENT(EVT_ROW_HEADINGS_CHANGED, wxCommandEvent);
wxDEFINE_EVENT(EVT_WINDOW_RESIZED, wxCommandEvent);
wxDEFINE_EVENT(EVT_SELECTED_ROW_CHANGED, wxCommandEvent);
wxDEFINE_EVENT(EVT_EFFECT_CHANGED, wxCommandEvent);
wxDEFINE_EVENT(EVT_UNSELECTED_EFFECT, wxCommandEvent);
wxDEFINE_EVENT(EVT_PLAY_MODEL_EFFECT, wxCommandEvent);
wxDEFINE_EVENT(EVT_EFFECT_DROPPED, wxCommandEvent);
wxDEFINE_EVENT(EVT_EFFECTFILE_DROPPED, wxCommandEvent);
wxDEFINE_EVENT(EVT_EFFECT_UPDATED, wxCommandEvent);
wxDEFINE_EVENT(EVT_UPDATE_EFFECT, wxCommandEvent);
wxDEFINE_EVENT(EVT_EFFECT_RANDOMIZE, wxCommandEvent);
wxDEFINE_EVENT(EVT_EFFECT_PALETTE_UPDATED, wxCommandEvent);
wxDEFINE_EVENT(EVT_FORCE_SEQUENCER_REFRESH, wxCommandEvent);
wxDEFINE_EVENT(EVT_LOAD_PERSPECTIVE, wxCommandEvent);
wxDEFINE_EVENT(EVT_PERSPECTIVES_CHANGED, wxCommandEvent);
wxDEFINE_EVENT(EVT_SAVE_PERSPECTIVES, wxCommandEvent);
wxDEFINE_EVENT(EVT_EXPORT_MODEL, wxCommandEvent);
wxDEFINE_EVENT(EVT_PLAY_MODEL, wxCommandEvent);
wxDEFINE_EVENT(EVT_COPY_MODEL_EFFECTS, wxCommandEvent);
wxDEFINE_EVENT(EVT_PASTE_MODEL_EFFECTS, wxCommandEvent);
wxDEFINE_EVENT(EVT_MODEL_SELECTED, wxCommandEvent);
wxDEFINE_EVENT(EVT_PLAY_SEQUENCE, wxCommandEvent);
wxDEFINE_EVENT(EVT_PAUSE_SEQUENCE, wxCommandEvent);
wxDEFINE_EVENT(EVT_TOGGLE_PLAY, wxCommandEvent);
wxDEFINE_EVENT(EVT_STOP_SEQUENCE, wxCommandEvent);
wxDEFINE_EVENT(EVT_SEQUENCE_FIRST_FRAME, wxCommandEvent);
wxDEFINE_EVENT(EVT_SEQUENCE_LAST_FRAME, wxCommandEvent);
wxDEFINE_EVENT(EVT_SEQUENCE_REWIND10, wxCommandEvent);
wxDEFINE_EVENT(EVT_SEQUENCE_FFORWARD10, wxCommandEvent);
wxDEFINE_EVENT(EVT_SEQUENCE_SEEKTO, wxCommandEvent);
wxDEFINE_EVENT(EVT_SEQUENCE_REPLAY_SECTION, wxCommandEvent);
wxDEFINE_EVENT(EVT_SHOW_DISPLAY_ELEMENTS, wxCommandEvent);
wxDEFINE_EVENT(EVT_IMPORT_TIMING, wxCommandEvent);
wxDEFINE_EVENT(EVT_IMPORT_NOTES, wxCommandEvent);
wxDEFINE_EVENT(EVT_CONVERT_DATA_TO_EFFECTS, wxCommandEvent);
wxDEFINE_EVENT(EVT_PROMOTE_EFFECTS, wxCommandEvent);
wxDEFINE_EVENT(EVT_RGBEFFECTS_CHANGED, wxCommandEvent);
wxDEFINE_EVENT(EVT_RENDER_RANGE, RenderCommandEvent);
wxDEFINE_EVENT(EVT_APPLYLAST, wxCommandEvent);
wxDEFINE_EVENT(EVT_SELECTED_EFFECT_CHANGED, SelectedEffectChangedEvent);
wxDEFINE_EVENT(EVT_TURNONOUTPUTTOLIGHTS, wxCommandEvent);
wxDEFINE_EVENT(EVT_PLAYJUKEBOXITEM, wxCommandEvent);

BEGIN_EVENT_TABLE(xLightsFrame,wxFrame)
    //(*EventTable(xLightsFrame)
    //*)
    EVT_COMMAND(wxID_ANY, EVT_ZOOM, xLightsFrame::Zoom)
    EVT_COMMAND(wxID_ANY, EVT_GSCROLL, xLightsFrame::Scroll)
    EVT_COMMAND(wxID_ANY, EVT_TIME_SELECTED, xLightsFrame::TimeSelected)
    EVT_COMMAND(wxID_ANY, EVT_MOUSE_POSITION, xLightsFrame::MousePositionUpdated)
    EVT_COMMAND(wxID_ANY, EVT_ROW_HEADINGS_CHANGED, xLightsFrame::RowHeadingsChanged)
    EVT_COMMAND(wxID_ANY, EVT_WINDOW_RESIZED, xLightsFrame::WindowResized)
    EVT_COMMAND(wxID_ANY, EVT_SELECTED_ROW_CHANGED, xLightsFrame::SelectedRowChanged)
    EVT_COMMAND(wxID_ANY, EVT_EFFECT_CHANGED, xLightsFrame::EffectChanged)
    EVT_COMMAND(wxID_ANY, EVT_UPDATE_EFFECT, xLightsFrame::EffectUpdated)
    EVT_COMMAND(wxID_ANY, EVT_UNSELECTED_EFFECT, xLightsFrame::UnselectedEffect)
    EVT_COMMAND(wxID_ANY, EVT_EFFECT_DROPPED, xLightsFrame::EffectDroppedOnGrid)
    EVT_COMMAND(wxID_ANY, EVT_EFFECTFILE_DROPPED, xLightsFrame::EffectFileDroppedOnGrid)
    EVT_COMMAND(wxID_ANY, EVT_PLAY_MODEL_EFFECT, xLightsFrame::PlayModelEffect)
    EVT_COMMAND(wxID_ANY, EVT_EFFECT_UPDATED, xLightsFrame::UpdateEffect)
    EVT_COMMAND(wxID_ANY, EVT_EFFECT_RANDOMIZE, xLightsFrame::RandomizeEffect)
    EVT_COMMAND(wxID_ANY, EVT_EFFECT_PALETTE_UPDATED, xLightsFrame::UpdateEffectPalette)
    EVT_COMMAND(wxID_ANY, EVT_FORCE_SEQUENCER_REFRESH, xLightsFrame::ForceSequencerRefresh)
    EVT_COMMAND(wxID_ANY, EVT_LOAD_PERSPECTIVE, xLightsFrame::LoadPerspective)
    EVT_COMMAND(wxID_ANY, EVT_SAVE_PERSPECTIVES, xLightsFrame::OnMenuItemViewSavePerspectiveSelected)
    EVT_COMMAND(wxID_ANY, EVT_PERSPECTIVES_CHANGED, xLightsFrame::PerspectivesChanged)
    EVT_COMMAND(wxID_ANY, EVT_EXPORT_MODEL, xLightsFrame::ExportModel)
    EVT_COMMAND(wxID_ANY, EVT_PLAY_MODEL, xLightsFrame::PlayModel)
    EVT_COMMAND(wxID_ANY, EVT_COPY_MODEL_EFFECTS, xLightsFrame::CopyModelEffects)
    EVT_COMMAND(wxID_ANY, EVT_PASTE_MODEL_EFFECTS, xLightsFrame::PasteModelEffects)
    EVT_COMMAND(wxID_ANY, EVT_MODEL_SELECTED, xLightsFrame::ModelSelected)
    EVT_COMMAND(wxID_ANY, EVT_PLAY_SEQUENCE, xLightsFrame::PlaySequence)
    EVT_COMMAND(wxID_ANY, EVT_PAUSE_SEQUENCE, xLightsFrame::PauseSequence)
    EVT_COMMAND(wxID_ANY, EVT_STOP_SEQUENCE, xLightsFrame::StopSequence)
    EVT_COMMAND(wxID_ANY, EVT_SEQUENCE_FIRST_FRAME, xLightsFrame::SequenceFirstFrame)
    EVT_COMMAND(wxID_ANY, EVT_SEQUENCE_LAST_FRAME, xLightsFrame::SequenceLastFrame)
    EVT_COMMAND(wxID_ANY, EVT_SEQUENCE_REWIND10, xLightsFrame::SequenceRewind10)
    EVT_COMMAND(wxID_ANY, EVT_SEQUENCE_FFORWARD10, xLightsFrame::SequenceFForward10)
    EVT_COMMAND(wxID_ANY, EVT_SEQUENCE_SEEKTO, xLightsFrame::SequenceSeekTo)
    EVT_COMMAND(wxID_ANY, EVT_SEQUENCE_REPLAY_SECTION, xLightsFrame::SequenceReplaySection)
    EVT_COMMAND(wxID_ANY, EVT_TOGGLE_PLAY, xLightsFrame::TogglePlay)
    EVT_COMMAND(wxID_ANY, EVT_SHOW_DISPLAY_ELEMENTS, xLightsFrame::ShowDisplayElements)
    EVT_COMMAND(wxID_ANY, EVT_IMPORT_TIMING, xLightsFrame::ExecuteImportTimingElement)
    EVT_COMMAND(wxID_ANY, EVT_IMPORT_NOTES, xLightsFrame::ExecuteImportNotes)
    EVT_COMMAND(wxID_ANY, EVT_CONVERT_DATA_TO_EFFECTS, xLightsFrame::ConvertDataRowToEffects)
    EVT_COMMAND(wxID_ANY, EVT_PROMOTE_EFFECTS, xLightsFrame::PromoteEffects)
    EVT_COMMAND(wxID_ANY, EVT_APPLYLAST, xLightsFrame::ApplyLast)
    EVT_COMMAND(wxID_ANY, EVT_RGBEFFECTS_CHANGED, xLightsFrame::PerspectivesChanged)
    wx__DECLARE_EVT1(EVT_RENDER_RANGE, wxID_ANY, &xLightsFrame::RenderRange)
    wx__DECLARE_EVT1(EVT_SELECTED_EFFECT_CHANGED, wxID_ANY, &xLightsFrame::SelectedEffectChanged)
    EVT_COMMAND(29898, EVT_TURNONOUTPUTTOLIGHTS, xLightsFrame::TurnOnOutputToLights)
    EVT_COMMAND(29899, EVT_PLAYJUKEBOXITEM, xLightsFrame::PlayJukeboxItem)


END_EVENT_TABLE()


xlAuiToolBar::xlAuiToolBar(wxWindow* parent,
                           wxWindowID id,
                           const wxPoint& pos,
                           const wxSize& size,
                           long style)
: wxAuiToolBar(parent, id, pos, size, style) {
}

void AddEffectToolbarButtons(EffectManager &manager, xlAuiToolBar *EffectsToolBar) {

    int size = ScaleWithSystemDPI(16);
    for (int x = 0; x < manager.size(); x++) {
        DragEffectBitmapButton *BitmapButton34 = new DragEffectBitmapButton(EffectsToolBar, wxID_ANY, wxNullBitmap, wxDefaultPosition, wxSize(size,size),
                                                    wxBU_AUTODRAW|wxNO_BORDER, wxDefaultValidator, _T("ID_BITMAPBUTTON38"));
        BitmapButton34->SetMinSize(wxSize(size,size));
        BitmapButton34->SetMaxSize(wxSize(size,size));
#ifndef LINUX
        BitmapButton34->SetBackgroundColour(wxSystemSettings::GetColour(wxSYS_COLOUR_BACKGROUND));
#endif
        BitmapButton34->SetEffect(manager[x], 16);
        BitmapButton34->SetBitmapMargins(0,0);
        EffectsToolBar->AddControl(BitmapButton34, BitmapButton34->GetToolTipText());

        EffectsToolBar->FindToolByIndex(x)->SetMinSize(wxSize(size, size));
        EffectsToolBar->FindToolByIndex(x)->GetWindow()->SetSizeHints(size, size, size, size);
        EffectsToolBar->FindToolByIndex(x)->GetWindow()->SetMinSize(wxSize(size, size));
        EffectsToolBar->FindToolByIndex(x)->GetWindow()->SetMaxSize(wxSize(size, size));

    }
    EffectsToolBar->Realize();
}

xLightsFrame::xLightsFrame(wxWindow* parent, wxWindowID id) : mSequenceElements(this), AllModels(&_outputManager, this), AllObjects(this),
    layoutPanel(nullptr), color_mgr(this), _xFadeSocket(nullptr), jobPool("RenderPool")
{
    static log4cpp::Category &logger_base = log4cpp::Category::getInstance(std::string("log_base"));
    logger_base.debug("xLightsFrame being constructed.");

    _exiting = false;
    SplashDialog splash(nullptr);
    splash.Show();
    splash.Update();
    wxYield();

    _fps = -1;
    mCurrentPerpective = nullptr;
    MenuItemPreviews = nullptr;
    _renderMode = false;
    _suspendAutoSave = false;
	_sequenceViewManager.SetModelManager(&AllModels);

    Bind(EVT_SELECTED_EFFECT_CHANGED, &xLightsFrame::SelectedEffectChanged, this);
    Bind(EVT_RENDER_RANGE, &xLightsFrame::RenderRange, this);
    wxHTTP::Initialize();
    Bind(wxEVT_IDLE, &xLightsFrame::OnIdle, this);

    //(*Initialize(xLightsFrame)
    wxBoxSizer* BoxSizer1;
    wxButton* Button03;
    wxFlexGridSizer* FlexGridSizer9;
    wxFlexGridSizer* FlexGridSizerNetworks;
    wxFlexGridSizer* FlexGridSizerPreview;
    wxFlexGridSizer* FlexGridSizerSetup;
    wxGridBagSizer* GridBagSizer1;
    wxMenu* Menu2;
    wxMenu* MenuHelp;
    wxMenu* MenuItem_Grid_Icon_Backgrounds;
    wxMenuItem* MenuItem10;
    wxMenuItem* MenuItem11;
    wxMenuItem* MenuItem12;
    wxMenuItem* MenuItem13;
    wxMenuItem* MenuItem14;
    wxMenuItem* MenuItem17;
    wxMenuItem* MenuItem19;
    wxMenuItem* MenuItem20;
    wxMenuItem* MenuItem21;
    wxMenuItem* MenuItem22;
    wxMenuItem* MenuItem23;
    wxMenuItem* MenuItem24;
    wxMenuItem* MenuItem25;
    wxMenuItem* MenuItem26;
    wxMenuItem* MenuItem27;
    wxMenuItem* MenuItem28;
    wxMenuItem* MenuItem2;
    wxMenuItem* MenuItem30;
    wxMenuItem* MenuItem31;
    wxMenuItem* MenuItem40;
    wxMenuItem* MenuItem41;
    wxMenuItem* MenuItem42;
    wxMenuItem* MenuItem43;
    wxMenuItem* MenuItem44;
    wxMenuItem* MenuItem45;
    wxMenuItem* MenuItem46;
    wxMenuItem* MenuItem47;
    wxMenuItem* MenuItem48;
    wxMenuItem* MenuItem4;
    wxMenuItem* MenuItem55;
    wxMenuItem* MenuItem56;
    wxMenuItem* MenuItem57;
    wxMenuItem* MenuItem58;
    wxMenuItem* MenuItem59;
    wxMenuItem* MenuItem5;
    wxMenuItem* MenuItem6;
    wxMenuItem* MenuItem8;
    wxMenuItem* MenuItem9;
    wxMenuItem* MenuItemBatchRender;
    wxMenuItem* MenuItemDisplayElements;
    wxPanel* Panel1;
    wxStaticBoxSizer* StaticBoxSizer1;
    wxStaticBoxSizer* StaticBoxSizer2;
    wxStaticText* StaticText38;

    Create(parent, wxID_ANY, _("<use variables in xLightsMain.h>"), wxDefaultPosition, wxDefaultSize, wxDEFAULT_FRAME_STYLE, _T("wxID_ANY"));
    SetClientSize(wxSize(1411,1103));
    MainAuiManager = new wxAuiManager(this, wxAUI_MGR_ALLOW_FLOATING|wxAUI_MGR_ALLOW_ACTIVE_PANE|wxAUI_MGR_DEFAULT);
    MainToolBar = new xlAuiToolBar(this, ID_AUITOOLBAR_MAIN, wxDefaultPosition, wxDefaultSize, wxAUI_TB_DEFAULT_STYLE);
    MainToolBar->AddTool(ID_AUITOOLBAR_OPENSHOW, _("Open Show Directory"), wxArtProvider::GetBitmap(wxART_MAKE_ART_ID_FROM_STR(_T("wxART_FOLDER_OPEN")),wxART_TOOLBAR), wxNullBitmap, wxITEM_NORMAL, _("Select Show Directory"), wxEmptyString, NULL);
    MainToolBar->AddTool(ID_AUITOOLBAR_NEWSEQUENCE, _("New Sequence"), wxArtProvider::GetBitmap(wxART_MAKE_ART_ID_FROM_STR(_T("wxART_NEW")),wxART_TOOLBAR), wxNullBitmap, wxITEM_NORMAL, _("New Sequence"), wxEmptyString, NULL);
    MainToolBar->AddTool(ID_AUITOOLBAR_OPEN, _("Open Sequence"), wxArtProvider::GetBitmap(wxART_MAKE_ART_ID_FROM_STR(_T("wxART_FILE_OPEN")),wxART_TOOLBAR), wxNullBitmap, wxITEM_NORMAL, _("Open Sequence"), wxEmptyString, NULL);
    MainToolBar->AddTool(ID_AUITOOLBAR_SAVE, _("Save"), wxArtProvider::GetBitmap(wxART_MAKE_ART_ID_FROM_STR(_T("wxART_FILE_SAVE")),wxART_TOOLBAR), wxNullBitmap, wxITEM_NORMAL, _("Save"), wxEmptyString, NULL);
    MainToolBar->AddTool(ID_AUITOOLBAR_SAVEAS, _("Save As"), wxArtProvider::GetBitmap(wxART_MAKE_ART_ID_FROM_STR(_T("wxART_FILE_SAVE_AS")),wxART_TOOLBAR), wxNullBitmap, wxITEM_NORMAL, _("Save As"), wxEmptyString, NULL);
    MainToolBar->AddTool(ID_AUITOOLBAR_RENDERALL, _("Render All"), wxArtProvider::GetBitmap(wxART_MAKE_ART_ID_FROM_STR(_T("xlART_RENDER_ALL")),wxART_TOOLBAR), wxNullBitmap, wxITEM_NORMAL, _("Render All"), wxEmptyString, NULL);
    MainToolBar->Realize();
    MainAuiManager->AddPane(MainToolBar, wxAuiPaneInfo().Name(_T("Main Tool Bar")).ToolbarPane().Caption(_("Main Tool Bar")).CloseButton(false).Layer(10).Top().Gripper());
    PlayToolBar = new xlAuiToolBar(this, ID_AUITOOLBAR_PLAY, wxDefaultPosition, wxDefaultSize, wxAUI_TB_DEFAULT_STYLE);
    PlayToolBar->AddTool(ID_AUITOOLBAR_PLAY_NOW, _("Play"), wxArtProvider::GetBitmap(wxART_MAKE_ART_ID_FROM_STR(_T("xlART_PLAY")),wxART_TOOLBAR), wxNullBitmap, wxITEM_NORMAL, _("Play"), wxEmptyString, NULL);
    PlayToolBar->AddTool(ID_AUITOOLBAR_PAUSE, _("Pause"), wxArtProvider::GetBitmap(wxART_MAKE_ART_ID_FROM_STR(_T("xlART_PAUSE")),wxART_TOOLBAR), wxNullBitmap, wxITEM_NORMAL, _("Pause"), wxEmptyString, NULL);
    PlayToolBar->AddTool(ID_AUITOOLBAR_STOP, _("Stop"), wxArtProvider::GetBitmap(wxART_MAKE_ART_ID_FROM_STR(_T("xlART_STOP")),wxART_TOOLBAR), wxNullBitmap, wxITEM_NORMAL, _("Stop"), wxEmptyString, NULL);
    PlayToolBar->AddTool(ID_AUITOOLBAR_FIRST_FRAME, _("Item label"), wxArtProvider::GetBitmap(wxART_MAKE_ART_ID_FROM_STR(_T("xlART_BACKWARD")),wxART_TOOLBAR), wxNullBitmap, wxITEM_NORMAL, _("First Frame"), wxEmptyString, NULL);
    PlayToolBar->AddTool(ID_AUITOOLBAR_LAST_FRAME, _("Item label"), wxArtProvider::GetBitmap(wxART_MAKE_ART_ID_FROM_STR(_T("xlART_FORWARD")),wxART_TOOLBAR), wxNullBitmap, wxITEM_NORMAL, _("Last Frame"), wxEmptyString, NULL);
    PlayToolBar->AddTool(ID_AUITOOLBAR_REPLAY_SECTION, _("Item label"), wxArtProvider::GetBitmap(wxART_MAKE_ART_ID_FROM_STR(_T("xlART_REPLAY")),wxART_TOOLBAR), wxNullBitmap, wxITEM_NORMAL, _("Replay Section"), wxEmptyString, NULL);
    PlayToolBar->Realize();
    MainAuiManager->AddPane(PlayToolBar, wxAuiPaneInfo().Name(_T("Play Tool Bar")).ToolbarPane().Caption(_("Play Tool Bar")).CloseButton(false).Layer(10).Position(11).Top().Gripper());
    WindowMgmtToolbar = new xlAuiToolBar(this, ID_AUIWINDOWTOOLBAR, wxDefaultPosition, wxDefaultSize, wxAUI_TB_DEFAULT_STYLE);
    WindowMgmtToolbar->AddTool(ID_AUITOOLBARITEM2, _("Effect Settings"), wxArtProvider::GetBitmap(wxART_MAKE_ART_ID_FROM_STR(_T("xlART_EFFECTSETTINGS")),wxART_TOOLBAR), wxNullBitmap, wxITEM_CHECK, _("Effect Settings"), wxEmptyString, NULL);
    WindowMgmtToolbar->AddTool(ID_AUITOOLBARITEM5, _("Effect Colors"), wxArtProvider::GetBitmap(wxART_MAKE_ART_ID_FROM_STR(_T("xlART_COLORS")),wxART_TOOLBAR), wxNullBitmap, wxITEM_CHECK, _("Effect Colors"), wxEmptyString, NULL);
    WindowMgmtToolbar->AddTool(ID_AUITOOLBARITEM7, _("Layer Settings"), wxArtProvider::GetBitmap(wxART_MAKE_ART_ID_FROM_STR(_T("xlART_LAYERS")),wxART_TOOLBAR), wxNullBitmap, wxITEM_NORMAL, _("Layer Settings"), wxEmptyString, NULL);
    WindowMgmtToolbar->AddTool(ID_AUITOOLBARITEM3, _("Layer Blending"), wxArtProvider::GetBitmap(wxART_MAKE_ART_ID_FROM_STR(_T("xlART_LAYERS2")),wxART_TOOLBAR), wxNullBitmap, wxITEM_NORMAL, _("Layer Blending"), wxEmptyString, NULL);
    WindowMgmtToolbar->AddTool(ID_AUITOOLBARITEM1, _("Model Preview"), wxArtProvider::GetBitmap(wxART_MAKE_ART_ID_FROM_STR(_T("xlART_MODEL_PREVIEW")),wxART_TOOLBAR), wxNullBitmap, wxITEM_NORMAL, _("Model Preview"), wxEmptyString, NULL);
    WindowMgmtToolbar->AddTool(ID_AUITOOLBARITEM4, _("House Preview"), wxArtProvider::GetBitmap(wxART_MAKE_ART_ID_FROM_STR(_T("xlART_HOUSE_PREVIEW")),wxART_TOOLBAR), wxNullBitmap, wxITEM_NORMAL, _("House Preview"), wxEmptyString, NULL);
    WindowMgmtToolbar->AddTool(ID_AUITOOLBARITEM6, _("Models"), wxArtProvider::GetBitmap(wxART_MAKE_ART_ID_FROM_STR(_T("xlART_SEQUENCE_ELEMENTS")),wxART_TOOLBAR), wxNullBitmap, wxITEM_NORMAL, _("Display Elements"), wxEmptyString, NULL);
    WindowMgmtToolbar->AddTool(ID_AUITOOLBARITEM8, _("Effects"), wxArtProvider::GetBitmap(wxART_MAKE_ART_ID_FROM_STR(_T("xlART_EFFECTS")),wxART_TOOLBAR), wxNullBitmap, wxITEM_NORMAL, _("Effects"), wxEmptyString, NULL);
    WindowMgmtToolbar->Realize();
    MainAuiManager->AddPane(WindowMgmtToolbar, wxAuiPaneInfo().Name(_T("Windows Tool Bar")).ToolbarPane().Caption(_("Windows Tool Bar")).CloseButton(false).Layer(10).Position(12).Top().Gripper());
    EditToolBar = new xlAuiToolBar(this, ID_AUITOOLBAR_EDIT, wxDefaultPosition, wxDefaultSize, wxAUI_TB_DEFAULT_STYLE);
    EditToolBar->AddTool(ID_PASTE_BY_TIME, _("Paste By Time"), wxArtProvider::GetBitmap(wxART_MAKE_ART_ID_FROM_STR(_T("xlART_PASTE_BY_TIME")),wxART_TOOLBAR), wxNullBitmap, wxITEM_CHECK, _("Paste By Time"), wxEmptyString, NULL);
    EditToolBar->AddTool(ID_PASTE_BY_CELL, _("Paste By Cell"), wxArtProvider::GetBitmap(wxART_MAKE_ART_ID_FROM_STR(_T("xlART_PASTE_BY_CELL")),wxART_TOOLBAR), wxNullBitmap, wxITEM_CHECK, _("Paste By Cell"), wxEmptyString, NULL);
    EditToolBar->Realize();
    MainAuiManager->AddPane(EditToolBar, wxAuiPaneInfo().Name(_T("Edit Tool Bar")).ToolbarPane().Caption(_("Pane caption")).CloseButton(false).Layer(10).Position(5).Top().Gripper());
    ACToolbar = new xlAuiToolBar(this, ID_AUITOOLBAR_AC, wxPoint(1,30), wxDefaultSize, wxAUI_TB_DEFAULT_STYLE);
    ChoiceParm1 = new wxChoice(ACToolbar, ID_CHOICE_PARM1, wxPoint(276,12), wxDefaultSize, 0, 0, 0, wxDefaultValidator, _T("ID_CHOICE_PARM1"));
    ChoiceParm1->SetSelection( ChoiceParm1->Append(_("0")) );
    ChoiceParm1->Append(_("10"));
    ChoiceParm1->Append(_("20"));
    ChoiceParm1->Append(_("25"));
    ChoiceParm1->Append(_("30"));
    ChoiceParm1->Append(_("33"));
    ChoiceParm1->Append(_("40"));
    ChoiceParm1->Append(_("50"));
    ChoiceParm1->Append(_("60"));
    ChoiceParm1->Append(_("66"));
    ChoiceParm1->Append(_("70"));
    ChoiceParm1->Append(_("75"));
    ChoiceParm1->Append(_("80"));
    ChoiceParm1->Append(_("90"));
    ChoiceParm1->Append(_("100"));
    ChoiceParm2 = new wxChoice(ACToolbar, ID_CHOICE_PARM2, wxPoint(476,11), wxDefaultSize, 0, 0, 0, wxDefaultValidator, _T("ID_CHOICE_PARM2"));
    ChoiceParm2->Append(_("0"));
    ChoiceParm2->Append(_("10"));
    ChoiceParm2->Append(_("20"));
    ChoiceParm2->Append(_("25"));
    ChoiceParm2->Append(_("30"));
    ChoiceParm2->Append(_("33"));
    ChoiceParm2->Append(_("40"));
    ChoiceParm2->Append(_("50"));
    ChoiceParm2->Append(_("60"));
    ChoiceParm2->Append(_("66"));
    ChoiceParm2->Append(_("70"));
    ChoiceParm2->Append(_("75"));
    ChoiceParm2->Append(_("80"));
    ChoiceParm2->Append(_("90"));
    ChoiceParm2->SetSelection( ChoiceParm2->Append(_("100")) );
    ACToolbar->AddTool(ID_AUITOOLBARITEM_ACDISABLED, _("Disable"), wxArtProvider::GetBitmap(wxART_MAKE_ART_ID_FROM_STR(_T("xlAC_DISABLED")),wxART_TOOLBAR), wxNullBitmap, wxITEM_CHECK, wxEmptyString, wxEmptyString, NULL);
    ACToolbar->AddSeparator();
    ACToolbar->AddTool(ID_AUITOOLBARITEM_ACSELECT, _("Select"), wxArtProvider::GetBitmap(wxART_MAKE_ART_ID_FROM_STR(_T("xlAC_SELECT")),wxART_TOOLBAR), wxNullBitmap, wxITEM_CHECK, _("Select - SHIFT L"), wxEmptyString, NULL);
    ACToolbar->AddTool(ID_AUITOOLBARITEM_ACOFF, _("Off"), wxArtProvider::GetBitmap(wxART_MAKE_ART_ID_FROM_STR(_T("xlAC_OFF")),wxART_TOOLBAR), wxNullBitmap, wxITEM_CHECK, _("Off - DELETE"), wxEmptyString, NULL);
    ACToolbar->AddTool(ID_AUITOOLBARITEM_ACON, _("On"), wxArtProvider::GetBitmap(wxART_MAKE_ART_ID_FROM_STR(_T("xlAC_ON")),wxART_TOOLBAR), wxNullBitmap, wxITEM_CHECK, _("On - O"), wxEmptyString, NULL);
    ACToolbar->AddTool(ID_AUITOOLBARITEM_ACSHIMMER, _("Shimmer"), wxArtProvider::GetBitmap(wxART_MAKE_ART_ID_FROM_STR(_T("xlAC_SHIMMER")),wxART_TOOLBAR), wxNullBitmap, wxITEM_CHECK, _("Shimmer - S"), wxEmptyString, NULL);
    ACToolbar->AddTool(ID_AUITOOLBARITEM_ACTWINKLE, _("Twinkle"), wxArtProvider::GetBitmap(wxART_MAKE_ART_ID_FROM_STR(_T("xlAC_TWINKLE")),wxART_TOOLBAR), wxNullBitmap, wxITEM_CHECK, _("Twinkle - K"), wxEmptyString, NULL);
    ACToolbar->AddSeparator();
    ACToolbar->AddTool(ID_AUITOOLBARITEM_ACINTENSITY, _("Intensity"), wxArtProvider::GetBitmap(wxART_MAKE_ART_ID_FROM_STR(_T("xlAC_INTENSITY")),wxART_TOOLBAR), wxNullBitmap, wxITEM_CHECK, _("Intensity - I"), wxEmptyString, NULL);
    ACToolbar->AddTool(ID_AUITOOLBARITEM_ACRAMPUP, _("Ramp Up"), wxArtProvider::GetBitmap(wxART_MAKE_ART_ID_FROM_STR(_T("xlAC_RAMPUP")),wxART_TOOLBAR), wxNullBitmap, wxITEM_CHECK, _("Ramp Up - U"), wxEmptyString, NULL);
    ACToolbar->AddTool(ID_AUITOOLBARITEM_ACRAMPDOWN, _("Ramp Down"), wxArtProvider::GetBitmap(wxART_MAKE_ART_ID_FROM_STR(_T("xlAC_RAMPDOWN")),wxART_TOOLBAR), wxNullBitmap, wxITEM_CHECK, _("Ramp Down - D"), wxEmptyString, NULL);
    ACToolbar->AddTool(ID_AUITOOLBARITEM_ACRAMPUPDOWN, _("Ramp Up/Down"), wxArtProvider::GetBitmap(wxART_MAKE_ART_ID_FROM_STR(_T("xlAC_RAMPUPDOWN")),wxART_TOOLBAR), wxNullBitmap, wxITEM_CHECK, _("Ramp Up/Down - A"), wxEmptyString, NULL);
    ACToolbar->AddControl(ChoiceParm1, _("Parm1"));
    ACToolbar->AddControl(ChoiceParm2, _("Parm2"));
    ACToolbar->AddSeparator();
    ACToolbar->AddTool(ID_AUITOOLBARITEM_ACFILL, _("Fill"), wxArtProvider::GetBitmap(wxART_MAKE_ART_ID_FROM_STR(_T("xlAC_FILL")),wxART_TOOLBAR), wxNullBitmap, wxITEM_CHECK, _("Fill - F"), wxEmptyString, NULL);
    ACToolbar->AddTool(ID_AUITOOLBARITEM_ACCASCADE, _("Cascade"), wxArtProvider::GetBitmap(wxART_MAKE_ART_ID_FROM_STR(_T("xlAC_CASCADE")),wxART_TOOLBAR), wxNullBitmap, wxITEM_CHECK, _("Cascade - H"), wxEmptyString, NULL);
    ACToolbar->AddSeparator();
    ACToolbar->AddTool(ID_AUITOOLBARITEM_ACFOREGROUND, _("Foreground"), wxArtProvider::GetBitmap(wxART_MAKE_ART_ID_FROM_STR(_T("xlAC_FOREGROUND")),wxART_TOOLBAR), wxNullBitmap, wxITEM_CHECK, _("Foreground - G"), wxEmptyString, NULL);
    ACToolbar->AddTool(ID_AUITOOLBARITEM_ACBACKGROUND, _("Background"), wxArtProvider::GetBitmap(wxART_MAKE_ART_ID_FROM_STR(_T("xlAC_BACKGROUND")),wxART_TOOLBAR), wxNullBitmap, wxITEM_CHECK, _("Background - B"), wxEmptyString, NULL);
    ACToolbar->Realize();
    MainAuiManager->AddPane(ACToolbar, wxAuiPaneInfo().Name(_T("ACToolbar")).ToolbarPane().Caption(_("AC Toolbar")).CloseButton(false).Layer(6).Top().Gripper());
    ViewToolBar = new xlAuiToolBar(this, ID_AUITOOLBAR_VIEW, wxDefaultPosition, wxDefaultSize, wxAUI_TB_DEFAULT_STYLE);
    ViewToolBar->AddTool(wxID_ZOOM_IN, _("Zoom In"), wxArtProvider::GetBitmap(wxART_MAKE_ART_ID_FROM_STR(_T("xlART_ZOOM_IN")),wxART_TOOLBAR), wxNullBitmap, wxITEM_NORMAL, _("Zoom In"), wxEmptyString, NULL);
    ViewToolBar->AddTool(wxID_ZOOM_OUT, _("Zoom Out"), wxArtProvider::GetBitmap(wxART_MAKE_ART_ID_FROM_STR(_T("xlART_ZOOM_OUT")),wxART_TOOLBAR), wxNullBitmap, wxITEM_NORMAL, _("Zoom Out"), wxEmptyString, NULL);
    ViewToolBar->AddTool(ID_AUITOOLBARITEM14, _("Sequence Settings"), wxArtProvider::GetBitmap(wxART_MAKE_ART_ID_FROM_STR(_T("xlART_SETTINGS")),wxART_TOOLBAR), wxNullBitmap, wxITEM_NORMAL, _("Settings"), wxEmptyString, NULL);
    ViewToolBar->Realize();
    MainAuiManager->AddPane(ViewToolBar, wxAuiPaneInfo().Name(_T("View Tool Bar")).ToolbarPane().Caption(_("Pane caption")).CloseButton(false).Layer(10).Position(13).Top().Gripper());
    OutputToolBar = new xlAuiToolBar(this, ID_AUITOOLBAR_OUTPUT, wxDefaultPosition, wxDefaultSize, wxAUI_TB_DEFAULT_STYLE);
    OutputToolBar->AddTool(ID_BITMAPBUTTON_TAB_INFO, _("Information"), wxArtProvider::GetBitmap(wxART_MAKE_ART_ID_FROM_STR(_T("wxART_INFORMATION")),wxART_TOOLBAR), wxNullBitmap, wxITEM_NORMAL, _("Tips for using current tab"), wxEmptyString, NULL);
    OutputToolBar->AddTool(ID_BUTTON_STOP_NOW, _("Stop"), wxArtProvider::GetBitmap(wxART_MAKE_ART_ID_FROM_STR(_T("xlART_STOP_NOW")),wxART_TOOLBAR), wxNullBitmap, wxITEM_NORMAL, _("Stop Now!"), wxEmptyString, NULL);
    OutputToolBar->AddTool(ID_BUTTON_LIGHTS_OFF, _("Lights Off"), wxArtProvider::GetBitmap(wxART_MAKE_ART_ID_FROM_STR(_T("xlART_LIGHTS_OFF")),wxART_TOOLBAR), wxNullBitmap, wxITEM_NORMAL, _("Lights Off"), wxEmptyString, NULL);
    OutputToolBar->AddTool(ID_CHECKBOX_LIGHT_OUTPUT, _("Output To Lights"), wxArtProvider::GetBitmap(wxART_MAKE_ART_ID_FROM_STR(_T("xlART_OUTPUT_LIGHTS")),wxART_TOOLBAR), wxNullBitmap, wxITEM_CHECK, _("Output To Lights"), wxEmptyString, NULL);
    OutputToolBar->Realize();
    MainAuiManager->AddPane(OutputToolBar, wxAuiPaneInfo().Name(_T("Output Tool Bar")).ToolbarPane().Caption(_("Output Tool Bar")).CloseButton(false).Layer(10).Position(25).Top().Gripper());
    EffectsToolBar = new xlAuiToolBar(this, ID_AUIEFFECTSTOOLBAR, wxDefaultPosition, wxDefaultSize, wxAUI_TB_DEFAULT_STYLE);
    EffectsToolBar->Realize();
    MainAuiManager->AddPane(EffectsToolBar, wxAuiPaneInfo().Name(_T("EffectsToolBar")).ToolbarPane().Caption(_("Effects")).CloseButton(false).Layer(5).Top().Gripper());
    Notebook1 = new wxAuiNotebook(this, ID_NOTEBOOK1, wxDefaultPosition, wxDefaultSize, wxAUI_NB_SCROLL_BUTTONS|wxAUI_NB_TOP|wxNO_BORDER);
    PanelSetup = new wxPanel(Notebook1, ID_PANEL_SETUP, wxDefaultPosition, wxDefaultSize, wxTAB_TRAVERSAL, _T("ID_PANEL_SETUP"));
    FlexGridSizerSetup = new wxFlexGridSizer(0, 1, 0, 0);
    FlexGridSizerSetup->AddGrowableCol(0);
    FlexGridSizerSetup->AddGrowableRow(1);
    StaticBoxSizer1 = new wxStaticBoxSizer(wxVERTICAL, PanelSetup, _("Directories"));
    GridBagSizer1 = new wxGridBagSizer(0, 0);
    StaticText38 = new wxStaticText(PanelSetup, wxID_ANY, _("Show Directory:"), wxDefaultPosition, wxDefaultSize, 0, _T("wxID_ANY"));
    GridBagSizer1->Add(StaticText38, wxGBPosition(0, 0), wxDefaultSpan, wxALL|wxALIGN_LEFT|wxALIGN_CENTER_VERTICAL, 5);
    ButtonOtherFolders = new wxButton(PanelSetup, ID_BUTTON_OTHER_FOLDERS, _("Subfolders.."), wxDefaultPosition, wxDefaultSize, 0, wxDefaultValidator, _T("ID_BUTTON_OTHER_FOLDERS"));
    GridBagSizer1->Add(ButtonOtherFolders, wxGBPosition(0, 3), wxDefaultSpan, wxALL|wxALIGN_CENTER_HORIZONTAL|wxALIGN_CENTER_VERTICAL, 5);
    Button03 = new wxButton(PanelSetup, ID_BUTTON3, _("Change"), wxDefaultPosition, wxDefaultSize, 0, wxDefaultValidator, _T("ID_BUTTON3"));
    GridBagSizer1->Add(Button03, wxGBPosition(0, 1), wxDefaultSpan, wxALL|wxALIGN_CENTER_HORIZONTAL|wxALIGN_CENTER_VERTICAL, 5);
    ShowDirectoryLabel = new wxStaticText(PanelSetup, ID_STATICTEXT4, _("{Show Directory not set}"), wxDefaultPosition, wxDefaultSize, 0, _T("ID_STATICTEXT4"));
    GridBagSizer1->Add(ShowDirectoryLabel, wxGBPosition(0, 2), wxDefaultSpan, wxALL|wxALIGN_LEFT|wxALIGN_CENTER_VERTICAL, 5);
    StaticBoxSizer1->Add(GridBagSizer1, 1, wxALL|wxEXPAND, 5);
    FlexGridSizerSetup->Add(StaticBoxSizer1, 1, wxALL|wxEXPAND, 5);
    StaticBoxSizer2 = new wxStaticBoxSizer(wxHORIZONTAL, PanelSetup, _("Lighting Networks"));
    FlexGridSizerNetworks = new wxFlexGridSizer(0, 3, 0, 0);
    FlexGridSizerNetworks->AddGrowableCol(2);
    FlexGridSizerNetworks->AddGrowableRow(0);
    BoxSizer1 = new wxBoxSizer(wxVERTICAL);
    ButtonSaveSetup = new wxButton(PanelSetup, ID_BUTTON_SAVE_SETUP, _("Save Setup"), wxDefaultPosition, wxDefaultSize, 0, wxDefaultValidator, _T("ID_BUTTON_SAVE_SETUP"));
    BoxSizer1->Add(ButtonSaveSetup, 1, wxALL|wxALIGN_CENTER_HORIZONTAL|wxALIGN_CENTER_VERTICAL, 3);
    ButtonAddDongle = new wxButton(PanelSetup, ID_BUTTON_ADD_DONGLE, _("Add USB"), wxDefaultPosition, wxDefaultSize, 0, wxDefaultValidator, _T("ID_BUTTON_ADD_DONGLE"));
    BoxSizer1->Add(ButtonAddDongle, 1, wxALL|wxALIGN_CENTER_HORIZONTAL|wxALIGN_CENTER_VERTICAL, 3);
    ButtonAddE131 = new wxButton(PanelSetup, ID_BUTTON_ADD_E131, _("Add E1.31"), wxDefaultPosition, wxDefaultSize, 0, wxDefaultValidator, _T("ID_BUTTON_ADD_E131"));
    BoxSizer1->Add(ButtonAddE131, 1, wxALL|wxALIGN_CENTER_HORIZONTAL|wxALIGN_CENTER_VERTICAL, 3);
    ButtonAddNull = new wxButton(PanelSetup, ID_BUTTON1, _("Add Null"), wxDefaultPosition, wxDefaultSize, 0, wxDefaultValidator, _T("ID_BUTTON1"));
    BoxSizer1->Add(ButtonAddNull, 1, wxALL|wxALIGN_CENTER_HORIZONTAL|wxALIGN_CENTER_VERTICAL, 5);
    ButtonArtNET = new wxButton(PanelSetup, ID_BUTTON2, _("Add ArtNET"), wxDefaultPosition, wxDefaultSize, 0, wxDefaultValidator, _T("ID_BUTTON2"));
    BoxSizer1->Add(ButtonArtNET, 1, wxALL|wxALIGN_CENTER_HORIZONTAL|wxALIGN_CENTER_VERTICAL, 5);
    ButtonAddLOR = new wxButton(PanelSetup, ID_BUTTON_ADD_LOR, _("Add LOR"), wxDefaultPosition, wxDefaultSize, 0, wxDefaultValidator, _T("ID_BUTTON_ADD_LOR"));
    BoxSizer1->Add(ButtonAddLOR, 1, wxALL|wxALIGN_CENTER_HORIZONTAL|wxALIGN_CENTER_VERTICAL, 5);
    ButtonAddDDP = new wxButton(PanelSetup, ID_BUTTON_ADD_DDP, _("Add DDP"), wxDefaultPosition, wxDefaultSize, 0, wxDefaultValidator, _T("ID_BUTTON_ADD_DDP"));
    BoxSizer1->Add(ButtonAddDDP, 1, wxALL|wxALIGN_CENTER_HORIZONTAL|wxALIGN_CENTER_VERTICAL, 5);
    Button_AddZCPP = new wxButton(PanelSetup, ID_BUTTON4, _("Add ZCPP"), wxDefaultPosition, wxDefaultSize, 0, wxDefaultValidator, _T("ID_BUTTON4"));
    BoxSizer1->Add(Button_AddZCPP, 1, wxALL|wxALIGN_CENTER_HORIZONTAL|wxALIGN_CENTER_VERTICAL, 5);
    ButtonNetworkChange = new wxButton(PanelSetup, ID_BUTTON_NETWORK_CHANGE, _("Change"), wxDefaultPosition, wxDefaultSize, 0, wxDefaultValidator, _T("ID_BUTTON_NETWORK_CHANGE"));
    BoxSizer1->Add(ButtonNetworkChange, 1, wxALL|wxALIGN_CENTER_HORIZONTAL|wxALIGN_CENTER_VERTICAL, 3);
    ButtonNetworkDelete = new wxButton(PanelSetup, ID_BUTTON_NETWORK_DELETE, _("Delete"), wxDefaultPosition, wxDefaultSize, 0, wxDefaultValidator, _T("ID_BUTTON_NETWORK_DELETE"));
    BoxSizer1->Add(ButtonNetworkDelete, 1, wxALL|wxALIGN_CENTER_HORIZONTAL|wxALIGN_CENTER_VERTICAL, 3);
    ButtonNetworkDeleteAll = new wxButton(PanelSetup, ID_BUTTON_NETWORK_DELETE_ALL, _("Delete All"), wxDefaultPosition, wxDefaultSize, 0, wxDefaultValidator, _T("ID_BUTTON_NETWORK_DELETE_ALL"));
    BoxSizer1->Add(ButtonNetworkDeleteAll, 1, wxALL|wxALIGN_CENTER_HORIZONTAL|wxALIGN_CENTER_VERTICAL, 3);
    Button_Discover = new wxButton(PanelSetup, ID_BUTTON5, _("Discover"), wxDefaultPosition, wxDefaultSize, 0, wxDefaultValidator, _T("ID_BUTTON5"));
    BoxSizer1->Add(Button_Discover, 1, wxALL|wxALIGN_CENTER_HORIZONTAL|wxALIGN_CENTER_VERTICAL, 5);
    StaticText5 = new wxStaticText(PanelSetup, ID_STATICTEXT8, _("\nE1.31 Sync Universe:"), wxDefaultPosition, wxDefaultSize, 0, _T("ID_STATICTEXT8"));
    BoxSizer1->Add(StaticText5, 1, wxALL|wxALIGN_LEFT, 2);
    SpinCtrl_SyncUniverse = new wxSpinCtrl(PanelSetup, ID_SPINCTRL1, _T("0"), wxDefaultPosition, wxDefaultSize, 0, 0, 63999, 0, _T("ID_SPINCTRL1"));
    SpinCtrl_SyncUniverse->SetValue(_T("0"));
    SpinCtrl_SyncUniverse->SetToolTip(_("This should be left as 0 unless you have controllers which support it."));
    BoxSizer1->Add(SpinCtrl_SyncUniverse, 1, wxALL|wxEXPAND, 5);
    FlexGridSizerNetworks->Add(BoxSizer1, 1, wxALIGN_TOP|wxALIGN_CENTER_HORIZONTAL, 0);
    FlexGridSizer9 = new wxFlexGridSizer(0, 1, 0, 0);
    BitmapButtonMoveNetworkUp = new wxBitmapButton(PanelSetup, ID_BITMAPBUTTON1, wxArtProvider::GetBitmap(wxART_MAKE_ART_ID_FROM_STR(_T("wxART_GO_UP")),wxART_BUTTON), wxDefaultPosition, wxDefaultSize, wxBU_AUTODRAW, wxDefaultValidator, _T("ID_BITMAPBUTTON1"));
    BitmapButtonMoveNetworkUp->SetToolTip(_("Move selected item up"));
    FlexGridSizer9->Add(BitmapButtonMoveNetworkUp, 1, wxALL|wxALIGN_RIGHT|wxALIGN_CENTER_VERTICAL, 5);
    BitmapButtonMoveNetworkDown = new wxBitmapButton(PanelSetup, ID_BITMAPBUTTON2, wxArtProvider::GetBitmap(wxART_MAKE_ART_ID_FROM_STR(_T("wxART_GO_DOWN")),wxART_BUTTON), wxDefaultPosition, wxDefaultSize, wxBU_AUTODRAW, wxDefaultValidator, _T("ID_BITMAPBUTTON2"));
    BitmapButtonMoveNetworkDown->SetToolTip(_("Move selected item down"));
    FlexGridSizer9->Add(BitmapButtonMoveNetworkDown, 1, wxALL|wxALIGN_RIGHT|wxALIGN_CENTER_VERTICAL, 5);
    FlexGridSizerNetworks->Add(FlexGridSizer9, 1, wxBOTTOM|wxLEFT|wxALIGN_LEFT|wxALIGN_TOP, 10);
    GridNetwork = new wxListCtrl(PanelSetup, ID_LISTCTRL_NETWORKS, wxDefaultPosition, wxDefaultSize, wxLC_REPORT, wxDefaultValidator, _T("ID_LISTCTRL_NETWORKS"));
    GridNetwork->SetToolTip(_("Drag an item to reorder the list"));
    FlexGridSizerNetworks->Add(GridNetwork, 1, wxEXPAND, 5);
    StaticBoxSizer2->Add(FlexGridSizerNetworks, 1, wxALL|wxEXPAND, 5);
    FlexGridSizerSetup->Add(StaticBoxSizer2, 1, wxALL|wxEXPAND, 5);
    PanelSetup->SetSizer(FlexGridSizerSetup);
    FlexGridSizerSetup->Fit(PanelSetup);
    FlexGridSizerSetup->SetSizeHints(PanelSetup);
    PanelPreview = new wxPanel(Notebook1, ID_PANEL_PREVIEW, wxDefaultPosition, wxDefaultSize, wxTAB_TRAVERSAL, _T("ID_PANEL_PREVIEW"));
    FlexGridSizerPreview = new wxFlexGridSizer(1, 1, 0, 0);
    FlexGridSizerPreview->AddGrowableCol(0);
    FlexGridSizerPreview->AddGrowableRow(0);
    PanelPreview->SetSizer(FlexGridSizerPreview);
    FlexGridSizerPreview->Fit(PanelPreview);
    FlexGridSizerPreview->SetSizeHints(PanelPreview);
    PanelSequencer = new wxPanel(Notebook1, XLIGHTS_SEQUENCER_TAB, wxDefaultPosition, wxDefaultSize, wxTAB_TRAVERSAL|wxWANTS_CHARS, _T("XLIGHTS_SEQUENCER_TAB"));
    m_mgr = new wxAuiManager(PanelSequencer, wxAUI_MGR_ALLOW_FLOATING|wxAUI_MGR_ALLOW_ACTIVE_PANE|wxAUI_MGR_DEFAULT);
    Notebook1->AddPage(PanelSetup, _("Setup"), true);
    Notebook1->AddPage(PanelPreview, _("Layout"));
    Notebook1->AddPage(PanelSequencer, _("Sequencer"));
    MainAuiManager->AddPane(Notebook1, wxAuiPaneInfo().Name(_T("MainPain")).CenterPane().Caption(_("Pane caption")).PaneBorder(false));
    AUIStatusBar = new wxPanel(this, ID_PANEL1, wxDefaultPosition, wxDefaultSize, wxNO_BORDER|wxTAB_TRAVERSAL, _T("ID_PANEL1"));
    StatusBarSizer = new wxGridBagSizer(0, 0);
    StatusBarSizer->AddGrowableRow(0);
    StatusText = new wxStaticText(AUIStatusBar, ID_STATICTEXT6, _("Label"), wxDefaultPosition, wxDefaultSize, 0, _T("ID_STATICTEXT6"));
    StatusBarSizer->Add(StatusText, wxGBPosition(0, 0), wxDefaultSpan, wxALL|wxEXPAND, 2);
    Panel1 = new wxPanel(AUIStatusBar, ID_PANEL5, wxDefaultPosition, wxDefaultSize, wxTAB_TRAVERSAL, _T("ID_PANEL5"));
    Panel1->SetMinSize(wxDLG_UNIT(AUIStatusBar,wxSize(100,-1)));
    GaugeSizer = new wxFlexGridSizer(1, 1, 0, 0);
    GaugeSizer->AddGrowableCol(0);
    ProgressBar = new wxGauge(Panel1, ID_GAUGE1, 100, wxDefaultPosition, wxDLG_UNIT(Panel1,wxSize(100,-1)), 0, wxDefaultValidator, _T("ID_GAUGE1"));
    GaugeSizer->Add(ProgressBar, 0, wxEXPAND, 0);
    Panel1->SetSizer(GaugeSizer);
    GaugeSizer->Fit(Panel1);
    GaugeSizer->SetSizeHints(Panel1);
    StatusBarSizer->Add(Panel1, wxGBPosition(0, 1), wxDefaultSpan, wxALL|wxALIGN_CENTER_HORIZONTAL|wxALIGN_CENTER_VERTICAL, 0);
    FileNameText = new wxStaticText(AUIStatusBar, ID_STATICTEXT7, _("Label"), wxDefaultPosition, wxDefaultSize, 0, _T("ID_STATICTEXT7"));
    StatusBarSizer->Add(FileNameText, wxGBPosition(0, 2), wxDefaultSpan, wxALL|wxEXPAND, 2);
    AUIStatusBar->SetSizer(StatusBarSizer);
    StatusBarSizer->Fit(AUIStatusBar);
    StatusBarSizer->SetSizeHints(AUIStatusBar);
    MainAuiManager->AddPane(AUIStatusBar, wxAuiPaneInfo().Name(_T("Status Bar")).DefaultPane().Caption(_("Status bar")).CaptionVisible(false).CloseButton(false).Bottom().DockFixed().Dockable(false).Floatable(false).FloatingPosition(wxPoint(0,0)).FloatingSize(wxSize(0,0)).Movable(false).PaneBorder(false));
    MainAuiManager->Update();
    MenuBar = new wxMenuBar();
    MenuFile = new wxMenu();
    MenuItem3 = new wxMenuItem(MenuFile, ID_NEW_SEQUENCE, _("New Sequence\tCtrl-n"), wxEmptyString, wxITEM_NORMAL);
    MenuItem3->SetBitmap(wxArtProvider::GetBitmap(wxART_MAKE_ART_ID_FROM_STR(_T("wxART_NEW")),wxART_OTHER));
    MenuFile->Append(MenuItem3);
    MenuItem_File_Open_Sequence = new wxMenuItem(MenuFile, ID_OPEN_SEQUENCE, _("Open Sequence\tCTRL-o"), wxEmptyString, wxITEM_NORMAL);
    MenuItem_File_Open_Sequence->SetBitmap(wxArtProvider::GetBitmap(wxART_MAKE_ART_ID_FROM_STR(_T("wxART_FILE_OPEN")),wxART_OTHER));
    MenuFile->Append(MenuItem_File_Open_Sequence);
    MenuItem_File_Save = new wxMenuItem(MenuFile, IS_SAVE_SEQ, _("Save\tCTRL-S"), wxEmptyString, wxITEM_NORMAL);
    MenuItem_File_Save->SetBitmap(wxArtProvider::GetBitmap(wxART_MAKE_ART_ID_FROM_STR(_T("wxART_FILE_SAVE")),wxART_OTHER));
    MenuFile->Append(MenuItem_File_Save);
    MenuItem_File_Save->Enable(false);
    MenuItem_File_SaveAs_Sequence = new wxMenuItem(MenuFile, ID_SAVE_AS_SEQUENCE, _("Save Sequence As"), wxEmptyString, wxITEM_NORMAL);
    MenuItem_File_SaveAs_Sequence->SetBitmap(wxArtProvider::GetBitmap(wxART_MAKE_ART_ID_FROM_STR(_T("wxART_FILE_SAVE_AS")),wxART_OTHER));
    MenuFile->Append(MenuItem_File_SaveAs_Sequence);
    MenuItem_File_Close_Sequence = new wxMenuItem(MenuFile, ID_CLOSE_SEQ, _("Close Sequence"), wxEmptyString, wxITEM_NORMAL);
    MenuFile->Append(MenuItem_File_Close_Sequence);
    MenuItem_File_Close_Sequence->Enable(false);
    MenuFile->AppendSeparator();
    MenuItem_File_Export_Video = new wxMenuItem(MenuFile, ID_EXPORT_VIDEO, _("Export House Preview Video"), wxEmptyString, wxITEM_NORMAL);
    MenuFile->Append(MenuItem_File_Export_Video);
    MenuFile->AppendSeparator();
    MenuItem5 = new wxMenuItem(MenuFile, ID_MENUITEM2, _("Select Show Folder\tF9"), wxEmptyString, wxITEM_NORMAL);
    MenuItem5->SetBitmap(wxArtProvider::GetBitmap(wxART_MAKE_ART_ID_FROM_STR(_T("wxART_FOLDER")),wxART_OTHER));
    MenuFile->Append(MenuItem5);
    MenuItemBackup = new wxMenuItem(MenuFile, ID_FILE_BACKUP, _("Backup\tF10"), wxEmptyString, wxITEM_NORMAL);
    MenuItemBackup->SetBitmap(wxArtProvider::GetBitmap(wxART_MAKE_ART_ID_FROM_STR(_T("wxART_HARDDISK")),wxART_OTHER));
    MenuFile->Append(MenuItemBackup);
    mAltBackupMenuItem = new wxMenuItem(MenuFile, ID_FILE_ALTBACKUP, _("Alternate Backup\tF11"), wxEmptyString, wxITEM_NORMAL);
    MenuFile->Append(mAltBackupMenuItem);
    QuitMenuItem = new wxMenuItem(MenuFile, wxID_EXIT, _("Quit\tAlt-F4"), _("Quit the application"), wxITEM_NORMAL);
    QuitMenuItem->SetBitmap(wxArtProvider::GetBitmap(wxART_MAKE_ART_ID_FROM_STR(_T("wxART_QUIT")),wxART_OTHER));
    MenuFile->Append(QuitMenuItem);
    MenuBar->Append(MenuFile, _("&File"));
    Menu3 = new wxMenu();
    MenuItem37 = new wxMenuItem(Menu3, wxID_UNDO, _("Undo\tCtrl-z"), wxEmptyString, wxITEM_NORMAL);
    MenuItem37->SetBitmap(wxArtProvider::GetBitmap(wxART_MAKE_ART_ID_FROM_STR(_T("wxART_UNDO")),wxART_OTHER));
    Menu3->Append(MenuItem37);
    Menu3->AppendSeparator();
    MenuItem34 = new wxMenuItem(Menu3, wxID_CUT, _("Cut\tCTRL-x"), wxEmptyString, wxITEM_NORMAL);
    MenuItem34->SetBitmap(wxArtProvider::GetBitmap(wxART_MAKE_ART_ID_FROM_STR(_T("wxART_CUT")),wxART_OTHER));
    Menu3->Append(MenuItem34);
    MenuItem35 = new wxMenuItem(Menu3, wxID_COPY, _("Copy\tCTRL-c"), wxEmptyString, wxITEM_NORMAL);
    MenuItem35->SetBitmap(wxArtProvider::GetBitmap(wxART_MAKE_ART_ID_FROM_STR(_T("wxART_COPY")),wxART_OTHER));
    Menu3->Append(MenuItem35);
    MenuItem36 = new wxMenuItem(Menu3, wxID_PASTE, _("Paste\tCTRL-v"), wxEmptyString, wxITEM_NORMAL);
    MenuItem36->SetBitmap(wxArtProvider::GetBitmap(wxART_MAKE_ART_ID_FROM_STR(_T("wxART_PASTE")),wxART_OTHER));
    Menu3->Append(MenuItem36);
    Menu3->AppendSeparator();
    MenuItemShiftEffects = new wxMenuItem(Menu3, ID_SHIFT_EFFECTS, _("Shift Effects"), _("Use this options to shift all effects in the sequence."), wxITEM_NORMAL);
    Menu3->Append(MenuItemShiftEffects);
    MenuItemShiftSelectedEffects = new wxMenuItem(Menu3, ID_MNU_SHIFT_SELECTED_EFFECTS, _("Shift Selected Effects"), wxEmptyString, wxITEM_NORMAL);
    Menu3->Append(MenuItemShiftSelectedEffects);
    MenuBar->Append(Menu3, _("&Edit"));
    Menu1 = new wxMenu();
    ActionTestMenuItem = new wxMenuItem(Menu1, ID_MENUITEM13, _("&Test"), wxEmptyString, wxITEM_NORMAL);
    Menu1->Append(ActionTestMenuItem);
    MenuItemConvert = new wxMenuItem(Menu1, ID_MENUITEM_CONVERT, _("&Convert"), wxEmptyString, wxITEM_NORMAL);
    Menu1->Append(MenuItemConvert);
    Menu_GenerateCustomModel = new wxMenuItem(Menu1, ID_MENUITEM_GenerateCustomModel, _("&Generate Custom Model"), wxEmptyString, wxITEM_NORMAL);
    Menu1->Append(Menu_GenerateCustomModel);
    MenuItem_GenerateLyrics = new wxMenuItem(Menu1, ID_MNU_GENERATELYRICS, _("Generate &Lyrics From Data"), _("Generate lyric phenomes from data"), wxITEM_NORMAL);
    Menu1->Append(MenuItem_GenerateLyrics);
    MenuItem_Generate2DPath = new wxMenuItem(Menu1, ID_MENU_GENERATE2DPATH, _("Generate 2D Path"), wxEmptyString, wxITEM_NORMAL);
    Menu1->Append(MenuItem_Generate2DPath);
    MenuItem_PrepareAudio = new wxMenuItem(Menu1, ID_MNU_PREPAREAUDIO, _("Prepare Audio"), wxEmptyString, wxITEM_NORMAL);
    Menu1->Append(MenuItem_PrepareAudio);
    MenuItemCheckSequence = new wxMenuItem(Menu1, ID_MNU_CHECKSEQ, _("C&heck Sequence"), wxEmptyString, wxITEM_NORMAL);
    Menu1->Append(MenuItemCheckSequence);
    MenuItem_CleanupFileLocations = new wxMenuItem(Menu1, ID_MNU_CLEANUPFILE, _("Cleanup File Locations"), _("Moves all files into or under the show folder."), wxITEM_NORMAL);
    Menu1->Append(MenuItem_CleanupFileLocations);
    MenuItem_ViewLog = new wxMenuItem(Menu1, ID_MENU_VIEW_LOG, _("&View Log"), wxEmptyString, wxITEM_NORMAL);
    Menu1->Append(MenuItem_ViewLog);
    MenuItem38 = new wxMenuItem(Menu1, ID_MENUITEM18, _("&Package Log Files"), _("Packages up current configuration, logs and sequence for reporting a problem to development team."), wxITEM_NORMAL);
    Menu1->Append(MenuItem38);
    mExportModelsMenuItem = new wxMenuItem(Menu1, ID_EXPORT_MODELS, _("E&xport Models"), wxEmptyString, wxITEM_NORMAL);
    Menu1->Append(mExportModelsMenuItem);
    MenuItem_ExportEffects = new wxMenuItem(Menu1, ID_MNU_EXPORT_EFFECTS, _("Export &Effects"), wxEmptyString, wxITEM_NORMAL);
    Menu1->Append(MenuItem_ExportEffects);
    MenuItem_FPP_Connect = new wxMenuItem(Menu1, ID_MENU_FPP_CONNECT, _("&FPP Connect"), wxEmptyString, wxITEM_NORMAL);
    Menu1->Append(MenuItem_FPP_Connect);
    MenuItem_PackageSequence = new wxMenuItem(Menu1, ID_MNU_PACKAGESEQUENCE, _("Package &Sequence"), wxEmptyString, wxITEM_NORMAL);
    Menu1->Append(MenuItem_PackageSequence);
    MenuItemUserDict = new wxMenuItem(Menu1, ID_MENU_USER_DICT, _("User Lyric Dictionary"), wxEmptyString, wxITEM_NORMAL);
    Menu1->Append(MenuItemUserDict);
    MenuItem_DownloadSequences = new wxMenuItem(Menu1, ID_MNU_DOWNLOADSEQUENCES, _("Download Sequences/Lyrics"), wxEmptyString, wxITEM_NORMAL);
    Menu1->Append(MenuItem_DownloadSequences);
    MenuItemBatchRender = new wxMenuItem(Menu1, ID_MENU_BATCH_RENDER, _("&Batch Render"), wxEmptyString, wxITEM_NORMAL);
    Menu1->Append(MenuItemBatchRender);
    MenuItem_xSchedule = new wxMenuItem(Menu1, ID_MNU_XSCHEDULE, _("xSchedu&le"), wxEmptyString, wxITEM_NORMAL);
    Menu1->Append(MenuItem_xSchedule);
    MenuItem_PurgeVendorCache = new wxMenuItem(Menu1, iD_MNU_VENDORCACHEPURGE, _("Purge Download Cache"), wxEmptyString, wxITEM_NORMAL);
    Menu1->Append(MenuItem_PurgeVendorCache);
    MenuItem_PurgeRenderCache = new wxMenuItem(Menu1, ID_MNU_PURGERENDERCACHE, _("Purge Render Cache"), wxEmptyString, wxITEM_NORMAL);
    Menu1->Append(MenuItem_PurgeRenderCache);
    MenuItem_CrashXLights = new wxMenuItem(Menu1, ID_MNU_CRASH, _("Crash xLights"), wxEmptyString, wxITEM_NORMAL);
    Menu1->Append(MenuItem_CrashXLights);
    MenuItem_LogRenderState = new wxMenuItem(Menu1, ID_MNU_DUMPRENDERSTATE, _("Log Render State"), wxEmptyString, wxITEM_NORMAL);
    Menu1->Append(MenuItem_LogRenderState);
    MenuBar->Append(Menu1, _("&Tools"));
    MenuView = new wxMenu();
    MenuItem_ViewZoomIn = new wxMenuItem(MenuView, wxID_ZOOM_IN, _("Zoom In"), wxEmptyString, wxITEM_NORMAL);
    MenuView->Append(MenuItem_ViewZoomIn);
    MenuItem_ViewZoomOut = new wxMenuItem(MenuView, wxID_ZOOM_OUT, _("Zoom Out"), wxEmptyString, wxITEM_NORMAL);
    MenuView->Append(MenuItem_ViewZoomOut);
    MenuView->AppendSeparator();
    MenuItem13 = new wxMenuItem(MenuView, ID_MENUITEM5, _("Reset Toolbars"), wxEmptyString, wxITEM_NORMAL);
    MenuView->Append(MenuItem13);
    MenuItem_ACLIghts = new wxMenuItem(MenuView, MNU_ID_ACLIGHTS, _("AC Lights Toolbar"), wxEmptyString, wxITEM_CHECK);
    MenuView->Append(MenuItem_ACLIghts);
    MenuItem_ShowACRamps = new wxMenuItem(MenuView, ID_MNU_SHOWRAMPS, _("Show AC Ramps"), _("Show on effects and twinkle effects as ramps."), wxITEM_CHECK);
    MenuView->Append(MenuItem_ShowACRamps);
    MenuView->AppendSeparator();
    MenuItemPerspectives = new wxMenu();
    MenuItemViewSavePerspective = new wxMenuItem(MenuItemPerspectives, ID_MENUITEM_SAVE_PERSPECTIVE, _("Save Current"), wxEmptyString, wxITEM_NORMAL);
    MenuItemPerspectives->Append(MenuItemViewSavePerspective);
    MenuItemViewSaveAsPerspective = new wxMenuItem(MenuItemPerspectives, ID_MENUITEM_SAVE_AS_PERSPECTIVE, _("Save As New"), wxEmptyString, wxITEM_NORMAL);
    MenuItemPerspectives->Append(MenuItemViewSaveAsPerspective);
    MenuItemLoadEditPerspective = new wxMenuItem(MenuItemPerspectives, ID_MENUITEM_LOAD_PERSPECTIVE, _("Edit/Load"), wxEmptyString, wxITEM_NORMAL);
    MenuItemPerspectives->Append(MenuItemLoadEditPerspective);
    MenuItem_PerspectiveAutosave = new wxMenuItem(MenuItemPerspectives, ID_MNU_PERSPECTIVES_AUTOSAVE, _("Auto Save"), _("Save the current perspective between sessions independent of the show directory."), wxITEM_CHECK);
    MenuItemPerspectives->Append(MenuItem_PerspectiveAutosave);
    MenuItemPerspectives->AppendSeparator();
    MenuView->Append(ID_MENUITEM7, _("Perspectives"), MenuItemPerspectives, wxEmptyString);
    MenuItem18 = new wxMenu();
    MenuItemDisplayElements = new wxMenuItem(MenuItem18, ID_MENUITEM_DISPLAY_ELEMENTS, _("Display Elements"), wxEmptyString, wxITEM_NORMAL);
    MenuItem18->Append(MenuItemDisplayElements);
    MenuItem20 = new wxMenuItem(MenuItem18, ID_MENUITEM12, _("Model Preview"), wxEmptyString, wxITEM_NORMAL);
    MenuItem18->Append(MenuItem20);
    MenuItem6 = new wxMenuItem(MenuItem18, ID_MENUITEM3, _("House Preview"), wxEmptyString, wxITEM_NORMAL);
    MenuItem18->Append(MenuItem6);
    MenuItem22 = new wxMenuItem(MenuItem18, ID_MENUITEM14, _("Effect Settings"), wxEmptyString, wxITEM_NORMAL);
    MenuItem18->Append(MenuItem22);
    MenuItem23 = new wxMenuItem(MenuItem18, ID_MENUITEM15, _("Colors"), wxEmptyString, wxITEM_NORMAL);
    MenuItem18->Append(MenuItem23);
    MenuItem24 = new wxMenuItem(MenuItem18, ID_MENUITEM16, _("Layer Blending"), wxEmptyString, wxITEM_NORMAL);
    MenuItem18->Append(MenuItem24);
    MenuItem32 = new wxMenuItem(MenuItem18, ID_MENUITEM9, _("Layer Settings"), wxEmptyString, wxITEM_NORMAL);
    MenuItem18->Append(MenuItem32);
    MenuItem25 = new wxMenuItem(MenuItem18, ID_MENUITEM17, _("Effect Dropper"), wxEmptyString, wxITEM_NORMAL);
    MenuItem18->Append(MenuItem25);
    MenuItemEffectAssistWindow = new wxMenuItem(MenuItem18, ID_MENUITEM_EFFECT_ASSIST_WINDOW, _("Effect Assist"), wxEmptyString, wxITEM_NORMAL);
    MenuItem18->Append(MenuItemEffectAssistWindow);
    MenuItemSelectEffect = new wxMenuItem(MenuItem18, ID_MENUITEM_SELECT_EFFECT, _("Select Effect"), wxEmptyString, wxITEM_NORMAL);
    MenuItem18->Append(MenuItemSelectEffect);
    MenuItem52 = new wxMenuItem(MenuItem18, ID_MENUITEM_VIDEOPREVIEW, _("Video Preview"), wxEmptyString, wxITEM_NORMAL);
    MenuItem18->Append(MenuItem52);
    MenuItem_Jukebox = new wxMenuItem(MenuItem18, ID_MNU_JUKEBOX, _("Jukebox"), wxEmptyString, wxITEM_NORMAL);
    MenuItem18->Append(MenuItem_Jukebox);
    MenuItem18->AppendSeparator();
    MenuItem26 = new wxMenuItem(MenuItem18, ID_MENUITEM_WINDOWS_PERSPECTIVE, _("Perspectives"), wxEmptyString, wxITEM_NORMAL);
    MenuItem18->Append(MenuItem26);
    MenuItem21 = new wxMenuItem(MenuItem18, ID_MENUITEM_WINDOWS_DOCKALL, _("Dock All"), wxEmptyString, wxITEM_NORMAL);
    MenuItem18->Append(MenuItem21);
    MenuItem33 = new wxMenuItem(MenuItem18, ID_MENUITEM11, _("Reset to Defaults"), wxEmptyString, wxITEM_NORMAL);
    MenuItem18->Append(MenuItem33);
    MenuView->Append(ID_MENUITEM10, _("Windows"), MenuItem18, wxEmptyString);
    MenuBar->Append(MenuView, _("&View"));
    AudioMenu = new wxMenu();
    MenuItem8 = new wxMenuItem(AudioMenu, ID_PLAY_FULL, _("Play Full Speed"), wxEmptyString, wxITEM_RADIO);
    AudioMenu->Append(MenuItem8);
    MenuItem39 = new wxMenuItem(AudioMenu, ID_MNU_1POINT5SPEED, _("Play 1.5x Speed"), wxEmptyString, wxITEM_RADIO);
    AudioMenu->Append(MenuItem39);
    MenuItem49 = new wxMenuItem(AudioMenu, ID_MN_2SPEED, _("Play 2x Speed"), wxEmptyString, wxITEM_RADIO);
    AudioMenu->Append(MenuItem49);
    MenuItem50 = new wxMenuItem(AudioMenu, ID_MNU_3SPEED, _("Play 3x Speed"), wxEmptyString, wxITEM_RADIO);
    AudioMenu->Append(MenuItem50);
    MenuItem51 = new wxMenuItem(AudioMenu, ID_MNU_4SPEED, _("Play 4x Speed"), wxEmptyString, wxITEM_RADIO);
    AudioMenu->Append(MenuItem51);
    MenuItem9 = new wxMenuItem(AudioMenu, ID_PLAY_3_4, _("Play 3/4 Speed"), wxEmptyString, wxITEM_RADIO);
    AudioMenu->Append(MenuItem9);
    MenuItem30 = new wxMenuItem(AudioMenu, ID_PLAY_1_2, _("Play 1/2 Speed"), wxEmptyString, wxITEM_RADIO);
    AudioMenu->Append(MenuItem30);
    MenuItem31 = new wxMenuItem(AudioMenu, ID_PLAY_1_4, _("Play 1/4 Speed"), wxEmptyString, wxITEM_RADIO);
    AudioMenu->Append(MenuItem31);
    AudioMenu->AppendSeparator();
    MenuItem_LoudVol = new wxMenuItem(AudioMenu, ID_MNU_LOUDVOLUME, _("Loud"), wxEmptyString, wxITEM_RADIO);
    AudioMenu->Append(MenuItem_LoudVol);
    MenuItem_MedVol = new wxMenuItem(AudioMenu, ID_MNU_MEDVOLUME, _("Medium"), wxEmptyString, wxITEM_RADIO);
    AudioMenu->Append(MenuItem_MedVol);
    MenuItem_QuietVol = new wxMenuItem(AudioMenu, ID_MNU_QUIET, _("Quiet"), wxEmptyString, wxITEM_RADIO);
    AudioMenu->Append(MenuItem_QuietVol);
    MenuItem_VQuietVol = new wxMenuItem(AudioMenu, ID_MNU_SUPERQUIET, _("Very Quiet"), wxEmptyString, wxITEM_RADIO);
    AudioMenu->Append(MenuItem_VQuietVol);
    MenuBar->Append(AudioMenu, _("&Audio"));
    Menu2 = new wxMenu();
    MenuItem_ImportEffects = new wxMenuItem(Menu2, ID_IMPORT_EFFECTS, _("Import Effects"), wxEmptyString, wxITEM_NORMAL);
    Menu2->Append(MenuItem_ImportEffects);
    MenuBar->Append(Menu2, _("&Import"));
    MenuSettings = new wxMenu();
    Menu_Settings_Sequence = new wxMenuItem(MenuSettings, ID_SEQ_SETTINGS, _("Sequence Settings"), wxEmptyString, wxITEM_NORMAL);
    MenuSettings->Append(Menu_Settings_Sequence);
    mRenderOnSaveMenuItem = new wxMenuItem(MenuSettings, ID_RENDER_ON_SAVE, _("Render On Save"), wxEmptyString, wxITEM_CHECK);
    MenuSettings->Append(mRenderOnSaveMenuItem);
    mRenderOnSaveMenuItem->Check(true);
    mSaveFseqOnSaveMenuItem = new wxMenuItem(MenuSettings, ID_SAVE_FSEQ_ON_SAVE, _("Save FSEQ On Save"), wxEmptyString, wxITEM_CHECK);
    MenuSettings->Append(mSaveFseqOnSaveMenuItem);
    mSaveFseqOnSaveMenuItem->Check(true);
    mBackupOnSaveMenuItem = new wxMenuItem(MenuSettings, ID_BACKUP_ON_SAVE, _("Backup On Save"), wxEmptyString, wxITEM_CHECK);
    MenuSettings->Append(mBackupOnSaveMenuItem);
    MenuItem_BackupOnLaunch = new wxMenuItem(MenuSettings, ID_MENU_BACKUP_ON_LAUNCH, _("Backup On Launch"), _("Recommended."), wxITEM_CHECK);
    MenuSettings->Append(MenuItem_BackupOnLaunch);
    MenuItem_BackupOnLaunch->Check(true);
    MenuItem_BackupPurge = new wxMenu();
    MenuItem_BkpPNever = new wxMenuItem(MenuItem_BackupPurge, ID_MNU_BKPPURGE_NEVER, _("Never"), wxEmptyString, wxITEM_RADIO);
    MenuItem_BackupPurge->Append(MenuItem_BkpPNever);
    MenuItem_BkpPYear = new wxMenuItem(MenuItem_BackupPurge, ID_MNU_BKPPURGE_YEAR, _("365 Days"), wxEmptyString, wxITEM_RADIO);
    MenuItem_BackupPurge->Append(MenuItem_BkpPYear);
    MenuItem_BkpPQuarter = new wxMenuItem(MenuItem_BackupPurge, ID_MNU_BKPPURGE_QUARTER, _("90 Days"), wxEmptyString, wxITEM_RADIO);
    MenuItem_BackupPurge->Append(MenuItem_BkpPQuarter);
    MenuItem_BkpPMonth = new wxMenuItem(MenuItem_BackupPurge, ID_MNU_BKPPURGE_MONTH, _("31 Days"), wxEmptyString, wxITEM_RADIO);
    MenuItem_BackupPurge->Append(MenuItem_BkpPMonth);
    MenuItem_BkpPWeek = new wxMenuItem(MenuItem_BackupPurge, ID_MNU_BKPPURGE_WEEK, _("7 Days"), wxEmptyString, wxITEM_RADIO);
    MenuItem_BackupPurge->Append(MenuItem_BkpPWeek);
    MenuSettings->Append(ID_MNU_BKP_PURGE, _("Purge Backups Older Than"), MenuItem_BackupPurge, wxEmptyString);
    MenuItem_BackupSubfolders = new wxMenuItem(MenuSettings, ID_MNU_BACKUP, _("Backup Subfolders"), wxEmptyString, wxITEM_CHECK);
    MenuSettings->Append(MenuItem_BackupSubfolders);
    MenuItem_ExcludePresetsFromPackagedSequences = new wxMenuItem(MenuSettings, ID_MNU_EXCLUDEPRESETS, _("Exclude Presets From Packaged Sequences"), wxEmptyString, wxITEM_CHECK);
    MenuSettings->Append(MenuItem_ExcludePresetsFromPackagedSequences);
    MenuItem_ExcludeAudioPackagedSequence = new wxMenuItem(MenuSettings, ID_MNU_EXCLUDEAUDIOPKGSEQ, _("Exclude Audio From Packaged Sequences"), wxEmptyString, wxITEM_CHECK);
    MenuSettings->Append(MenuItem_ExcludeAudioPackagedSequence);
    ToolIconSizeMenu = new wxMenu();
    MenuItem10 = new wxMenuItem(ToolIconSizeMenu, ID_MENUITEM_ICON_SMALL, _("Small\tALT-1"), wxEmptyString, wxITEM_RADIO);
    ToolIconSizeMenu->Append(MenuItem10);
    MenuItem11 = new wxMenuItem(ToolIconSizeMenu, ID_MENUITEM_ICON_MEDIUM, _("Medium\tALT-2"), wxEmptyString, wxITEM_RADIO);
    ToolIconSizeMenu->Append(MenuItem11);
    MenuItem12 = new wxMenuItem(ToolIconSizeMenu, ID_MENUITEM_ICON_LARGE, _("Large\tALT-3"), wxEmptyString, wxITEM_RADIO);
    ToolIconSizeMenu->Append(MenuItem12);
    MenuItem14 = new wxMenuItem(ToolIconSizeMenu, ID_MENUITEM_ICON_XLARGE, _("Extra Large\tALT-4"), wxEmptyString, wxITEM_RADIO);
    ToolIconSizeMenu->Append(MenuItem14);
    MenuSettings->Append(ID_MENUITEM4, _("Tool Icon Size"), ToolIconSizeMenu, wxEmptyString);
    MenuItem_SmallWaveform = new wxMenuItem(MenuSettings, ID_MNU_SMALLWAVEFORM, _("Small Waveform"), wxEmptyString, wxITEM_CHECK);
    MenuSettings->Append(MenuItem_SmallWaveform);
    GridSpacingMenu = new wxMenu();
    MenuItem16 = new wxMenuItem(GridSpacingMenu, ID_MENUITEM_GRID_ICON_XSMALL, _("Extra Small"), wxEmptyString, wxITEM_RADIO);
    GridSpacingMenu->Append(MenuItem16);
    MenuItem17 = new wxMenuItem(GridSpacingMenu, ID_MENUITEM_GRID_ICON_SMALL, _("Small"), wxEmptyString, wxITEM_RADIO);
    GridSpacingMenu->Append(MenuItem17);
    MenuItem19 = new wxMenuItem(GridSpacingMenu, ID_MENUITEM_GRID_ICON_MEDIUM, _("Medium"), wxEmptyString, wxITEM_RADIO);
    GridSpacingMenu->Append(MenuItem19);
    MenuItem27 = new wxMenuItem(GridSpacingMenu, ID_MENUITEM_GRID_ICON_LARGE, _("Large"), wxEmptyString, wxITEM_RADIO);
    GridSpacingMenu->Append(MenuItem27);
    MenuItem28 = new wxMenuItem(GridSpacingMenu, ID_MENUITEM_GRID_ICON_XLARGE, _("Extra Large"), wxEmptyString, wxITEM_RADIO);
    GridSpacingMenu->Append(MenuItem28);
    MenuSettings->Append(ID_MENUITEM6, _("Grid Spacing"), GridSpacingMenu, wxEmptyString);
    MenuItem60 = new wxMenu();
    MenuItem_MHS_Normal = new wxMenuItem(MenuItem60, ID_MENUITEM24, _("Normal"), wxEmptyString, wxITEM_RADIO);
    MenuItem60->Append(MenuItem_MHS_Normal);
    MenuItem_MHS_Large = new wxMenuItem(MenuItem60, ID_MENUITEM25, _("Large"), wxEmptyString, wxITEM_RADIO);
    MenuItem60->Append(MenuItem_MHS_Large);
    MenuItem_MHS_ExtraLarge = new wxMenuItem(MenuItem60, ID_MENUITEM26, _("Extra Large"), wxEmptyString, wxITEM_RADIO);
    MenuItem60->Append(MenuItem_MHS_ExtraLarge);
    MenuSettings->Append(ID_MENUITEM23, _("Model Handle Size"), MenuItem60, wxEmptyString);
    MenuItem_Grid_Icon_Backgrounds = new wxMenu();
    MenuItemGridIconBackgroundOn = new wxMenuItem(MenuItem_Grid_Icon_Backgrounds, ID_MENUITEM_GRID_ICON_BACKGROUND_ON, _("On"), wxEmptyString, wxITEM_CHECK);
    MenuItem_Grid_Icon_Backgrounds->Append(MenuItemGridIconBackgroundOn);
    MenuItemGridIconBackgroundOn->Check(true);
    MenuItemGridIconBackgroundOff = new wxMenuItem(MenuItem_Grid_Icon_Backgrounds, ID_MENUITEM_GRID_ICON_BACKGROUND_OFF, _("Off"), wxEmptyString, wxITEM_CHECK);
    MenuItem_Grid_Icon_Backgrounds->Append(MenuItemGridIconBackgroundOff);
    MenuSettings->Append(ID_MENUITEM_Grid_Icon_Backgrounds, _("Grid Icon Backgrounds"), MenuItem_Grid_Icon_Backgrounds, wxEmptyString);
    MenuItem1 = new wxMenu();
    MenuItemGridNodeValuesOn = new wxMenuItem(MenuItem1, ID_MENUITEM_GRID_NODE_VALUES_ON, _("On"), wxEmptyString, wxITEM_CHECK);
    MenuItem1->Append(MenuItemGridNodeValuesOn);
    MenuItemGridNodeValuesOn->Check(true);
    MenuItemGridNodeValuesOff = new wxMenuItem(MenuItem1, ID_MENUITEM_GRID_NODE_VALUES_OFF, _("Off"), wxEmptyString, wxITEM_CHECK);
    MenuItem1->Append(MenuItemGridNodeValuesOff);
    MenuSettings->Append(ID_MENUITEM8, _("Grid Node Values"), MenuItem1, wxEmptyString);
    MenuItemColorManager = new wxMenuItem(MenuSettings, ID_COLOR_MANAGER, _("Color Manager"), wxEmptyString, wxITEM_NORMAL);
    MenuSettings->Append(MenuItemColorManager);
    MenuItem_EnableRenderCache = new wxMenu();
    MenuItem_RC_Enable = new wxMenuItem(MenuItem_EnableRenderCache, ID_MNU_RC_ENABLE, _("Enable"), wxEmptyString, wxITEM_RADIO);
    MenuItem_EnableRenderCache->Append(MenuItem_RC_Enable);
    MenuItem_RC_LockedOnly = new wxMenuItem(MenuItem_EnableRenderCache, ID_MNU_RC_LOCKEDONLY, _("Locked Effects Only"), wxEmptyString, wxITEM_RADIO);
    MenuItem_EnableRenderCache->Append(MenuItem_RC_LockedOnly);
    MenuItem_RC_Disable = new wxMenuItem(MenuItem_EnableRenderCache, ID_MNU_RC_DISABLED, _("Disable"), wxEmptyString, wxITEM_RADIO);
    MenuItem_EnableRenderCache->Append(MenuItem_RC_Disable);
    MenuSettings->Append(ID_MNU_RENDERCACHE, _("Render Cache"), MenuItem_EnableRenderCache, wxEmptyString);
    MenuItemRenderMode = new wxMenu();
    MenuItemRenderEraseMode = new wxMenuItem(MenuItemRenderMode, ID_MENU_CANVAS_ERASE_MODE, _("Erase Mode"), wxEmptyString, wxITEM_CHECK);
    MenuItemRenderMode->Append(MenuItemRenderEraseMode);
    MenuItemRenderEraseMode->Check(true);
    MenuItemRenderCanvasMode = new wxMenuItem(MenuItemRenderMode, ID_MENU_CANVAS_CANVAS_MODE, _("Canvas Mode"), wxEmptyString, wxITEM_CHECK);
    MenuItemRenderMode->Append(MenuItemRenderCanvasMode);
    MenuSettings->Append(ID_MENUITEM_RENDER_MODE, _("Render Mode"), MenuItemRenderMode, wxEmptyString)->Enable(false);
    MenuItem7 = new wxMenu();
    MenuItemEffectAssistAlwaysOn = new wxMenuItem(MenuItem7, ID_MENUITEM_EFFECT_ASSIST_ALWAYS_ON, _("Always On"), _("Effect Assist Window will always be active if member of perspective."), wxITEM_CHECK);
    MenuItem7->Append(MenuItemEffectAssistAlwaysOn);
    MenuItemEffectAssistAlwaysOff = new wxMenuItem(MenuItem7, ID_MENUITEM_EFFECT_ASSIST_ALWAYS_OFF, _("Always Off"), _("Effect Assist Window will always be inactive."), wxITEM_CHECK);
    MenuItem7->Append(MenuItemEffectAssistAlwaysOff);
    MenuItemEffectAssistToggleMode = new wxMenuItem(MenuItem7, ID_MENUITEM_EFFECT_ASSIST_TOGGLE, _("Toggle Mode"), _("Effect Assist Window will show only when a supported effect is selected."), wxITEM_CHECK);
    MenuItem7->Append(MenuItemEffectAssistToggleMode);
    MenuItemEffectAssistToggleMode->Check(true);
    MenuSettings->Append(ID_MENUITEM_EFFECT_ASSIST, _("Effect Assist Window"), MenuItem7, wxEmptyString);
    MenuItem15 = new wxMenu();
    MenuItemTimingEditMode = new wxMenuItem(MenuItem15, ID_MENU_TIMING_EDIT_MODE, _("Edit Text"), wxEmptyString, wxITEM_CHECK);
    MenuItem15->Append(MenuItemTimingEditMode);
    MenuItemTimingEditMode->Check(true);
    MenuItemTimingPlayMode = new wxMenuItem(MenuItem15, ID_MENU_TIMING_PLAY_MODE, _("Play Timing"), wxEmptyString, wxITEM_CHECK);
    MenuItem15->Append(MenuItemTimingPlayMode);
    MenuSettings->Append(ID_MENUITEM_Timing_DClick_Mode, _("Timing DClick Mode"), MenuItem15, wxEmptyString);
    OpenGLMenu = new wxMenu();
    MenuItem40 = new wxMenuItem(OpenGLMenu, ID_MENU_OPENGL_AUTO, _("Auto Detect"), wxEmptyString, wxITEM_RADIO);
    OpenGLMenu->Append(MenuItem40);
    MenuItem41 = new wxMenuItem(OpenGLMenu, ID_MENU_OPENGL_3, _("3.x"), wxEmptyString, wxITEM_RADIO);
    OpenGLMenu->Append(MenuItem41);
    MenuItem43 = new wxMenuItem(OpenGLMenu, ID_MENU_OPENGL_1, _("1.x/2.x"), wxEmptyString, wxITEM_RADIO);
    OpenGLMenu->Append(MenuItem43);
    OpenGLMenu->AppendSeparator();
    MenuItem42 = new wxMenuItem(OpenGLMenu, ID_MENUITEM_OGL_RO1, _("Render Order 1"), wxEmptyString, wxITEM_RADIO);
    OpenGLMenu->Append(MenuItem42);
    MenuItem55 = new wxMenuItem(OpenGLMenu, ID_MENUITEM_OGL_RO2, _("Render Order 2"), wxEmptyString, wxITEM_RADIO);
    OpenGLMenu->Append(MenuItem55);
    MenuItem56 = new wxMenuItem(OpenGLMenu, ID_MENUITEM_OGL_RO3, _("Render Order 3"), wxEmptyString, wxITEM_RADIO);
    OpenGLMenu->Append(MenuItem56);
    MenuItem57 = new wxMenuItem(OpenGLMenu, ID_MENUITEM_OGL_RO4, _("Render Order 4"), wxEmptyString, wxITEM_RADIO);
    OpenGLMenu->Append(MenuItem57);
    MenuItem58 = new wxMenuItem(OpenGLMenu, ID_MENUITEM_OGL_RO5, _("Render Order 5"), wxEmptyString, wxITEM_RADIO);
    OpenGLMenu->Append(MenuItem58);
    MenuItem59 = new wxMenuItem(OpenGLMenu, ID_MENUITEM_OGL_RO6, _("Render Order 6"), wxEmptyString, wxITEM_RADIO);
    OpenGLMenu->Append(MenuItem59);
    MenuSettings->Append(ID_MENUITEM19, _("OpenGL"), OpenGLMenu, wxEmptyString);
    MenuItem_PlayControlsOnPreview = new wxMenuItem(MenuSettings, ID_MNU_PLAYCONTROLSONPREVIEW, _("Play Controls On Preview"), wxEmptyString, wxITEM_CHECK);
    MenuSettings->Append(MenuItem_PlayControlsOnPreview);
    MenuItem_AutoShowHousePreview = new wxMenuItem(MenuSettings, ID_MNU_AUTOSHOWHOUSEPREVIEW, _("Auto Show House Preview"), wxEmptyString, wxITEM_CHECK);
    MenuSettings->Append(MenuItem_AutoShowHousePreview);
    AutoSaveMenu = new wxMenu();
    MenuItem44 = new wxMenuItem(AutoSaveMenu, ID_MENUITEM_AUTOSAVE_0, _("Disabled"), wxEmptyString, wxITEM_RADIO);
    AutoSaveMenu->Append(MenuItem44);
    MenuItem45 = new wxMenuItem(AutoSaveMenu, ID_MENUITEM_AUTOSAVE_3, _("3 Minutes"), wxEmptyString, wxITEM_RADIO);
    AutoSaveMenu->Append(MenuItem45);
    MenuItem46 = new wxMenuItem(AutoSaveMenu, ID_MENUITEM_AUTOSAVE_10, _("10 Minutes"), wxEmptyString, wxITEM_RADIO);
    AutoSaveMenu->Append(MenuItem46);
    MenuItem47 = new wxMenuItem(AutoSaveMenu, ID_MENUITEM_AUTOSAVE_15, _("15 Minutes"), wxEmptyString, wxITEM_RADIO);
    AutoSaveMenu->Append(MenuItem47);
    MenuItem48 = new wxMenuItem(AutoSaveMenu, ID_MENUITEM_AUTOSAVE_30, _("30 Minutes"), wxEmptyString, wxITEM_RADIO);
    AutoSaveMenu->Append(MenuItem48);
    MenuSettings->Append(ID_MENUITEM20, _("Auto Save"), AutoSaveMenu, wxEmptyString);
    MenuItem53 = new wxMenu();
    MenuItem_xFade_Disabled = new wxMenuItem(MenuItem53, ID_MNU_XFADE_DISABLED, _("Disabled"), wxEmptyString, wxITEM_RADIO);
    MenuItem53->Append(MenuItem_xFade_Disabled);
    MenuItem_xFade_A = new wxMenuItem(MenuItem53, ID_MNU_XFADE_A, _("Port A"), wxEmptyString, wxITEM_RADIO);
    MenuItem53->Append(MenuItem_xFade_A);
    MenuItem_xFade_B = new wxMenuItem(MenuItem53, ID_MNU_XFADE_B, _("Port B"), wxEmptyString, wxITEM_RADIO);
    MenuItem53->Append(MenuItem_xFade_B);
    MenuSettings->Append(ID_MNU_XFADE, _("xFade/xSchedule"), MenuItem53, wxEmptyString);
    MenuItem29 = new wxMenu();
    MenuItem_SD_None = new wxMenuItem(MenuItem29, ID_MNU_SD_None, _("None"), wxEmptyString, wxITEM_RADIO);
    MenuItem29->Append(MenuItem_SD_None);
    MenuItem_SD_10 = new wxMenuItem(MenuItem29, ID_MNU_SD_10, _("10"), wxEmptyString, wxITEM_RADIO);
    MenuItem29->Append(MenuItem_SD_10);
    MenuItem_SD_20 = new wxMenuItem(MenuItem29, ID_MNU_SD_20, _("20"), wxEmptyString, wxITEM_RADIO);
    MenuItem29->Append(MenuItem_SD_20);
    MenuItem_SD_40 = new wxMenuItem(MenuItem29, ID_MNU_SD_40, _("40"), wxEmptyString, wxITEM_RADIO);
    MenuItem29->Append(MenuItem_SD_40);
    MenuSettings->Append(ID_MNU_SUPPRESSDUPLICATES, _("Duplicate Frames To Suppress"), MenuItem29, wxEmptyString);
    MenuItem_e131sync = new wxMenuItem(MenuSettings, ID_E131_Sync, _("Frame Sync"), _("Only enable this if your controllers support e1.31 sync. You will also need to set the synchronisation universe on the setup tab."), wxITEM_CHECK);
    MenuSettings->Append(MenuItem_e131sync);
    MenuItem_ForceLocalIP = new wxMenuItem(MenuSettings, ID_MNU_FORCEIP, _("&Force Local IP"), wxEmptyString, wxITEM_CHECK);
    MenuSettings->Append(MenuItem_ForceLocalIP);
    MenuItem_ModelBlendDefaultOff = new wxMenuItem(MenuSettings, ID_MNU_DEFAULTMODELBLENDOFF, _("Model Blend Default Off"), wxEmptyString, wxITEM_CHECK);
    MenuSettings->Append(MenuItem_ModelBlendDefaultOff);
    MenuItem_SnapToTimingMarks = new wxMenuItem(MenuSettings, ID_MNU_SNAP_TO_TIMING, _("Snap to Timing Marks"), wxEmptyString, wxITEM_CHECK);
    MenuSettings->Append(MenuItem_SnapToTimingMarks);
    MenuItem54 = new wxMenu();
    MenuItemFSEQV1 = new wxMenuItem(MenuItem54, ID_MENUITEM21, _("V1"), wxEmptyString, wxITEM_RADIO);
    MenuItem54->Append(MenuItemFSEQV1);
    MenuItemFSEQV2 = new wxMenuItem(MenuItem54, ID_MENUITEM22, _("V2"), wxEmptyString, wxITEM_RADIO);
    MenuItem54->Append(MenuItemFSEQV2);
    MenuSettings->Append(ID_MENUITEM1, _("FSEQ Version"), MenuItem54, wxEmptyString);
    MenuBar->Append(MenuSettings, _("&Settings"));
    MenuHelp = new wxMenu();
    MenuItem_UserManual = new wxMenuItem(MenuHelp, ID_MNU_MANUAL, _("User Manual"), wxEmptyString, wxITEM_NORMAL);
    MenuHelp->Append(MenuItem_UserManual);
    MenuItem_Zoom = new wxMenuItem(MenuHelp, ID_MNU_ZOOM, _("Zoom"), wxEmptyString, wxITEM_NORMAL);
    MenuHelp->Append(MenuItem_Zoom);
    MenuItem_ShowKeyBindings = new wxMenuItem(MenuHelp, ID_MNU_KEYBINDINGS, _("Key Bindings"), wxEmptyString, wxITEM_NORMAL);
    MenuHelp->Append(MenuItem_ShowKeyBindings);
    MenuItem4 = new wxMenuItem(MenuHelp, idMenuHelpContent, _("Content\tF1"), wxEmptyString, wxITEM_NORMAL);
    MenuHelp->Append(MenuItem4);
    MenuItem_Help_Forum = new wxMenuItem(MenuHelp, ID_MENU_HELP_FORMUM, _("Forum"), wxEmptyString, wxITEM_NORMAL);
    MenuHelp->Append(MenuItem_Help_Forum);
    MenuItem_VideoTutorials = new wxMenuItem(MenuHelp, ID_MNU_VIDEOS, _("Video Tutorials"), wxEmptyString, wxITEM_NORMAL);
    MenuHelp->Append(MenuItem_VideoTutorials);
    MenuItem_Help_Download = new wxMenuItem(MenuHelp, ID_MENU_HELP_DOWNLOAD, _("Download"), wxEmptyString, wxITEM_NORMAL);
    MenuHelp->Append(MenuItem_Help_Download);
    MenuItem_Help_ReleaseNotes = new wxMenuItem(MenuHelp, ID_MNU_HELP_RELEASE_NOTES, _("Release Notes"), wxEmptyString, wxITEM_NORMAL);
    MenuHelp->Append(MenuItem_Help_ReleaseNotes);
    MenuItem_Help_Isue_Tracker = new wxMenuItem(MenuHelp, ID_MENU_HELP_ISSUE, _("Issue Tracker"), wxEmptyString, wxITEM_NORMAL);
    MenuHelp->Append(MenuItem_Help_Isue_Tracker);
    MenuItem_Help_Facebook = new wxMenuItem(MenuHelp, ID_MENU_HELP_FACEBOOK, _("Facebook"), wxEmptyString, wxITEM_NORMAL);
    MenuHelp->Append(MenuItem_Help_Facebook);
    MenuItem_Donate = new wxMenuItem(MenuHelp, ID_MNU_DONATE, _("Donate"), _("Donate to the xLights project."), wxITEM_NORMAL);
    MenuHelp->Append(MenuItem_Donate);
    MenuItem_Update = new wxMenuItem(MenuHelp, ID_MNU_UPDATE, _("Check for Updates"), _("Check for newer xLights updates"), wxITEM_NORMAL);
    MenuHelp->Append(MenuItem_Update);
    MenuItem_Update->Enable(false);
    MenuItem2 = new wxMenuItem(MenuHelp, wxID_ABOUT, _("About"), _("Show info about this application"), wxITEM_NORMAL);
    MenuHelp->Append(MenuItem2);
    MenuBar->Append(MenuHelp, _("&Help"));
    SetMenuBar(MenuBar);
    Timer1.SetOwner(this, ID_TIMER1);
    Timer_AutoSave.SetOwner(this, ID_TIMER2);
    EffectSettingsTimer.SetOwner(this, ID_TIMER_EFFECT_SETTINGS);

    Connect(ID_AUITOOLBAR_OPENSHOW,wxEVT_COMMAND_TOOL_CLICKED,(wxObjectEventFunction)&xLightsFrame::OnMenuOpenFolderSelected);
    Connect(ID_AUITOOLBAR_NEWSEQUENCE,wxEVT_COMMAND_TOOL_CLICKED,(wxObjectEventFunction)&xLightsFrame::OnButtonNewSequenceClick);
    Connect(ID_AUITOOLBAR_OPEN,wxEVT_COMMAND_TOOL_CLICKED,(wxObjectEventFunction)&xLightsFrame::OnBitmapButtonOpenSeqClick);
    Connect(ID_AUITOOLBAR_SAVE,wxEVT_COMMAND_TOOL_CLICKED,(wxObjectEventFunction)&xLightsFrame::OnBitmapButtonSaveSeqClick);
    Connect(ID_AUITOOLBAR_SAVEAS,wxEVT_COMMAND_TOOL_CLICKED,(wxObjectEventFunction)&xLightsFrame::OnButtonClickSaveAs);
    Connect(ID_AUITOOLBAR_RENDERALL,wxEVT_COMMAND_TOOL_CLICKED,(wxObjectEventFunction)&xLightsFrame::OnAuiToolBarItemRenderAllClick);
    Connect(ID_AUITOOLBAR_PLAY_NOW,wxEVT_COMMAND_TOOL_CLICKED,(wxObjectEventFunction)&xLightsFrame::OnAuiToolBarItemPlayButtonClick);
    Connect(ID_AUITOOLBAR_PAUSE,wxEVT_COMMAND_TOOL_CLICKED,(wxObjectEventFunction)&xLightsFrame::OnAuiToolBarItemPauseButtonClick);
    Connect(ID_AUITOOLBAR_STOP,wxEVT_COMMAND_TOOL_CLICKED,(wxObjectEventFunction)&xLightsFrame::OnAuiToolBarItemStopClick);
    Connect(ID_AUITOOLBAR_FIRST_FRAME,wxEVT_COMMAND_TOOL_CLICKED,(wxObjectEventFunction)&xLightsFrame::OnAuiToolBarFirstFrameClick);
    Connect(ID_AUITOOLBAR_LAST_FRAME,wxEVT_COMMAND_TOOL_CLICKED,(wxObjectEventFunction)&xLightsFrame::OnAuiToolBarLastFrameClick);
    Connect(ID_AUITOOLBAR_REPLAY_SECTION,wxEVT_COMMAND_TOOL_CLICKED,(wxObjectEventFunction)&xLightsFrame::OnAuiToolBarItemReplaySectionClick);
    Connect(ID_AUITOOLBARITEM2,wxEVT_COMMAND_TOOL_CLICKED,(wxObjectEventFunction)&xLightsFrame::ShowHideEffectSettingsWindow);
    Connect(ID_AUITOOLBARITEM5,wxEVT_COMMAND_TOOL_CLICKED,(wxObjectEventFunction)&xLightsFrame::ShowHideColorWindow);
    Connect(ID_AUITOOLBARITEM7,wxEVT_COMMAND_TOOL_CLICKED,(wxObjectEventFunction)&xLightsFrame::ShowHideBufferSettingsWindow);
    Connect(ID_AUITOOLBARITEM3,wxEVT_COMMAND_TOOL_CLICKED,(wxObjectEventFunction)&xLightsFrame::ShowHideLayerTimingWindow);
    Connect(ID_AUITOOLBARITEM1,wxEVT_COMMAND_TOOL_CLICKED,(wxObjectEventFunction)&xLightsFrame::ShowHideModelPreview);
    Connect(ID_AUITOOLBARITEM4,wxEVT_COMMAND_TOOL_CLICKED,(wxObjectEventFunction)&xLightsFrame::ShowHideHousePreview);
    Connect(ID_AUITOOLBARITEM6,wxEVT_COMMAND_TOOL_CLICKED,(wxObjectEventFunction)&xLightsFrame::ShowHideDisplayElementsWindow);
    Connect(ID_AUITOOLBARITEM8,wxEVT_COMMAND_TOOL_CLICKED,(wxObjectEventFunction)&xLightsFrame::OnAuiToolBarItemShowHideEffects);
    Connect(ID_PASTE_BY_TIME,wxEVT_COMMAND_TOOL_CLICKED,(wxObjectEventFunction)&xLightsFrame::OnAuiToolBarItemPasteByTimeClick);
    Connect(ID_PASTE_BY_CELL,wxEVT_COMMAND_TOOL_CLICKED,(wxObjectEventFunction)&xLightsFrame::OnAuiToolBarItemPasteByCellClick);
    Connect(ID_AUITOOLBARITEM_ACDISABLED,wxEVT_COMMAND_TOOL_CLICKED,(wxObjectEventFunction)&xLightsFrame::OnAC_DisableClick);
    Connect(ID_AUITOOLBARITEM_ACSELECT,wxEVT_COMMAND_TOOL_CLICKED,(wxObjectEventFunction)&xLightsFrame::OnAC_SelectClick);
    Connect(ID_AUITOOLBARITEM_ACOFF,wxEVT_COMMAND_TOOL_CLICKED,(wxObjectEventFunction)&xLightsFrame::OnAC_OffClick);
    Connect(ID_AUITOOLBARITEM_ACON,wxEVT_COMMAND_TOOL_CLICKED,(wxObjectEventFunction)&xLightsFrame::OnAC_OnClick);
    Connect(ID_AUITOOLBARITEM_ACSHIMMER,wxEVT_COMMAND_TOOL_CLICKED,(wxObjectEventFunction)&xLightsFrame::OnAC_ShimmerClick);
    Connect(ID_AUITOOLBARITEM_ACTWINKLE,wxEVT_COMMAND_TOOL_CLICKED,(wxObjectEventFunction)&xLightsFrame::OnAC_TwinkleClick);
    Connect(ID_AUITOOLBARITEM_ACINTENSITY,wxEVT_COMMAND_TOOL_CLICKED,(wxObjectEventFunction)&xLightsFrame::OnAC_IntensityClick);
    Connect(ID_AUITOOLBARITEM_ACRAMPUP,wxEVT_COMMAND_TOOL_CLICKED,(wxObjectEventFunction)&xLightsFrame::OnAC_RampUpClick);
    Connect(ID_AUITOOLBARITEM_ACRAMPDOWN,wxEVT_COMMAND_TOOL_CLICKED,(wxObjectEventFunction)&xLightsFrame::OnAC_RampDownClick);
    Connect(ID_AUITOOLBARITEM_ACRAMPUPDOWN,wxEVT_COMMAND_TOOL_CLICKED,(wxObjectEventFunction)&xLightsFrame::OnAC_RampUpDownClick);
    Connect(ID_CHOICE_PARM1,wxEVT_COMMAND_CHOICE_SELECTED,(wxObjectEventFunction)&xLightsFrame::OnChoiceParm1Select);
    Connect(ID_CHOICE_PARM2,wxEVT_COMMAND_CHOICE_SELECTED,(wxObjectEventFunction)&xLightsFrame::OnChoiceParm2Select);
    Connect(ID_AUITOOLBARITEM_ACFILL,wxEVT_COMMAND_TOOL_CLICKED,(wxObjectEventFunction)&xLightsFrame::OnAC_FillClick);
    Connect(ID_AUITOOLBARITEM_ACCASCADE,wxEVT_COMMAND_TOOL_CLICKED,(wxObjectEventFunction)&xLightsFrame::OnAC_CascadeClick);
    Connect(ID_AUITOOLBARITEM_ACFOREGROUND,wxEVT_COMMAND_TOOL_CLICKED,(wxObjectEventFunction)&xLightsFrame::OnAC_ForegroundClick);
    Connect(ID_AUITOOLBARITEM_ACBACKGROUND,wxEVT_COMMAND_TOOL_CLICKED,(wxObjectEventFunction)&xLightsFrame::OnAC_BackgroundClick);
    Connect(ID_AUITOOLBAR_AC,wxEVT_COMMAND_AUITOOLBAR_TOOL_DROPDOWN,(wxObjectEventFunction)&xLightsFrame::OnACToolbarDropdown);
    Connect(wxID_ZOOM_IN,wxEVT_COMMAND_TOOL_CLICKED,(wxObjectEventFunction)&xLightsFrame::OnAuiToolBarItemZoominClick);
    Connect(wxID_ZOOM_OUT,wxEVT_COMMAND_TOOL_CLICKED,(wxObjectEventFunction)&xLightsFrame::OnAuiToolBarItem_ZoomOutClick);
    Connect(ID_AUITOOLBARITEM14,wxEVT_COMMAND_TOOL_CLICKED,(wxObjectEventFunction)&xLightsFrame::OnMenu_Settings_SequenceSelected);
    Connect(ID_BITMAPBUTTON_TAB_INFO,wxEVT_COMMAND_TOOL_CLICKED,(wxObjectEventFunction)&xLightsFrame::OnBitmapButtonTabInfoClick);
    Connect(ID_BUTTON_STOP_NOW,wxEVT_COMMAND_TOOL_CLICKED,(wxObjectEventFunction)&xLightsFrame::OnButtonStopNowClick);
    Connect(ID_BUTTON_LIGHTS_OFF,wxEVT_COMMAND_TOOL_CLICKED,(wxObjectEventFunction)&xLightsFrame::OnButtonLightsOffClick);
    Connect(ID_CHECKBOX_LIGHT_OUTPUT,wxEVT_COMMAND_TOOL_CLICKED,(wxObjectEventFunction)&xLightsFrame::OnCheckBoxLightOutputClick);
    Connect(ID_BUTTON_OTHER_FOLDERS,wxEVT_COMMAND_BUTTON_CLICKED,(wxObjectEventFunction)&xLightsFrame::OnButtonOtherFoldersClick);
    Connect(ID_BUTTON3,wxEVT_COMMAND_BUTTON_CLICKED,(wxObjectEventFunction)&xLightsFrame::OnMenuOpenFolderSelected);
    Connect(ID_BUTTON_SAVE_SETUP,wxEVT_COMMAND_BUTTON_CLICKED,(wxObjectEventFunction)&xLightsFrame::OnButtonSaveSetupClick);
    Connect(ID_BUTTON_ADD_DONGLE,wxEVT_COMMAND_BUTTON_CLICKED,(wxObjectEventFunction)&xLightsFrame::OnButtonAddDongleClick);
    Connect(ID_BUTTON_ADD_E131,wxEVT_COMMAND_BUTTON_CLICKED,(wxObjectEventFunction)&xLightsFrame::OnButtonAddE131Click);
    Connect(ID_BUTTON1,wxEVT_COMMAND_BUTTON_CLICKED,(wxObjectEventFunction)&xLightsFrame::OnButtonAddNullClick);
    Connect(ID_BUTTON2,wxEVT_COMMAND_BUTTON_CLICKED,(wxObjectEventFunction)&xLightsFrame::OnButtonArtNETClick);
    Connect(ID_BUTTON_ADD_LOR,wxEVT_COMMAND_BUTTON_CLICKED,(wxObjectEventFunction)&xLightsFrame::OnButtonAddLORClick);
    Connect(ID_BUTTON_ADD_DDP,wxEVT_COMMAND_BUTTON_CLICKED,(wxObjectEventFunction)&xLightsFrame::OnButtonAddDDPClick);
    Connect(ID_BUTTON4,wxEVT_COMMAND_BUTTON_CLICKED,(wxObjectEventFunction)&xLightsFrame::OnButton_AddZCPPClick);
    Connect(ID_BUTTON_NETWORK_CHANGE,wxEVT_COMMAND_BUTTON_CLICKED,(wxObjectEventFunction)&xLightsFrame::OnButtonNetworkChangeClick);
    Connect(ID_BUTTON_NETWORK_DELETE,wxEVT_COMMAND_BUTTON_CLICKED,(wxObjectEventFunction)&xLightsFrame::OnButtonNetworkDeleteClick);
    Connect(ID_BUTTON_NETWORK_DELETE_ALL,wxEVT_COMMAND_BUTTON_CLICKED,(wxObjectEventFunction)&xLightsFrame::OnButtonNetworkDeleteAllClick);
    Connect(ID_BUTTON5,wxEVT_COMMAND_BUTTON_CLICKED,(wxObjectEventFunction)&xLightsFrame::OnButton_DiscoverClick);
    Connect(ID_SPINCTRL1,wxEVT_COMMAND_SPINCTRL_UPDATED,(wxObjectEventFunction)&xLightsFrame::OnSpinCtrl_SyncUniverseChange);
    Connect(ID_BITMAPBUTTON1,wxEVT_COMMAND_BUTTON_CLICKED,(wxObjectEventFunction)&xLightsFrame::OnButtonNetworkMoveUpClick);
    Connect(ID_BITMAPBUTTON2,wxEVT_COMMAND_BUTTON_CLICKED,(wxObjectEventFunction)&xLightsFrame::OnButtonNetworkMoveDownClick);
    Connect(ID_LISTCTRL_NETWORKS,wxEVT_COMMAND_LIST_BEGIN_DRAG,(wxObjectEventFunction)&xLightsFrame::OnGridNetworkBeginDrag);
    Connect(ID_LISTCTRL_NETWORKS,wxEVT_COMMAND_LIST_ITEM_SELECTED,(wxObjectEventFunction)&xLightsFrame::OnGridNetworkItemSelect);
    Connect(ID_LISTCTRL_NETWORKS,wxEVT_COMMAND_LIST_ITEM_DESELECTED,(wxObjectEventFunction)&xLightsFrame::OnGridNetworkItemDeselect);
    Connect(ID_LISTCTRL_NETWORKS,wxEVT_COMMAND_LIST_ITEM_ACTIVATED,(wxObjectEventFunction)&xLightsFrame::OnGridNetworkItemActivated);
    Connect(ID_LISTCTRL_NETWORKS,wxEVT_COMMAND_LIST_ITEM_FOCUSED,(wxObjectEventFunction)&xLightsFrame::OnGridNetworkItemFocused);
    Connect(ID_LISTCTRL_NETWORKS,wxEVT_COMMAND_LIST_ITEM_RIGHT_CLICK,(wxObjectEventFunction)&xLightsFrame::OnGridNetworkItemRClick);
    Connect(ID_LISTCTRL_NETWORKS,wxEVT_COMMAND_LIST_KEY_DOWN,(wxObjectEventFunction)&xLightsFrame::OnGridNetworkKeyDown);
    m_mgr->Connect(wxEVT_AUI_PANE_CLOSE,(wxObjectEventFunction)&xLightsFrame::OnPaneClose,0,this);
    PanelSequencer->Connect(wxEVT_PAINT,(wxObjectEventFunction)&xLightsFrame::OnPanelSequencerPaint,0,this);
    Connect(ID_NOTEBOOK1,wxEVT_COMMAND_AUINOTEBOOK_PAGE_CHANGED,(wxObjectEventFunction)&xLightsFrame::OnNotebook1PageChanged1);
    Connect(ID_NOTEBOOK1,wxEVT_COMMAND_AUINOTEBOOK_PAGE_CHANGING,(wxObjectEventFunction)&xLightsFrame::OnNotebook1PageChanging);
    Connect(ID_NEW_SEQUENCE,wxEVT_COMMAND_MENU_SELECTED,(wxObjectEventFunction)&xLightsFrame::OnButtonNewSequenceClick);
    Connect(ID_OPEN_SEQUENCE,wxEVT_COMMAND_MENU_SELECTED,(wxObjectEventFunction)&xLightsFrame::OnMenuItem_File_Open_SequenceSelected);
    Connect(IS_SAVE_SEQ,wxEVT_COMMAND_MENU_SELECTED,(wxObjectEventFunction)&xLightsFrame::OnMenuItem_File_Save_Selected);
    Connect(ID_SAVE_AS_SEQUENCE,wxEVT_COMMAND_MENU_SELECTED,(wxObjectEventFunction)&xLightsFrame::OnMenuItem_File_SaveAs_SequenceSelected);
    Connect(ID_CLOSE_SEQ,wxEVT_COMMAND_MENU_SELECTED,(wxObjectEventFunction)&xLightsFrame::OnMenuItem_File_Close_SequenceSelected);
    Connect(ID_EXPORT_VIDEO,wxEVT_COMMAND_MENU_SELECTED,(wxObjectEventFunction)&xLightsFrame::OnMenuItem_File_Export_VideoSelected);
    Connect(ID_MENUITEM2,wxEVT_COMMAND_MENU_SELECTED,(wxObjectEventFunction)&xLightsFrame::OnMenuOpenFolderSelected);
    Connect(ID_FILE_BACKUP,wxEVT_COMMAND_MENU_SELECTED,(wxObjectEventFunction)&xLightsFrame::OnMenuItemBackupSelected);
    Connect(ID_FILE_ALTBACKUP,wxEVT_COMMAND_MENU_SELECTED,(wxObjectEventFunction)&xLightsFrame::OnmAltBackupMenuItemSelected);
    Connect(wxID_EXIT,wxEVT_COMMAND_MENU_SELECTED,(wxObjectEventFunction)&xLightsFrame::OnQuit);
    Connect(ID_SHIFT_EFFECTS,wxEVT_COMMAND_MENU_SELECTED,(wxObjectEventFunction)&xLightsFrame::OnMenuItemShiftEffectsSelected);
    Connect(ID_MNU_SHIFT_SELECTED_EFFECTS,wxEVT_COMMAND_MENU_SELECTED,(wxObjectEventFunction)&xLightsFrame::OnMenuItemShiftSelectedEffectsSelected);
    Connect(ID_MENUITEM13,wxEVT_COMMAND_MENU_SELECTED,(wxObjectEventFunction)&xLightsFrame::OnActionTestMenuItemSelected);
    Connect(ID_MENUITEM_CONVERT,wxEVT_COMMAND_MENU_SELECTED,(wxObjectEventFunction)&xLightsFrame::OnMenuItemConvertSelected);
    Connect(ID_MENUITEM_GenerateCustomModel,wxEVT_COMMAND_MENU_SELECTED,(wxObjectEventFunction)&xLightsFrame::OnMenu_GenerateCustomModelSelected);
    Connect(ID_MNU_GENERATELYRICS,wxEVT_COMMAND_MENU_SELECTED,(wxObjectEventFunction)&xLightsFrame::OnMenuItem_GenerateLyricsSelected);
    Connect(ID_MENU_GENERATE2DPATH,wxEVT_COMMAND_MENU_SELECTED,(wxObjectEventFunction)&xLightsFrame::OnMenuItem_Generate2DPathSelected);
    Connect(ID_MNU_PREPAREAUDIO,wxEVT_COMMAND_MENU_SELECTED,(wxObjectEventFunction)&xLightsFrame::OnMenuItem_PrepareAudioSelected);
    Connect(ID_MNU_CHECKSEQ,wxEVT_COMMAND_MENU_SELECTED,(wxObjectEventFunction)&xLightsFrame::OnMenuItemCheckSequenceSelected);
    Connect(ID_MNU_CLEANUPFILE,wxEVT_COMMAND_MENU_SELECTED,(wxObjectEventFunction)&xLightsFrame::OnMenuItem_CleanupFileLocationsSelected);
    Connect(ID_MENU_VIEW_LOG,wxEVT_COMMAND_MENU_SELECTED,(wxObjectEventFunction)&xLightsFrame::OnMenuItem_ViewLogSelected);
    Connect(ID_MENUITEM18,wxEVT_COMMAND_MENU_SELECTED,(wxObjectEventFunction)&xLightsFrame::OnMenuItemPackageDebugFiles);
    Connect(ID_EXPORT_MODELS,wxEVT_COMMAND_MENU_SELECTED,(wxObjectEventFunction)&xLightsFrame::OnmExportModelsMenuItemSelected);
    Connect(ID_MNU_EXPORT_EFFECTS,wxEVT_COMMAND_MENU_SELECTED,(wxObjectEventFunction)&xLightsFrame::OnMenuItem_ExportEffectsSelected);
    Connect(ID_MENU_FPP_CONNECT,wxEVT_COMMAND_MENU_SELECTED,(wxObjectEventFunction)&xLightsFrame::OnMenuItem_FPP_ConnectSelected);
    Connect(ID_MNU_PACKAGESEQUENCE,wxEVT_COMMAND_MENU_SELECTED,(wxObjectEventFunction)&xLightsFrame::OnMenuItem_PackageSequenceSelected);
    Connect(ID_MENU_USER_DICT,wxEVT_COMMAND_MENU_SELECTED,(wxObjectEventFunction)&xLightsFrame::OnMenuItemUserDictSelected);
    Connect(ID_MNU_DOWNLOADSEQUENCES,wxEVT_COMMAND_MENU_SELECTED,(wxObjectEventFunction)&xLightsFrame::OnMenuItem_DownloadSequencesSelected);
    Connect(ID_MENU_BATCH_RENDER,wxEVT_COMMAND_MENU_SELECTED,(wxObjectEventFunction)&xLightsFrame::OnMenuItemBatchRenderSelected);
    Connect(ID_MNU_XSCHEDULE,wxEVT_COMMAND_MENU_SELECTED,(wxObjectEventFunction)&xLightsFrame::OnMenuItem_xScheduleSelected);
    Connect(iD_MNU_VENDORCACHEPURGE,wxEVT_COMMAND_MENU_SELECTED,(wxObjectEventFunction)&xLightsFrame::OnMenuItem_PurgeVendorCacheSelected);
    Connect(ID_MNU_PURGERENDERCACHE,wxEVT_COMMAND_MENU_SELECTED,(wxObjectEventFunction)&xLightsFrame::OnMenuItem_PurgeRenderCacheSelected);
    Connect(ID_MNU_CRASH,wxEVT_COMMAND_MENU_SELECTED,(wxObjectEventFunction)&xLightsFrame::OnMenuItem_CrashXLightsSelected);
    Connect(ID_MNU_DUMPRENDERSTATE,wxEVT_COMMAND_MENU_SELECTED,(wxObjectEventFunction)&xLightsFrame::OnMenuItem_LogRenderStateSelected);
    Connect(wxID_ZOOM_IN,wxEVT_COMMAND_MENU_SELECTED,(wxObjectEventFunction)&xLightsFrame::OnAuiToolBarItemZoominClick);
    Connect(wxID_ZOOM_OUT,wxEVT_COMMAND_MENU_SELECTED,(wxObjectEventFunction)&xLightsFrame::OnAuiToolBarItem_ZoomOutClick);
    Connect(ID_MENUITEM5,wxEVT_COMMAND_MENU_SELECTED,(wxObjectEventFunction)&xLightsFrame::ResetToolbarLocations);
    Connect(MNU_ID_ACLIGHTS,wxEVT_COMMAND_MENU_SELECTED,(wxObjectEventFunction)&xLightsFrame::OnMenuItem_ACLIghtsSelected);
    Connect(ID_MNU_SHOWRAMPS,wxEVT_COMMAND_MENU_SELECTED,(wxObjectEventFunction)&xLightsFrame::OnMenuItem_ShowACRampsSelected);
    Connect(ID_MENUITEM_SAVE_PERSPECTIVE,wxEVT_COMMAND_MENU_SELECTED,(wxObjectEventFunction)&xLightsFrame::OnMenuItemViewSavePerspectiveSelected);
    Connect(ID_MENUITEM_SAVE_AS_PERSPECTIVE,wxEVT_COMMAND_MENU_SELECTED,(wxObjectEventFunction)&xLightsFrame::OnMenuItemViewSaveAsPerspectiveSelected);
    Connect(ID_MENUITEM_LOAD_PERSPECTIVE,wxEVT_COMMAND_MENU_SELECTED,(wxObjectEventFunction)&xLightsFrame::OnMenuItemLoadEditPerspectiveSelected);
    Connect(ID_MNU_PERSPECTIVES_AUTOSAVE,wxEVT_COMMAND_MENU_SELECTED,(wxObjectEventFunction)&xLightsFrame::OnMenuItem_PerspectiveAutosaveSelected);
    Connect(ID_MENUITEM_DISPLAY_ELEMENTS,wxEVT_COMMAND_MENU_SELECTED,(wxObjectEventFunction)&xLightsFrame::ShowHideDisplayElementsWindow);
    Connect(ID_MENUITEM12,wxEVT_COMMAND_MENU_SELECTED,(wxObjectEventFunction)&xLightsFrame::ShowHideModelPreview);
    Connect(ID_MENUITEM3,wxEVT_COMMAND_MENU_SELECTED,(wxObjectEventFunction)&xLightsFrame::ShowHideHousePreview);
    Connect(ID_MENUITEM14,wxEVT_COMMAND_MENU_SELECTED,(wxObjectEventFunction)&xLightsFrame::ShowHideEffectSettingsWindow);
    Connect(ID_MENUITEM15,wxEVT_COMMAND_MENU_SELECTED,(wxObjectEventFunction)&xLightsFrame::ShowHideColorWindow);
    Connect(ID_MENUITEM16,wxEVT_COMMAND_MENU_SELECTED,(wxObjectEventFunction)&xLightsFrame::ShowHideLayerTimingWindow);
    Connect(ID_MENUITEM9,wxEVT_COMMAND_MENU_SELECTED,(wxObjectEventFunction)&xLightsFrame::ShowHideBufferSettingsWindow);
    Connect(ID_MENUITEM17,wxEVT_COMMAND_MENU_SELECTED,(wxObjectEventFunction)&xLightsFrame::ShowHideEffectDropper);
    Connect(ID_MENUITEM_EFFECT_ASSIST_WINDOW,wxEVT_COMMAND_MENU_SELECTED,(wxObjectEventFunction)&xLightsFrame::ShowHideEffectAssistWindow);
    Connect(ID_MENUITEM_SELECT_EFFECT,wxEVT_COMMAND_MENU_SELECTED,(wxObjectEventFunction)&xLightsFrame::OnMenuItemSelectEffectSelected);
    Connect(ID_MENUITEM_VIDEOPREVIEW,wxEVT_COMMAND_MENU_SELECTED,(wxObjectEventFunction)&xLightsFrame::OnMenuItemShowHideVideoPreview);
    Connect(ID_MNU_JUKEBOX,wxEVT_COMMAND_MENU_SELECTED,(wxObjectEventFunction)&xLightsFrame::OnMenuItem_JukeboxSelected);
    Connect(ID_MENUITEM_WINDOWS_PERSPECTIVE,wxEVT_COMMAND_MENU_SELECTED,(wxObjectEventFunction)&xLightsFrame::ShowHidePerspectivesWindow);
    Connect(ID_MENUITEM_WINDOWS_DOCKALL,wxEVT_COMMAND_MENU_SELECTED,(wxObjectEventFunction)&xLightsFrame::OnMenuDockAllSelected);
    Connect(ID_MENUITEM11,wxEVT_COMMAND_MENU_SELECTED,(wxObjectEventFunction)&xLightsFrame::ResetWindowsToDefaultPositions);
    Connect(ID_PLAY_FULL,wxEVT_COMMAND_MENU_SELECTED,(wxObjectEventFunction)&xLightsFrame::SetPlaySpeed);
    Connect(ID_MNU_1POINT5SPEED,wxEVT_COMMAND_MENU_SELECTED,(wxObjectEventFunction)&xLightsFrame::SetPlaySpeed);
    Connect(ID_MN_2SPEED,wxEVT_COMMAND_MENU_SELECTED,(wxObjectEventFunction)&xLightsFrame::SetPlaySpeed);
    Connect(ID_MNU_3SPEED,wxEVT_COMMAND_MENU_SELECTED,(wxObjectEventFunction)&xLightsFrame::SetPlaySpeed);
    Connect(ID_MNU_4SPEED,wxEVT_COMMAND_MENU_SELECTED,(wxObjectEventFunction)&xLightsFrame::SetPlaySpeed);
    Connect(ID_PLAY_3_4,wxEVT_COMMAND_MENU_SELECTED,(wxObjectEventFunction)&xLightsFrame::SetPlaySpeed);
    Connect(ID_PLAY_1_2,wxEVT_COMMAND_MENU_SELECTED,(wxObjectEventFunction)&xLightsFrame::SetPlaySpeed);
    Connect(ID_PLAY_1_4,wxEVT_COMMAND_MENU_SELECTED,(wxObjectEventFunction)&xLightsFrame::SetPlaySpeed);
    Connect(ID_MNU_LOUDVOLUME,wxEVT_COMMAND_MENU_SELECTED,(wxObjectEventFunction)&xLightsFrame::OnMenuItem_LoudVolSelected);
    Connect(ID_MNU_MEDVOLUME,wxEVT_COMMAND_MENU_SELECTED,(wxObjectEventFunction)&xLightsFrame::OnMenuItem_MedVolSelected);
    Connect(ID_MNU_QUIET,wxEVT_COMMAND_MENU_SELECTED,(wxObjectEventFunction)&xLightsFrame::OnMenuItem_QuietVolSelected);
    Connect(ID_MNU_SUPERQUIET,wxEVT_COMMAND_MENU_SELECTED,(wxObjectEventFunction)&xLightsFrame::OnMenuItem_VQuietVolSelected);
    Connect(ID_IMPORT_EFFECTS,wxEVT_COMMAND_MENU_SELECTED,(wxObjectEventFunction)&xLightsFrame::OnMenuItemImportEffects);
    Connect(ID_SEQ_SETTINGS,wxEVT_COMMAND_MENU_SELECTED,(wxObjectEventFunction)&xLightsFrame::OnMenu_Settings_SequenceSelected);
    Connect(ID_RENDER_ON_SAVE,wxEVT_COMMAND_MENU_SELECTED,(wxObjectEventFunction)&xLightsFrame::OnMenuItemRenderOnSave);
    Connect(ID_SAVE_FSEQ_ON_SAVE,wxEVT_COMMAND_MENU_SELECTED,(wxObjectEventFunction)&xLightsFrame::OnmSaveFseqOnSaveMenuItemSelected);
    Connect(ID_BACKUP_ON_SAVE,wxEVT_COMMAND_MENU_SELECTED,(wxObjectEventFunction)&xLightsFrame::OnmBackupOnSaveSelected);
    Connect(ID_MENU_BACKUP_ON_LAUNCH,wxEVT_COMMAND_MENU_SELECTED,(wxObjectEventFunction)&xLightsFrame::OnMenuItem_BackupOnLaunchSelected);
    Connect(ID_MNU_BKPPURGE_NEVER,wxEVT_COMMAND_MENU_SELECTED,(wxObjectEventFunction)&xLightsFrame::OnMenuItem_BackupPurgeIntervalSelected);
    Connect(ID_MNU_BKPPURGE_YEAR,wxEVT_COMMAND_MENU_SELECTED,(wxObjectEventFunction)&xLightsFrame::OnMenuItem_BackupPurgeIntervalSelected);
    Connect(ID_MNU_BKPPURGE_QUARTER,wxEVT_COMMAND_MENU_SELECTED,(wxObjectEventFunction)&xLightsFrame::OnMenuItem_BackupPurgeIntervalSelected);
    Connect(ID_MNU_BKPPURGE_MONTH,wxEVT_COMMAND_MENU_SELECTED,(wxObjectEventFunction)&xLightsFrame::OnMenuItem_BackupPurgeIntervalSelected);
    Connect(ID_MNU_BKPPURGE_WEEK,wxEVT_COMMAND_MENU_SELECTED,(wxObjectEventFunction)&xLightsFrame::OnMenuItem_BackupPurgeIntervalSelected);
    Connect(ID_MNU_BACKUP,wxEVT_COMMAND_MENU_SELECTED,(wxObjectEventFunction)&xLightsFrame::OnMenuItem_BackupSubfoldersSelected);
    Connect(ID_MNU_EXCLUDEPRESETS,wxEVT_COMMAND_MENU_SELECTED,(wxObjectEventFunction)&xLightsFrame::OnMenuItem_ExcludePresetsFromPackagedSequencesSelected);
    Connect(ID_MNU_EXCLUDEAUDIOPKGSEQ,wxEVT_COMMAND_MENU_SELECTED,(wxObjectEventFunction)&xLightsFrame::OnMenuItem_ExcludeAudioPackagedSequenceSelected);
    Connect(ID_MENUITEM_ICON_SMALL,wxEVT_COMMAND_MENU_SELECTED,(wxObjectEventFunction)&xLightsFrame::SetToolIconSize);
    Connect(ID_MENUITEM_ICON_MEDIUM,wxEVT_COMMAND_MENU_SELECTED,(wxObjectEventFunction)&xLightsFrame::SetToolIconSize);
    Connect(ID_MENUITEM_ICON_LARGE,wxEVT_COMMAND_MENU_SELECTED,(wxObjectEventFunction)&xLightsFrame::SetToolIconSize);
    Connect(ID_MENUITEM_ICON_XLARGE,wxEVT_COMMAND_MENU_SELECTED,(wxObjectEventFunction)&xLightsFrame::SetToolIconSize);
    Connect(ID_MNU_SMALLWAVEFORM,wxEVT_COMMAND_MENU_SELECTED,(wxObjectEventFunction)&xLightsFrame::OnMenuItem_SmallWaveformSelected);
    Connect(ID_MENUITEM_GRID_ICON_XSMALL,wxEVT_COMMAND_MENU_SELECTED,(wxObjectEventFunction)&xLightsFrame::SetIconSize);
    Connect(ID_MENUITEM_GRID_ICON_SMALL,wxEVT_COMMAND_MENU_SELECTED,(wxObjectEventFunction)&xLightsFrame::SetIconSize);
    Connect(ID_MENUITEM_GRID_ICON_MEDIUM,wxEVT_COMMAND_MENU_SELECTED,(wxObjectEventFunction)&xLightsFrame::SetIconSize);
    Connect(ID_MENUITEM_GRID_ICON_LARGE,wxEVT_COMMAND_MENU_SELECTED,(wxObjectEventFunction)&xLightsFrame::SetIconSize);
    Connect(ID_MENUITEM_GRID_ICON_XLARGE,wxEVT_COMMAND_MENU_SELECTED,(wxObjectEventFunction)&xLightsFrame::SetIconSize);
    Connect(ID_MENUITEM24,wxEVT_COMMAND_MENU_SELECTED,(wxObjectEventFunction)&xLightsFrame::OnMenuItem_MHS_NormalSelected);
    Connect(ID_MENUITEM25,wxEVT_COMMAND_MENU_SELECTED,(wxObjectEventFunction)&xLightsFrame::OnMenuItem_MHS_LargeSelected);
    Connect(ID_MENUITEM26,wxEVT_COMMAND_MENU_SELECTED,(wxObjectEventFunction)&xLightsFrame::OnMenuItem_MHS_ExtraLargeSelected);
    Connect(ID_MENUITEM_GRID_ICON_BACKGROUND_ON,wxEVT_COMMAND_MENU_SELECTED,(wxObjectEventFunction)&xLightsFrame::OnSetGridIconBackground);
    Connect(ID_MENUITEM_GRID_ICON_BACKGROUND_OFF,wxEVT_COMMAND_MENU_SELECTED,(wxObjectEventFunction)&xLightsFrame::OnSetGridIconBackground);
    Connect(ID_MENUITEM_GRID_NODE_VALUES_ON,wxEVT_COMMAND_MENU_SELECTED,(wxObjectEventFunction)&xLightsFrame::OnSetGridNodeValues);
    Connect(ID_MENUITEM_GRID_NODE_VALUES_OFF,wxEVT_COMMAND_MENU_SELECTED,(wxObjectEventFunction)&xLightsFrame::OnSetGridNodeValues);
    Connect(ID_COLOR_MANAGER,wxEVT_COMMAND_MENU_SELECTED,(wxObjectEventFunction)&xLightsFrame::OnMenuItemColorManagerSelected);
    Connect(ID_MNU_RC_ENABLE,wxEVT_COMMAND_MENU_SELECTED,(wxObjectEventFunction)&xLightsFrame::OnMenuItem_RenderCache);
    Connect(ID_MNU_RC_LOCKEDONLY,wxEVT_COMMAND_MENU_SELECTED,(wxObjectEventFunction)&xLightsFrame::OnMenuItem_RenderCache);
    Connect(ID_MNU_RC_DISABLED,wxEVT_COMMAND_MENU_SELECTED,(wxObjectEventFunction)&xLightsFrame::OnMenuItem_RenderCache);
    Connect(ID_MENU_CANVAS_ERASE_MODE,wxEVT_COMMAND_MENU_SELECTED,(wxObjectEventFunction)&xLightsFrame::OnMenuItemRenderEraseModeSelected);
    Connect(ID_MENU_CANVAS_CANVAS_MODE,wxEVT_COMMAND_MENU_SELECTED,(wxObjectEventFunction)&xLightsFrame::OnMenuItemRenderCanvasModeSelected);
    Connect(ID_MENUITEM_EFFECT_ASSIST_ALWAYS_ON,wxEVT_COMMAND_MENU_SELECTED,(wxObjectEventFunction)&xLightsFrame::OnMenuItemEffectAssistAlwaysOnSelected);
    Connect(ID_MENUITEM_EFFECT_ASSIST_ALWAYS_OFF,wxEVT_COMMAND_MENU_SELECTED,(wxObjectEventFunction)&xLightsFrame::OnMenuItemEffectAssistAlwaysOffSelected);
    Connect(ID_MENUITEM_EFFECT_ASSIST_TOGGLE,wxEVT_COMMAND_MENU_SELECTED,(wxObjectEventFunction)&xLightsFrame::OnMenuItemEffectAssistToggleModeSelected);
    Connect(ID_MENU_TIMING_EDIT_MODE,wxEVT_COMMAND_MENU_SELECTED,(wxObjectEventFunction)&xLightsFrame::OnMenuItemTimingPlayOnDClick);
    Connect(ID_MENU_TIMING_PLAY_MODE,wxEVT_COMMAND_MENU_SELECTED,(wxObjectEventFunction)&xLightsFrame::OnMenuItemTimingPlayOnDClick);
    Connect(ID_MENU_OPENGL_AUTO,wxEVT_COMMAND_MENU_SELECTED,(wxObjectEventFunction)&xLightsFrame::OnMenuOpenGLSelected);
    Connect(ID_MENU_OPENGL_3,wxEVT_COMMAND_MENU_SELECTED,(wxObjectEventFunction)&xLightsFrame::OnMenuOpenGLSelected);
    Connect(ID_MENU_OPENGL_1,wxEVT_COMMAND_MENU_SELECTED,(wxObjectEventFunction)&xLightsFrame::OnMenuOpenGLSelected);
    Connect(ID_MENUITEM_OGL_RO1,wxEVT_COMMAND_MENU_SELECTED,(wxObjectEventFunction)&xLightsFrame::OnMenuItemOGLRenderOrder);
    Connect(ID_MENUITEM_OGL_RO2,wxEVT_COMMAND_MENU_SELECTED,(wxObjectEventFunction)&xLightsFrame::OnMenuItemOGLRenderOrder);
    Connect(ID_MENUITEM_OGL_RO3,wxEVT_COMMAND_MENU_SELECTED,(wxObjectEventFunction)&xLightsFrame::OnMenuItemOGLRenderOrder);
    Connect(ID_MENUITEM_OGL_RO4,wxEVT_COMMAND_MENU_SELECTED,(wxObjectEventFunction)&xLightsFrame::OnMenuItemOGLRenderOrder);
    Connect(ID_MENUITEM_OGL_RO5,wxEVT_COMMAND_MENU_SELECTED,(wxObjectEventFunction)&xLightsFrame::OnMenuItemOGLRenderOrder);
    Connect(ID_MENUITEM_OGL_RO6,wxEVT_COMMAND_MENU_SELECTED,(wxObjectEventFunction)&xLightsFrame::OnMenuItemOGLRenderOrder);
    Connect(ID_MNU_PLAYCONTROLSONPREVIEW,wxEVT_COMMAND_MENU_SELECTED,(wxObjectEventFunction)&xLightsFrame::OnMenuItem_PlayControlsOnPreviewSelected);
    Connect(ID_MNU_AUTOSHOWHOUSEPREVIEW,wxEVT_COMMAND_MENU_SELECTED,(wxObjectEventFunction)&xLightsFrame::OnMenuItem_AutoShowHousePreviewSelected);
    Connect(ID_MENUITEM_AUTOSAVE_0,wxEVT_COMMAND_MENU_SELECTED,(wxObjectEventFunction)&xLightsFrame::AutoSaveIntervalSelected);
    Connect(ID_MENUITEM_AUTOSAVE_3,wxEVT_COMMAND_MENU_SELECTED,(wxObjectEventFunction)&xLightsFrame::AutoSaveIntervalSelected);
    Connect(ID_MENUITEM_AUTOSAVE_10,wxEVT_COMMAND_MENU_SELECTED,(wxObjectEventFunction)&xLightsFrame::AutoSaveIntervalSelected);
    Connect(ID_MENUITEM_AUTOSAVE_15,wxEVT_COMMAND_MENU_SELECTED,(wxObjectEventFunction)&xLightsFrame::AutoSaveIntervalSelected);
    Connect(ID_MENUITEM_AUTOSAVE_30,wxEVT_COMMAND_MENU_SELECTED,(wxObjectEventFunction)&xLightsFrame::AutoSaveIntervalSelected);
    Connect(ID_MNU_XFADE_DISABLED,wxEVT_COMMAND_MENU_SELECTED,(wxObjectEventFunction)&xLightsFrame::OnMenuItem_xFadeDisabledSelected);
    Connect(ID_MNU_XFADE_A,wxEVT_COMMAND_MENU_SELECTED,(wxObjectEventFunction)&xLightsFrame::OnMenuItem_XFade_ASelected);
    Connect(ID_MNU_XFADE_B,wxEVT_COMMAND_MENU_SELECTED,(wxObjectEventFunction)&xLightsFrame::OnMenuItem_xFade_BSelected);
    Connect(ID_MNU_SD_None,wxEVT_COMMAND_MENU_SELECTED,(wxObjectEventFunction)&xLightsFrame::OnMenuItem_SD_NoneSelected);
    Connect(ID_MNU_SD_10,wxEVT_COMMAND_MENU_SELECTED,(wxObjectEventFunction)&xLightsFrame::OnMenuItem_SD_10Selected);
    Connect(ID_MNU_SD_20,wxEVT_COMMAND_MENU_SELECTED,(wxObjectEventFunction)&xLightsFrame::OnMenuItem_SD_20Selected);
    Connect(ID_MNU_SD_40,wxEVT_COMMAND_MENU_SELECTED,(wxObjectEventFunction)&xLightsFrame::OnMenuItem_SD_40Selected);
    Connect(ID_E131_Sync,wxEVT_COMMAND_MENU_SELECTED,(wxObjectEventFunction)&xLightsFrame::OnMenuItem_e131syncSelected);
    Connect(ID_MNU_FORCEIP,wxEVT_COMMAND_MENU_SELECTED,(wxObjectEventFunction)&xLightsFrame::OnMenuItem_ForceLocalIPSelected);
    Connect(ID_MNU_DEFAULTMODELBLENDOFF,wxEVT_COMMAND_MENU_SELECTED,(wxObjectEventFunction)&xLightsFrame::OnMenuItem_ModelBlendDefaultOffSelected);
    Connect(ID_MNU_SNAP_TO_TIMING,wxEVT_COMMAND_MENU_SELECTED,(wxObjectEventFunction)&xLightsFrame::OnMenuItem_SnapToTimingMarksSelected);
    Connect(ID_MENUITEM21,wxEVT_COMMAND_MENU_SELECTED,(wxObjectEventFunction)&xLightsFrame::OnMenuItemFSEQV1Selected);
    Connect(ID_MENUITEM22,wxEVT_COMMAND_MENU_SELECTED,(wxObjectEventFunction)&xLightsFrame::OnMenuItemFSEQV2Selected);
    Connect(ID_MNU_MANUAL,wxEVT_COMMAND_MENU_SELECTED,(wxObjectEventFunction)&xLightsFrame::OnMenuItem_UserManualSelected);
    Connect(ID_MNU_ZOOM,wxEVT_COMMAND_MENU_SELECTED,(wxObjectEventFunction)&xLightsFrame::OnMenuItem_ZoomSelected);
    Connect(ID_MNU_KEYBINDINGS,wxEVT_COMMAND_MENU_SELECTED,(wxObjectEventFunction)&xLightsFrame::OnMenuItem_ShowKeyBindingsSelected);
    Connect(idMenuHelpContent,wxEVT_COMMAND_MENU_SELECTED,(wxObjectEventFunction)&xLightsFrame::OnBitmapButtonTabInfoClick);
    Connect(ID_MENU_HELP_FORMUM,wxEVT_COMMAND_MENU_SELECTED,(wxObjectEventFunction)&xLightsFrame::OnMenuItem_Help_ForumSelected);
    Connect(ID_MNU_VIDEOS,wxEVT_COMMAND_MENU_SELECTED,(wxObjectEventFunction)&xLightsFrame::OnMenuItem_VideoTutorialsSelected);
    Connect(ID_MENU_HELP_DOWNLOAD,wxEVT_COMMAND_MENU_SELECTED,(wxObjectEventFunction)&xLightsFrame::OnMenuItem_Help_DownloadSelected);
    Connect(ID_MNU_HELP_RELEASE_NOTES,wxEVT_COMMAND_MENU_SELECTED,(wxObjectEventFunction)&xLightsFrame::OnMenuItem_Help_ReleaseNotesSelected);
    Connect(ID_MENU_HELP_ISSUE,wxEVT_COMMAND_MENU_SELECTED,(wxObjectEventFunction)&xLightsFrame::OnMenuItem_Help_Isue_TrackerSelected);
    Connect(ID_MENU_HELP_FACEBOOK,wxEVT_COMMAND_MENU_SELECTED,(wxObjectEventFunction)&xLightsFrame::OnMenuItem_Help_FacebookSelected);
    Connect(ID_MNU_DONATE,wxEVT_COMMAND_MENU_SELECTED,(wxObjectEventFunction)&xLightsFrame::OnMenuItem_DonateSelected);
    Connect(ID_MNU_UPDATE,wxEVT_COMMAND_MENU_SELECTED,(wxObjectEventFunction)&xLightsFrame::OnMenuItem_UpdateSelected);
    Connect(wxID_ABOUT,wxEVT_COMMAND_MENU_SELECTED,(wxObjectEventFunction)&xLightsFrame::OnAbout);
    Connect(ID_TIMER1,wxEVT_TIMER,(wxObjectEventFunction)&xLightsFrame::OnTimer1Trigger);
    Connect(ID_TIMER2,wxEVT_TIMER,(wxObjectEventFunction)&xLightsFrame::OnTimer_AutoSaveTrigger);
    Connect(ID_TIMER_EFFECT_SETTINGS,wxEVT_TIMER,(wxObjectEventFunction)&xLightsFrame::OnEffectSettingsTimerTrigger);
    Connect(wxID_ANY,wxEVT_CLOSE_WINDOW,(wxObjectEventFunction)&xLightsFrame::OnClose);
    Connect(wxEVT_CHAR,(wxObjectEventFunction)&xLightsFrame::OnChar);
    Connect(wxEVT_SIZE,(wxObjectEventFunction)&xLightsFrame::OnResize);
    //*)

    Connect(wxID_ANY, wxEVT_CHAR_HOOK, wxKeyEventHandler(xLightsFrame::OnCharHook), nullptr, this);

    _suppressDuplicateFrames = 0;

    // This is for keith ... I like my debug version to be distinctive so I can tell it apart from the prior version
    #ifndef NDEBUG
        logger_base.debug("xLights Crash Menu item not removed.");
        #ifdef _MSC_VER
            Notebook1->SetBackgroundColour(*wxGREEN);
        #endif
    #else
        // only keep the crash option if the EnableCrash.txt file exists
        if (!wxFile::Exists("EnableCrash.txt"))
        {
            MenuItem_CrashXLights->GetMenu()->Remove(MenuItem_CrashXLights);
            MenuItem_CrashXLights = nullptr;
            MenuItem_LogRenderState->GetMenu()->Remove(MenuItem_LogRenderState);
            MenuItem_LogRenderState = nullptr;
        }
        else
        {
            logger_base.debug("xLights Crash Menu item not removed.");
        }
    #endif

    // Suppress OSX display of a warning when reading config ... "entry %s appears more than once in group '%s'
    wxLogNull logNo;

    logger_base.debug("xLightsFrame constructor UI code done.");

    //need to direct these menu items to different places depending on what is active
    Connect(wxID_UNDO, wxEVT_MENU,(wxObjectEventFunction)&xLightsFrame::DoMenuAction);
    Connect(wxID_REDO, wxEVT_MENU,(wxObjectEventFunction)&xLightsFrame::DoMenuAction);
    Connect(wxID_CUT, wxEVT_MENU,(wxObjectEventFunction)&xLightsFrame::DoMenuAction);
    Connect(wxID_COPY, wxEVT_MENU,(wxObjectEventFunction)&xLightsFrame::DoMenuAction);
    Connect(wxID_PASTE, wxEVT_MENU,(wxObjectEventFunction)&xLightsFrame::DoMenuAction);

    Connect(ID_XFADESOCKET, wxEVT_SOCKET, (wxObjectEventFunction)&xLightsFrame::OnxFadeSocketEvent);
    Connect(ID_XFADESERVER, wxEVT_SOCKET, (wxObjectEventFunction)&xLightsFrame::OnxFadeServerEvent);

    SetPanelSequencerLabel("");

    _outputModelManager.SetFrame(this);

	mRendering = false;

    AddEffectToolbarButtons(effectManager, EffectsToolBar);
    wxSize sz = EffectsToolBar->GetSize();
    wxAuiPaneInfo &info = MainAuiManager->GetPane("EffectsToolBar");
    info.BestSize(sz);
    MainAuiManager->Update();

    SetTitle( xlights_base_name + xlights_qualifier + " (Ver " + GetDisplayVersionString() + ") " + xlights_build_date );

    CheckBoxLightOutput = new AUIToolbarButtonWrapper(OutputToolBar, ID_CHECKBOX_LIGHT_OUTPUT);
    ButtonPasteByTime = new AUIToolbarButtonWrapper(EditToolBar, ID_PASTE_BY_TIME);
    ButtonPasteByCell = new AUIToolbarButtonWrapper(EditToolBar, ID_PASTE_BY_CELL);

    Button_ACDisabled = new AUIToolbarButtonWrapper(ACToolbar, ID_AUITOOLBARITEM_ACDISABLED);
    Button_ACDisabled->SetValue(false);
    Button_ACSelect = new AUIToolbarButtonWrapper(ACToolbar, ID_AUITOOLBARITEM_ACSELECT);
    Button_ACSelect->SetValue(true);
    Button_ACOn = new AUIToolbarButtonWrapper(ACToolbar, ID_AUITOOLBARITEM_ACON);
    Button_ACOn->SetValue(false);
    Button_ACOff = new AUIToolbarButtonWrapper(ACToolbar, ID_AUITOOLBARITEM_ACOFF);
    Button_ACOff->SetValue(false);
    Button_ACTwinkle = new AUIToolbarButtonWrapper(ACToolbar, ID_AUITOOLBARITEM_ACTWINKLE);
    Button_ACTwinkle->SetValue(false);
    Button_ACShimmer = new AUIToolbarButtonWrapper(ACToolbar, ID_AUITOOLBARITEM_ACSHIMMER);
    Button_ACShimmer->SetValue(false);

    Button_ACIntensity = new AUIToolbarButtonWrapper(ACToolbar, ID_AUITOOLBARITEM_ACINTENSITY);
    Button_ACIntensity->SetValue(true);
    Button_ACRampUp = new AUIToolbarButtonWrapper(ACToolbar, ID_AUITOOLBARITEM_ACRAMPUP);
    Button_ACRampUp->SetValue(false);
    Button_ACRampDown = new AUIToolbarButtonWrapper(ACToolbar, ID_AUITOOLBARITEM_ACRAMPDOWN);
    Button_ACRampDown->SetValue(false);
    Button_ACRampUpDown = new AUIToolbarButtonWrapper(ACToolbar, ID_AUITOOLBARITEM_ACRAMPUPDOWN);
    Button_ACRampUpDown->SetValue(false);

    Button_ACFill = new AUIToolbarButtonWrapper(ACToolbar, ID_AUITOOLBARITEM_ACFILL);
    Button_ACFill->SetValue(false);
    Button_ACCascade = new AUIToolbarButtonWrapper(ACToolbar, ID_AUITOOLBARITEM_ACCASCADE);
    Button_ACCascade->SetValue(false);

    Button_ACForeground = new AUIToolbarButtonWrapper(ACToolbar, ID_AUITOOLBARITEM_ACFOREGROUND);
    Button_ACForeground->SetValue(false);
    Button_ACBackground = new AUIToolbarButtonWrapper(ACToolbar, ID_AUITOOLBARITEM_ACBACKGROUND);
    Button_ACBackground->SetValue(false);

    ButtonPasteByTime->SetValue(true);
    ButtonPasteByCell->SetValue(false);
    mResetToolbars = false;
    mRenderOnSave = true;
    mSaveFseqOnSave = true;
    mBackupOnSave = false;
    mBackupOnLaunch = true;
    me131Sync = false;
    mLocalIP = "";
    mAltBackupDir = "";
    mIconSize = 16;
    _modelHandleSize = 1;

    _acParm1Intensity = 100;
    _acParm1RampUp = 0;
    _acParm2RampUp = 100;
    _acParm1RampDown = 0;
    _acParm2RampDown = 100;
    _acParm1RampUpDown = 0;
    _acParm2RampUpDown = 100;
    ChoiceParm1->SetStringSelection("100");
    ChoiceParm2->SetStringSelection("100");

    StatusBarSizer->AddGrowableCol(0,2);
    StatusBarSizer->AddGrowableCol(2,1);
    ProgressBar->Connect(wxEVT_LEFT_DOWN, (wxObjectEventFunction)&xLightsFrame::OnProgressBarDoubleClick, nullptr, this);
    ProgressBar->Hide();
    selectedEffectPalette = "";
    selectedEffect = nullptr;
    playStartTime = playEndTime = 0;
    replaySection = false;
    playType = 0;
    playModel = nullptr;
	mLoopAudio = false;
    playSpeed = 1.0;
    playVolume = 100;
    playAnimation = false;
    UnsavedNetworkChanges = false;

    UnsavedRgbEffectsChanges = false;
    UnsavedPlaylistChanges = false;
    mStoredLayoutGroup = "Default";

    modelsChangeCount = 0;

    wxConfigBase* config = wxConfigBase::Get();
    if (config == nullptr)
    {
        logger_base.error("Null config ... this wont end well.");
    }
    logger_base.debug("Config: AppName '%s' Path '%s' Entries %d Groups %d Style %ld Vendor %s.", (const char *)config->GetAppName().c_str(), (const char *)config->GetPath().c_str(), (int)config->GetNumberOfEntries(), (int)config->GetNumberOfGroups(), config->GetStyle(), (const char*)config->GetVendorName().c_str());

    config->Read("xLightsPlayControlsOnPreview", &_playControlsOnPreview, false);
    MenuItem_PlayControlsOnPreview->Check(_playControlsOnPreview);
    logger_base.debug("Play Controls On Preview: %s.", _playControlsOnPreview ? "true" : "false");

    config->Read("xLightsAutoShowHousePreview", &_autoShowHousePreview, false);
    MenuItem_AutoShowHousePreview->Check(_autoShowHousePreview);
    logger_base.debug("Autoshow House Preview: %s.", _autoShowHousePreview ? "true" : "false");

    config->Read("xLightsSmallWaveform", &_smallWaveform, false);
    MenuItem_SmallWaveform->Check(_smallWaveform);
    logger_base.debug("Small Waveform: %s.", _smallWaveform ? "true" : "false");

    config->Read("xLightsModelBlendDefaultOff", &_modelBlendDefaultOff, false);
    MenuItem_ModelBlendDefaultOff->Check(_modelBlendDefaultOff);
    logger_base.debug("Model Blend Default Off: %s.", _modelBlendDefaultOff ? "true" : "false");

    config->Read("xLightsSnapToTimingMarks", &_snapToTimingMarks, false);
    MenuItem_SnapToTimingMarks->Check(_snapToTimingMarks);
    logger_base.debug("Snap To Timing Marks: %s.", _snapToTimingMarks ? "true" : "false");

    config->Read("xLightsFSEQVersion", &_fseqVersion, 2);
    MenuItemFSEQV1->Check(_fseqVersion == 1);
    MenuItemFSEQV2->Check(_fseqVersion == 2);

    logger_base.debug("xLightsFrame constructor creating sequencer.");

    CreateSequencer();

    logger_base.debug("xLightsFrame constructor sequencer creation done.");

    layoutPanel = new LayoutPanel(PanelPreview, this, PanelSequencer);
    logger_base.debug("LayoutPanel creation done.");
    FlexGridSizerPreview->Add(layoutPanel, 1, wxALL | wxEXPAND, 5);
    FlexGridSizerPreview->Fit(PanelPreview);
    FlexGridSizerPreview->SetSizeHints(PanelPreview);

    modelPreview = layoutPanel->GetMainPreview();
    logger_base.debug("LayoutPanel setup done.");


    playIcon = wxBitmap(control_play_blue_icon);
    pauseIcon = wxBitmap(control_pause_blue_icon);

    Grid1HasFocus = false; //set this before grid gets any events -DJ

    SetIcons(wxArtProvider::GetIconBundle("xlART_xLights_Icons", wxART_FRAME_ICON));
    logger_base.debug("IconBundle creation done.");

    SetName("xLights");
    wxPersistenceManager::Get().RegisterAndRestore(this);
    logger_base.debug("Window Location Restored.");

    effGridPrevX = 0;
    effGridPrevY = 0;
    mSavedChangeCount = 0;
    mLastAutosaveCount = 0;

    logger_base.debug("xLightsFrame constructor loading network list.");

    // Load headings into network list
    wxListItem itemCol;

    itemCol.SetText(_T("Number"));
    itemCol.SetImage(-1);
    GridNetwork->InsertColumn(0, itemCol);

    itemCol.SetText(_T("Network Type"));
    itemCol.SetImage(-1);
    GridNetwork->InsertColumn(1, itemCol);

    itemCol.SetText(_T("Port"));
    itemCol.SetAlign(wxLIST_FORMAT_LEFT);
    GridNetwork->InsertColumn(2, itemCol);

    itemCol.SetText(_T("Universe or Id"));
    itemCol.SetAlign(wxLIST_FORMAT_CENTRE);
    GridNetwork->InsertColumn(3, itemCol);

    itemCol.SetText(_T("Num Channels"));
    itemCol.SetAlign(wxLIST_FORMAT_CENTRE);
    GridNetwork->InsertColumn(4, itemCol);

    itemCol.SetText(_T("xLights/Vixen/FPP Mapping"));
    itemCol.SetAlign(wxLIST_FORMAT_LEFT);
    GridNetwork->InsertColumn(5, itemCol);

    itemCol.SetText(_T("Active"));
    itemCol.SetAlign(wxLIST_FORMAT_LEFT);
    GridNetwork->InsertColumn(6, itemCol);

	itemCol.SetText(_T("Description"));
	itemCol.SetAlign(wxLIST_FORMAT_LEFT);
	GridNetwork->InsertColumn(7, itemCol);

    itemCol.SetText(_T("Duplicate Suppress"));
    itemCol.SetAlign(wxLIST_FORMAT_LEFT);
    GridNetwork->InsertColumn(8, itemCol);

    itemCol.SetText(_T("Controller Type"));
    itemCol.SetAlign(wxLIST_FORMAT_LEFT);
    GridNetwork->InsertColumn(9, itemCol);

    GridNetwork->SetColumnWidth(0, wxLIST_AUTOSIZE_USEHEADER);
    GridNetwork->SetColumnWidth(1, wxLIST_AUTOSIZE_USEHEADER);
    GridNetwork->SetColumnWidth(2, 100);
    GridNetwork->SetColumnWidth(3, wxLIST_AUTOSIZE_USEHEADER);
    GridNetwork->SetColumnWidth(4, 100);
    GridNetwork->SetColumnWidth(5, 170);
    GridNetwork->SetColumnWidth(6, wxLIST_AUTOSIZE_USEHEADER);
	GridNetwork->SetColumnWidth(7, wxLIST_AUTOSIZE);
    GridNetwork->SetColumnWidth(8, wxLIST_AUTOSIZE_USEHEADER);
    GridNetwork->SetColumnWidth(9, wxLIST_AUTOSIZE_USEHEADER);

    _scrollTimer.Connect(wxEVT_TIMER,
        wxTimerEventHandler(xLightsFrame::OnGridNetworkScrollTimer), nullptr, this);

    // get list of most recently used directories
    wxString dir;
    for (int i=0; i<MRU_LENGTH; i++)
    {
        wxString mru_name=wxString::Format("mru%d",i);
        dir.clear();
        if ( config->Read(mru_name, &dir) )
        {
            if (!dir.IsEmpty())
            {
                int idx=mru.Index(dir);
                if (idx == wxNOT_FOUND) mru.Add(dir);
            }
        }
        mru_MenuItem[i] = nullptr;
    }

    logger_base.debug("xLightsFrame constructor loading config.");

    dir.clear();
    bool ok = true;
    if (!xLightsApp::showDir.IsNull())
    {
        dir = xLightsApp::showDir;
    }
    else
    {
        ok = config->Read("LastDir", &dir);
        //wxString ConvertDir;
        //ConvertDir.clear();
        //if (ok && !config->Read("ConvertDir", &ConvertDir))
        //{
        //    ConvertDir=dir;
        //}
        //FileDialogConvert->SetDirectory(ConvertDir);
    }
    logger_base.debug("Show directory %s.", (const char *)dir.c_str());

    if (!xLightsApp::mediaDir.IsNull())
    {
        mediaDirectory = xLightsApp::mediaDir;
    }
    else if (ok && !config->Read(_("MediaDir"), &mediaDirectory))
    {
        mediaDirectory=dir;
    }
    ObtainAccessToURL(mediaDirectory.ToStdString());

    logger_base.debug("Media directory %s.", (const char *)mediaDirectory.c_str());

    wxString tbData = config->Read("ToolbarLocations");
    if (tbData.StartsWith(TOOLBAR_SAVE_VERSION))
    {
        MainAuiManager->LoadPerspective(tbData.Right(tbData.size() - 5));
    }
    logger_base.debug("Perspectives loaded.");

    config->Read("xLightsBackupSubdirectories", &_backupSubfolders, false);
    MenuItem_BackupSubfolders->Check(_backupSubfolders);
    logger_base.debug("Backup subdirectories: %s.", _backupSubfolders ? "true" : "false");

    config->Read("xLightsExcludePresetsPkgSeq", &_excludePresetsFromPackagedSequences, false);
    MenuItem_ExcludePresetsFromPackagedSequences->Check(_excludePresetsFromPackagedSequences);
    logger_base.debug("Exclude Presets From Packaged Sequences: %s.", _excludePresetsFromPackagedSequences ? "true" : "false");

    config->Read("xLightsExcludeAudioPkgSeq", &_excludeAudioFromPackagedSequences, false);
    MenuItem_ExcludeAudioPackagedSequence->Check(_excludeAudioFromPackagedSequences);
    logger_base.debug("Exclude Audio From Packaged Sequences: %s.", _excludeAudioFromPackagedSequences ? "true" : "false");

    config->Read("xLightsShowACLights", &_showACLights, false);
    MenuItem_ACLIghts->Check(_showACLights);
    logger_base.debug("Show AC Lights toolbar: %s.", _showACLights ? "true" : "false");

    config->Read("xLightsShowACRamps", &_showACRamps, false);
    MenuItem_ShowACRamps->Check(_showACRamps);
    logger_base.debug("Show AC Ramps: %s.", _showACRamps ? "true" : "false");

    bool bit64 = GetBitness() == "64bit";
    config->Read(_("xLightsEnableRenderCache"), &_enableRenderCache, _("Locked Only"));

    // Dont enable render caching in 32 bit ... there just isnt enough memory
    if (!bit64)
    {
        logger_base.debug("Enable Render Cache: false due to running 32 bit.");
        MenuItem_RC_Disable->Check(true);
        MenuItem_RC_Disable->Enable(false);
        MenuItem_RC_Enable->Enable(false);
        MenuItem_RC_LockedOnly->Enable(false);
        MenuItem_PurgeRenderCache->Enable(false);
        _enableRenderCache = "Disabled";
    }
    else
    {
        if (_enableRenderCache == "Disabled")
        {
            MenuItem_RC_Disable->Check(true);
        }
        else if (_enableRenderCache == "Enabled")
        {
            MenuItem_RC_Enable->Check(true);
        }
        else
        {
            _enableRenderCache = "Locked Only";
            MenuItem_RC_LockedOnly->Check(true);
        }
    }
    logger_base.debug("Enable Render Cache: %s.", (const char*)_enableRenderCache.c_str());
    _renderCache.Enable(_enableRenderCache);

    config->Read("xLightsAutoSavePerspectives", &_autoSavePerspecive, false);
    MenuItem_PerspectiveAutosave->Check(_autoSavePerspecive);
    logger_base.debug("Autosave perspectives: %s.", _autoSavePerspecive ? "true" : "false");

    config->Read("xLightsRenderOnSave", &mRenderOnSave, true);
    mRenderOnSaveMenuItem->Check(mRenderOnSave);
    logger_base.debug("Render on save: %s.", mRenderOnSave? "true" : "false");

    config->Read("xLightsSaveFseqOnSave", &mSaveFseqOnSave, true);
    mSaveFseqOnSaveMenuItem->Check(mSaveFseqOnSave);
    logger_base.debug("Save Fseq on save: %s.", mSaveFseqOnSave ? "true" : "false");

    if(!mSaveFseqOnSave)
    {
        logger_base.debug("Render on save changed to false, because Save Fseq on save is false.");
        mRenderOnSaveMenuItem->Check(false);
        mRenderOnSaveMenuItem->Enable(false);
        mRenderOnSave = false;
    }

    config->Read("xLightsModelHandleSize", &_modelHandleSize, 1);
    switch (_modelHandleSize)
    {
    case 1:
        MenuItem_MHS_Normal->Check();
        break;
    case 2:
        MenuItem_MHS_Large->Check();
        break;
    case 3:
        MenuItem_MHS_ExtraLarge->Check();
        break;
    }
    logger_base.debug("Model Handle Size: %d.", _modelHandleSize);

    config->Read("xLightsBackupOnSave", &mBackupOnSave, false);
    mBackupOnSaveMenuItem->Check(mBackupOnSave);
    logger_base.debug("Backup on save: %s.", mBackupOnSave? "true" : "false");

    config->Read("xLightsBackupOnLaunch", &mBackupOnLaunch, true);
    MenuItem_BackupOnLaunch->Check(mBackupOnLaunch);
    logger_base.debug("Backup on launch: %s.", mBackupOnLaunch? "true" : "false");

    config->Read(_("xLightsAltBackupDir"), &mAltBackupDir);
    logger_base.debug("Alternate Backup Dir: '%s'.", (const char *)mAltBackupDir.c_str());

    if (wxDir::Exists(mAltBackupDir))
    {
        mAltBackupMenuItem->SetHelp(mAltBackupDir);
    }
    else
    {
        mAltBackupMenuItem->SetHelp("");
    }

    config->Read("xLightsIconSize", &mIconSize, 16);
    int isid = ID_MENUITEM_ICON_SMALL;
    if (mIconSize == 24) {
        isid = ID_MENUITEM_ICON_MEDIUM;
    } else if (mIconSize == 32) {
        isid = ID_MENUITEM_ICON_LARGE;
    } else if (mIconSize == 48) {
        isid = ID_MENUITEM_ICON_XLARGE;
    }

    wxCommandEvent event(wxEVT_NULL, isid);
    SetToolIconSize(event);
    logger_base.debug("Icon size: %d.", mIconSize);

    config->Read("AutoSaveInterval", &AutoSaveInterval, 3);
    long mid = ID_MENUITEM_AUTOSAVE_0;
    switch (AutoSaveInterval) {
        case 3:
            mid = ID_MENUITEM_AUTOSAVE_3;
            break;
        case 10:
            mid = ID_MENUITEM_AUTOSAVE_10;
            break;
        case 15:
            mid = ID_MENUITEM_AUTOSAVE_15;
            break;
        case 30:
            mid = ID_MENUITEM_AUTOSAVE_30;
            break;
        default:
            break;
    }
    wxCommandEvent asEvent(wxEVT_NULL, mid);
    AutoSaveIntervalSelected(asEvent);
    logger_base.debug("Autosave interval: %d.", AutoSaveInterval);

    config->Read("xFadePort", &_xFadePort, 0);
    logger_base.debug("xFadePort: %s.", _xFadePort == 0 ? "Disabled" : ((_xFadePort == 1) ? "A" : "B"));
    if (_xFadePort == 1)
    {
        MenuItem_xFade_A->Check();
    }
    else if (_xFadePort == 2)
    {
        MenuItem_xFade_B->Check();
    }
    else
    {
        MenuItem_xFade_Disabled->Check();
    }
    StartxFadeListener();

    if (_xFadePort > 0 && _xFadeSocket == nullptr)
    {
        // try opening it on the other port

        if (_xFadePort == 1)
        {
            _xFadePort = 2;
            MenuItem_xFade_B->Check();
        }
        else if (_xFadePort == 2)
        {
            MenuItem_xFade_A->Check();
        _xFadePort = 1;
        }

        StartxFadeListener();
        if (_xFadePort > 0 && _xFadeSocket == nullptr)
        {
            // Give up
            _xFadePort = 0;
            MenuItem_xFade_Disabled->Check();
        }
    }

    config->Read("BackupPurgeDays", &BackupPurgeDays, 0);
    long bpid = ID_MNU_BKPPURGE_NEVER;
    switch (BackupPurgeDays) {
        case 365:
            bpid = ID_MNU_BKPPURGE_YEAR;
            break;
        case 90:
            bpid = ID_MNU_BKPPURGE_QUARTER;
            break;
        case 31:
            bpid = ID_MNU_BKPPURGE_MONTH;
            break;
        case 7:
            bpid = ID_MNU_BKPPURGE_WEEK;
            break;
        default:
            break;
    }
    MenuItem_BackupPurge->Check(bpid, true);
    logger_base.debug("Backup purge age: %d days.", BackupPurgeDays);

    int glVer = 99;
    config->Read("ForceOpenGLVer", &glVer, 99);
    if (glVer != 99) {
        int lastGlVer;
        config->Read("LastOpenGLVer", &lastGlVer, 0);
        if (lastGlVer == 0) {
            config->Write("ForceOpenGLVer", 99);
            glVer = 99;
        } else if (glVer != lastGlVer) {
            CallAfter(&xLightsFrame::MaybePackageAndSendDebugFiles);
        }
    }
    logger_base.debug("Force OpenGL version: %d.", glVer);

    config->Write("LastOpenGLVer", glVer);
    switch (glVer) {
        case 1:
            case 2:
            OpenGLMenu->Check(ID_MENU_OPENGL_1, true);
            break;
        case 3:
            OpenGLMenu->Check(ID_MENU_OPENGL_3, true);
            break;
        default:
            OpenGLMenu->Check(ID_MENU_OPENGL_AUTO, true);
            break;
    }


    config->Read("OGLRenderOrder", &glVer, 0);
    switch (glVer) {
        case 0:
            OpenGLMenu->Check(ID_MENUITEM_OGL_RO1, true);
            break;
        case 1:
            OpenGLMenu->Check(ID_MENUITEM_OGL_RO2, true);
            break;
        case 2:
            OpenGLMenu->Check(ID_MENUITEM_OGL_RO3, true);
            break;
        case 3:
            OpenGLMenu->Check(ID_MENUITEM_OGL_RO4, true);
            break;
        case 4:
            OpenGLMenu->Check(ID_MENUITEM_OGL_RO5, true);
            break;
        case 5:
            OpenGLMenu->Check(ID_MENUITEM_OGL_RO6, true);
            break;
    }

    config->Read("xLightsGridSpacing", &mGridSpacing, 16);
    if (mGridSpacing != 16) {
        int idi = ID_MENUITEM_GRID_ICON_MEDIUM;
        if (mGridSpacing == 32) {
            idi = ID_MENUITEM_GRID_ICON_LARGE;
        } else if (mGridSpacing >= 48) {
            idi = ID_MENUITEM_GRID_ICON_XLARGE;
        } else if (mGridSpacing <= 12) {
            idi = ID_MENUITEM_GRID_ICON_XSMALL;
        }
        wxCommandEvent eventi(wxEVT_NULL, idi);
        SetIconSize(eventi);
    } else {
        //make sure the 16 size is checked
        GridSpacingMenu->Check(ID_MENUITEM_GRID_ICON_SMALL, true);
    }
    logger_base.debug("Grid spacing: %d.", mGridSpacing);

    config->Read("xLightsGridIconBackgrounds", &mGridIconBackgrounds, true);
    {
        int idb = mGridIconBackgrounds ? ID_MENUITEM_GRID_ICON_BACKGROUND_ON : ID_MENUITEM_GRID_ICON_BACKGROUND_OFF;
        wxCommandEvent eventb(wxEVT_NULL, idb);
        OnSetGridIconBackground(eventb);
    }
    logger_base.debug("Grid icon backgrounds: %s.", mGridIconBackgrounds ? "true" : "false");

    config->Read("xLightsTimingPlayOnDClick", &mTimingPlayOnDClick, true);
    {
        int idb = mTimingPlayOnDClick ? ID_MENU_TIMING_PLAY_MODE : ID_MENU_TIMING_EDIT_MODE;
        wxCommandEvent eventb(wxEVT_NULL, idb);
        OnMenuItemTimingPlayOnDClick(eventb);
    }
    logger_base.debug("Timing Play on DClick: %s.", mTimingPlayOnDClick ? "true" : "false");

    config->Read("xLightsGridNodeValues", &mGridNodeValues, true);
    {
        int idg = mGridNodeValues ? ID_MENUITEM_GRID_NODE_VALUES_ON : ID_MENUITEM_GRID_NODE_VALUES_OFF;
        wxCommandEvent eventg(wxEVT_NULL, idg);
        OnSetGridNodeValues(eventg);
    }
    logger_base.debug("Grid node values: %s.", mGridNodeValues ? "true" : "false");

    config->Read("xLightsEffectAssistMode", &mEffectAssistMode, EFFECT_ASSIST_TOGGLE_MODE);
    MenuItemEffectAssistAlwaysOn->Check(mEffectAssistMode==EFFECT_ASSIST_ALWAYS_ON);
    MenuItemEffectAssistAlwaysOff->Check(mEffectAssistMode==EFFECT_ASSIST_ALWAYS_OFF);
    MenuItemEffectAssistToggleMode->Check(mEffectAssistMode==EFFECT_ASSIST_TOGGLE_MODE);
    logger_base.debug("Effect Assist Mode: %s.", mEffectAssistMode ? "true" : "false");

    InitEffectsPanel(EffectsPanel1);
    logger_base.debug("Effects panel initialised.");

    EffectTreeDlg = nullptr;  // must be before any call to SetDir

    starttime = wxDateTime::UNow();
    ResetEffectsXml();
    EnableSequenceControls(true);
    if (ok && !dir.IsEmpty())
    {
        if (!SetDir(dir)) {
            if (!PromptForShowDirectory())
            {
                CurrentDir = "";
                splash.Hide();
                return;
            }
        }
    }
    else
    {
        if (!PromptForShowDirectory())
        {
            CurrentDir = "";
            splash.Hide();
            return;
        }
    }

    MixTypeChanged=true;

    // This is used by xSchedule
    Notebook1->SetLabel("XLIGHTS_NOTEBOOK");

    Notebook1->ChangeSelection(SETUPTAB);
    EnableNetworkChanges();

    wxImage::AddHandler(new wxGIFHandler);

    config->Read("xLightse131Sync", &me131Sync, false);
    MenuItem_e131sync->Check(me131Sync);
    _outputManager.SetSyncEnabled(me131Sync);
    logger_base.debug("e1.31 Sync: %s.", me131Sync ? "true" : "false");
    ShowHideSync();

    config->Read("xLightsLocalIP", &mLocalIP, "");
    _outputManager.SetForceFromIP(mLocalIP.ToStdString());

    if (mLocalIP != "")
    {
        MenuItem_ForceLocalIP->Check(true);
    }
    else
    {
        MenuItem_ForceLocalIP->Check(false);
    }

    switch(_outputManager.GetSuppressFrames())
    {
    case 10:
        MenuItem_SD_10->Check();
        break;
    case 20:
        MenuItem_SD_20->Check();
        break;
    case 40:
        MenuItem_SD_40->Check();
        break;
    default:
    case 0:
        MenuItem_SD_None->Check();
        break;
    }

    UpdateACToolbar();
    ShowACLights();

    DoBackupPurge();

    //start out with 50ms timer, once we load a file or create a new one, we'll reset
    //to whatever the timing that is selected
    Timer1.Start(50, wxTIMER_CONTINUOUS);

    // What makes 4 the right answer ... try 10 ... why ... usually it is one thread that runs slow and that model
    // holds up others so in the time while we wait for the busy thread we can actually run a lot more models
    // what is the worst that could happen ... all models want to run hard so we lose some efficiency while we churn between
    // threads ... a minor loss of efficiency ... I think the one thread blocks the others is more common.
    // Dan is concerned on 32 bit windows 10 will chew up too much heap memory ... so splitting the difference we get 7
    int threadCount = wxThread::GetCPUCount() * 7;
    if (threadCount < 20) {
        threadCount = 20;
    }
    jobPool.Start(threadCount);

    if (!xLightsApp::sequenceFiles.IsEmpty())
    {
        logger_base.debug("Opening sequence: %s.", (const char *)xLightsApp::sequenceFiles[0].c_str());
        OpenSequence(xLightsApp::sequenceFiles[0], nullptr);
    }

	SetAudioControls();

#ifdef __WXOSX_MAC__
    // we remove this on OSX because xSchedule is not simple to locate ... at least I dont know how to do it
    MenuItem_xSchedule->GetMenu()->Remove(MenuItem_xSchedule->GetId());
#endif

    DrawingContext::Initialize(this);

    MenuItem_File_Save->Enable(true);
    MenuItem_File_Save->SetItemLabel("Save Setup\tCTRL-s");

    splash.Hide();

#ifdef __WXMSW__
    check32AppOn64Machine();
#endif

    logger_base.debug("xLightsFrame construction complete.");
}

xLightsFrame::~xLightsFrame()
{
    static log4cpp::Category &logger_base = log4cpp::Category::getInstance(std::string("log_base"));
    static bool reenter = false;

    if (reenter)
    {
        logger_base.error("~xLightsFrame re-entered ... this wont end well ... so bailing now.");
        return;
    }
    reenter = true;

    Timer_AutoSave.Stop();
    EffectSettingsTimer.Stop();
    Timer1.Stop();
    DrawingContext::CleanUp();

    if (_xFadeSocket != nullptr)
    {
        _xFadeSocket->Close();
        delete _xFadeSocket;
        _xFadeSocket = nullptr;
    }

    selectedEffect = nullptr;
    _outputManager.DeleteAllOutputs();

    wxConfigBase* config = wxConfigBase::Get();
    if (mResetToolbars)
    {
        config->DeleteEntry("ToolbarLocations");
    }
    else
    {
        config->Write("ToolbarLocations", TOOLBAR_SAVE_VERSION + MainAuiManager->SavePerspective());
    }
    config->Write("xLightsIconSize", mIconSize);
    config->Write("xLightsGridSpacing", mGridSpacing);
    config->Write("xLightsGridIconBackgrounds", mGridIconBackgrounds);
    config->Write("xLightsTimingPlayOnDClick", mTimingPlayOnDClick);
    config->Write("xLightsGridNodeValues", mGridNodeValues);
    config->Write("xLightsRenderOnSave", mRenderOnSave);
    config->Write("xLightsSaveFseqOnSave", mSaveFseqOnSave);
    config->Write("xLightsBackupSubdirectories", _backupSubfolders);
    config->Write("xLightsExcludePresetsPkgSeq", _excludePresetsFromPackagedSequences);
    config->Write("xLightsExcludeAudioPkgSeq", _excludeAudioFromPackagedSequences);
    config->Write("xLightsShowACLights", _showACLights);
    config->Write("xLightsShowACRamps", _showACRamps);
    config->Write("xLightsEnableRenderCache", _enableRenderCache);
    config->Write("xLightsPlayControlsOnPreview", _playControlsOnPreview);
    config->Write("xLightsAutoShowHousePreview", _autoShowHousePreview);
    config->Write("xLightsModelBlendDefaultOff", _modelBlendDefaultOff);
    config->Write("xLightsSnapToTimingMarks", _snapToTimingMarks);
    config->Write("xLightsFSEQVersion", _fseqVersion);
    config->Write("xLightsAutoSavePerspectives", _autoSavePerspecive);
    config->Write("xLightsBackupOnSave", mBackupOnSave);
    config->Write("xLightsBackupOnLaunch", mBackupOnLaunch);
    config->Write("xLightse131Sync", me131Sync);
    config->Write("xLightsLocalIP", mLocalIP);
    config->Write("xLightsEffectAssistMode", mEffectAssistMode);
    config->Write("xLightsAltBackupDir", mAltBackupDir);
    config->Write("xFadePort", _xFadePort);
    config->Write("xLightsModelHandleSize", _modelHandleSize);

    //definitely not outputting data anymore
    config->Write("OutputActive", false);

    config->Flush();

    wxFileName kbf;
    kbf.AssignDir(CurrentDir);
    kbf.SetFullName("xlights_keybindings.xml");
    mainSequencer->keyBindings.Save(kbf);

    //must call these or the app will crash on exit
    m_mgr->UnInit();
    MainAuiManager->UnInit();

    for (int x = 0; x < Notebook1->GetPageCount(); x++) {
        wxWindow *w = Notebook1->GetPage(x);
        if (w->GetEventHandler() == m_mgr) {
            w->RemoveEventHandler(m_mgr);
        }
    }
    Notebook1->DeleteAllPages();
    delete m_mgr;
    delete MainAuiManager;

    if( CurrentSeqXmlFile )
    {
        delete CurrentSeqXmlFile;
        CurrentSeqXmlFile = nullptr;
    }

    delete CheckBoxLightOutput;

    //(*Destroy(xLightsFrame)
    //*)

    reenter = false;
}

void xLightsFrame::OnIdle(wxIdleEvent& event) {
    static log4cpp::Category &logger_base = log4cpp::Category::getInstance(std::string("log_base"));
    logger_base.debug("Idle event called");
    Unbind(wxEVT_IDLE, &xLightsFrame::OnIdle,this);
    CheckForUpdate(false);
}

void xLightsFrame::DoMenuAction(wxMenuEvent &evt) {
    static bool inMenuAction = false;
    if (inMenuAction) {
        return;
    }
    inMenuAction = true;
    wxWindow *w = FindFocus();
    evt.Skip();
    if (w != nullptr && w->GetEventHandler() != nullptr) {
        w->GetEventHandler()->ProcessEventLocally(evt);
    }
    inMenuAction = false;
}

void xLightsFrame::OnQuit(wxCommandEvent& event)
{
    static bool inQuit = false;

    if (inQuit) return;

    inQuit = true;

    static log4cpp::Category &logger_base = log4cpp::Category::getInstance(std::string("log_base"));
    logger_base.info("Quit");
	wxCloseEvent evt;
    if (QuitMenuItem->IsEnabled())
    {
        OnClose(evt);
    }

    inQuit = false;
}

void xLightsFrame::InitEffectsPanel(EffectsPanel* panel)
{
    panel->CurrentDir = &CurrentDir;
}

void xLightsFrame::LogPerspective(const wxString & perspective) const
{
    static log4cpp::Category &logger_base = log4cpp::Category::getInstance(std::string("log_base"));
    wxArrayString entries = wxSplit(perspective, '|');
    for (auto it : entries)
    {
        logger_base.debug("    %s", (const char *)it.c_str());
    }
}

void xLightsFrame::OnAbout(wxCommandEvent& event)
{
    wxString hdg = wxString::Format(_("About xLights %s"), GetDisplayVersionString());
    wxString ver = wxString::Format(_("xLights\nVersion: %s\n\n"), GetDisplayVersionString());
    wxMessageDialog dlg(this, ver + XLIGHTS_LICENSE, hdg);
    dlg.ShowModal();
}

void xLightsFrame::OnTimer1Trigger(wxTimerEvent& event)
{
    wxTimeSpan ts = wxDateTime::UNow() - starttime;
    long curtime = ts.GetMilliseconds().ToLong();
    _outputManager.StartFrame(curtime);
    switch (Notebook1->GetSelection())
    {
    case NEWSEQUENCER:
        if (playAnimation) {
            TimerRgbSeq(curtime * playSpeed);
        }
        else {
            TimerRgbSeq(curtime);
        }
        break;
    default:
        break;
    }
    _outputManager.EndFrame();
}

void xLightsFrame::OnBitmapButtonTabInfoClick(wxCommandEvent& event)
{
    wxString caption, msg;

    switch (Notebook1->GetSelection())
    {
    case SETUPTAB:
        caption = _("Setup Tab");
        msg = _("Show Directory\n\nThe first thing you need to know about xLights is that it expects you to organize all of your sequence files and associated audio or video files into a single directory. For example, you can have a directory called '2012 Show'. Once you have your show directory created and populated with the relevant files, you are ready to proceed. Tell xLights where your new show directory is by clicking the 'Change' button on the Setup tab, navigate to your show directory, then click 'OK'.\n\nLighting Networks\n\nThe next thing you will need to do is define your lighting network(s). xLights ignores most of the information about your lighting network contained in your LOR or Vixen sequence. Thus this step is very important! Add a row in the lower half of the Setup tab for each network used in your display. xLights can drive a mixture of network types (for example, the first network can be DMX, and the second one LOR, and the third one Renard). When you are finished, do not forget to SAVE YOUR CHANGES by clicking the 'Save Setup' button.");
        break;
    case LAYOUTTAB:
        caption = _("Layout Tab");
        msg = _("Create display elements by clicking on the Models buttons. You can drag your cursor across the preview area to move the element. Don't forget to click the Save button to save your preview!\n\nClick the Open button to select an xLights sequence to be previewed. Note that any xLights sequence can be previewed, not just those created on the Sequencer tab. Click Play to start preview playback. Use the Pause button to stop play, and then the Play button to resume. You can drag the slider that appears across the top of the preview area to move playback to any spot in your sequence. The Stop Now button in the upper left will also stop playback.");
        break;
    case NEWSEQUENCER:
        caption = _("Sequencer Tab");
        msg = _("The Sequencer tab can be used to create RGB sequences. First, create a model of your RGB display element(s) by clicking on the Models button. Then try the different effects and settings until you create something you like. You can save the settings as a preset by clicking the New Preset button. From then on, that preset will be available in the presets drop-down list. You can combine effects by creating a second effect in the Effect 2 area, then choosing a Layering Method. To create a series of effects that will be used in a sequence, click the open file icon to open an xLights sequence. Choose which display elements/models you will use in this sequence. Then click the insert rows icon and type in the start time in seconds when that effect should begin. Rows will automatically sort by start time. To add an effect to the sequence, click on the grid cell in the desired display model column and the desired start time row, then click the Update button. When you are done creating effects for the sequence, click the save icon and the xLights sequence will be updated with the effects you stored in the grid.");
        break;
    default:
        break;
    }
    wxMessageBox(msg, caption);
}

void xLightsFrame::ResetAllSequencerWindows()
{
    wxAuiPaneInfoArray &info = m_mgr->GetAllPanes();
    bool update = false;
    for (size_t x = 0; x < info.size(); x++)
    {
        if (info[x].IsFloating() && info[x].IsShown())
        {
            info[x].Dock();
            update = true;
        }
    }
    if (update)
    {
        m_mgr->Update();
    }
}

void xLightsFrame::ShowHideAllSequencerWindows(bool show)
{
    static log4cpp::Category &logger_base = log4cpp::Category::getInstance(std::string("log_base"));

    // this logging is extra until we find out why this function crashes
    logger_base.debug("xLightsFrame::ShowHideAllSequencerWindows");

    if (m_mgr == nullptr)
    {
        logger_base.crit("ShowHideAllSequencerWindows m_mgr is null ... this is going to crash");
    }
    wxAuiPaneInfoArray &info = m_mgr->GetAllPanes();
    bool update = false;
    if (show && savedPaneShown.size() > 0)
    {
        logger_base.debug("xLightsFrame::ShowHideAllSequencerWindows - show %d %d", (int)info.size(), (int)savedPaneShown.size());
        for (size_t x = 0; x < info.size(); x++)
        {
            logger_base.debug("     %s", (const char*)info[x].name.c_str());
            if (info[x].IsOk() &&
                savedPaneShown.find(info[x].name) != savedPaneShown.end() &&
                savedPaneShown[info[x].name])
            {
                if (info[x].frame != nullptr)
                    info[x].frame->Show();
            }
        }
        savedPaneShown.clear();
    }
    else
    {
        savedPaneShown.clear();
        logger_base.debug("xLightsFrame::ShowHideAllSequencerWindows - hide %d", (int)info.size());
        for (size_t x = 0; x < info.size(); x++)
        {
            logger_base.debug("     %s", (const char*)info[x].name.c_str());
            savedPaneShown[info[x].name] = false;
            if (info[x].IsOk())
            {
                if (info[x].IsFloating() && info[x].IsShown())
                {
                    savedPaneShown[info[x].name] = true;
                    info[x].frame->Hide();
                }
            }
            else
            {
                logger_base.warn("Pane %d was not valid ... ShowHideAllSequencerWindows", x);
            }
        }
    }

    if (update)
    {
        logger_base.debug("xLightsFrame::ShowHideAllSequencerWindows - update");
        m_mgr->Update();
    }

    // show/hide Layout Previews
    logger_base.debug("xLightsFrame::ShowHideAllSequencerWindows - layout previews");
    for (auto it = LayoutGroups.begin(); it != LayoutGroups.end(); ++it) {
        LayoutGroup* grp = *it;
        if (grp != nullptr) {
            if (grp->GetMenuItem() == nullptr)
            {
                logger_base.crit("ShowHideAllSequencerWindows grp->GetMenuItem() is null ... this is going to crash");
            }
            if (grp->GetMenuItem() && grp->GetMenuItem()->IsChecked()) {
                grp->SetPreviewActive(show);
            }
        }
    }
    logger_base.debug("xLightsFrame::ShowHideAllSequencerWindows - layout previews - done");
}

void xLightsFrame::RecalcModels()
{
    if (IsExiting()) return;

<<<<<<< HEAD
    if (force || _setupChanged)
    {
        SetCursor(wxCURSOR_WAIT);
        // Now notify the layout as the model start numbers may have been impacted
        AllModels.OldRecalcStartChannels();
        AllModels.ReworkStartChannel();

        //AllModels.NewRecalcStartChannels();
        if (layoutPanel != nullptr) {
            layoutPanel->RefreshLayout();
        }
=======
    SetCursor(wxCURSOR_WAIT);
    // Now notify the layout as the model start numbers may have been impacted
    AllModels.OldRecalcStartChannels();
    //AllModels.NewRecalcStartChannels();
    GetOutputModelManager()->AddASAPWork(OutputModelManager::WORK_RELOAD_ALLMODELS, nullptr, nullptr);
>>>>>>> ede612fe

    SetCursor(wxCURSOR_ARROW);
}

void xLightsFrame::OnNotebook1PageChanging(wxAuiNotebookEvent& event)
{
    if (layoutPanel == nullptr) {
        event.Veto();
        return;
    }

    if (event.GetOldSelection() == NEWSEQUENCER)
    {
        ShowHideAllSequencerWindows(false);
    }
    else if (event.GetOldSelection() == SETUPTAB)
    {
        layoutPanel->UnSelectAllModels();
    }

    if (event.GetSelection() == SETUPTAB)
    {
        DoSetupWork();
    }
    else if (event.GetSelection() == LAYOUTTAB)
    {
        DoLayoutWork();
    }
}

void xLightsFrame::RenderLayout()
{
    layoutPanel->RenderLayout();
}

void xLightsFrame::OnNotebook1PageChanged1(wxAuiNotebookEvent& event)
{
    heartbeat("tab change", true); //tell fido to stop watching -DJ
    int pagenum=event.GetSelection(); //Notebook1->GetSelection();
	if (pagenum == LAYOUTTAB)
    {
        GetOutputModelManager()->AddASAPWork(OutputModelManager::WORK_REDRAW_LAYOUTPREVIEW, nullptr, nullptr);
        SetStatusText(_(""));
        MenuItem_File_Save->Enable(true);
        MenuItem_File_Save->SetItemLabel("Save Layout\tCTRL-s");
    }
    else if (pagenum == NEWSEQUENCER)
    {
        InitSequencer();
        ShowHideAllSequencerWindows(true);
        EffectSettingsTimer.Start(50, wxTIMER_CONTINUOUS);
        MenuItem_File_Save->SetItemLabel("Save Sequence\tCTRL-s");
        MenuItem_File_Save->Enable(MenuItem_File_SaveAs_Sequence->IsEnabled());
    }
    else if (pagenum == SETUPTAB)
    {
        MenuItem_File_Save->SetItemLabel("Save Setup\tCTRL-s");
        MenuItem_File_Save->Enable(true);
        SetStatusText(_(""));
    }
    else
    {
        MenuItem_File_Save->SetItemLabel("Save");
        SetStatusText(_(""));
    }
    SetAudioControls();
}

void xLightsFrame::OnButtonLightsOffClick(wxCommandEvent& event)
{
    if (_outputManager.IsOutputting())
    {
        CheckBoxLightOutput->SetValue(false);
        _outputManager.AllOff();
        _outputManager.StopOutput();
        CheckBoxLightOutput->SetBitmap(wxArtProvider::GetBitmap(wxART_MAKE_ART_ID_FROM_STR(_T("xlART_OUTPUT_LIGHTS")), wxART_TOOLBAR));
        EnableNetworkChanges();
    }
}

bool xLightsFrame::EnableOutputs(bool ignoreCheck)
{
    bool ok = true;

    if (CheckBoxLightOutput->IsChecked() && !_outputManager.IsOutputting())
    {
        if (!ignoreCheck && _outputManager.IsOutputOpenInAnotherProcess())
        {
            DisplayWarning("Another process seems to be outputing to lights right now. This may not generate the result expected.", this);
        }

        ok = _outputManager.StartOutput();
        if (ok)
        {
            CheckBoxLightOutput->SetBitmap(wxArtProvider::GetBitmap(wxART_MAKE_ART_ID_FROM_STR(_T("xlART_OUTPUT_LIGHTS_ON")), wxART_TOOLBAR));
        }
    }
    else if (!CheckBoxLightOutput->IsChecked() && _outputManager.IsOutputting())
    {
        _outputManager.AllOff();
        _outputManager.StopOutput();
        CheckBoxLightOutput->SetBitmap(wxArtProvider::GetBitmap(wxART_MAKE_ART_ID_FROM_STR(_T("xlART_OUTPUT_LIGHTS")),wxART_TOOLBAR));
    }
    EnableNetworkChanges();
    return ok;
}

void xLightsFrame::EnableNetworkChanges()
{
    bool flag=(!_outputManager.IsOutputting() && !CurrentDir.IsEmpty());
    ButtonAddDongle->Enable(flag);
    ButtonAddE131->Enable(flag);
    ButtonAddDDP->Enable(flag);
    ButtonArtNET->Enable(flag);
    Button_AddZCPP->Enable(flag);
    ButtonAddNull->Enable(flag);
    ButtonAddLOR->Enable(flag);
    ButtonNetworkChange->Enable(flag);
    ButtonNetworkDelete->Enable(flag);
    ButtonNetworkDeleteAll->Enable(flag);
    BitmapButtonMoveNetworkUp->Enable(flag);
    BitmapButtonMoveNetworkDown->Enable(flag);
    Button_Discover->Enable(flag);
    SpinCtrl_SyncUniverse->Enable(flag);
    ButtonSaveSetup->Enable(!CurrentDir.IsEmpty());
    CheckBoxLightOutput->Enable(!CurrentDir.IsEmpty());
}

void xLightsFrame::OnCheckBoxLightOutputClick(wxCommandEvent& event)
{
    EnableOutputs();
    //CheckChannelList=true;  // cause status bar to be updated if in test mode
}

//factored out from below so it can be reused by play/pause button -DJ
void xLightsFrame::StopNow(void)
{
    int actTab = Notebook1->GetSelection();
	if (CurrentSeqXmlFile != nullptr && CurrentSeqXmlFile->GetMedia() != nullptr)
	{
		CurrentSeqXmlFile->GetMedia()->Stop();
	}
    heartbeat("playback end", true); //tell fido to stop watching -DJ
    starttime = wxDateTime::UNow();
    switch (actTab)
    {
    case NEWSEQUENCER:
        {
            wxCommandEvent playEvent(EVT_STOP_SEQUENCE);
            wxPostEvent(this, playEvent);
        }
        break;
    default:
        break;
    }
}

bool xLightsFrame::ShowFolderIsInBackup(const std::string showdir)
{
    int i = showdir.length() - 1;
    wxString dir = "";
    while (i >= 0)
    {
        if (showdir[i] == '\\' || showdir == '/')
        {
            if (dir.Lower() == "backup")
            {
                return true;
            }
            dir = "";
        }
        else if (showdir[i] == ':')
        {
            return false;
        }
        else
        {
            dir = showdir[i] + dir;
        }
        i--;
    }

    return false;
}

void xLightsFrame::OnButtonStopNowClick(wxCommandEvent& event)
{
    StopNow();
}

//make these static so they can be accessed outside of xLightsFrame: -DJ
//NOTE: this assumes there will only be one xLightsMain object
wxString xLightsFrame::CurrentDir = "";
wxString xLightsFrame::FseqDir = "";
wxString xLightsFrame::PlaybackMarker = "";
wxString xLightsFrame::xlightsFilename = "";
xLightsXmlFile* xLightsFrame::CurrentSeqXmlFile = nullptr;

void xLightsFrame::OnClose(wxCloseEvent& event)
{
    static log4cpp::Category &logger_base = log4cpp::Category::getInstance(std::string("log_base"));

    if (!QuitMenuItem->IsEnabled()) {
        return;
    }

    static bool inClose = false;

    if (inClose) return;

    inClose = true;

    logger_base.info("xLights Closing");

    StopNow();

    if (!CloseSequence())
    {
        logger_base.info("Closing aborted.");
        event.Veto();
        inClose = false;
        return;
    }

    selectedEffect = nullptr;

    CheckUnsavedChanges();

    _exiting = true;

    ShowHideAllSequencerWindows(false);

    logger_base.debug("Destroying %d preview windows.", (int)PreviewWindows.size());
    // destroy preview windows
    for (auto it = PreviewWindows.begin(); it != PreviewWindows.end(); ++it) {
        ModelPreview* preview = *it;
        delete preview;
    }

    logger_base.debug("Heartbeat exit.");
    heartbeat("exit", true); //tell fido about graceful exit -DJ

    Destroy();
    logger_base.info("xLights Closed.");

    inClose = false;
}

void xLightsFrame::DoBackup(bool prompt, bool startup, bool forceallfiles)
{
    static log4cpp::Category &logger_base = log4cpp::Category::getInstance(std::string("log_base"));
    wxString folderName;
    time_t cur;
    time(&cur);
    wxFileName newDirH;
    wxDateTime curTime(cur);

    //  first make sure there is a Backup sub directory

    wxString newDirBackup = backupDirectory + wxFileName::GetPathSeparator() + "Backup";

    if (!wxDirExists(newDirBackup) && !newDirH.Mkdir(newDirBackup))
    {
        DisplayError(wxString::Format("Unable to create backup directory '%s'!", newDirBackup).ToStdString());
        return;
    }

    wxString newDir = wxString::Format( "%s%c%s-%s",
		newDirBackup, wxFileName::GetPathSeparator(),
        curTime.FormatISODate(), curTime.Format("%H%M%S"));
    if (startup)
    {
        newDir += "_OnStart";
    }

    int tries = 0;
    while (wxDirExists(newDir) && tries < 11)
    {
        logger_base.warn("Backup directory '%s' already existed ... trying again", (const char *)newDir.c_str());

        newDir = wxString::Format( "%s%c%s-%s",
			newDirBackup, wxFileName::GetPathSeparator(),
            curTime.FormatISODate(), curTime.Format("%H%M%S")) + "_" + char(65 + tries);
        if (startup)
        {
            newDir += "_OnStart";
        }

        tries++;
    }

    if (tries == 11)
    {
        DisplayError("Unable to find a unique name for backup directory! Backup failed.");
        return;
    }

    if (prompt)
    {
        if (wxNO == wxMessageBox("All xml files under " + wxString::Format("%i", MAXBACKUPFILE_MB) + "MB in your xlights directory will be backed up to \"" +
            newDir + "\". Proceed?", "Backup", wxICON_QUESTION | wxYES_NO))
        {
            return;
        }
    }

    if (!newDirH.Mkdir(newDir))
    {
        DisplayError(wxString::Format("Unable to create directory '%s'! Backup failed.", newDir).ToStdString());
        return;
    }
    else
    {
        logger_base.info("Backup directory '%s' created", (const char *)newDir.c_str());
    }

    std::string errors = "";
    BackupDirectory(CurrentDir, newDir, newDir, forceallfiles, errors);

    if (errors != "")
    {
        DisplayError(errors, this);
    }
}

void xLightsFrame::OnMenuItemBackupSelected(wxCommandEvent& event)
{
    SaveWorking();

    DoBackup(true);
}

void xLightsFrame::CreateMissingDirectories(wxString targetDirName, wxString lastCreatedDirectory, std::string& errors)
{
    static log4cpp::Category &logger_base = log4cpp::Category::getInstance(std::string("log_base"));
    if (wxDir::Exists(targetDirName)) return;

    if (targetDirName.Length() > 256)
    {
        logger_base.warn("Target directory is %d characters long. This may be an issue on your operating system.", targetDirName.Length());
    }

    wxFileName tgt(targetDirName);
    wxFileName lst(lastCreatedDirectory);

    if (!tgt.GetFullPath().StartsWith(lst.GetFullPath())) return;

    //wxArrayString tgtd = tgt.GetDirs();
    //wxArrayString lstd = lst.GetDirs();
    wxArrayString tgtd = wxSplit(targetDirName, wxFileName::GetPathSeparator());
    wxArrayString lstd = wxSplit(lastCreatedDirectory, wxFileName::GetPathSeparator());
    wxString newDir = lastCreatedDirectory;

    bool cont = true;
    for (size_t i = lstd.Count(); cont && i < tgtd.Count(); i++)
    {
        wxDir dir(newDir);
        newDir += wxFileName::GetPathSeparator() + tgtd[i];
        if (!wxDir::Exists(newDir))
        {
            logger_base.debug("    Create folder '%s'.", (const char*)newDir.c_str());
            if (!dir.Make(newDir))
            {
                cont = false;
                errors += wxString::Format("Failed to create folder %s\n", newDir);
                logger_base.error("        Folder Create failed.");
            }
        }
    }
}

bool xLightsFrame::CopyFiles(const wxString& wildcard, wxDir& srcDir, wxString& targetDirName, wxString lastCreatedDirectory, bool forceallfiles, std::string& errors)
{
    static log4cpp::Category &logger_base = log4cpp::Category::getInstance(std::string("log_base"));
    bool res = false;
    wxString fname;
    wxString srcDirName = srcDir.GetNameWithSep();
    wxFileName srcFile;
    srcFile.SetPath(srcDir.GetNameWithSep());

    bool cont = srcDir.GetFirst(&fname, wildcard, wxDIR_FILES);
    while (cont)
    {
        logger_base.debug("Backing up file %s.", (const char *)(srcDirName + fname).c_str());
        res = true;

        CreateMissingDirectories(targetDirName, lastCreatedDirectory, errors);

        srcFile.SetFullName(fname);

        wxULongLong fsize = srcFile.GetSize();
        if (!forceallfiles && fsize > MAXBACKUPFILE_MB * 1024 * 1024) // skip any xml files > MAXBACKUPFILE_MB mbytes, they are something other than xml files
        {
            logger_base.warn("    Skipping file as it is too large.");
            cont = srcDir.GetNext(&fname);
            continue;
        }

        logger_base.debug("    to %s.", (const char *)(targetDirName + wxFileName::GetPathSeparator() + fname).c_str());
        SetStatusText("Copying File \"" + srcFile.GetFullPath());
        bool success = wxCopyFile(srcDirName + fname,
            targetDirName + wxFileName::GetPathSeparator() + fname);
        if (!success)
        {
            logger_base.error("    Copy Failed.");
            errors += "Unable to copy file \"" + srcDir.GetNameWithSep() + fname + "\"\n";
        }
        cont = srcDir.GetNext(&fname);
    }

    return res;
}

void xLightsFrame::BackupDirectory(wxString sourceDir, wxString targetDirName, wxString lastCreatedDirectory, bool forceallfiles, std::string& errors)
{
    wxDir srcDir(sourceDir);

    if(!srcDir.IsOpened())
    {
        return;
    }

    if (CopyFiles("*.xml", srcDir, targetDirName, lastCreatedDirectory, forceallfiles, errors) +
        CopyFiles("*.xbkp", srcDir, targetDirName, lastCreatedDirectory, forceallfiles, errors) +
        CopyFiles("*.xmap", srcDir, targetDirName, lastCreatedDirectory, forceallfiles, errors) +
        CopyFiles("*.xschedule", srcDir, targetDirName, lastCreatedDirectory, forceallfiles, errors) > 0)
    {
        lastCreatedDirectory = targetDirName;
    }

    // recurse through all directories but folders named Backup
    if (_backupSubfolders)
    {
        wxString dir;
        bool cont = srcDir.GetFirst(&dir, "", wxDIR_DIRS);
        while (cont)
        {
            if (dir != "Backup")
            {
                wxDir subdir(srcDir.GetNameWithSep() + dir);
                BackupDirectory(subdir.GetNameWithSep(), targetDirName + wxFileName::GetPathSeparator() + dir, lastCreatedDirectory, forceallfiles, errors);
            }
            cont = srcDir.GetNext(&dir);
        }
    }

    SetStatusText("All xml files backed up.");
}

bool xLightsFrame::isRandom_(wxControl* ctl, const char*debug)
{
    bool retval = (buttonState[std::string(ctl->GetName())] != Locked);
    return retval;
}

void xLightsFrame::OnEffectsPanel1Paint(wxPaintEvent& event) {}

void xLightsFrame::OnGrid1SetFocus(wxFocusEvent& event)
{
    Grid1HasFocus = true;
}

void xLightsFrame::OnGrid1KillFocus(wxFocusEvent& event)
{
    Grid1HasFocus = false;
}

void xLightsFrame::OntxtCtrlSparkleFreqText(wxCommandEvent& event) {}

static void AddNonDupAttr(wxXmlNode* node, const wxString& name, const wxString& value)
{
    wxString junk;
    if (node->GetAttribute(name, &junk)) node->DeleteAttribute(name); //kludge: avoid dups
    if (!value.empty()) node->AddAttribute(name, value);
}

void xLightsFrame::LoadJukebox(wxXmlNode* node)
{
    jukeboxPanel->Load(node);
}

//sigh; a function like this should have been built into wxWidgets
wxXmlNode* xLightsFrame::FindNode(wxXmlNode* parent, const wxString& tag, const wxString& attr, const wxString& value, bool create /*= false*/)
{
#if 0
    static struct
    {
        std::unordered_map<const char*, wxXmlNode*> nodes;
        std::string parent, child;
    } cached_names;

    if (parent->GetName() != cached_names.parent) //reload cache
    {
        cached_names.nodes.clear();
        for (wxXmlNode* node = parent->GetChildren(); node != nullptr; node = node->GetNext())
            cached_names.nodes[node->GetName()] = node;
        cached_names.parent = parent;
    }
    if (cached_names.nodes.find(tag) == cached_names.nodes.end()) //not found
    {
        if (!create) return 0;
        parent->AddChild(cached_names.nodes[tag] = new wxXmlNode(wxXML_ELEMENT_NODE, tag));
    }
    return cached_names.nodes[tag];
#endif // 0
    for (wxXmlNode* node = parent->GetChildren(); node != nullptr; node = node->GetNext())
    {
        if (!tag.empty() && (node->GetName() != tag)) continue;
        if (!value.empty() && (node->GetAttribute(attr) != value)) continue;
        return node;
    }
    if (!create) return 0; //CAUTION: this will give null ptr exc if caller does not check
    wxXmlNode* retnode = new wxXmlNode(wxXML_ELEMENT_NODE, tag); //NOTE: assumes !tag.empty()
    parent->AddChild(retnode);
    if (!value.empty()) AddNonDupAttr(retnode, attr, value);
    return retnode;
}

void xLightsFrame::SetPreviewSize(int width,int height)
{
    SetXmlSetting("previewWidth", wxString::Format(wxT("%i"),width));
    SetXmlSetting("previewHeight", wxString::Format(wxT("%i"),height));
    modelPreview->SetCanvasSize(width, height);
    modelPreview->Refresh();
    _housePreviewPanel->GetModelPreview()->SetVirtualCanvasSize(width, height);
    _housePreviewPanel->Refresh();
}

void xLightsFrame::SetXmlSetting(const wxString& settingName,const wxString& value)
{
    // Delete existing setting node
    for(wxXmlNode* e = SettingsNode->GetChildren(); e != nullptr; e = e->GetNext())
    {
        if (e->GetName() == settingName)
        {
            SettingsNode->RemoveChild(e);
        }
    }

    // Add new one
    wxXmlNode* setting = new wxXmlNode(wxXML_ELEMENT_NODE, settingName);
    setting->AddAttribute("value", value);
    SettingsNode->AddChild(setting);
}

wxString xLightsFrame::GetXmlSetting(const wxString& settingName, const wxString& defaultValue) const
{
    // Delete existing setting node
    for(wxXmlNode* e = SettingsNode->GetChildren(); e != nullptr; e = e->GetNext())
    {
        if (e->GetName() == settingName)
        {
            return e->GetAttribute("value", defaultValue);
        }
    }

    return defaultValue;
}

void xLightsFrame::OnButtonClickSaveAs(wxCommandEvent& event)
{
    SaveAsSequence();
}

wxString xLightsFrame::GetSeqXmlFileName()
{
    if (CurrentSeqXmlFile == nullptr) return "";

    return CurrentSeqXmlFile->GetFullPath();
}

void xLightsFrame::ShowSequenceSettings()
{
    if (xLightsFrame::CurrentSeqXmlFile == nullptr) return;

    // abort any in progress render ... it may be using media or we may change the sequence length ... and that would be bad
    bool aborted = AbortRender();

    // populate dialog
    SeqSettingsDialog dialog(this, xLightsFrame::CurrentSeqXmlFile, mediaDirectory, wxEmptyString);
    dialog.Fit();
    int ret_code = dialog.ShowModal();

    if (ret_code == NEEDS_RENDER || aborted)
    {
        RenderAll();
    }

    if (ret_code != wxID_OK) return;  // user pressed cancel

    if (CurrentSeqXmlFile->GetSequenceType() == "Animation")
    {
        mediaFilename = "";
        CurrentSeqXmlFile->ClearMediaFile();
        wxString error;
        GetMainSequencer()->PanelWaveForm->OpenfileMedia(nullptr, error);
    }
    else if (CurrentSeqXmlFile->GetMedia() != nullptr)
    {
        if (CurrentSeqXmlFile->GetMedia()->GetFrameInterval() < 0)
        {
            CurrentSeqXmlFile->GetMedia()->SetFrameInterval(CurrentSeqXmlFile->GetFrameMS());
        }
    }

    SetAudioControls();

    mSequenceElements.IncrementChangeCount(nullptr);
}

void xLightsFrame::OnMenu_Settings_SequenceSelected(wxCommandEvent& event)
{
    ShowSequenceSettings();
}

void xLightsFrame::OnAuiToolBarItemPlayButtonClick(wxCommandEvent& event)
{
    //if (Notebook1->GetSelection() == NEWSEQUENCER)
    {
        wxCommandEvent playEvent(EVT_PLAY_SEQUENCE);
        wxPostEvent(this, playEvent);
    }
}

void xLightsFrame::EnableToolbarButton(wxAuiToolBar* toolbar,int id, bool enable)
{
    wxAuiToolBarItem* button = toolbar->FindTool(id);
	if (button != nullptr)
	{
		int state = enable ? wxAUI_BUTTON_STATE_NORMAL : wxAUI_BUTTON_STATE_DISABLED;
		button->SetState(state);
		toolbar->Refresh();
	}
}

void xLightsFrame::OnAuiToolBarItemPauseButtonClick(wxCommandEvent& event)
{
    //if (Notebook1->GetSelection() == NEWSEQUENCER)
    {
        wxCommandEvent playEvent(EVT_PAUSE_SEQUENCE);
        wxPostEvent(this, playEvent);
    }
}

void xLightsFrame::OnAuiToolBarItemStopClick(wxCommandEvent& event)
{
    //if (Notebook1->GetSelection() == NEWSEQUENCER)
    {
        //playStartTime = playEndTime = 0;
        wxCommandEvent playEvent(EVT_STOP_SEQUENCE);
        wxPostEvent(this, playEvent);
    }
}

void xLightsFrame::OnAuiToolBarFirstFrameClick(wxCommandEvent& event)
{
    //if (Notebook1->GetSelection() == NEWSEQUENCER)
    {
        wxCommandEvent playEvent(EVT_SEQUENCE_FIRST_FRAME);
        wxPostEvent(this, playEvent);
    }
}

void xLightsFrame::OnAuiToolBarLastFrameClick(wxCommandEvent& event)
{
    //if (Notebook1->GetSelection() == NEWSEQUENCER)
    {
        wxCommandEvent playEvent(EVT_SEQUENCE_LAST_FRAME);
        wxPostEvent(this, playEvent);
    }
}

void xLightsFrame::OnAuiToolBarItemReplaySectionClick(wxCommandEvent& event)
{
    //if (Notebook1->GetSelection() == NEWSEQUENCER)
    {
        wxCommandEvent playEvent(EVT_SEQUENCE_REPLAY_SECTION);
        wxPostEvent(this, playEvent);
    }
}

void xLightsFrame::OnAuiToolBarItemZoominClick(wxCommandEvent& event)
{
    if (Notebook1->GetSelection() == NEWSEQUENCER)
    {
        mainSequencer->PanelTimeLine->ZoomIn();
    }
}

void xLightsFrame::OnAuiToolBarItem_ZoomOutClick(wxCommandEvent& event)
{
    if (Notebook1->GetSelection() == NEWSEQUENCER)
    {
        mainSequencer->PanelTimeLine->ZoomOut();
    }
}

void xLightsFrame::OnMenuItem_File_Open_SequenceSelected(wxCommandEvent& event)
{
    OpenSequence("", nullptr);
}

void xLightsFrame::OnMenuItem_File_SaveAs_SequenceSelected(wxCommandEvent& event)
{
    SaveAsSequence();
}

void xLightsFrame::AskCloseSequence()
{
    static log4cpp::Category &logger_base = log4cpp::Category::getInstance(std::string("log_base"));
    logger_base.info("Closing sequence.");
    CloseSequence();
    logger_base.info("Sequence closed.");

    // force refreshes since grid has been cleared
    mainSequencer->PanelTimeLine->RaiseChangeTimeline();
    wxCommandEvent eventRowHeaderChanged(EVT_ROW_HEADINGS_CHANGED);
    wxPostEvent(this, eventRowHeaderChanged);
}

void xLightsFrame::OnMenuItem_File_Close_SequenceSelected(wxCommandEvent& event)
{
    AskCloseSequence();
}

void xLightsFrame::OnMenuItem_File_Export_VideoSelected(wxCommandEvent& event)
{
    int frameCount = SeqData.NumFrames();

    if (CurrentSeqXmlFile == nullptr || frameCount == 0)
        return;

    wxAuiPaneInfo& pi = m_mgr->GetPane("HousePreview");
    bool visible = pi.IsShown();
    if (!visible)
    {
        pi.Show();
        m_mgr->Update();
    }

    ModelPreview *housePreview = _housePreviewPanel->GetModelPreview();
    if (housePreview == nullptr)
        return;

    const char wildcard[] = "MP4 files (*.mp4)|*.mp4";
    wxFileDialog *pExportDlg = new wxFileDialog(this, _("Export House Preview Video"), wxEmptyString, CurrentSeqXmlFile->GetName(), wildcard, wxFD_SAVE | wxFD_OVERWRITE_PROMPT);
    int exportChoice = pExportDlg->ShowModal();

    if (exportChoice != wxID_OK)
    {
        delete pExportDlg;
        return;
    }

    wxString path(pExportDlg->GetPath());
    delete pExportDlg;

    int playStatus = mainSequencer->GetPlayStatus();
    mainSequencer->SetPlayStatus(PLAY_TYPE_STOPPED);

    static log4cpp::Category &logger_base = log4cpp::Category::getInstance(std::string("log_base"));
    logger_base.debug("Writing house-preview video to %s.", (const char *)path.c_str());

    int width = housePreview->getWidth();
    int height = housePreview->getHeight();
    double contentScaleFactor = GetContentScaleFactor();
#ifdef _WIN32
    contentScaleFactor = 1.;
#endif // WIN32

    int audioChannelCount = 0;
    int audioSampleRate = 0;
    AudioManager *audioMgr = CurrentSeqXmlFile->GetMedia();
    if (audioMgr != nullptr)
    {
        audioSampleRate = audioMgr->GetRate();
        audioChannelCount = audioMgr->GetChannels();
    }
    int audioFrameIndex = 0;

    VideoExporter videoExporter(this, width, height, contentScaleFactor, SeqData.FrameTime(), SeqData.NumFrames(), audioChannelCount, audioSampleRate, logger_base);

    videoExporter.SetGetAudioFrameCallback(
        [audioMgr, &audioFrameIndex](float *samples, int frameSize, int numChannels) {
        int trackSize = audioMgr->GetTrackSize();
        int clampedSize = std::min(frameSize, trackSize - audioFrameIndex);

        if (clampedSize > 0)
        {
            const float *leftptr = audioMgr->GetLeftDataPtr(audioFrameIndex);
            const float *rightptr = audioMgr->GetRightDataPtr(audioFrameIndex);

            if (leftptr != nullptr)
            {
                memcpy(samples, leftptr, clampedSize * sizeof(float));
                samples += clampedSize;
                memcpy(samples, rightptr, clampedSize * sizeof(float));
                audioFrameIndex += frameSize;
            }
        }

        return true;
    }
    );

    xlGLCanvas::CaptureHelper captureHelper(width, height, contentScaleFactor);

    videoExporter.SetGetVideoFrameCallback(
        [this, housePreview, &captureHelper](unsigned char *buf, int bufSize, int width, int height, float scaleFactor, unsigned frameIndex) {
        const FrameData frameData = this->SeqData[frameIndex];
        const unsigned char *data = frameData[0];
        //logger_base.debug( "Requesting house-preview frame %d for video-export", frameIndex );
        housePreview->Render(data, false);
        //logger_base.debug( "Received house-preview frame %d for video-export", frameIndex );
        bool convertStatus = captureHelper.ToRGB(buf, bufSize, true);
        //logger_base.debug( " CaptureHelper RGB conversion %s", convertStatus ? "successful" : "failed" );
        return convertStatus;
    }
    );

    bool exportStatus = videoExporter.Export(path.c_str());

    mainSequencer->SetPlayStatus(playStatus);

    if (!visible)
    {
        m_mgr->GetPane("HousePreview").Hide();
        m_mgr->Update();
    }

    if (exportStatus)
    {
        logger_base.debug("Finished writing house-preview video.");
    }
    else
    {
        DisplayError("Exporting house preview video failed", this);
    }
}

void xLightsFrame::OnResize(wxSizeEvent& event)
{
}

void xLightsFrame::OnAuiToolBarItemRenderAllClick(wxCommandEvent& event)
{
    RenderAll();
}

bool AUIToolbarButtonWrapper::IsChecked()
{
    return toolbar->GetToolToggled(id);
}

void AUIToolbarButtonWrapper::SetValue(bool b)
{
    toolbar->ToggleTool(id, b);
}

void AUIToolbarButtonWrapper::SetBitmap(const wxBitmap &bmp)
{
    toolbar->SetToolBitmap(id,bmp);
    toolbar->Refresh();
}

void AUIToolbarButtonWrapper::Enable(bool b)
{
    toolbar->EnableTool(id, b);
}

void xLightsFrame::SetIconSize(wxCommandEvent& event)
{
    int size = 48;
    if (event.GetId() == ID_MENUITEM_GRID_ICON_XSMALL)
    {
        size = 10;
    }
    else if (event.GetId() == ID_MENUITEM_GRID_ICON_SMALL)
    {
        size = 16;
    }
    else if (event.GetId() == ID_MENUITEM_GRID_ICON_MEDIUM)
    {
        size = 24;
    }
    else if (event.GetId() == ID_MENUITEM_GRID_ICON_LARGE)
    {
        size = 32;
    }
    mGridSpacing = size;

    DEFAULT_ROW_HEADING_HEIGHT = size + 6;
    mainSequencer->PanelRowHeadings->Refresh();
    mainSequencer->PanelEffectGrid->Refresh();
    GridSpacingMenu->Check(event.GetId(), true);
}

void xLightsFrame::ResetToolbarLocations(wxCommandEvent& event)
{
    DisplayInfo("Toolbar locations will reset to defaults upon restart.", this);
    mResetToolbars = true;
}

void xLightsFrame::SetToolIconSize(wxCommandEvent& event)
{
    int size = 48;
    if (event.GetId() == ID_MENUITEM_ICON_SMALL)
    {
        size = 16;
    }
    else if (event.GetId() == ID_MENUITEM_ICON_MEDIUM)
    {
        size = 24;
    }
    else if (event.GetId() == ID_MENUITEM_ICON_LARGE)
    {
        size = 32;
    }

    mIconSize = size;
    size = ScaleWithSystemDPI(size);
    for (size_t x = 0; x < EffectsToolBar->GetToolCount(); x++)
    {
        EffectsToolBar->FindToolByIndex(x)->GetWindow()->SetSizeHints(size, size, size, size);
        EffectsToolBar->FindToolByIndex(x)->SetMinSize(EffectsToolBar->FindToolByIndex(x)->GetWindow()->GetMinSize());
    }
    EffectsToolBar->Realize();
    wxSize sz = EffectsToolBar->GetSize();
    wxAuiPaneInfo &info = MainAuiManager->GetPane("EffectsToolBar");
    info.BestSize(sz);
    MainAuiManager->Update();

    const wxWindowList& lst =effectPalettePanel->GetChildren();
    for (size_t x = 0; x < lst.size(); x++)
    {
        lst[x]->SetSizeHints(size, size, size, size);
    }
    effectPalettePanel->Layout();
    ToolIconSizeMenu->Check(event.GetId(), true);

    effectsPnl->BitmapButtonSelectedEffect->SetSizeHints(size, size, size, size);
    effectsPnl->Layout();
}

void xLightsFrame::OnMenuItemRenderEraseModeSelected(wxCommandEvent& event)
{
    if (CurrentSeqXmlFile == nullptr) return;

    MenuItemRenderEraseMode->Check(true);
    MenuItemRenderCanvasMode->Check(false);
    CurrentSeqXmlFile->SetRenderMode(xLightsXmlFile::ERASE_MODE);
}

void xLightsFrame::OnMenuItemRenderCanvasModeSelected(wxCommandEvent& event)
{
    if (CurrentSeqXmlFile == nullptr) return;

    MenuItemRenderEraseMode->Check(false);
    MenuItemRenderCanvasMode->Check(true);
    CurrentSeqXmlFile->SetRenderMode(xLightsXmlFile::CANVAS_MODE);
}

void xLightsFrame::UpdateRenderMode()
{
    if (CurrentSeqXmlFile == nullptr) return;

    if( CurrentSeqXmlFile->GetRenderMode() == xLightsXmlFile::CANVAS_MODE )
    {
        MenuItemRenderEraseMode->Check(false);
        MenuItemRenderCanvasMode->Check(true);
    }
    else
    {
        MenuItemRenderEraseMode->Check(true);
        MenuItemRenderCanvasMode->Check(false);
    }
}

void xLightsFrame::SetFrequency(int frequency)
{
    mSequenceElements.SetFrequency(frequency);
    mainSequencer->PanelTimeLine->SetTimeFrequency(frequency);
    mainSequencer->PanelWaveForm->SetTimeFrequency(frequency);
}

void xLightsFrame::OnSetGridIconBackground(wxCommandEvent& event)
{
    if (event.GetId() == ID_MENUITEM_GRID_ICON_BACKGROUND_ON)
    {
        mGridIconBackgrounds = true;
    }
    else if (event.GetId() == ID_MENUITEM_GRID_ICON_BACKGROUND_OFF)
    {
        mGridIconBackgrounds = false;
    }
    MenuItemGridIconBackgroundOn->Check(mGridIconBackgrounds);
    MenuItemGridIconBackgroundOff->Check(!mGridIconBackgrounds);
    mainSequencer->PanelEffectGrid->SetEffectIconBackground(mGridIconBackgrounds);
    mainSequencer->PanelEffectGrid->Refresh();
}

void xLightsFrame::OnSetGridNodeValues(wxCommandEvent& event)
{
    if (event.GetId() == ID_MENUITEM_GRID_NODE_VALUES_ON)
    {
        mGridNodeValues = true;
    }
    else if (event.GetId() == ID_MENUITEM_GRID_NODE_VALUES_OFF)
    {
        mGridNodeValues = false;
    }
    MenuItemGridNodeValuesOn->Check(mGridNodeValues);
    MenuItemGridNodeValuesOff->Check(!mGridNodeValues);
    mainSequencer->PanelEffectGrid->SetEffectNodeValues(mGridNodeValues);
    mainSequencer->PanelEffectGrid->Refresh();
}

void xLightsFrame::SetPlaySpeed(wxCommandEvent& event)
{
    playSpeed = 1.0;
    playAnimation = false;
    if (event.GetId() == ID_PLAY_FULL)
    {
        playSpeed = 1.0;
    }
    else if (event.GetId() == ID_PLAY_3_4)
    {
        playSpeed = 0.75;
    }
    else if (event.GetId() == ID_PLAY_1_2)
    {
        playSpeed = 0.5;
    }
    else if (event.GetId() == ID_PLAY_1_4)
    {
        playSpeed = 0.25;
    }
    else if (event.GetId() == ID_MNU_1POINT5SPEED)
    {
        playSpeed = 1.5;
    }
    else if (event.GetId() == ID_MN_2SPEED)
    {
        playSpeed = 2.0;
    }
    else if (event.GetId() == ID_MNU_3SPEED)
    {
        playSpeed = 3.0;
    }
    else if (event.GetId() == ID_MNU_4SPEED)
    {
        playSpeed = 4.0;
    }
    AudioManager::SetPlaybackRate(playSpeed);
	if (CurrentSeqXmlFile != nullptr)
	{
	    if( CurrentSeqXmlFile->GetMedia() == nullptr )
        {
            playAnimation = true;
        }
	}
}

void xLightsFrame::OnMenuItemRenderOnSave(wxCommandEvent& event)
{
    mRenderOnSave = event.IsChecked();
}

void xLightsFrame::OnmSaveFseqOnSaveMenuItemSelected(wxCommandEvent& event)
{
    mSaveFseqOnSave = event.IsChecked();
    if (mSaveFseqOnSave)
    {
        mRenderOnSaveMenuItem->Enable();
    }
    else
    {
        mRenderOnSaveMenuItem->Check(false);
        mRenderOnSaveMenuItem->Enable(false);
        mRenderOnSave = false;
        DisplayWarning("Turning off save of the FSEQ is really not recommended. This will often require you to re-render a sequence every time you load it ... all to save yourself a couple of seconds save time.", this);
    }
}

void xLightsFrame::OnMenuItemEffectAssistAlwaysOnSelected(wxCommandEvent& event)
{
    MenuItemEffectAssistAlwaysOn->Check(true);
    MenuItemEffectAssistAlwaysOff->Check(false);
    MenuItemEffectAssistToggleMode->Check(false);
    mEffectAssistMode = EFFECT_ASSIST_ALWAYS_ON;
    SetEffectAssistWindowState(true);
}

void xLightsFrame::OnMenuItemEffectAssistAlwaysOffSelected(wxCommandEvent& event)
{
    MenuItemEffectAssistAlwaysOn->Check(false);
    MenuItemEffectAssistAlwaysOff->Check(true);
    MenuItemEffectAssistToggleMode->Check(false);
    mEffectAssistMode = EFFECT_ASSIST_ALWAYS_OFF;
    SetEffectAssistWindowState(false);
}

void xLightsFrame::OnMenuItemEffectAssistToggleModeSelected(wxCommandEvent& event)
{
    MenuItemEffectAssistAlwaysOn->Check(false);
    MenuItemEffectAssistAlwaysOff->Check(false);
    MenuItemEffectAssistToggleMode->Check(true);
    mEffectAssistMode = EFFECT_ASSIST_TOGGLE_MODE;
}

void xLightsFrame::SetEffectAssistWindowState(bool show)
{
    bool visible = m_mgr->GetPane("EffectAssist").IsShown();
    if (visible && !show)
    {
        m_mgr->GetPane("EffectAssist").Hide();
        m_mgr->Update();
    }
    else if(!visible && show)
    {
        m_mgr->GetPane("EffectAssist").Show();
        m_mgr->Update();
    }
}

void xLightsFrame::UpdateEffectAssistWindow(Effect* effect, RenderableEffect* ren_effect)
{
    if( effect == nullptr || ren_effect == nullptr )
    {
        sEffectAssist->SetPanel(nullptr);
        return;
    }

    bool effect_is_supported = ren_effect->HasAssistPanel();

    if( mEffectAssistMode == EFFECT_ASSIST_TOGGLE_MODE )
    {
        if( effect_is_supported )
        {
            SetEffectAssistWindowState(true);
        }
        else
        {
            SetEffectAssistWindowState(false);
        }
    }

    AssistPanel *panel;
    if (effect_is_supported) {
        panel = ren_effect->GetAssistPanel(sEffectAssist, this);
    } else {
        panel = sEffectAssist->GetDefaultAssistPanel();
    }
    panel->SetEffectInfo(effect, this);
    sEffectAssist->SetPanel(panel);
}

void xLightsFrame::CheckUnsavedChanges()
{
    if (UnsavedRgbEffectsChanges)
    {
        // This is not necessary but it shows the user that the save button is red which I am hoping makes it clearer
        // to the user what this prompt is for
        Notebook1->SetSelection(LAYOUTTAB);

        if (wxYES == wxMessageBox("Save Models, Views, Perspectives, and Preset changes?",
            "RGB Effects File Changes Confirmation", wxICON_QUESTION | wxYES_NO | wxNO_DEFAULT))
        {
            SaveEffectsFile();
        }
        else
        {
            wxFileName effectsFile;
            effectsFile.AssignDir(CurrentDir);
            effectsFile.SetFullName(_(XLIGHTS_RGBEFFECTS_FILE));
            wxFileName fn(effectsFile.GetFullPath());
            if (wxFile::Exists(fn.GetFullPath()))
            {
                fn.Touch();
            }
        }
    }

    if (UnsavedNetworkChanges)
    {
        // This is not necessary but it shows the user that the save button is red which I am hoping makes it clearer
        // to the user what this prompt is for
        Notebook1->SetSelection(SETUPTAB);

        if (wxYES == wxMessageBox("Save Network Setup changes?",
            "Networks Changes Confirmation", wxICON_QUESTION | wxYES_NO | wxNO_DEFAULT))
        {
            SaveNetworksFile();
        }
    }
}

void xLightsFrame::MarkEffectsFileDirty()
{
    layoutPanel->SetDirtyHiLight(true);
    UnsavedRgbEffectsChanges=true;
}

void xLightsFrame::MarkModelsAsNeedingRender()
{
    modelsChangeCount++;
}

unsigned int xLightsFrame::GetMaxNumChannels() {
    return std::max(_outputManager.GetTotalChannels(), (long)AllModels.GetLastChannel() + 1);
}

void xLightsFrame::UpdateSequenceLength()
{
    if( CurrentSeqXmlFile->GetSequenceLoaded() )
    {
        wxString mss = CurrentSeqXmlFile->GetSequenceTiming();
        int ms = wxAtoi(mss);

        SeqData.init(GetMaxNumChannels(), CurrentSeqXmlFile->GetSequenceDurationMS() / ms, ms);
        mSequenceElements.IncrementChangeCount(nullptr);

        mainSequencer->PanelTimeLine->SetTimeLength(CurrentSeqXmlFile->GetSequenceDurationMS());
        mainSequencer->PanelTimeLine->Initialize();
        int maxZoom = mainSequencer->PanelTimeLine->GetMaxZoomLevel();
        mainSequencer->PanelTimeLine->SetZoomLevel(maxZoom);
        mainSequencer->PanelWaveForm->SetZoomLevel(maxZoom);
        mainSequencer->PanelTimeLine->RaiseChangeTimeline();
        mainSequencer->PanelWaveForm->UpdatePlayMarker();
    }
}

void xLightsFrame::OnActionTestMenuItemSelected(wxCommandEvent& event)
{
    static log4cpp::Category &logger_base = log4cpp::Category::getInstance(std::string("log_base"));

	// save the media playing state and stop it if it is playing
	MEDIAPLAYINGSTATE mps = MEDIAPLAYINGSTATE::STOPPED;
	if (CurrentSeqXmlFile != nullptr && CurrentSeqXmlFile->GetMedia() != nullptr)
	{
		mps = CurrentSeqXmlFile->GetMedia()->GetPlayingState();
		if (mps == MEDIAPLAYINGSTATE::PLAYING)
		{
            logger_base.debug("Test: Suspending play.");
			CurrentSeqXmlFile->GetMedia()->Pause();
			SetAudioControls();
		}
	}

	Timer1.Stop();

	// save the output state and turn it off
	bool output = CheckBoxLightOutput->IsChecked();
	if (output)
	{
        logger_base.debug("Test: Turning off output to lights.");
        _outputManager.AllOff();
        CheckBoxLightOutput->SetValue(false);
        EnableOutputs();
	}

	// creating the dialog can take some time so display an hourglass
	SetCursor(wxCURSOR_WAIT);

    // Make sure all the models in model groups are valid
    AllModels.ResetModelGroups();

    logger_base.debug("Test: Opening test dialog.");

	// display the test dialog
    PixelTestDialog dialog(this, &_outputManager, networkFile, &AllModels);
    dialog.CenterOnParent();
    dialog.ShowModal();

    logger_base.debug("Test: Test dialog closed.");

	SetCursor(wxCURSOR_DEFAULT);

	// resume output if it was set
	if (output)
	{
        logger_base.debug("Test: Turning back on output to lights.");
        CheckBoxLightOutput->SetValue(true);
        EnableOutputs();
	}

    // Restart the timer without changing the interval
	Timer1.Start();

	// resume playing the media if it was playing
	if (mps == MEDIAPLAYINGSTATE::PLAYING)
	{
        logger_base.debug("Test: Resuming play.");
        CurrentSeqXmlFile->GetMedia()->Play();
		SetAudioControls();
	}
}

void xLightsFrame::SetPasteByCell()
{
    ButtonPasteByTime->SetValue(false);
    ButtonPasteByCell->SetValue(true);
    mainSequencer->SetPasteByCell(true);
    m_mgr->Update();
    EditToolBar->Refresh();
}

void xLightsFrame::SetPasteByTime()
{
    ButtonPasteByTime->SetValue(true);
    ButtonPasteByCell->SetValue(false);
    mainSequencer->SetPasteByCell(false);
    m_mgr->Update();
    EditToolBar->Refresh();
}

void xLightsFrame::OnAuiToolBarItemPasteByTimeClick(wxCommandEvent& event)
{
    SetPasteByTime();
}

void xLightsFrame::OnAuiToolBarItemPasteByCellClick(wxCommandEvent& event)
{
    SetPasteByCell();
}

void xLightsFrame::OnMenuItemConvertSelected(wxCommandEvent& event)
{
    UpdateChannelNames();
    ConvertDialog dialog(this, SeqData, &_outputManager, mediaFilename, ChannelNames, ChannelColors, ChNames);
    dialog.CenterOnParent();
    dialog.ShowModal();
}

void xLightsFrame::OnMenu_GenerateCustomModelSelected(wxCommandEvent& event)
{
    // save the media playing state and stop it if it is playing
    MEDIAPLAYINGSTATE mps = MEDIAPLAYINGSTATE::STOPPED;
    if (CurrentSeqXmlFile != nullptr && CurrentSeqXmlFile->GetMedia() != nullptr)
    {
        mps = CurrentSeqXmlFile->GetMedia()->GetPlayingState();
        if (mps == MEDIAPLAYINGSTATE::PLAYING)
        {
            CurrentSeqXmlFile->GetMedia()->Pause();
            SetAudioControls();
        }
    }

    Timer1.Stop();

    // save the output state and turn it off
    bool output = CheckBoxLightOutput->IsChecked();
    if (output)
    {
        _outputManager.AllOff();
        CheckBoxLightOutput->SetValue(false);
        EnableOutputs();
    }

    // creating the dialog can take some time so display an hourglass
    SetCursor(wxCURSOR_WAIT);

    GenerateCustomModelDialog dialog(this, &_outputManager);
    dialog.CenterOnParent();
    dialog.ShowModal();

    SetCursor(wxCURSOR_DEFAULT);

    // resume output if it was set
    if (output)
    {
        CheckBoxLightOutput->SetValue(true);
        EnableOutputs();
    }

    // restarts the timer without changing the interval
    Timer1.Start();

    // resume playing the media if it was playing
    if (mps == MEDIAPLAYINGSTATE::PLAYING)
    {
        CurrentSeqXmlFile->GetMedia()->Play();
        SetAudioControls();
    }
}

void xLightsFrame::OnPaneClose(wxAuiManagerEvent& event)
{
    SetFocus();
}

void xLightsFrame::SendReport(const wxString &loc, wxDebugReportCompress &report) {
    wxHTTP http;
    http.Connect("dankulp.com");

    const char *bound = "--------------------------b29a7c2fe47b9481";

    wxDateTime now = wxDateTime::Now();
    int millis = wxGetUTCTimeMillis().GetLo() % 1000;

    wxString ver = xlights_version_string + xlights_qualifier;
    ver.Trim();
    for (int x = 0; x < ver.length(); x++) {
        if (ver[x] == ' ') ver[x] = '-';
    }

    wxString ts = wxString::Format("%04d-%02d-%02d_%02d-%02d-%02d-%03d", now.GetYear(), now.GetMonth()+1, now.GetDay(), now.GetHour(), now.GetMinute(), now.GetSecond(), millis);

    wxString fn = wxString::Format("xlights-%s_%s_%s_%s.zip",  wxPlatformInfo::Get().GetOperatingSystemFamilyName().c_str(), ver, GetBitness(), ts);
    const char *ct = "Content-Type: application/octet-stream\n";
    std::string cd = "Content-Disposition: form-data; name=\"userfile\"; filename=\"" + fn.ToStdString() + "\"\n\n";

    wxMemoryBuffer memBuff;
    memBuff.AppendData(bound, strlen(bound));
    memBuff.AppendData("\n", 1);
    memBuff.AppendData(ct, strlen(ct));
    memBuff.AppendData(cd.c_str(), strlen(cd.c_str()));


    wxFile f_in(report.GetCompressedFileName());
    wxFileOffset fLen=f_in.Length();
    void* tmp=memBuff.GetAppendBuf(fLen);
    size_t iRead=f_in.Read(tmp, fLen);
    memBuff.UngetAppendBuf(iRead);
    f_in.Close();

    memBuff.AppendData("\n", 1);
    memBuff.AppendData(bound, strlen(bound));
    memBuff.AppendData("--\n", 3);

    http.SetMethod("POST");
    http.SetPostBuffer("multipart/form-data; boundary=------------------------b29a7c2fe47b9481", memBuff);
    wxInputStream * is = http.GetInputStream("/" + loc + "/index.php");
    char buf[1024];
    is->Read(buf, 1024);
    //printf("%s\n", buf);
    delete is;
    http.Close();
}

void xLightsFrame::MaybePackageAndSendDebugFiles() {
    wxString message = "You forced the OpenGL setting to a non-default value.  Is it OK to send the debug logs to the developers for analysis?";
    wxMessageDialog dlg(this, message, "Send Debug Files",wxYES_NO|wxCENTRE);
    if (dlg.ShowModal() == wxID_YES) {
        wxTextEntryDialog ted(this, "Can you briefly describe what wasn't working?\n"
                              "Also include who you are (email, forum username, etc..)", "Additional Information", "",
                              wxTE_MULTILINE|wxOK|wxCENTER);
        ted.SetSize(400, 400);
        ted.ShowModal();

        wxDebugReportCompress report;
        report.SetCompressedFileBaseName("xlights_debug");
        report.SetCompressedFileDirectory(wxFileName::GetTempDir());
        report.AddText("description", ted.GetValue(), "description");
        AddDebugFilesToReport(report);
        report.Process();
        SendReport("oglUpload", report);
        wxRemoveFile(report.GetCompressedFileName());
    }
}

void xLightsFrame::OnMenuItemPackageDebugFiles(wxCommandEvent& event)
{
    static log4cpp::Category &logger_base = log4cpp::Category::getInstance(std::string("log_base"));

    wxLogNull logNo; //kludge: avoid "error 0" message from wxWidgets after new file is written
    wxFileDialog fd(this, "Zip file to create.", CurrentDir, "xLightsProblem.zip", "zip file(*.zip)|*.zip", wxFD_SAVE | wxFD_OVERWRITE_PROMPT);

    if (fd.ShowModal() == wxID_CANCEL) return;

    // make sure everything is up to date
    if (Notebook1->GetSelection() != LAYOUTTAB)
        layoutPanel->UnSelectAllModels();
    RecalcModels();

    // check the curent sequence to ensure this analysis is in the log
    CheckSequence(false);

    logger_base.debug("Dumping registry configuration:");
    wxConfigBase* config = wxConfigBase::Get();
    wxString key;
    long index;
    bool ce = config->GetFirstEntry(key, index);

    while (ce)
    {
        wxString value = "<UNKNOWN>";
        wxString type = "<UNREAD>";
        switch(config->GetEntryType(key))
        {
        case wxConfigBase::EntryType::Type_String:
            type = "String";
            config->Read(key, &value);
            break;
        case wxConfigBase::EntryType::Type_Boolean:
            type = "Boolean";
            value = wxString::Format("%s", config->ReadBool(key, false) ? "True" : "False");
            break;
        case wxConfigBase::EntryType::Type_Integer: // long
            type = "Integer";
            value = wxString::Format("%ld", config->ReadLong(key, 0));
            break;
        case wxConfigBase::EntryType::Type_Float: // double
            type = "Float";
            value = wxString::Format("%f", config->ReadDouble(key, 0.0));
            break;
        case wxConfigBase::EntryType::Type_Unknown:
            type = "Unknown";
            break;
        default:
            break;
        }

        logger_base.debug("      '%s' (%s) ='%s'", (const char*)key.c_str(), (const char*)type.c_str(), (const char*)value.c_str());

        ce = config->GetNextEntry(key, index);
    }

    wxDebugReportCompress report;
    report.SetCompressedFileBaseName(wxFileName(fd.GetFilename()).GetName());
    report.SetCompressedFileDirectory(fd.GetDirectory());
    AddDebugFilesToReport(report);

    // export the models to an easy to read file
    wxString filename = wxFileName::CreateTempFileName("Models") + ".csv";
    ExportModels(filename);
    wxFileName fn(filename);
    report.AddFile(fn.GetFullPath(), "All Models");

    // export the effects to an easy to read file
    if (CurrentSeqXmlFile != nullptr)
    {
        wxString filenamee = wxFileName::CreateTempFileName("Effects") + ".csv";
        ExportEffects(filenamee);
        wxFileName fne(filenamee);
        report.AddFile(fne.GetFullPath(), "All Effects");
    }

    report.Process();

    wxRemoveFile(filename);
}

static void AddLogFile(const wxString &CurrentDir, const wxString &fileName, wxDebugReport &report) {
    wxString dir;
#ifdef __WXMSW__
    wxGetEnv("APPDATA", &dir);
    wxString filename = dir + "/" + fileName;
#endif
#ifdef __WXOSX_MAC__
    wxFileName home;
    home.AssignHomeDir();
    dir = home.GetFullPath();
    wxString filename = dir + "/Library/Logs/" + fileName;
#endif
#ifdef __LINUX__
    wxString filename = "/tmp/" + fileName;
#endif
    if (wxFile::Exists(filename))
    {
        report.AddFile(filename, fileName);
    }
    else if (wxFile::Exists(wxFileName(CurrentDir, fileName).GetFullPath()))
    {
        report.AddFile(wxFileName(CurrentDir, fileName).GetFullPath(), fileName);
    }
    else if (wxFile::Exists(wxFileName(wxGetCwd(), fileName).GetFullPath()))
    {
        report.AddFile(wxFileName(wxGetCwd(), fileName).GetFullPath(), fileName);
    }
}

void xLightsFrame::AddDebugFilesToReport(wxDebugReport &report) {


    wxFileName fn(CurrentDir, OutputManager::GetNetworksFileName());
    if (fn.Exists()) {
        report.AddFile(fn.GetFullPath(), OutputManager::GetNetworksFileName());
    }
    if (wxFileName(CurrentDir, "xlights_rgbeffects.xml").Exists()) {
        report.AddFile(wxFileName(CurrentDir, "xlights_rgbeffects.xml").GetFullPath(), "xlights_rgbeffects.xml");
    }
    if (UnsavedRgbEffectsChanges &&  wxFileName(CurrentDir, "xlights_rgbeffects.xbkp").Exists()) {
        report.AddFile(wxFileName(CurrentDir, "xlights_rgbeffects.xbkp").GetFullPath(), "xlights_rgbeffects.xbkp");
    }

    AddLogFile(CurrentDir, "xLights_l4cpp.log", report);
    //if the rolled log exists, add it to just in case it has the information we need
    AddLogFile(CurrentDir, "xLights_l4cpp.log.1", report);

    if (GetSeqXmlFileName() != "") {
        wxFileName fn2(GetSeqXmlFileName());
        if (fn2.Exists() && !fn2.IsDir()) {
            report.AddFile(GetSeqXmlFileName(), fn2.GetName());
            if (mSavedChangeCount != mSequenceElements.GetChangeCount())
            {
                wxFileName fnb(fn2.GetPath() + "/" + fn2.GetName() + ".xbkp");
                if (fnb.Exists())
                {
                    report.AddFile(fnb.GetFullPath(), fnb.GetName());
                }
            }
        }
        else
        {
            if (mSavedChangeCount != mSequenceElements.GetChangeCount())
            {
                wxFileName fnb(CurrentDir + "/" + "__.xbkp");
                if (fnb.Exists())
                {
                    report.AddFile(fnb.GetFullPath(), fnb.GetName());
                }
            }
        }
    }
    else
    {
        if (mSavedChangeCount != mSequenceElements.GetChangeCount())
        {
            wxFileName fnb(CurrentDir + "/" + "__.xbkp");
            if (fnb.Exists())
            {
                report.AddFile(fnb.GetFullPath(), fnb.GetName());
            }
        }
    }
    //report.AddAll(wxDebugReport::Context_Current);
}

void xLightsFrame::OnMenuOpenGLSelected(wxCommandEvent& event)
{
    wxConfigBase* config = wxConfigBase::Get();
    OpenGLMenu->Check(ID_MENU_OPENGL_AUTO, false);
    OpenGLMenu->Check(ID_MENU_OPENGL_3, false);
    OpenGLMenu->Check(ID_MENU_OPENGL_1, false);

    if (event.GetId() == ID_MENU_OPENGL_AUTO) {
        config->Write("ForceOpenGLVer", 99);
    } else if (event.GetId() == ID_MENU_OPENGL_3) {
        config->Write("ForceOpenGLVer", 3);
    } else if (event.GetId() == ID_MENU_OPENGL_1) {
        config->Write("ForceOpenGLVer", 1);
    }
    OpenGLMenu->Check(event.GetId(), true);
    DisplayInfo("OpenGL changes require a restart", this);
}
void xLightsFrame::OnMenuItemOGLRenderOrder(wxCommandEvent& event)
{
    wxConfigBase* config = wxConfigBase::Get();
    OpenGLMenu->Check(ID_MENUITEM_OGL_RO1, false);
    OpenGLMenu->Check(ID_MENUITEM_OGL_RO2, false);
    OpenGLMenu->Check(ID_MENUITEM_OGL_RO3, false);
    OpenGLMenu->Check(ID_MENUITEM_OGL_RO4, false);
    OpenGLMenu->Check(ID_MENUITEM_OGL_RO5, false);
    OpenGLMenu->Check(ID_MENUITEM_OGL_RO6, false);

    int order = 0;
    if (event.GetId() == ID_MENUITEM_OGL_RO1) {
        order = 0;
    } else if (event.GetId() == ID_MENUITEM_OGL_RO2) {
        order = 1;
    } else if (event.GetId() == ID_MENUITEM_OGL_RO3) {
        order = 2;
    } else if (event.GetId() == ID_MENUITEM_OGL_RO4) {
        order = 3;
    } else if (event.GetId() == ID_MENUITEM_OGL_RO5) {
        order = 4;
    } else if (event.GetId() == ID_MENUITEM_OGL_RO6) {
        order = 5;
    }
    config->Write("OGLRenderOrder", order);
    OpenGLMenu->Check(event.GetId(), true);

    _housePreviewPanel->GetModelPreview()->SetRenderOrder(order);
    _modelPreviewPanel->SetRenderOrder(order);
    modelPreview->SetRenderOrder(order);
}

void xLightsFrame::SaveWorkingLayout()
{
    // update xml with offsets and scale
    for (size_t i = 0; i < modelPreview->GetModels().size(); i++)
    {
        modelPreview->GetModels()[i]->UpdateXmlWithScale();
    }
    for (auto it = AllObjects.begin(); it != AllObjects.end(); ++it) {
        ViewObject *view_object = it->second;
        view_object->UpdateXmlWithScale();
    }
    SaveEffectsFile(true);
}

void xLightsFrame::SaveWorking()
{
    // dont save if no file in existence
    if (CurrentSeqXmlFile == nullptr) return;

    // dont save if currently saving
    std::unique_lock<std::mutex> lock(saveLock, std::try_to_lock);
    if (!lock.owns_lock()) return;

    wxString p = CurrentSeqXmlFile->GetPath();
    wxString fn = CurrentSeqXmlFile->GetFullName();
    wxString tmp;

    if (fn == "")
    {
        tmp = p + "/" + "__.xbkp";
    }
    else
    {
        wxFileName fnp(fn);
        tmp = p + "/" + fnp.GetName() + ".xbkp";
    }
    wxFileName ftmp(tmp);

    CurrentSeqXmlFile->SetPath(ftmp.GetPath());
    CurrentSeqXmlFile->SetFullName(ftmp.GetFullName());

    CurrentSeqXmlFile->Save(mSequenceElements);

    CurrentSeqXmlFile->SetPath(p);
    CurrentSeqXmlFile->SetFullName(fn);
}

void xLightsFrame::OnTimer_AutoSaveTrigger(wxTimerEvent& event)
{
    static log4cpp::Category &logger_base = log4cpp::Category::getInstance(std::string("log_base"));
    // dont save if currently playing or in render mode
    if (playType != PLAY_TYPE_MODEL && !_renderMode && !_suspendAutoSave) {
        logger_base.debug("Autosaving backup of sequence.");
        wxStopWatch sw;
        if (mSavedChangeCount != mSequenceElements.GetChangeCount())
        {
            if (mSequenceElements.GetChangeCount() != mLastAutosaveCount)
            {
                SaveWorking();
                mLastAutosaveCount = mSequenceElements.GetChangeCount();
            }
            else
            {
                logger_base.debug("    Autosave skipped ... no changes detected since last autosave.");
            }
        }
        else
        {
            logger_base.debug("    Autosave skipped ... no changes detected since last save.");
            mLastAutosaveCount = mSequenceElements.GetChangeCount();
        }
        if (UnsavedRgbEffectsChanges)
        {
            logger_base.debug("    Autosaving backup of layout.");
            SaveWorkingLayout();
        }
        logger_base.debug("    AutoSave took %d ms.", sw.Time());
    }
    else
    {
        logger_base.debug("AutoSave skipped because sequence is playing or batch rendering or suspended.");
    }

    if (AutoSaveInterval > 0) {
        Timer_AutoSave.StartOnce(AutoSaveInterval * 60000);
    }
}

void xLightsFrame::AutoSaveIntervalSelected(wxCommandEvent& event)
{
    wxString v = AutoSaveMenu->GetLabel(event.GetId());
    AutoSaveMenu->Check(event.GetId(), true);
    int nasi = -1;
    if (v == "Disabled") {
        Timer_AutoSave.Stop();
    } else {
        nasi = wxAtoi(v);
    }
    if (nasi != AutoSaveInterval) {
        wxConfigBase* config = wxConfigBase::Get();
        config->Write("AutoSaveInterval", nasi);
        AutoSaveInterval = nasi;
    }
    if (AutoSaveInterval > 0) {
        Timer_AutoSave.StartOnce(AutoSaveInterval * 60000);
    } else {
        Timer_AutoSave.Stop();
    }
}

void xLightsFrame::AddPreviewOption(LayoutGroup* grp)
{
    bool menu_created = false;
    if( MenuItemPreviews == nullptr ) {
        MenuItemPreviews = new wxMenu();
        MenuView->Insert(3, ID_MENU_ITEM_PREVIEWS, _("Previews"), MenuItemPreviews, wxEmptyString);
        menu_created = true;
    }
    if( LayoutGroups.size() > 1 ) {
        wxMenuItem* first_item = MenuItemPreviews->GetMenuItems().GetFirst()->GetData();
        if( first_item->GetId() != ID_MENU_ITEM_PREVIEWS_SHOW_ALL ) {
            wxMenuItem* menu_item = new wxMenuItem(MenuItemPreviews, ID_MENU_ITEM_PREVIEWS_SHOW_ALL, _("Show All"), wxEmptyString, wxITEM_CHECK);
            MenuItemPreviews->Insert(0, menu_item);
            Connect(ID_MENU_ITEM_PREVIEWS_SHOW_ALL,wxEVT_COMMAND_MENU_SELECTED,(wxObjectEventFunction)&xLightsFrame::ShowHideAllPreviewWindows, nullptr, this);
        }
    }
    grp->AddToPreviewMenu(MenuItemPreviews);
    Connect(grp->GetMenuId(),wxEVT_COMMAND_MENU_SELECTED,(wxObjectEventFunction)&xLightsFrame::ShowHidePreviewWindow, nullptr, this);
    if( menu_created ) {
        MenuItemPreviewSeparator = MenuView->InsertSeparator(4);
    }
}

void xLightsFrame::RemovePreviewOption(LayoutGroup* grp)
{
    Disconnect(grp->GetMenuId(),wxEVT_COMMAND_MENU_SELECTED,(wxObjectEventFunction)&xLightsFrame::ShowHidePreviewWindow, nullptr, this);
    grp->RemoveFromPreviewMenu(MenuItemPreviews);
    if( LayoutGroups.size() == 1 ) {
        Disconnect(ID_MENU_ITEM_PREVIEWS_SHOW_ALL,wxEVT_COMMAND_MENU_SELECTED,(wxObjectEventFunction)&xLightsFrame::ShowHideAllPreviewWindows, nullptr, this);
        MenuView->Delete(ID_MENU_ITEM_PREVIEWS);
        MenuItemPreviews = nullptr;
        MenuView->Delete(MenuItemPreviewSeparator);
    }
}

void xLightsFrame::ShowHidePreviewWindow(wxCommandEvent& event)
{
    wxMenuItem* item = MenuItemPreviews->FindItem(event.GetId());
    for (auto it = LayoutGroups.begin(); it != LayoutGroups.end(); ++it) {
        LayoutGroup* grp = (LayoutGroup*)(*it);
        if (grp != nullptr) {
            if( grp->GetMenuItem() == item ) {
                grp->ShowPreview(item->IsChecked());
            }
        }
    }
}

void xLightsFrame::ShowHideAllPreviewWindows(wxCommandEvent& event)
{
    wxMenuItem* first_item = MenuItemPreviews->GetMenuItems().GetFirst()->GetData();
    for (auto it = LayoutGroups.begin(); it != LayoutGroups.end(); ++it) {
        LayoutGroup* grp = (LayoutGroup*)(*it);
        if (grp != nullptr) {
            grp->ShowPreview(first_item->IsChecked());
        }
    }
}

void xLightsFrame::OnmBackupOnSaveSelected(wxCommandEvent& event)
{
    mBackupOnSave = event.IsChecked();
}

void xLightsFrame::DoAltBackup(bool prompt)
{

    wxString folderName;
    time_t cur;
    time(&cur);
    wxFileName newDirH;
    wxDateTime curTime(cur);

    //  first make sure there is a Backup sub directory
    wxString newDirBackup = mAltBackupDir + wxFileName::GetPathSeparator() + "Backup";
    if (!wxDirExists(newDirBackup) && !newDirH.Mkdir(newDirBackup))
    {
        DisplayError(wxString::Format("Unable to create backup directory '%s'!", newDirBackup).ToStdString());
        return;
    }

    wxString newDir = mAltBackupDir + wxFileName::GetPathSeparator() + wxString::Format(
        "Backup%c%s-%s", wxFileName::GetPathSeparator(),
        curTime.FormatISODate(), curTime.Format("%H%M%S"));

    if (prompt)
    {
        if (wxNO == wxMessageBox("All xml files under " + wxString::Format("%i", MAXBACKUPFILE_MB) + "MB in your xlights directory will be backed up to \"" +
            newDir + "\". Proceed?", "Backup", wxICON_QUESTION | wxYES_NO))
        {
            return;
        }
    }

    if (!newDirH.Mkdir(newDir))
    {
        DisplayError(wxString::Format("Unable to create directory '%s'!", newDir).ToStdString());
        return;
    }

    std::string errors = "";
    BackupDirectory(CurrentDir, newDir, newDir, false, errors);

    if (errors != "")
    {
        DisplayError(errors, this);
    }
}

void xLightsFrame::OnmAltBackupMenuItemSelected(wxCommandEvent& event)
{
    if (mAltBackupDir == "")
    {
        wxDirDialog dir(this, _("Select alternate backup directory"), wxEmptyString, wxDD_DEFAULT_STYLE, wxDefaultPosition, wxDefaultSize, _T("wxDirDialog"));
        if (dir.ShowModal() == wxID_OK)
        {
            mAltBackupDir = dir.GetPath();
            static log4cpp::Category &logger_base = log4cpp::Category::getInstance(std::string("log_base"));
            logger_base.info("Alternate backup location set to %s.", (const char *)mAltBackupDir.c_str());
        }
    }

    if (mAltBackupDir == "")
    {
        return;
    }

    SaveWorking();

    DoAltBackup();
}

void xLightsFrame::ExportModels(wxString filename)
{
    wxFile f(filename);

    if (!f.Create(filename, true) || !f.IsOpened())
    {
        DisplayError(wxString::Format("Unable to create file %s. Error %d\n", filename, f.GetLastError()).ToStdString());
        return;
    }

    // make sure everything is up to date
    if (Notebook1->GetSelection() != LAYOUTTAB)
        layoutPanel->UnSelectAllModels();
    RecalcModels();

    long minchannel = 99999999;
    long maxchannel = -1;

    f.Write(_("Model Name,Description,Display As,String Type,String Count,Node Count,Light Count,Est Current (Amps),Channels Per Node, Channel Count,Start Channel,Start Channel No,End Channel No,Default Buffer W x H,Preview,Controller Connection,Controller Type,Controller Description,Output,IP,Baud,Universe/Id,Controller Channel,Inactive\n"));

    for (auto m = AllModels.begin(); m != AllModels.end(); ++m)
    {
        Model* model = m->second;
        if (model->GetDisplayAs() == "ModelGroup")
        {
            ModelGroup* mg = static_cast<ModelGroup*>(model);
            std::string models;
            for (auto it = mg->ModelNames().begin(); it != mg->ModelNames().end(); ++it)
            {
                if (models == "")
                {
                    models = *it;
                }
                else
                {
                    models += ", " + *it;
                }
            }
            int w, h;
            model->GetBufferSize("Default", "2D", "None", w, h);
            f.Write(wxString::Format("\"%s\",\"%s\",\"%s\",,,,,,,%d,,%ld,%ld,%d x %d,%s,,,,,,,,\n",
                model->name,
                models.c_str(), // No description ... use list of models
                model->GetDisplayAs(),
                model->GetChanCount(),
                (long)model->GetFirstChannel() + 1,
                (long)model->GetLastChannel() + 1,
                w, h,
                model->GetLayoutGroup()
            ));
        }
        else
        {
            wxString stch = model->GetModelXml()->GetAttribute("StartChannel", wxString::Format("%d?", model->NodeStartChannel(0) + 1)); //NOTE: value coming from model is probably not what is wanted, so show the base ch# instead
            int ch = model->GetFirstChannel() + 1;
            std::string type, description, ip, universe, inactive, baud;
            long channeloffset;
            int output;
            GetControllerDetailsForChannel(ch, type, description, channeloffset, ip, universe, inactive, output, baud);

            std::string current = "";

            wxString stype = wxString(model->GetStringType());

            long lightcount = (long)(model->GetNodeCount() * model->GetLightsPerNode());
            if (!stype.Contains("Node"))
            {
                if (model->GetNodeCount() == 1)
                {
                    lightcount = model->GetCoordCount(0);
                }
                else
                {
                    lightcount = model->NodesPerString() * model->GetLightsPerNode();
                }
            }

            if (stype.Contains("Node") || stype.Contains("Channel RGB"))
            {
                current = wxString::Format("%0.2f", (float)lightcount * 0.06).ToStdString();
            }

            int w, h;
            model->GetBufferSize("Default", "2D", "None", w, h);

            f.Write(wxString::Format("\"%s\",\"%s\",\"%s\",\"%s\",%li,%li,%li,%s,%i,%li,%s,%i,%i,%d x %d,%s,%s,%s,\"%s\",%i,%s,%s,%s,%li,%s\n",
                model->name,
                model->description,
                model->GetDisplayAs(),
                model->GetStringType(),
                (long)model->GetNumPhysicalStrings(),
                (long)model->GetNodeCount(),
                lightcount,
                current,
                model->GetChanCountPerNode(),
                (long)model->GetActChanCount(),
                stch,
                ch,
                model->GetLastChannel() + 1,
                w, h,
                model->GetLayoutGroup(),
                model->GetControllerConnectionRangeString(),
                type,
                description,
                output,
                ip,
                baud,
                universe,
                channeloffset,
                inactive));
            if (ch < minchannel)
            {
                minchannel = ch;
            }
            if (ch + model->GetChanCount() - 1 > maxchannel)
            {
                maxchannel = ch + model->GetChanCount() - 1;
            }
        }
    }

    int bulbs = 0;
    int usedchannels = 0;
    if (minchannel == 99999999)
    {
        // No channels so we dont do this
        minchannel = 0;
        maxchannel = 0;
    }
    else
    {
        int* chused = (int*)malloc((maxchannel - minchannel + 1) * sizeof(int));
        memset(chused, 0x00, (maxchannel - minchannel + 1) * sizeof(int));

        for (auto m = AllModels.begin(); m != AllModels.end(); ++m)
        {
            Model* model = m->second;
            if (model->GetDisplayAs() != "ModelGroup")
            {
                wxString stch = model->GetModelXml()->GetAttribute("StartChannel", wxString::Format("%d?", model->NodeStartChannel(0) + 1)); //NOTE: value coming from model is probably not what is wanted, so show the base ch# instead
                int ch = model->GetNumberFromChannelString(model->ModelStartChannel);
                int endch = ch + model->GetChanCount() - 1;

                int uniquechannels = 0;
                for (int i = ch; i <= endch; i++)
                {
                    if (chused[i - minchannel] == 0)
                    {
                        uniquechannels++;
                    }
                    chused[i - minchannel]++;
                }

                if (wxString(model->GetStringType()).StartsWith("Single Color"))
                {
                    bulbs += uniquechannels * model->GetCoordCount(0);
                }
                else if (wxString(model->GetStringType()).StartsWith("3 Channel"))
                {
                    bulbs += uniquechannels * model->GetNodeCount() / 3 * model->GetCoordCount(0);
                }
                else if (wxString(model->GetStringType()).StartsWith("4 Channel"))
                {
                    bulbs += uniquechannels * model->GetNodeCount() / 4 * model->GetCoordCount(0);
                }
                else if (wxString(model->GetStringType()).StartsWith("Strobes"))
                {
                    bulbs += uniquechannels * model->GetNodeCount() * model->GetCoordCount(0);
                }
                else
                {
                    int den = model->GetChanCountPerNode();
                    if (den == 0) den = 1;
                    bulbs += uniquechannels / den * model->GetLightsPerNode();
                }
            }
        }

        for (int i = 0; i < (maxchannel - minchannel + 1); i++)
        {
            if (chused[i] > 0)
            {
                usedchannels++;
            }
        }

        free(chused);
    }

    f.Write("\n");

    f.Write(wxString::Format("\"Model Count\",%d\n", AllModels.size()));
    f.Write(wxString::Format("\"First Used Channel\",%ld\n", minchannel));
    f.Write(wxString::Format("\"Last Used Channel\",%ld\n", maxchannel));
    f.Write(wxString::Format("\"Actual Used Channel\",%d\n", usedchannels));
    f.Write(wxString::Format("\"Bulbs\",%d\n", bulbs));

    f.Close();
}

void xLightsFrame::OnmExportModelsMenuItemSelected(wxCommandEvent& event)
{
    wxLogNull logNo; //kludge: avoid "error 0" message from wxWidgets after new file is written
    wxString filename = wxFileSelector(_("Choose output file"), wxEmptyString, wxEmptyString, wxEmptyString, "Export files (*.csv)|*.csv", wxFD_SAVE | wxFD_OVERWRITE_PROMPT);

    if (filename.IsEmpty()) return;

    ExportModels(filename);
}

void xLightsFrame::OnMenuItem_BackupOnLaunchSelected(wxCommandEvent& event)
{
    mBackupOnLaunch = event.IsChecked();
}

void xLightsFrame::OnMenuItem_ViewLogSelected(wxCommandEvent& event)
{
    static log4cpp::Category &logger_base = log4cpp::Category::getInstance(std::string("log_base"));
    wxString dir;
    wxString fileName = "xLights_l4cpp.log";
#ifdef __WXMSW__
    wxGetEnv("APPDATA", &dir);
    wxString filename = dir + "/" + fileName;
#endif
#ifdef __WXOSX_MAC__
    wxFileName home;
    home.AssignHomeDir();
    dir = home.GetFullPath();
    wxString filename = dir + "/Library/Logs/" + fileName;
#endif
#ifdef __LINUX__
    wxString filename = "/tmp/" + fileName;
#endif
    wxString fn = "";
    if (wxFile::Exists(filename))
    {
        fn = filename;
    }
    else if (wxFile::Exists(wxFileName(CurrentDir, fileName).GetFullPath()))
    {
        fn = wxFileName(CurrentDir, fileName).GetFullPath();
    }
    else if (wxFile::Exists(wxFileName(wxGetCwd(), fileName).GetFullPath()))
    {
        fn = wxFileName(wxGetCwd(), fileName).GetFullPath();
    }

    wxFileType *ft = wxTheMimeTypesManager->GetFileTypeFromExtension("txt");
    if (fn != "" && ft)
    {
        wxString command = ft->GetOpenCommand("foo.txt");
        command.Replace("foo.txt", fn);

        logger_base.debug("Viewing log file %s.", (const char *)fn.c_str());

        wxUnsetEnv("LD_PRELOAD");
        wxExecute(command);
        delete ft;
    }
    else
    {
        DisplayError(wxString::Format("Unable to show log file '%s'.", fn).ToStdString(), this);
    }
}

void LogAndWrite(wxFile& f, const std::string& msg)
{
    static log4cpp::Category &logger_base = log4cpp::Category::getInstance(std::string("log_base"));
    logger_base.debug("CheckSequence: " + msg);
    if (f.IsOpened())
    {
        f.Write(msg + "\r\n");
    }
}

// recursively check whether a start channel refers to a model in a way that creates a referencing loop
bool xLightsFrame::CheckStart(wxFile& f, const std::string& startmodel, std::list<std::string>& seen, std::string& nextmodel)
{
    Model* m = AllModels.GetModel(nextmodel);
    if (m == nullptr)
    {
        return true; // this is actually an error but we have already reported these errors
    }
    else
    {
        std::string start = m->ModelStartChannel;

        if (start[0] == '>' || start[0] == '@')
        {
            seen.push_back(nextmodel);
            size_t colon = start.find(':', 1);
            std::string reference = start.substr(1, colon - 1);

            if (std::find(seen.begin(), seen.end(), reference) != seen.end())
            {
                wxString msg = wxString::Format("    ERR: Model '%s' start channel results in a reference loop.", startmodel);
                LogAndWrite(f, msg.ToStdString());
                for (auto it = seen.begin(); it != seen.end(); ++it)
                {
                    msg = wxString::Format("       '%s' ->", *it);
                    LogAndWrite(f, msg.ToStdString());
                }
                msg = wxString::Format("       '%s'", reference);
                LogAndWrite(f, msg.ToStdString());
                return false;
            }
            else
            {
                return CheckStart(f, startmodel, seen, reference);
            }
        }
        else
        {
            // it resolves to something ok
            return true;
        }
    }
}

bool compare_modelstartchannel(const Model* first, const Model* second)
{
    int firstmodelstart = first->GetNumberFromChannelString(first->ModelStartChannel);
    int secondmodelstart = second->GetNumberFromChannelString(second->ModelStartChannel);

    return firstmodelstart < secondmodelstart;
}

void xLightsFrame::CheckSequence(bool display)
{
    static log4cpp::Category &logger_base = log4cpp::Category::getInstance(std::string("log_base"));

    // make sure everything is up to date
    if (Notebook1->GetSelection() != LAYOUTTAB)
        layoutPanel->UnSelectAllModels();
    RecalcModels();

    int errcount = 0;
    int warncount = 0;

    wxFile f;
    wxString filename = wxFileName::CreateTempFileName("xLightsCheckSequence") + ".txt";

    if (display)
    {
        f.Open(filename, wxFile::write);
        if (!f.IsOpened())
        {
            DisplayError("Unable to create results file for Check Sequence. Aborted.", this);
            return;
        }
    }

    LogAndWrite(f, "Checking sequence.");
    LogAndWrite(f, "");

    LogAndWrite(f, "Show folder: " + GetShowDirectory());
    LogAndWrite(f, "");

    if (CurrentSeqXmlFile != nullptr)
    {
        LogAndWrite(f, "Sequence: " + CurrentSeqXmlFile->GetFullPath());
    }
    else
    {
        LogAndWrite(f, "Sequence: No sequence open.");
    }

    wxDatagramSocket *testSocket;
    wxIPV4address addr;
    wxString fullhostname = wxGetFullHostName();
    if (mLocalIP != "")
    {
        addr.Hostname(mLocalIP);
        testSocket = new wxDatagramSocket(addr, wxSOCKET_NOWAIT);
    }
    else
    {
        addr.AnyAddress();
        testSocket = new wxDatagramSocket(addr, wxSOCKET_NOWAIT);
        addr.Hostname(fullhostname);
        if (addr.IPAddress() == "255.255.255.255")
        {
            addr.Hostname(wxGetHostName());
        }
    }

    LogAndWrite(f, "");
    LogAndWrite(f, "Full host name: " + fullhostname.ToStdString());
    LogAndWrite(f, "IP Address we are outputing data from: " + addr.IPAddress().ToStdString());
    LogAndWrite(f, "If your PC has multiple network connections (such as wired and wireless) this should be the IP Address of the adapter your controllers are connected to. If it isnt your controllers may not receive output data.");
    LogAndWrite(f, "If you are experiencing this problem you may need to set the local IP address to use.");

    if (testSocket == nullptr || !testSocket->IsOk() || testSocket->Error() != wxSOCKET_NOERROR)
    {
        wxString msg("    ERR: Cannot create socket on IP address '");
        msg += addr.IPAddress();
        msg += "'. Is the network connected?    ";
        msg = msg + " Ok : " + (testSocket->IsOk() ? "TRUE" : "FALSE");
        if (testSocket != nullptr && testSocket->IsOk()) {
            msg += wxString::Format(" : Error %d : ", testSocket->LastError()) + DecodeIPError(testSocket->LastError());
        }
        LogAndWrite(f, msg.ToStdString());
        errcount++;
    }

    if (testSocket != nullptr)
    {
        delete testSocket;
    }

    LogAndWrite(f, "");
    LogAndWrite(f, "IP Addresses on this machine:");
    for (auto it : GetLocalIPs())
    {
        LogAndWrite(f, wxString::Format("    %s", it));
    }

    int errcountsave = errcount;
    int warncountsave = warncount;

    LogAndWrite(f, "");
    LogAndWrite(f, "Working in a backup directory");

    if (ShowFolderIsInBackup(GetShowDirectory().ToStdString()))
    {
        wxString msg = wxString::Format("    ERR: Show directory is a (or is under a) backup show directory. %s.", GetShowDirectory());
        LogAndWrite(f, msg.ToStdString());
        errcount++;
    }

    if (errcount + warncount == errcountsave + warncountsave)
    {
        LogAndWrite(f, "    No problems found");
    }

    errcountsave = errcount;
    warncountsave = warncount;

    LogAndWrite(f, "");
    LogAndWrite(f, "Inactive Outputs");

    // Check for inactive outputs
    auto outputs = _outputManager.GetOutputs();
    for (auto o : outputs)
    {
        if (!o->IsEnabled())
        {
            wxString msg = wxString::Format("    WARN: Inactive output %d %s:%s:%s:%s:'%s'.",
                o->GetOutputNumber(), o->GetType(), o->GetIP(), o->GetUniverseString(), o->GetCommPort(), o->GetDescription());
            LogAndWrite(f, msg.ToStdString());
            warncount++;
        }
    }

    if (errcount + warncount == errcountsave + warncountsave)
    {
        LogAndWrite(f, "    No problems found");
    }
    errcountsave = errcount;
    warncountsave = warncount;

    // multiple outputs to same universe and same IP
    LogAndWrite(f, "");
    LogAndWrite(f, "Multiple outputs sending to same destination");

    std::list<std::string> used;
    outputs = _outputManager.GetAllOutputs();
    for (auto o : outputs)
    {
        if (o->IsIpOutput())
        {
            std::string usedval = o->GetIP() + "|" + o->GetUniverseString();

            if (std::find(used.begin(), used.end(), usedval) != used.end())
            {
                wxString msg = wxString::Format("    ERR: Multiple outputs being sent to the same controller '%s' (%s) and universe %s.", (const char*)o->GetDescription().c_str(), (const char*)o->GetIP().c_str(), (const char *)o->GetUniverseString().c_str());
                LogAndWrite(f, msg.ToStdString());
                errcount++;
            }
            else
            {
                used.push_back(usedval);
            }
        }
        else if (o->IsSerialOutput())
        {
            if (o->GetCommPort() != "NotConnected")
            {
                if (std::find(used.begin(), used.end(), o->GetCommPort()) != used.end())
                {
                    wxString msg = wxString::Format("    ERR: Multiple outputs being sent to the same comm port %s '%s' %s.", (const char *)o->GetType().c_str(), (const char *)o->GetCommPort().c_str(), (const char*)o->GetDescription().c_str());
                    LogAndWrite(f, msg.ToStdString());
                    errcount++;
                }
                else
                {
                    used.push_back(o->GetCommPort());
                }
            }
        }
    }

    if (errcount + warncount == errcountsave + warncountsave)
    {
        LogAndWrite(f, "    No problems found");
    }
    errcountsave = errcount;
    warncountsave = warncount;

    // ZCPP Checks
    std::list<Output*> zcppOutputs;
    for (auto it = outputs.begin(); it != outputs.end(); ++it)
    {
        if ((*it)->GetType() == "ZCPP")
        {
            zcppOutputs.push_back(*it);
        }
    }

    if (zcppOutputs.size() > 0)
    {
        LogAndWrite(f, "");
        LogAndWrite(f, "ZCPP Checks");

        // zcpp controllers with descriptions that clash with other outputs
        for (auto it = zcppOutputs.begin(); it != zcppOutputs.end(); ++it)
        {
            if ((*it)->GetDescription() == "")
            {
                wxString msg = wxString::Format("    ERR: ZCPP controller on IP %s has no description. This is not valid.", (const char*)(*it)->GetIP().c_str());
                LogAndWrite(f, msg.ToStdString());
                errcount++;
            }

            auto sit = it;
            ++sit;
            for (; sit != zcppOutputs.end(); ++sit)
            {
                if (*it == *sit)
                {
                    wxString msg = wxString::Format("    ERR: Multiple ZCPP outputs with the same description '%s'. This is not valid.", (const char*)(*it)->GetDescription().c_str());
                    LogAndWrite(f, msg.ToStdString());
                    errcount++;
                    break;
                }
            }
        }

        // zcpp ip address must only be on one output ... no duplicates
        for (auto it = zcppOutputs.begin(); it != zcppOutputs.end(); ++it)
        {
            for (auto ito = outputs.begin(); ito != outputs.end(); ++ito)
            {
                if (*ito != *it && (*it)->GetIP() == (*ito)->GetIP())
                {
                    wxString msg = wxString::Format("    ERR: ZCPP IP Address '%s' for controller '%s' used on another controller '%s'. This is not allowed.", (const char*)(*it)->GetIP().c_str(), (const char*)(*it)->GetDescription().c_str(), (const char*)(*ito)->GetDescription().c_str());
                    LogAndWrite(f, msg.ToStdString());
                    errcount++;
                    break;
                }
            }
        }

        std::map<std::string, std::map<std::string, std::list<Model*>>> modelsByPortByController;
        for (auto it = AllModels.begin(); it != AllModels.end(); ++it)
        {
            if (it->second->GetControllerName() != "")
            {
                Output* o = _outputManager.GetOutput(it->second->GetControllerName());
                if (o != nullptr)
                {
                    if (!it->second->IsControllerConnectionValid())
                    {
                        wxString msg = wxString::Format("    ERR: Model %s on ZCPP controller '%s:%s' has invalid controller connection '%s'.", (const char*)it->second->GetName().c_str(), (const char*)o->GetIP().c_str(), (const char*)o->GetDescription().c_str(), (const char*)it->second->GetControllerConnectionString().c_str());
                        LogAndWrite(f, msg.ToStdString());
                        errcount++;
                    }

                    if (modelsByPortByController.find(o->GetDescription()) == modelsByPortByController.end())
                    {
                        std::map<std::string, std::list<Model*>> pm;
                        modelsByPortByController[o->GetDescription()] = pm;
                    }
                    modelsByPortByController[o->GetDescription()][wxString(it->second->GetControllerConnectionString()).Lower().ToStdString()].push_back(it->second);
                }
            }
        }

        // Models with chains to models that dont exist or are not on same controller and port
        // Multiple models with the same chain value on the same port on the same controller
        // Loops in model chains

        // for each controller
        for (auto it = modelsByPortByController.begin(); it != modelsByPortByController.end(); ++it)
        {
            //it->first is controller
            //it->second is a list of ports

            Output* o = _outputManager.GetOutput(it->first);

            // for each port
            for (auto itp = it->second.begin(); itp != it->second.end(); ++itp)
            {
                // itp->first is the port name
                // itp->second  is the model list

                    // order the models
                std::string last = "";

                while (itp->second.size() > 0)
                {
                    bool pushed = false;
                    for (auto itms = itp->second.begin(); itms != itp->second.end(); ++itms)
                    {
                        if (((*itms)->GetModelChain() == "Beginning" && last == "") ||
                            (*itms)->GetModelChain() == last ||
                            (*itms)->GetModelChain() == ">" + last)
                        {
                            pushed = true;
                            last = (*itms)->GetName();
                            itp->second.erase(itms);
                            break;
                        }
                    }

                    if (!pushed && itp->second.size() > 0)
                    {
                        // chain is broken ... so just put the rest in in random order
                        while (itp->second.size() > 0)
                        {
                            wxString msg = wxString::Format("    ERR: Model %s on ZCPP controller '%s:%s' on port '%s' has invalid Model Chain '%s'. It may be a duplicate or point to a non existent model on this controller port or there may be a loop.", (const char*)itp->second.front()->GetName().c_str(), (const char*)o->GetIP().c_str(), (const char*)o->GetDescription().c_str(), (const char*)itp->second.front()->GetControllerConnectionString().c_str(), (const char*)itp->second.front()->GetModelChain().c_str());
                            LogAndWrite(f, msg.ToStdString());
                            errcount++;
                            itp->second.pop_front();
                        }
                    }
                }
            }
        }

        // Apply the vendor specific validations
        for (auto it : zcppOutputs)
        {
            wxString msg = wxString::Format("        Applying controller rules for %s:%s", it->GetIP(), it->GetDescription());
            LogAndWrite(f, msg.ToStdString());

            std::list<int> outputNums;
            std::string check;
            UDController edc(it->GetIP(), it->GetIP(), &AllModels, &_outputManager, &outputNums, check);
            if (check != "")
            {
                LogAndWrite(f, check);
            }

            check = "";

            switch(((ZCPPOutput*)it)->GetVendor())
            {
            case ZCPP_VENDOR_FALCON:
                // falcon
                {
                // FIXME ... need the right rules
                    FalconControllerRules fcr(((ZCPPOutput*)it)->GetModel());
                    edc.Check(&fcr, check);
                }
                break;
            case ZCPP_VENDOR_FPP:
                // fpp
                {
                    // FIXME ... need the right rules
                    ControllerRules& fcr = FPP::GetCapeRules("");
                    edc.Check(&fcr, check);
                }
            break;
            case ZCPP_VENDOR_ESPIXELSTICK:
                // fpp
                {
                    ESPixelStickControllerRules epscr;
                    edc.Check(&epscr, check);
                }
            break;
            default:
                LogAndWrite(f, "Unknown controller vendor.");
                break;
            }
            if (check != "")
            {
                LogAndWrite(f, check);
            }
        }

        if (errcount + warncount == errcountsave + warncountsave)
        {
            LogAndWrite(f, "    No problems found");
        }
        errcountsave = errcount;
        warncountsave = warncount;
    }

    // multiple outputs to same universe/ID
    LogAndWrite(f, "");
    LogAndWrite(f, "Multiple outputs with same universe/id number");

    std::map<int, int> useduid;
    outputs = _outputManager.GetAllOutputs();
    for (auto o : outputs)
    {
        useduid[o->GetUniverse()]++;
    }

    for (auto u : useduid)
    {
        if (u.second > 1)
        {
            wxString msg = wxString::Format("    WARN: Multiple outputs (%d) with same universe/id number %d. If using #universe:start_channel result may be incorrect.", u.second, u.first);
            LogAndWrite(f, msg.ToStdString());
            warncount++;
        }
    }

    if (errcount + warncount == errcountsave + warncountsave)
    {
        LogAndWrite(f, "    No problems found");
    }
    errcountsave = errcount;
    warncountsave = warncount;

    // Controller universes out of order
    LogAndWrite(f, "");
    LogAndWrite(f, "Controller universes out of order - because some controllers care");

    std::map<std::string, int> lastuniverse;
    for (auto n: _outputManager.GetAllOutputs())
    {
        if (n->IsIpOutput())
        {
            if (lastuniverse.find(n->GetIP()) == lastuniverse.end())
            {
                lastuniverse[n->GetIP()] = n->GetUniverse();
            }
            else
            {
                if (lastuniverse[n->GetIP()] > n->GetUniverse())
                {
                    wxString msg = wxString::Format("    WARN: Controller %s %s Universe %d occurs after universe %d. Some controllers do not like out of order universes.",
                                                    n->GetIP(), n->GetDescription(), n->GetUniverse(), lastuniverse[n->GetIP()]);
                    LogAndWrite(f, msg.ToStdString());
                    warncount++;
                }
                else
                {
                    lastuniverse[n->GetIP()] = n->GetUniverse();
                }
            }
        }
    }

    if (errcount + warncount == errcountsave + warncountsave)
    {
        LogAndWrite(f, "    No problems found");
    }
    errcountsave = errcount;
    warncountsave = warncount;

    // controllers sending to routable IP addresses
    LogAndWrite(f, "");
    LogAndWrite(f, "Invalid controller IP addresses");

    outputs = _outputManager.GetOutputs();
    for (auto o : outputs)
    {
        if (o->IsIpOutput())
        {
            if (o->GetIP() != "MULTICAST")
            {
                if (!IsIPValidOrHostname(o->GetIP()))
                {
                    wxString msg = wxString::Format("    WARN: IP address '%s' on controller '%s' universe %s does not look valid.", (const char*)o->GetIP().c_str(), (const char*)o->GetDescription().c_str(), (const char *)o->GetUniverseString().c_str());
                    LogAndWrite(f, msg.ToStdString());
                    warncount++;
                }
                else
                {
                    wxArrayString ipElements = wxSplit(o->GetIP(), '.');
                    if (ipElements.size() > 3) {
                        //looks like an IP address
                        int ip1 = wxAtoi(ipElements[0]);
                        int ip2 = wxAtoi(ipElements[1]);
                        int ip3 = wxAtoi(ipElements[2]);
                        int ip4 = wxAtoi(ipElements[3]);

                        if (ip1 == 10)
                        {
                            if (ip2 == 255 && ip3 == 255 && ip4 == 255) {
                                wxString msg = wxString::Format("    ERR: IP address '%s' on controller '%s' universe %s is a broadcast address.", (const char*)o->GetIP().c_str(), (const char*)o->GetDescription().c_str(), (const char *)o->GetUniverseString().c_str());
                                LogAndWrite(f, msg.ToStdString());
                                errcount++;
                            }
                            // else this is valid
                        }
                        else if (ip1 == 192 && ip2 == 168)
                        {
                            if (ip3 == 255 && ip4 == 255) {
                                wxString msg = wxString::Format("    ERR: IP address '%s' on controller '%s' universe %s is a broadcast address.", (const char*)o->GetIP().c_str(), (const char*)o->GetDescription().c_str(), (const char *)o->GetUniverseString().c_str());
                                LogAndWrite(f, msg.ToStdString());
                                errcount++;
                            }
                            // else this is valid
                        }
                        else if (ip1 == 172 && ip2 >= 16 && ip2 <= 31)
                        {
                            // this is valid
                        }
                        else if (ip1 == 255 && ip2 == 255 && ip3 == 255 && ip4 == 255)
                        {
                            wxString msg = wxString::Format("    ERR: IP address '%s' on controller '%s' universe %s is a broadcast address.", (const char*)o->GetIP().c_str(), (const char*)o->GetDescription().c_str(), (const char *)o->GetUniverseString().c_str());
                            LogAndWrite(f, msg.ToStdString());
                            errcount++;
                        }
                        else if (ip1 == 0)
                        {
                            wxString msg = wxString::Format("    ERR: IP address '%s' on controller '%s' universe %s not valid.", (const char*)o->GetIP().c_str(), (const char*)o->GetDescription().c_str(), (const char *)o->GetUniverseString().c_str());
                            LogAndWrite(f, msg.ToStdString());
                            errcount++;
                        }
                        else if (ip1 >= 224 && ip1 <= 239)
                        {
                            wxString msg = wxString::Format("    ERR: IP address '%s' on controller '%s' universe %s is a multicast address.", (const char*)o->GetIP().c_str(), (const char*)o->GetDescription().c_str(), (const char *)o->GetUniverseString().c_str());
                            LogAndWrite(f, msg.ToStdString());
                            errcount++;
                        }
                        else
                        {
                            wxString msg = wxString::Format("    WARN: IP address '%s' on controller '%s' universe %s in internet routable ... are you sure you meant to do this.", (const char*)o->GetIP().c_str(), (const char*)o->GetDescription().c_str(), (const char *)o->GetUniverseString().c_str());
                            LogAndWrite(f, msg.ToStdString());
                            warncount++;
                        }
                    }
                }
            }
        }
    }

    if (errcount + warncount == errcountsave + warncountsave)
    {
        LogAndWrite(f, "    No problems found");
    }
    errcountsave = errcount;
    warncountsave = warncount;

    LogAndWrite(f, "");
    LogAndWrite(f, "Models spanning controllers");
    for (auto it = AllModels.begin(); it != AllModels.end(); ++it)
    {
        if (it->second->GetDisplayAs() != "ModelGroup")
        {
            long start = it->second->GetFirstChannel()+1;
            long end = it->second->GetLastChannel()+1;

            long sc;
            Output* ostart = _outputManager.GetOutput(start, sc);
            Output* oend = _outputManager.GetOutput(end, sc);

            if (ostart != nullptr && oend == nullptr)
            {
                wxString msg = wxString::Format("    ERR: Model '%s' starts on controller '%s' but ends at channel %ld which is not on a controller.", it->first, ostart->GetDescription(), end);
                LogAndWrite(f, msg.ToStdString());
                errcount++;
            }
            else if (ostart == nullptr || oend == nullptr)
            {
                wxString msg = wxString::Format("    ERR: Model '%s' is not configured for a controller.", it->first);
                LogAndWrite(f, msg.ToStdString());
                errcount++;
            }
            else if (ostart->GetType() != oend->GetType())
            {
                wxString msg = wxString::Format("    WARN: Model '%s' starts on controller '%s' of type '%s' but ends on a controller '%s' of type '%s'.", it->first, ostart->GetDescription(), ostart->GetType(), oend->GetDescription(), oend->GetType());
                LogAndWrite(f, msg.ToStdString());
                warncount++;
            }
            else if (ostart->GetIP() == "MULTICAST" && oend->GetIP() == "MULTICAST")
            {
                // ignore these
            }
            else if (ostart->GetIP() + oend->GetIP() != "")
            {
                if (ostart->GetIP() != oend->GetIP())
                {
                    wxString msg = wxString::Format("    WARN: Model '%s' starts on controller '%s' with IP '%s' but ends on a controller '%s' with IP '%s'.", it->first, ostart->GetDescription(), ostart->GetIP(), oend->GetDescription(), oend->GetIP());
                    LogAndWrite(f, msg.ToStdString());
                    warncount++;
                }
            }
            else if (ostart->GetCommPort() + oend->GetCommPort() != "")
            {
                if (ostart->GetCommPort() != oend->GetCommPort())
                {
                    wxString msg = wxString::Format("    WARN: Model '%s' starts on controller '%s' with CommPort '%s' but ends on a controller '%s' with CommPort '%s'.", it->first, ostart->GetDescription(), ostart->GetCommPort(), oend->GetDescription(), oend->GetCommPort());
                    LogAndWrite(f, msg.ToStdString());
                    warncount++;
                }
            }
        }
    }

    if (errcount + warncount == errcountsave + warncountsave)
    {
        LogAndWrite(f, "    No problems found");
    }
    errcountsave = errcount;
    warncountsave = warncount;

    LogAndWrite(f, "");
    LogAndWrite(f, "Invalid start channels");

    for (auto it = AllModels.begin(); it != AllModels.end(); ++it)
    {
        if (it->second->GetDisplayAs() != "ModelGroup")
        {
            std::string start = it->second->ModelStartChannel;

            if (start[0] == '>' || start[0] == '@')
            {
                size_t colon = start.find(':', 1);
                std::string reference = start.substr(1, colon - 1);

                if (reference == it->first)
                {
                    wxString msg = wxString::Format("    ERR: Model '%s' start channel '%s' refers to itself.", it->first, start);
                    LogAndWrite(f, msg.ToStdString());
                    errcount++;
                }
                else
                {
                    Model *m = AllModels.GetModel(reference);
                    if (m == nullptr)
                    {
                        wxString msg = wxString::Format("    ERR: Model '%s' start channel '%s' refers to non existent model '%s'.", it->first, start, reference);
                        LogAndWrite(f, msg.ToStdString());
                        errcount++;
                    }
                }
            }
            else if (start[0] == '!')
            {
                auto comp = wxSplit(start.substr(1), ':');
                if (_outputManager.GetOutput(comp[0]) == nullptr)
                {
                    wxString msg = wxString::Format("    ERR: Model '%s' start channel '%s' refers to non existent controller '%s'.", it->first, start, comp[0]);
                    LogAndWrite(f, msg.ToStdString());
                    errcount++;
                }
            }
            if (it->second->GetLastChannel() == (unsigned int)-1)
            {
                wxString msg = wxString::Format("    ERR: Model '%s' start channel '%s' evaluates to an illegal channel number.", it->first, start);
                LogAndWrite(f, msg.ToStdString());
                errcount++;
            }
        }
    }

    for (auto it : AllModels)
    {
        if (it.second->GetDisplayAs() != "ModelGroup")
        {
            std::string start = it.second->ModelStartChannel;

            if (start[0] == '>' || start[0] == '@')
            {
                std::list<std::string> seen;
                seen.push_back(it.first);
                size_t colon = start.find(':', 1);
                if (colon != std::string::npos)
                {
                    std::string reference = start.substr(1, colon - 1);
                    if (reference != it.first)
                    {
                        if (!CheckStart(f, it.first, seen, reference))
                        {
                            errcount++;
                        }
                    }
                }
                else
                {
                    wxString msg = wxString::Format("    ERR: Model '%s' start channel '%s' invalid.", it.first, start);
                    LogAndWrite(f, msg.ToStdString());
                    errcount++;
                }
            }
            else if (start[0] == '#')
            {
                size_t colon = start.find(':', 1);
                if (colon != std::string::npos)
                {
                    size_t colon2 = start.find(':',colon+1);
                    if (colon2 == -1) {
                        colon2 = colon;
                        colon = 0;
                    }
                    int universe = wxAtoi(wxString(start.substr(colon+1,colon2-1)));

                    Output* o = _outputManager.GetOutput(universe, "");

                    if (o == nullptr)
                    {
                        wxString msg = wxString::Format("    ERR: Model '%s' start channel '%s' refers to undefined universe %d.", it.first, start, universe);
                        LogAndWrite(f, msg.ToStdString());
                        errcount++;
                    }
                }
                else
                {
                    wxString msg = wxString::Format("    ERR: Model '%s' start channel '%s' invalid.", it.first, start);
                    LogAndWrite(f, msg.ToStdString());
                    errcount++;
                }
            }
            else if (start[0] == '!')
            {
                // nothing to check
            }
            else if (start.find(':') != std::string::npos)
            {
                size_t colon = start.find(':');
                int output = wxAtoi(wxString(start.substr(0, colon)));

                auto cnt = _outputManager.GetOutputCount();

                if (output < 1 || output > cnt)
                {
                    wxString msg = wxString::Format("    ERR: Model '%s' start channel '%s' refers to undefined output %d. Only %d outputs are defined.", it.first, start, output, cnt);
                    LogAndWrite(f, msg.ToStdString());
                    errcount++;
                }
            }
        }
    }

    if (errcount + warncount == errcountsave + warncountsave)
    {
        LogAndWrite(f, "    No problems found");
    }
    errcountsave = errcount;
    warncountsave = warncount;

    LogAndWrite(f, "");
    LogAndWrite(f, "Overlapping model channels");

    // Check for overlapping channels in models
    for (auto it = std::begin(AllModels); it != std::end(AllModels); ++it)
    {
        if (it->second->GetDisplayAs() != "ModelGroup")
        {
            auto m1start = it->second->GetFirstChannel() + 1;
            auto m1end = it->second->GetLastChannel() + 1;

            for (auto it2 = std::next(it); it2 != std::end(AllModels); ++it2)
            {
                if (it2->second->GetDisplayAs() != "ModelGroup")
                {
                    auto m2start = it2->second->GetFirstChannel() + 1;
                    auto m2end = it2->second->GetLastChannel() + 1;

                    if (m2start <= m1end && m2end >= m1start)
                    {
                        wxString msg = wxString::Format("    WARN: Probable model overlap '%s' (%ld-%ld) and '%s' (%ld-%ld).",
                            it->first, (long)m1start, (long)m1end,
                            it2->first, (long)m2start, (long)m2end);
                        LogAndWrite(f, msg.ToStdString());
                        warncount++;
                    }
                }
            }
        }
    }
    if (errcount + warncount == errcountsave + warncountsave)
    {
        LogAndWrite(f, "    No problems found");
    }
    errcountsave = errcount;
    warncountsave = warncount;

    LogAndWrite(f, "");
    LogAndWrite(f, "Non contiguous channels on controller ports");

    std::map<std::string, std::list<Model*>*> modelsByPort;

    // Check for non contiguous models on the same controller connection
    for (auto it : AllModels)
    {
        if (it.second->GetDisplayAs() != "ModelGroup")
        {
            std::string cc = "";
            if (it.second->IsControllerConnectionValid())
            {
                cc = wxString::Format("%s:%d", it.second->GetControllerProtocol(), it.second->GetControllerPort()).ToStdString();
            }
            if (cc != "")
            {
                long start = it.second->GetFirstChannel() + 1;
                long sc;
                Output* o = _outputManager.GetOutput(start, sc);

                if (o != nullptr && o->IsIpOutput() && o->GetIP() != "MULTICAST")
                {
                    std::string key = o->GetIP() + cc;
                    if (modelsByPort.find(key) == modelsByPort.end())
                    {
                        modelsByPort[key] = new std::list<Model*>();
                    }
                    modelsByPort[key]->push_back(it.second);
                }
            }
        }
    }

    for (auto it = modelsByPort.begin(); it != modelsByPort.end(); ++it)
    {
        if (it->second->size() == 1)
        {
            // we dont need to check this one
        }
        else
        {
            it->second->sort(compare_modelstartchannel);

            auto it2 = it->second->begin();
            auto it3 = it2;
            ++it3;

            while (it3 != it->second->end())
            {
                int m1start = (*it2)->GetNumberFromChannelString((*it2)->ModelStartChannel);
                int m1end = m1start + (*it2)->GetChanCount() - 1;
                int m2start = (*it3)->GetNumberFromChannelString((*it3)->ModelStartChannel);

                if (m1end + 1 != m2start && m2start - m1end - 1 > 0)
                {
                    long sc;
                    Output* o = _outputManager.GetOutput(m1start, sc);
                    wxString msg;
                    if (m2start - m1end - 1 <= 30)
                    {
                        msg = wxString::Format("    WARN: Model '%s' and Model '%s' are on controller IP '%s' Output Connection '%s' but there is a small gap of %d channels between them. Maybe these are NULL Pixels?",
                            (*it2)->GetName(),
                            (*it3)->GetName(),
                            o->GetIP(),
                            (*it2)->GetControllerConnectionString(),
                            m2start - m1end - 1);
                        warncount++;
                    }
                    else
                    {
                        msg = wxString::Format("    ERR: Model '%s' and Model '%s' are on controller IP '%s' Output Connection '%s' but there is a gap of %d channels between them.",
                            (*it2)->GetName(),
                            (*it3)->GetName(),
                            o->GetIP(),
                            (*it2)->GetControllerConnectionString(),
                            m2start - m1end - 1);
                        errcount++;
                    }
                    LogAndWrite(f, msg.ToStdString());
                }

                ++it2;
                ++it3;
            }
        }
        delete it->second;
        it->second = nullptr;
    }

    if (errcount + warncount == errcountsave + warncountsave)
    {
        LogAndWrite(f, "    No problems found");
    }
    errcountsave = errcount;
    warncountsave = warncount;

    LogAndWrite(f, "");
    LogAndWrite(f, "Model nodes not allocated to layers correctly");

    for (auto it = AllModels.begin(); it != AllModels.end(); ++it)
    {
        if (it->second->GetDisplayAs() != "ModelGroup")
        {
            if (wxString(it->second->GetStringType()).EndsWith("Nodes") && !it->second->AllNodesAllocated())
            {
                wxString msg = wxString::Format("    WARN: %s model '%s' Node Count and Layer Size allocations dont match.", it->second->GetDisplayAs().c_str(), it->first);
                LogAndWrite(f, msg.ToStdString());
                warncount++;
            }
        }
    }

    if (errcount + warncount == errcountsave + warncountsave)
    {
        LogAndWrite(f, "    No problems found");
    }
    errcountsave = errcount;
    warncountsave = warncount;

    LogAndWrite(f, "");
    LogAndWrite(f, "Models with issues");

    for (auto it : AllModels)
    {
        std::list<std::string> warnings = it.second->CheckModelSettings();
        for (auto s = warnings.begin(); s != warnings.end(); ++s)
        {
            LogAndWrite(f, *s);
            if (s->find("WARN:") != std::string::npos)
            {
                warncount++;
            }
            else if (s->find("ERR:") != std::string::npos)
            {
                errcount++;
            }
        }
    }

    for (auto it : AllObjects)
    {
        std::list<std::string> warnings = it.second->CheckModelSettings();
        for (auto s = warnings.begin(); s != warnings.end(); ++s)
        {
            LogAndWrite(f, *s);
            if (s->find("WARN:") != std::string::npos)
            {
                warncount++;
            }
            else if (s->find("ERR:") != std::string::npos)
            {
                errcount++;
            }
        }
    }

    if (errcount + warncount == errcountsave + warncountsave)
    {
        LogAndWrite(f, "    No problems found");
    }
    errcountsave = errcount;
    warncountsave = warncount;

    LogAndWrite(f, "");
    LogAndWrite(f, "Model Groups containing models from different previews");

    for (auto it : AllModels)
    {
        if (it.second->GetDisplayAs() == "ModelGroup")
        {
            std::string mgp = it.second->GetLayoutGroup();

            ModelGroup* mg = dynamic_cast<ModelGroup*>(it.second);
            if (mg == nullptr)
            {
                // this should never happen
                logger_base.error("Model %s says it is a model group but it doesnt cast as one.", (const char *)it.second->GetName().c_str());
            }
            else
            {
                auto models = mg->ModelNames();

                for (auto it2 : models)
                {
                    Model* m = AllModels.GetModel(it2);
                    if (m == nullptr)
                    {
                        // this should never happen
                        logger_base.error("Model Group %s contains non existent model %s.", (const char *)mg->GetName().c_str(), (const char *)it2.c_str());
                    }
                    else if (m->GetDisplayAs() != "ModelGroup")
                    {
                        // If model is in all previews dont report it as a problem
                        if (m->GetLayoutGroup() != "All Previews" && mg->GetLayoutGroup() != "All Previews" && mgp != m->GetLayoutGroup())
                        {
                            wxString msg = wxString::Format("    WARN: Model Group '%s' in preview '%s' contains model '%s' which is in preview '%s'. This will cause the '%s' model to also appear in the '%s' preview.", mg->GetName(), mg->GetLayoutGroup(), m->GetName(), m->GetLayoutGroup(), m->GetName(), mg->GetLayoutGroup());
                            LogAndWrite(f, msg.ToStdString());
                            warncount++;
                        }
                    }
                }
            }
        }
    }

    if (errcount + warncount == errcountsave + warncountsave)
    {
        LogAndWrite(f, "    No problems found");
    }
    errcountsave = errcount;
    warncountsave = warncount;

    // Check for duplicate model/model group names
    LogAndWrite(f, "");
    LogAndWrite(f, "Model/Model Groups without distinct names");

    for (auto it = std::begin(AllModels); it != std::end(AllModels); ++it)
    {
        for (auto it2 = std::next(it); it2 != std::end(AllModels); ++it2)
        {
            if (it->second->GetName() == it2->second->GetName())
            {
                wxString msg = wxString::Format("    ERR: Duplicate Model/Model Group Name '%s'.", it->second->GetName());
                LogAndWrite(f, msg.ToStdString());
                errcount++;
            }
        }
    }

    if (errcount + warncount == errcountsave + warncountsave)
    {
        LogAndWrite(f, "    No problems found");
    }
    errcountsave = errcount;
    warncountsave = warncount;

    // Check for model groups containing itself or other model groups
    LogAndWrite(f, "");
    LogAndWrite(f, "Model Groups containing non existent models");

    std::list<std::string> emptyModelGroups;

    for (auto it : AllModels)
    {
        if (it.second->GetDisplayAs() == "ModelGroup")
        {
            ModelGroup* mg = dynamic_cast<ModelGroup*>(it.second);
            if (mg != nullptr) // this should never fail
            {
                auto models = mg->ModelNames();

                int modelCount = 0;

                for (auto m = models.begin(); m != models.end(); ++m)
                {
                    Model* model = AllModels.GetModel(*m);

                    if (model == nullptr)
                    {
                        wxString msg = wxString::Format("    ERR: Model group '%s' refers to non existent model '%s'.", mg->GetName(), model->GetName());
                        LogAndWrite(f, msg.ToStdString());
                        errcount++;
                    }
                    else
                    {
                        modelCount++;
                        if (model->GetName() == mg->GetName())
                        {
                            wxString msg = wxString::Format("    ERR: Model group '%s' contains reference to itself.", mg->GetName());
                            LogAndWrite(f, msg.ToStdString());
                            errcount++;
                        }
                    }
                }
                if (modelCount == 0)
                {
                    emptyModelGroups.push_back(it.first);
                }
            }
        }
    }

    if (errcount + warncount == errcountsave + warncountsave)
    {
        LogAndWrite(f, "    No problems found");
    }
    errcountsave = errcount;
    warncountsave = warncount;

    // Check for model groups containing no valid models
    LogAndWrite(f, "");
    LogAndWrite(f, "Model Groups containing no models that exist");

    for (auto it = emptyModelGroups.begin(); it != emptyModelGroups.end(); ++it)
    {
        wxString msg = wxString::Format("    ERR: Model group '%s' contains no models.", *it);
        LogAndWrite(f, msg.ToStdString());
        errcount++;
    }

    if (errcount + warncount == errcountsave + warncountsave)
    {
        LogAndWrite(f, "    No problems found");
    }
    errcountsave = errcount;
    warncountsave = warncount;

    // Check for submodels with no nodes
    LogAndWrite(f, "");
    LogAndWrite(f, "Submodels with no nodes");

    for (auto it = AllModels.begin(); it != AllModels.end(); ++it)
    {
        if (it->second->GetDisplayAs() != "ModelGroup")
        {
            for (int i = 0; i < it->second->GetNumSubModels(); ++i)
            {
                Model* sm = it->second->GetSubModel(i);
                if (sm->GetNodeCount() == 0)
                {
                    wxString msg = wxString::Format("    ERR: Submodel '%s' contains no nodes.", sm->GetFullName());
                    LogAndWrite(f, msg.ToStdString());
                    errcount++;
                }
            }
        }
    }

    if (errcount + warncount == errcountsave + warncountsave)
    {
        LogAndWrite(f, "    No problems found");
    }
    errcountsave = errcount;
    warncountsave = warncount;

    // Check for submodels that point to nodes outside parent model name
    LogAndWrite(f, "");
    LogAndWrite(f, "Submodels with nodes not in parent model");

    for (auto it = AllModels.begin(); it != AllModels.end(); ++it)
    {
        if (it->second->GetDisplayAs() != "ModelGroup")
        {
            for (int i = 0; i < it->second->GetNumSubModels(); ++i)
            {
                SubModel* sm = (SubModel*)it->second->GetSubModel(i);
                if (!sm->IsNodesAllValid())
                {
                    wxString msg = wxString::Format("    ERR: Submodel '%s' has invalid nodes outside the range of the parent model.",
                        sm->GetFullName());
                    LogAndWrite(f, msg.ToStdString());
                    errcount++;
                }
            }
        }
    }

    if (errcount + warncount == errcountsave + warncountsave)
    {
        LogAndWrite(f, "    No problems found");
    }
    errcountsave = errcount;
    warncountsave = warncount;

    // Check for matrix faces where the file does not exist
    LogAndWrite(f, "");
    LogAndWrite(f, "Missing matrix face images");

    for (auto it = AllModels.begin(); it != AllModels.end(); ++it)
    {
        auto facefiles = it->second->GetFaceFiles(std::list<std::string>(), true);

        for (auto fit = facefiles.begin(); fit != facefiles.end(); ++fit)
        {
            if (!wxFile::Exists(*fit))
            {
                wxString msg = wxString::Format("    ERR: Model '%s' face image missing %s.", it->second->GetFullName(), *fit);
                LogAndWrite(f, msg.ToStdString());
                errcount++;
            }
        }
    }

    if (errcount + warncount == errcountsave + warncountsave)
    {
        LogAndWrite(f, "    No problems found");
    }
    errcountsave = errcount;
    warncountsave = warncount;

    // Check for large blocks of unused channels
    LogAndWrite(f, "");
    LogAndWrite(f, "Large blocks of unused channels that bloats memory usage and the the fseq file.");

    std::list<Model*> modelssorted;
    for (auto it = AllModels.begin(); it != AllModels.end(); ++it)
    {
        if (it->second->GetDisplayAs() != "ModelGroup")
        {
            modelssorted.push_back(it->second);
        }
    }

    modelssorted.sort(compare_modelstartchannel);

    long last = 0;
    Model* lastm = nullptr;
    for (auto m = modelssorted.begin(); m != modelssorted.end(); ++m)
    {
        long start = (*m)->GetNumberFromChannelString((*m)->ModelStartChannel);
        long gap = start - last - 1;
        if (gap > 511) // 511 is the maximum acceptable gap ... at that point the user has wasted an entire universe
        {
            wxString level = "WARN";
            if (gap > 49999) // anyything 50,000 or greater should be an error
            {
                level = "ERR";
                errcount++;
            }
            else
            {
                warncount++;
            }
            wxString msg;
            if (lastm == nullptr)
            {
                msg = wxString::Format("    %s: First Model '%s' starts at channel %ld leaving a block of %ld of unused channels.", level, (*m)->GetName(), start, start - 1);
            }
            else
            {
                msg = wxString::Format("    %s: Model '%s' starts at channel %ld leaving a block of %ld of unused channels between this and the prior model '%s'.", level, (*m)->GetName(), start, gap, lastm->GetName());
            }
            LogAndWrite(f, msg.ToStdString());
        }
        long newlast = start + (*m)->GetChanCount() - 1;
        if (newlast > last)
        {
            last = newlast;
            lastm = *m;
        }
    }
    if (errcount + warncount == errcountsave + warncountsave)
    {
        LogAndWrite(f, "    No problems found");
    }
    errcountsave = errcount;
    warncountsave = warncount;

    if (CurrentSeqXmlFile != nullptr)
    {
        LogAndWrite(f, "");
        LogAndWrite(f, "Uncommon and often undesirable settings");

        if (CurrentSeqXmlFile->GetRenderMode() == xLightsXmlFile::CANVAS_MODE)
        {
            wxString msg = wxString::Format("    WARN: Render mode set to canvas mode. Unless you specifically know you need this it is not recommended.");
            LogAndWrite(f, msg.ToStdString());
            warncount++;
        }

        if (!mSaveFseqOnSave)
        {
            wxString msg = wxString::Format("    WARN: Save FSEQ on save is turned off. This means every time you open the sequence you will need to render all to play your sequence. This is not recommended.");
            LogAndWrite(f, msg.ToStdString());
            warncount++;
        }

        if (errcount + warncount == errcountsave + warncountsave)
        {
            LogAndWrite(f, "    No problems found");
        }
        errcountsave = errcount;
        warncountsave = warncount;

        if (CurrentSeqXmlFile->GetSequenceType() == "Media")
        {
            LogAndWrite(f, "");
            LogAndWrite(f, "Checking media file");

            if (!wxFileExists(CurrentSeqXmlFile->GetMediaFile()))
            {
                wxString msg = wxString::Format("    ERR: media file %s does not exist.", CurrentSeqXmlFile->GetMediaFile());
                LogAndWrite(f, msg.ToStdString());
                errcount++;
            }
            else
            {
                LogAndWrite(f, "    No problems found");
            }
        }
        errcountsave = errcount;
        warncountsave = warncount;

        LogAndWrite(f, "");
        LogAndWrite(f, "Checking autosave");

        if (CurrentSeqXmlFile->FileExists())
        {
            // set to log if >1MB and autosave is more than every 10 minutes
            wxULongLong size = CurrentSeqXmlFile->GetSize();
            if (size > 1000000 && AutoSaveInterval < 10)
            {
                wxULongLong mbull = size / 100000;
                double mb = mbull.ToDouble() / 10.0;
                wxString msg = wxString::Format("    WARN: Sequence file size %.1fMb is large. Consider making autosave less frequent to prevent xlights pausing too often when it autosaves.", mb);
                LogAndWrite(f, msg.ToStdString());
                warncount++;
            }

            if (errcount + warncount == errcountsave + warncountsave)
            {
                LogAndWrite(f, "    No problems found");
            }
            errcountsave = errcount;
            warncountsave = warncount;
        }
        else
        {
            LogAndWrite(f, "    Test skipped as sequence has never been saved.");
        }

        // Only warn about model hiding if model blending is turned off.
        if (!CurrentSeqXmlFile->supportsModelBlending())
        {
            LogAndWrite(f, "");
            LogAndWrite(f, "Models hidden by effects on groups");

            // Check for groups that contain models that have appeared before the group at the bottom of the master view
            wxString models = mSequenceElements.GetViewModels(mSequenceElements.GetViewName(0));
            wxArrayString modelnames = wxSplit(models, ',');

            std::list<std::string> seenmodels;
            for (auto it : modelnames)
            {
                Model* m = AllModels.GetModel(it.ToStdString());
                if (m == nullptr)
                {
                    wxString msg = wxString::Format("    ERR: Model %s in your sequence does not seem to exist in the layout. This will need to be deleted or remapped to another model next time you load this sequence.", it);
                    LogAndWrite(f, msg.ToStdString());
                    errcount++;
                }
                else
                {
                    if (m->GetDisplayAs() == "ModelGroup")
                    {
                        ModelGroup* mg = dynamic_cast<ModelGroup*>(m);
                        if (mg == nullptr) logger_base.crit("CheckSequence ModelGroup cast was null. We are about to crash.");
                        for (auto it2 : mg->Models())
                        {
                            if (std::find(seenmodels.begin(), seenmodels.end(), it2->GetName()) != seenmodels.end())
                            {
                                wxString msg = wxString::Format("    WARN: Model Group '%s' will hide effects on model '%s'.", mg->GetName(), it2->GetName());
                                LogAndWrite(f, msg.ToStdString());
                                warncount++;
                            }
                        }
                    }
                    else
                    {
                        seenmodels.push_back(m->GetName());
                    }
                }
            }

            if (errcount + warncount == errcountsave + warncountsave)
            {
                LogAndWrite(f, "    No problems found");
            }
            errcountsave = errcount;
            warncountsave = warncount;
        }

        LogAndWrite(f, "");
        LogAndWrite(f, "Effect problems");

        // check all effects
        bool videoCacheWarning = false;
        std::list<std::pair<std::string, std::string>> faces;
        std::list<std::pair<std::string, std::string>> states;
        std::list<std::string> viewPoints;
        for (int i = 0; i < mSequenceElements.GetElementCount(MASTER_VIEW); i++)
        {
            Element* e = mSequenceElements.GetElement(i);
            if (e->GetType() != ELEMENT_TYPE_TIMING)
            {
                CheckElement(e, f, errcount, warncount, e->GetFullName(), e->GetName(), videoCacheWarning, faces, states, viewPoints);

                if (e->GetType() == ELEMENT_TYPE_MODEL)
                {
                    ModelElement *me = dynamic_cast<ModelElement *>(e);

                    for (int j = 0; j < me->GetStrandCount(); ++j)
                    {
                        StrandElement* se = me->GetStrand(j);
                        CheckElement(se, f, errcount, warncount, se->GetFullName(), e->GetName(), videoCacheWarning, faces, states, viewPoints);

                        for(int k = 0; k < se->GetNodeLayerCount(); ++k)
                        {
                            NodeLayer* nl = se->GetNodeLayer(k);
                            for (int l = 0; l < nl->GetEffectCount(); l++)
                            {
                                Effect* ef = nl->GetEffect(l);
                                CheckEffect(ef, f, errcount, warncount, wxString::Format("%sStrand %d/Node %d", se->GetFullName(), j+1, l+1).ToStdString(), e->GetName(), true, videoCacheWarning, faces, states, viewPoints);
                            }
                        }
                    }
                    for (int j = 0; j < me->GetSubModelAndStrandCount(); ++j)
                    {
                        Element* sme = me->GetSubModel(j);
                        if (sme->GetType() == ELEMENT_TYPE_SUBMODEL)
                        {
                            CheckElement(sme, f, errcount, warncount, sme->GetFullName(), e->GetName(), videoCacheWarning, faces, states, viewPoints);
                        }
                    }
                }
            }
        }

        if (videoCacheWarning)
        {
            wxString msg = wxString::Format("    WARN: Seqeuence has one or more video effects where render caching is turned off. This will render slowly.");
            LogAndWrite(f, msg.ToStdString());
            warncount++;
        }

        if (errcount + warncount == errcountsave + warncountsave)
        {
            LogAndWrite(f, "    No problems found");
        }
        errcountsave = errcount;
        warncountsave = warncount;

        LogAndWrite(f, "");
        LogAndWrite(f, "If you are planning on importing this sequence be aware the sequence relies on the following items that will not be imported.");
        LogAndWrite(f, "");
        LogAndWrite(f, "Model Faces used by this sequence:");
        for (auto it : faces)
        {
            wxString msg = wxString::Format("        Model: %s, Face: %s.", it.first, it.second);
            LogAndWrite(f, msg.ToStdString());
        }
        LogAndWrite(f, "");
        LogAndWrite(f, "Model States used by this sequence:");
        for (auto it : states)
        {
            wxString msg = wxString::Format("        Model: %s, State: %s.", it.first, it.second);
            LogAndWrite(f, msg.ToStdString());
        }
        LogAndWrite(f, "");
        LogAndWrite(f, "View Points used by this sequence:");
        for (auto it : viewPoints)
        {
            wxString msg = wxString::Format("        Viewpoint: %s.", it);
            LogAndWrite(f, msg.ToStdString());
        }
    }
    else
    {
        LogAndWrite(f, "");
        LogAndWrite(f, "No sequence loaded so sequence checks skipped.");
    }

    LogAndWrite(f, "");
    LogAndWrite(f, "Check sequence done.");
    LogAndWrite(f, wxString::Format("Errors: %d. Warnings: %d", errcount, warncount).ToStdString());

    if (f.IsOpened())
    {
        f.Close();

        wxFileType *ft = wxTheMimeTypesManager->GetFileTypeFromExtension("txt");
        if (ft != nullptr)
        {
            wxString command = ft->GetOpenCommand(filename);

            if (command == "")
            {
                DisplayError(wxString::Format("Unable to show xLights Check Sequence results '%s'. See your log for the content.", filename).ToStdString(), this);
            }
            else
            {
                logger_base.debug("Viewing xLights Check Sequence results %s. Command: '%s'", (const char *)filename.c_str(), (const char*)command.c_str());
                wxUnsetEnv("LD_PRELOAD");
                wxExecute(command);
            }
            delete ft;
        }
        else
        {
            DisplayError(wxString::Format("Unable to show xLights Check Sequence results '%s'. See your log for the content.", filename).ToStdString(), this);
        }
    }
}

void xLightsFrame::CheckEffect(Effect* ef, wxFile& f, int& errcount, int& warncount, const std::string& name, const std::string& modelName, bool node, bool& videoCacheWarning, std::list<std::pair<std::string, std::string>>& faces, std::list<std::pair<std::string, std::string>>& states, std::list<std::string>& viewPoints)
{
    EffectManager& em = mSequenceElements.GetEffectManager();
    SettingsMap& sm = ef->GetSettings();

    if (ef->GetEffectName() == "Video")
    {
        if (_enableRenderCache == "Disabled")
        {
            videoCacheWarning = true;
        }
        else if (!ef->IsLocked() && _enableRenderCache == "Locked Only")
        {
            videoCacheWarning = true;
            wxString msg = wxString::Format("    WARN: Video effect unlocked but only locked video effects are being render cached. Effect: %s, Model: %s, Start %s", ef->GetEffectName(), modelName, FORMATTIME(ef->GetStartTimeMS()));
            LogAndWrite(f, msg.ToStdString());
            warncount++;
        }
    }

    // check we are not doing sub-buffers on Per Model* buffer styles
    bool isPerModel = false;
    bool isSubBuffer = false;
    for (auto it : sm)
    {
        isPerModel |= (it.first == "B_CHOICE_BufferStyle" && StartsWith(it.second, "Per Model"));
        isSubBuffer |= (it.first == "B_CUSTOM_SubBuffer");
    }

    if (isPerModel && isSubBuffer)
    {
        wxString msg = wxString::Format("    ERR: Effect on a model group using a 'Per Model' render buffer is also using a subbuffer. This will not work as you might expect. Effect: %s, Model: %s, Start %s", ef->GetEffectName(), modelName, FORMATTIME(ef->GetStartTimeMS()));
        LogAndWrite(f, msg.ToStdString());
        errcount++;
    }

    // check value curves not updated
    for (auto it = sm.begin(); it != sm.end(); ++it)
    {
        wxString value = it->second;
        if (value.Contains("|Type=") && !value.Contains("RV=TRUE"))
        {
            int start = value.Find("|Id=") + 4;
            wxString property = value.substr(start);
            property = property.BeforeFirst('|');
            wxString msg = wxString::Format("    ERR: Effect contains very old value curve. Click on this effect and then save the sequence to convert it. Effect: %s, Model: %s, Start %s (%s)", ef->GetEffectName(), modelName, FORMATTIME(ef->GetStartTimeMS()), property);
            LogAndWrite(f, msg.ToStdString());
            errcount++;
        }
    }

    // check excessive fadein/fadeout time
    float fadein = sm.GetFloat("T_TEXTCTRL_Fadein", 0.0);
    float fadeout = sm.GetFloat("T_TEXTCTRL_Fadeout", 0.0);
    float efdur = (ef->GetEndTimeMS() - ef->GetStartTimeMS()) / 1000.0;

    if (sm.Get("T_CHECKBOX_Canvas", "0") == "1")
    {
        // Warp and off have more complicated logic which is implemented in those effects
        if ((ef->GetEffectName() != "Off" && ef->GetEffectName() != "Warp" && ef->GetEffectName() != "Kaleidoscope"))
        {
            wxString msg = wxString::Format("    WARN: Canvas mode enabled on an effect it is not normally used on. This will slow down rendering. Effect: %s, Model: %s, Start %s", ef->GetEffectName(), modelName, FORMATTIME(ef->GetStartTimeMS()));
            LogAndWrite(f, msg.ToStdString());
            warncount++;
        }
    }

    if (fadein > efdur)
    {
        wxString msg = wxString::Format("    WARN: Transition in time %.2f on effect %s at start time %s  on Model '%s' is greater than effect duration %.2f.", fadein, ef->GetEffectName(), FORMATTIME(ef->GetStartTimeMS()), name, efdur);
        LogAndWrite(f, msg.ToStdString());
        warncount++;
    }
    if (fadeout > efdur)
    {
        wxString msg = wxString::Format("    WARN: Transition out time %.2f on effect %s at start time %s  on Model '%s' is greater than effect duration %.2f.", fadeout, ef->GetEffectName(), FORMATTIME(ef->GetStartTimeMS()), name, efdur);
        LogAndWrite(f, msg.ToStdString());
        warncount++;
    }
    if (fadein <= efdur && fadeout <= efdur && fadein + fadeout > efdur)
    {
        wxString msg = wxString::Format("    WARN: Transition in time %.2f + transition out time %.2f = %.2f on effect %s at start time %s  on Model '%s' is greater than effect duration %.2f.", fadein, fadeout, fadein + fadeout, ef->GetEffectName(), FORMATTIME(ef->GetStartTimeMS()), name, efdur);
        LogAndWrite(f, msg.ToStdString());
        warncount++;
    }

    // effect that runs past end of the sequence
    if (ef->GetEndTimeMS() > CurrentSeqXmlFile->GetSequenceDurationMS())
    {
        wxString msg = wxString::Format("    WARN: Effect %s ends at %s after the sequence end %s. Model: '%s' Start: %s", ef->GetEffectName(), FORMATTIME(ef->GetEndTimeMS()), FORMATTIME(CurrentSeqXmlFile->GetSequenceDurationMS()), name, FORMATTIME(ef->GetStartTimeMS()));
        LogAndWrite(f, msg.ToStdString());
        warncount++;
    }

    if (ef->GetEffectIndex() >= 0)
    {
        RenderableEffect* re = em.GetEffect(ef->GetEffectIndex());

        // check effect is appropriate for a node
        if (node && !re->AppropriateOnNodes())
        {
            wxString msg = wxString::Format("    WARN: Effect %s at start time %s  on Model '%s' really shouldnt be used at the node level.",
                ef->GetEffectName(), FORMATTIME(ef->GetStartTimeMS()), name);
            LogAndWrite(f, msg.ToStdString());
            warncount++;
        }

        std::list<std::string> warnings = re->CheckEffectSettings(sm, CurrentSeqXmlFile->GetMedia(), AllModels.GetModel(modelName), ef);
        for (auto s = warnings.begin(); s != warnings.end(); ++s)
        {
            LogAndWrite(f, *s);
            if (s->find("WARN:") != std::string::npos)
            {
                warncount++;
            }
            else if (s->find("ERR:") != std::string::npos)
            {
                errcount++;
            }
        }

        if (ef->GetEffectName() == "Faces")
        {
            for (auto it : static_cast<FacesEffect*>(re)->GetFacesUsed(sm))
            {
                bool found = false;
                for (auto it2 : faces)
                {
                    if (it2.first == modelName && it2.second == it)
                    {
                        found = true;
                    }
                }
                if (!found)
                {
                    faces.push_back({ modelName, it });
                }
            }
        }
        else if (ef->GetEffectName() == "State")
        {
            for (auto it : static_cast<StateEffect*>(re)->GetStatesUsed(sm))
            {
                bool found = false;
                for (auto it2 : states)
                {
                    if (it2.first == modelName && it2.second == it)
                    {
                        found = true;
                    }
                }
                if (!found)
                {
                    states.push_back({ modelName, it });
                }
            }
        }

        for (auto it : sm)
        {
            if (it.first == "B_CHOICE_PerPreviewCamera")
            {
                bool found = false;
                for (auto it2 : viewPoints)
                {
                    if (it2 == it.second)
                    {
                        found = true;
                    }
                }
                if (!found)
                {
                    viewPoints.push_back(it.second);
                }
            }
        }
    }
}

void xLightsFrame::CheckElement(Element* e, wxFile& f, int& errcount, int& warncount, const std::string& name, const std::string& modelName, bool& videoCacheWarning, std::list<std::pair<std::string, std::string>>& faces, std::list<std::pair<std::string, std::string>>& states, std::list<std::string>& viewPoints)
{
    for (int j = 0; j < e->GetEffectLayerCount(); j++)
    {
        EffectLayer* el = e->GetEffectLayer(j);

        for (int k = 0; k < el->GetEffectCount(); k++)
        {
            Effect* ef = el->GetEffect(k);

            // Check there are nodes to actually render on
            Model* m = AllModels[modelName];
            if (m != nullptr)
            {
                if (e->GetType() == ELEMENT_TYPE_MODEL)
                {
                    if (m->GetNodeCount() == 0)
                    {
                        wxString msg = wxString::Format("    ERR: Effect %s (%s-%s) on Model '%s' layer %d Has no nodes and wont do anything.",
                            ef->GetEffectName(), FORMATTIME(ef->GetStartTimeMS()), FORMATTIME(ef->GetEndTimeMS()),
                            name, j + 1);
                        LogAndWrite(f, msg.ToStdString());
                        errcount++;
                    }
                }
                else if (e->GetType() == ELEMENT_TYPE_STRAND)
                {
                    StrandElement* se = (StrandElement*)e;
                    if (m->GetStrandLength(se->GetStrand()) == 0)
                    {
                        wxString msg = wxString::Format("    ERR: Effect %s (%s-%s) on Model '%s' layer %d Has no nodes and wont do anything.",
                            ef->GetEffectName(), FORMATTIME(ef->GetStartTimeMS()), FORMATTIME(ef->GetEndTimeMS()),
                            name, j + 1);
                        LogAndWrite(f, msg.ToStdString());
                        errcount++;
                    }
                }
                else if (e->GetType() == ELEMENT_TYPE_SUBMODEL)
                {
                    Model* se = AllModels[name];
                    if (se != nullptr)
                    {
                        if (se->GetNodeCount() == 0)
                        {
                            wxString msg = wxString::Format("    ERR: Effect %s (%s-%s) on Model '%s' layer %d Has no nodes and wont do anything.",
                                ef->GetEffectName(), FORMATTIME(ef->GetStartTimeMS()), FORMATTIME(ef->GetEndTimeMS()),
                                name, j + 1);
                            LogAndWrite(f, msg.ToStdString());
                            errcount++;
                        }
                    }
                }
            }

            CheckEffect(ef, f, errcount, warncount, name, modelName, false, videoCacheWarning, faces, states, viewPoints);
        }

        // This assumes effects are stored in start time order per layer
        Effect* lastEffect = nullptr;
        for (int k = 0; k < el->GetEffectCount(); k++)
        {
            Effect* ef = el->GetEffect(k);

            if (lastEffect != nullptr)
            {
                // the start time of an effect should not be before the end of the prior effect
                if (ef->GetStartTimeMS() < lastEffect->GetEndTimeMS())
                {
                    wxString msg = wxString::Format("    ERR: Effect %s (%s-%s) overlaps with Effect %s (%s-%s) on Model '%s' layer %d. This shouldn't be possible.",
                        ef->GetEffectName(), FORMATTIME(ef->GetStartTimeMS()), FORMATTIME(ef->GetEndTimeMS()), lastEffect->GetEffectName(), FORMATTIME(lastEffect->GetStartTimeMS()), FORMATTIME(lastEffect->GetEndTimeMS()), name, j + 1);
                    LogAndWrite(f, msg.ToStdString());
                    errcount++;
                }
            }

            lastEffect = ef;
        }
    }
}

void xLightsFrame::OnMenuItemCheckSequenceSelected(wxCommandEvent& event)
{
    CheckSequence(true);
}

void xLightsFrame::OnMenuItem_e131syncSelected(wxCommandEvent& event)
{
    NetworkChange();
    me131Sync = event.IsChecked();
    _outputManager.SetSyncEnabled(me131Sync);
    ShowHideSync();
    if (me131Sync)
    {
        // recycle output connections if necessary
        if (_outputManager.IsOutputting())
        {
            _outputManager.StopOutput();
            _outputManager.StartOutput();
        }
    }
    NetworkChange();
}

void xLightsFrame::ShowHideSync()
{
    if (me131Sync)
    {
        SpinCtrl_SyncUniverse->Show();
        StaticText5->Show();
        SetSyncUniverse(SpinCtrl_SyncUniverse->GetValue());
    }
    else
    {
        SpinCtrl_SyncUniverse->Hide();
        StaticText5->Hide();
        SetSyncUniverse(0);
    }
}

void xLightsFrame::OnMenuItem_Help_ForumSelected(wxCommandEvent& event)
{
    ::wxLaunchDefaultBrowser("http://nutcracker123.com/forum/");
}

void xLightsFrame::OnMenuItem_Help_DownloadSelected(wxCommandEvent& event)
{
    ::wxLaunchDefaultBrowser("http://xlights.org");
}

void xLightsFrame::OnMenuItem_Help_ReleaseNotesSelected(wxCommandEvent& event)
{
    wxFileType *ft = wxTheMimeTypesManager->GetFileTypeFromExtension("txt");
    if (ft)
    {
        wxString command = ft->GetOpenCommand("README.txt");
        wxUnsetEnv("LD_PRELOAD");
        wxExecute(command);
    }
}

void xLightsFrame::OnMenuItem_Help_Isue_TrackerSelected(wxCommandEvent& event)
{
    ::wxLaunchDefaultBrowser("https://github.com/smeighan/xLights/issues");
}

void xLightsFrame::OnMenuItem_Help_FacebookSelected(wxCommandEvent& event)
{
    ::wxLaunchDefaultBrowser("https://www.facebook.com/groups/628061113896314/");
}

int xLightsFrame::ExportNodes(wxFile& f, StrandElement* e, NodeLayer* nl, int n, std::map<std::string, int>& effectfrequency, std::map<std::string, int>& effectTotalTime, std::list<std::string>& allfiles)
{
    int effects = 0;
    wxString type = "Node";
    wxString name = wxString::Format("%sStrand %d/Node %d", e->GetFullName(), e->GetStrand()+1, n);

    for (int k = 0; k < nl->GetEffectCount(); k++)
    {
        Effect* ef = nl->GetEffect(k);

        std::string fs = "";
        if (ef->GetEffectIndex() >= 0)
        {
            RenderableEffect *eff = effectManager[ef->GetEffectIndex()];
            auto files = eff->GetFileReferences(ef->GetSettings());

            for (auto it = files.begin(); it != files.end(); ++it)
            {
                if (fs != "")
                {
                    fs += ",";
                }
                fs += (*it);
            }

            allfiles.splice(allfiles.end(), files);
        }

        int duration = ef->GetEndTimeMS() - ef->GetStartTimeMS();
        if (effectfrequency.find(ef->GetEffectName()) != effectfrequency.end())
        {
            effectfrequency[ef->GetEffectName()]++;
            effectTotalTime[ef->GetEffectName()] += duration;
        }
        else
        {
            effectfrequency[ef->GetEffectName()] = 1;
            effectTotalTime[ef->GetEffectName()] = duration;
        }

        SettingsMap& sm = ef->GetSettings();
        f.Write(wxString::Format("\"%s\",%02d:%02d.%03d,%02d:%02d.%03d,%02d:%02d.%03d,\"%s\",\"%s\",%s,%s\n",
            ef->GetEffectName(),
            ef->GetStartTimeMS() / 60000,
            (ef->GetStartTimeMS() % 60000) / 1000,
            ef->GetStartTimeMS() % 1000,
            ef->GetEndTimeMS() / 60000,
            (ef->GetEndTimeMS() % 60000) / 1000,
            ef->GetEndTimeMS() % 1000,
            duration / 60000,
            (duration % 60000) / 1000,
            duration % 1000,
            sm.Contains("X_Effect_Description") ? sm["X_Effect_Description"] : "",
            name,
            type,
            fs
        ));
        effects++;
    }

    return effects;
}

int xLightsFrame::ExportElement(wxFile& f, Element* e, std::map<std::string, int>& effectfrequency, std::map<std::string, int>& effectTotalTime, std::list<std::string>& allfiles)
{
    int effects = 0;

    if (e->GetType() != ELEMENT_TYPE_TIMING)
    {
        Model* m = AllModels.GetModel(e->GetModelName());

        wxString type = "Unknown";
        wxString subname = "";
        switch (e->GetType())
        {
        case     ELEMENT_TYPE_MODEL:
            if (m->GetDisplayAs() == "ModelGroup")
            {
                type = "Model Group";
            }
            else
            {
                type = "Model";
            }
            break;
        case ELEMENT_TYPE_SUBMODEL:
            type = "Submodel";
            break;
        case ELEMENT_TYPE_STRAND:
            type = "Strand";
            subname = wxString::Format("Strand %d", dynamic_cast<StrandElement*>(e)->GetStrand() + 1);
            break;
        case ELEMENT_TYPE_TIMING:
            type = "Timing";
            break;
        }

        for (int j = 0; j < e->GetEffectLayerCount(); j++)
        {
            EffectLayer* el = e->GetEffectLayer(j);

            for (int k = 0; k < el->GetEffectCount(); k++)
            {
                Effect* ef = el->GetEffect(k);
                std::string fs = "";
                if (ef->GetEffectIndex() >= 0)
                {
                    RenderableEffect *eff = effectManager[ef->GetEffectIndex()];
                    auto files = eff->GetFileReferences(ef->GetSettings());

                    for (auto it = files.begin(); it != files.end(); ++it)
                    {
                        if (fs != "")
                        {
                            fs += ",";
                        }
                        fs += (*it);
                    }

                    allfiles.splice(allfiles.end(), files);
                }

                int duration = ef->GetEndTimeMS() - ef->GetStartTimeMS();
                if (effectfrequency.find(ef->GetEffectName()) != effectfrequency.end())
                {
                    effectfrequency[ef->GetEffectName()]++;
                    effectTotalTime[ef->GetEffectName()] += duration;
                }
                else
                {
                    effectfrequency[ef->GetEffectName()] = 1;
                    effectTotalTime[ef->GetEffectName()] = duration;
                }

                SettingsMap& sm = ef->GetSettings();
                f.Write(wxString::Format("\"%s\",%02d:%02d.%03d,%02d:%02d.%03d,%02d:%02d.%03d,\"%s\",\"%s\",%s,%s\n",
                    ef->GetEffectName(),
                    ef->GetStartTimeMS() / 60000,
                    (ef->GetStartTimeMS() % 60000) / 1000,
                    ef->GetStartTimeMS() % 1000,
                    ef->GetEndTimeMS() / 60000,
                    (ef->GetEndTimeMS() % 60000) / 1000,
                    ef->GetEndTimeMS() % 1000,
                    duration / 60000,
                    (duration % 60000) / 1000,
                    duration % 1000,
                    sm.Contains("X_Effect_Description") ? sm["X_Effect_Description"] : "",
                    (const char *)(e->GetFullName() + subname).c_str(),
                    type,
                    fs
                ));
                effects++;
            }
        }
    }

    return effects;
}

void xLightsFrame::OnMenuItem_ExportEffectsSelected(wxCommandEvent& event)
{
    if (CurrentSeqXmlFile == nullptr)
    {
        DisplayError("No sequence open", this);
        return;
    }

    wxLogNull logNo; //kludge: avoid "error 0" message from wxWidgets after new file is written
    wxString filename = wxFileSelector(_("Choose output file"), wxEmptyString, wxEmptyString, wxEmptyString, "Export files (*.csv)|*.csv", wxFD_SAVE | wxFD_OVERWRITE_PROMPT);

    if (filename.IsEmpty()) return;

    ExportEffects(filename);
}

void xLightsFrame::ExportEffects(wxString filename)
{
    wxFile f(filename);

    if (!f.Create(filename, true) || !f.IsOpened())
    {
        DisplayError(wxString::Format("Unable to create file %s. Error %d\n", filename, f.GetLastError()).ToStdString(), this);
        return;
    }

    std::map<std::string, int> effectfrequency;
    std::map<std::string, int> effecttotaltime;

    int effects = 0;
    f.Write(_("Effect Name,StartTime,EndTime,Duration,Description,Element,ElementType,Files\n"));

    std::list<std::string> files;

    for (size_t i = 0; i < mSequenceElements.GetElementCount(0); i++)
    {
        Element* e = mSequenceElements.GetElement(i);
        effects += ExportElement(f, e, effectfrequency, effecttotaltime, files);

        if (dynamic_cast<ModelElement*>(e) != nullptr)
        {
            for (size_t s = 0; s < dynamic_cast<ModelElement*>(e)->GetSubModelAndStrandCount(); s++) {
                SubModelElement *se = dynamic_cast<ModelElement*>(e)->GetSubModel(s);
                effects += ExportElement(f, se, effectfrequency, effecttotaltime, files);
            }
            for (size_t s = 0; s < dynamic_cast<ModelElement*>(e)->GetStrandCount(); s++) {
                StrandElement *se = dynamic_cast<ModelElement*>(e)->GetStrand(s);
                int node = 1;
                for (size_t n = 0; n < se->GetNodeLayerCount(); n++)
                {
                    NodeLayer* nl = se->GetNodeLayer(n);
                    effects += ExportNodes(f, se, nl, node++, effectfrequency, effecttotaltime, files);
                }
            }
        }
    }
    f.Write(wxString::Format("\"Effect Count\",%d\n", effects));
    f.Write(_("\n"));
    f.Write(_("Effect Usage Summary\n"));
    f.Write(_("Effect Name,Occurences,TotalTime\n"));
    for (auto it = effectfrequency.begin(); it != effectfrequency.end(); ++it)
    {
        int tt = effecttotaltime[it->first];
        f.Write(wxString::Format("\"%s\",%d,%02d:%02d.%03d\n",
            (const char *)it->first.c_str(),
            it->second,
            tt / 60000,
            (tt % 60000) / 1000,
            tt % 1000
        ));
    }
    f.Write(_("\n"));
    f.Write(_("Summary of files used\n"));

    files.sort();
    files.unique();
    for (auto it = files.begin(); it != files.end(); ++it)
    {
        f.Write(wxString::Format("%s\n", *it));
    }

    f.Close();
}

void xLightsFrame::OnMenuItemShiftSelectedEffectsSelected(wxCommandEvent& event)
{
    wxTextEntryDialog ted(this, "Enter the number of milliseconds to shift the selected effects:\n\n"
        "Note: Will be rounded to the nearest timing interval.\n"
        "      This operation cannot be reversed with Undo.\n"
        "      Effects shifted left may be truncated or deleted.\n"
        "      Effects that would overlap unselected effects wont be moved.",
        "Shift Selected Effects", "", wxOK | wxCANCEL | wxCENTER);
    if (ted.ShowModal() == wxID_OK) {
        int milliseconds = wxAtoi(ted.GetValue());
        if (CurrentSeqXmlFile->GetSequenceLoaded()) {
            wxString mss = CurrentSeqXmlFile->GetSequenceTiming();
            int ms = wxAtoi(mss);
            milliseconds /= ms;
            milliseconds *= ms;
        }
        for (int elem = 0; elem<mSequenceElements.GetElementCount(MASTER_VIEW); elem++) {
            Element* ele = mSequenceElements.GetElement(elem, MASTER_VIEW);
            for (int layer = 0; layer<ele->GetEffectLayerCount(); layer++) {
                EffectLayer* el = ele->GetEffectLayer(layer);
                ShiftSelectedEffectsOnLayer(el, milliseconds);
            }
            if (ele->GetType() == ELEMENT_TYPE_MODEL)
            {
                ModelElement *me = dynamic_cast<ModelElement *>(ele);
                for (int i = 0; i < me->GetStrandCount(); ++i)
                {
                    Element* se = me->GetStrand(i);
                    StrandElement* ste = dynamic_cast<StrandElement*>(se);
                    for (int k = 0; k < ste->GetNodeLayerCount(); ++k)
                    {
                        NodeLayer* nl = ste->GetNodeLayer(k, false);
                        if (nl != nullptr)
                        {
                            ShiftSelectedEffectsOnLayer(nl, milliseconds);
                        }
                    }
                }
                for (int i = 0; i < me->GetSubModelAndStrandCount(); ++i)
                {
                    Element* se = me->GetSubModel(i);
                    for (int layer = 0; layer<se->GetEffectLayerCount(); layer++) {
                        EffectLayer* sel = se->GetEffectLayer(layer);
                        ShiftSelectedEffectsOnLayer(sel, milliseconds);
                    }
                }
            }
        }
        mainSequencer->PanelEffectGrid->Refresh();
    }
}

void xLightsFrame::OnMenuItemShiftEffectsSelected(wxCommandEvent& event)
{
    wxTextEntryDialog ted(this, "Enter the number of milliseconds to shift all effects:\n\n"
                                "Note: Will be rounded to the nearest timing interval.\n"
                                "      This operation cannot be reversed with Undo.\n"
                                "      Effects shifted left may be truncated or deleted.",
                                "Shift Effects", "", wxOK | wxCANCEL|wxCENTER);
    if( ted.ShowModal() == wxID_OK ) {
        int milliseconds = wxAtoi(ted.GetValue());
        if( CurrentSeqXmlFile->GetSequenceLoaded() ) {
            wxString mss = CurrentSeqXmlFile->GetSequenceTiming();
            int ms = wxAtoi(mss);
            milliseconds /= ms;
            milliseconds *= ms;
        }
        for(int elem=0;elem<mSequenceElements.GetElementCount(MASTER_VIEW);elem++) {
            Element* ele = mSequenceElements.GetElement(elem, MASTER_VIEW);
            for(int layer=0;layer<ele->GetEffectLayerCount();layer++) {
                EffectLayer* el = ele->GetEffectLayer(layer);
                ShiftEffectsOnLayer(el, milliseconds);
            }
            if (ele->GetType() == ELEMENT_TYPE_MODEL)
            {
                ModelElement *me = dynamic_cast<ModelElement *>(ele);
                for (int i = 0; i < me->GetStrandCount(); ++i)
                {
                    Element* se = me->GetStrand(i);
                    StrandElement* ste = dynamic_cast<StrandElement*>(se);
                    for (int k = 0; k < ste->GetNodeLayerCount(); ++k)
                    {
                        NodeLayer* nl = ste->GetNodeLayer(k, false);
                        if (nl != nullptr)
                        {
                            ShiftEffectsOnLayer(nl, milliseconds);
                        }
                    }
                }
                for (int i = 0; i < me->GetSubModelAndStrandCount(); ++i)
                {
                    Element* se = me->GetSubModel(i);
                    for(int layer=0;layer<se->GetEffectLayerCount();layer++) {
                        EffectLayer* sel = se->GetEffectLayer(layer);
                        ShiftEffectsOnLayer(sel, milliseconds);
                    }
                }
            }
        }
        mainSequencer->PanelEffectGrid->Refresh();
    }
}

void xLightsFrame::ShiftEffectsOnLayer(EffectLayer* el, int milliseconds)
{
    for(int ef=el->GetEffectCount()-1; ef >= 0; ef--) {  // count backwards so we can delete if needed
        Effect* eff = el->GetEffect(ef);
        int start_ms = eff->GetStartTimeMS();
        int end_ms = eff->GetEndTimeMS();
        if( start_ms+milliseconds < 0 ) {
            if( end_ms+milliseconds < 0 ) {
                // effect shifted off screen - delete

                el->RemoveEffect(ef);
                if (eff == selectedEffect) {
                    UnselectEffect();
                }
                continue;
            } else {
                // truncate start of effect
                eff->SetStartTimeMS(0);
            }
        } else {
            eff->SetStartTimeMS(start_ms+milliseconds);
        }
        eff->SetEndTimeMS(end_ms+milliseconds);
    }
}

void xLightsFrame::ShiftSelectedEffectsOnLayer(EffectLayer* el, int milliseconds)
{
    if (milliseconds < 0)
    {
        std::list<int> toRemove;
        for (int ef = 0; ef < el->GetEffectCount(); ef++) {
            // move left
            Effect* eff = el->GetEffect(ef);
            if (eff->GetSelected())
            {
                bool moved = false;
                int start_ms = eff->GetStartTimeMS();
                int end_ms = eff->GetEndTimeMS();
                if (start_ms + milliseconds < 0) {
                    if (end_ms + milliseconds < 0) {
                        // effect shifted off screen - delete
                        if (eff == selectedEffect) {
                            UnselectEffect();
                        }
                        // move it out of the way so it doesnt cause clashes
                        eff->SetStartTimeMS(-100);
                        eff->SetEndTimeMS(-90);
                        toRemove.push_front(ef); // we need to delete them in reverse order
                        continue;
                    }
                    else {
                        // truncate start of effect
                        eff->SetStartTimeMS(0);
                        moved = true;
                    }
                }
                else {
                    auto effectsInTime = el->GetAllEffectsByTime(start_ms + milliseconds, end_ms + milliseconds);
                    bool clash = false;
                    for (auto it = effectsInTime.begin(); it != effectsInTime.end(); ++it)
                    {
                        if ((*it)->GetID() != eff->GetID())
                        {
                            clash = true;
                            break;
                        }
                    }
                    if (!clash)
                    {
                        eff->SetStartTimeMS(start_ms + milliseconds);
                        moved = true;
                    }
                }
                if (moved)
                {
                    eff->SetEndTimeMS(end_ms + milliseconds);
                }
            }
        }
        for (auto it = toRemove.begin(); it != toRemove.end(); ++it)
        {
            el->RemoveEffect(*it);
        }
    }
    else
    {
        // Move right
        for (int ef = el->GetEffectCount() - 1; ef >= 0; ef--) {  // count backwards so we can delete if needed
            Effect* eff = el->GetEffect(ef);
            if (eff->GetSelected())
            {
                bool moved = false;
                int start_ms = eff->GetStartTimeMS();
                int end_ms = eff->GetEndTimeMS();
                auto effectsInTime = el->GetAllEffectsByTime(start_ms + milliseconds, end_ms + milliseconds);
                bool clash = false;
                for (auto it = effectsInTime.begin(); it != effectsInTime.end(); ++it)
                {
                    if ((*it)->GetID() != eff->GetID())
                    {
                        clash = true;
                        break;
                    }
                }
                if (!clash)
                {
                    eff->SetStartTimeMS(start_ms + milliseconds);
                    moved = true;
                }
                if (moved)
                {
                    eff->SetEndTimeMS(end_ms + milliseconds);
                }
            }
        }
    }
}

// returns the lost files path if required
std::string AddFileToZipFile(const std::string& baseDirectory, const std::string& file, wxZipOutputStream& zip, const std::string& actualfile = "")
{
    static log4cpp::Category &logger_base = log4cpp::Category::getInstance(std::string("log_base"));

    std::string filetoactuallyzip = actualfile;
    if (actualfile == "") filetoactuallyzip = file;

    std::string lost = "";
    if (wxFile::Exists(filetoactuallyzip))
    {
        wxFileName bd(baseDirectory);
        std::string showdir = bd.GetName().ToStdString();

        wxFileName fn(file);
        wxString f(file);
#ifdef __WXMSW__
        // Windows doesnt care about case so we can be more permissive
        if (f.Lower().StartsWith(wxString(baseDirectory).Lower()))
#else
        if (f.StartsWith(baseDirectory))
#endif
        {
            // this is in our folder
            std::string tgt = file.substr(baseDirectory.length());
            if (tgt != "" && (tgt[0] == '\\' || tgt[0] == '/'))
            {
                tgt = tgt.substr(1);
            }
            tgt = showdir + "/" + tgt;
            if (zip.PutNextEntry(tgt))
            {
                wxFileInputStream fis(filetoactuallyzip);
                if (fis.IsOk())
                {
                    zip.Write(fis);
                }
                else
                {
                    logger_base.warn("Error adding %s to %s due to failure to create input stream.", (const char*)file.c_str(), (const char *)tgt.c_str());
                }
                zip.CloseEntry();
            }
            else
            {
                logger_base.warn("    Error zipping %s to %s.", (const char*)file.c_str(), (const char *)tgt.c_str());
            }
        }
        else
        {
            // this isnt
            std::string tgt = "_lost/" + fn.GetName().ToStdString() + "." + fn.GetExt().ToStdString();
            tgt = showdir + "/" + tgt;
            lost = tgt;
            if (zip.PutNextEntry(tgt))
            {
                wxFileInputStream fis(filetoactuallyzip);
                zip.Write(fis);
                zip.CloseEntry();
            }
            else
            {
                logger_base.warn("    Error zipping %s to %s.", (const char*)file.c_str(), (const char *)tgt.c_str());
            }
        }
    }
    return lost;
}

std::string FixFile(const std::string& showdir, const std::string& sourcefile, const std::map<std::string, std::string>& lostfiles)
{
    std::string newfile = "";

    if (lostfiles.size() > 0)
    {
        // create a temporary file
        newfile = wxFileName::CreateTempFileName("rgbe").ToStdString();

        // read all of the existing file into memory
        wxFile in(sourcefile);
        wxString data;
        in.ReadAll(&data);
        in.Close();

        // use regex to search and replace all the lost file locations
        for (auto it = lostfiles.begin(); it != lostfiles.end(); ++it)
        {
            // strip off the show folder
            wxString replace(it->second);
            wxString newreplace = replace.AfterFirst('/');
            if (newreplace == replace)
            {
                newreplace = replace.AfterFirst('\\');
            }

            data.Replace(it->first, showdir + "/" + newreplace, true);
        }

        // write the file out
        wxFile out(newfile, wxFile::write);
        out.Write(data);
        out.Close();
    }

    return newfile;
}

std::string StripPresets(const std::string& sourcefile)
{
    std::string newfile = wxFileName::CreateTempFileName("rgbe").ToStdString();

    // read all of the existing file into memory
    wxFile in(sourcefile);
    wxString data;
    in.ReadAll(&data);
    in.Close();

    int start = data.Find("<effects version=\"");
    int end = data.Find("</effects>") + 10;

    if (end >= 10)
    {
        data = data.substr(0, start) + "<effects version=\"0006\"/>" + data.substr(end);
    }

    // write the file out
    wxFile out(newfile, wxFile::write);
    out.Write(data);
    out.Close();

    return newfile;
}

#pragma region Tools Menu

void xLightsFrame::OnMenuItem_FPP_ConnectSelected(wxCommandEvent& event)
{
    // make sure everything is up to date
    if (Notebook1->GetSelection() != LAYOUTTAB)
        layoutPanel->UnSelectAllModels();
    RecalcModels();

    FPPConnectDialog dlg(this, &_outputManager);

    dlg.ShowModal();
}

void xLightsFrame::OnMenuItem_PackageSequenceSelected(wxCommandEvent& event)
{
    static log4cpp::Category &logger_base = log4cpp::Category::getInstance(std::string("log_base"));

    wxLogNull logNo; //kludge: avoid "error 0" message from wxWidgets after new file is written

    if (mSavedChangeCount != mSequenceElements.GetChangeCount())
    {
        DisplayWarning("Your sequence has unsaved changes. These changes will not be packaged but any new referenced files will be. We suggest you consider saving and trying this again.", this);
    }

    wxFileName fn(CurrentSeqXmlFile->GetFullPath());
    std::string filename = fn.GetName().ToStdString() + ".zip";

    wxFileDialog fd(this, "Zip file to create.", CurrentDir, filename, "zip file(*.zip)|*.zip", wxFD_SAVE | wxFD_OVERWRITE_PROMPT);

    if (fd.ShowModal() == wxID_CANCEL) return;

    // make sure everything is up to date
    if (Notebook1->GetSelection() != LAYOUTTAB)
        layoutPanel->UnSelectAllModels();
    RecalcModels();

    wxFileName fnZip(fd.GetPath());
    logger_base.debug("Packaging sequence into %s.", (const char*)fnZip.GetFullPath().c_str());

    wxFFileOutputStream out(fnZip.GetFullPath());
    wxZipOutputStream zip(out);

    wxProgressDialog prog("Package Sequence", "", 100, this, wxPD_APP_MODAL | wxPD_AUTO_HIDE);
    prog.Show();

    std::map<std::string, std::string> lostfiles;

    wxFileName fnNetworks(CurrentDir, OutputManager::GetNetworksFileName());
    prog.Update(1, fnNetworks.GetFullName());
    AddFileToZipFile(CurrentDir.ToStdString(), fnNetworks.GetFullPath().ToStdString(), zip);

    // Add house image
    wxFileName fnHouse(mBackgroundImage);
    prog.Update(5, fnHouse.GetFullName());
    auto lost = AddFileToZipFile(CurrentDir.ToStdString(), fnHouse.GetFullPath().ToStdString(), zip);
    if (lost != "")
    {
        lostfiles[fnHouse.GetFullPath().ToStdString()] = lost;
    }

    prog.Update(10);

    std::list<std::string> facesUsed;
    for (size_t j = 0; j < mSequenceElements.GetElementCount(0); j++)
    {
        Element* e = mSequenceElements.GetElement(j);
        facesUsed.splice(end(facesUsed), e->GetFacesUsed(effectManager));

        if (dynamic_cast<ModelElement*>(e) != nullptr)
        {
            for (size_t s = 0; s < dynamic_cast<ModelElement*>(e)->GetSubModelAndStrandCount(); s++) {
                SubModelElement *se = dynamic_cast<ModelElement*>(e)->GetSubModel(s);
                facesUsed.splice(end(facesUsed), se->GetFacesUsed(effectManager));
            }
            for (size_t s = 0; s < dynamic_cast<ModelElement*>(e)->GetStrandCount(); s++) {
                StrandElement *se = dynamic_cast<ModelElement*>(e)->GetStrand(s);
                facesUsed.splice(end(facesUsed), se->GetFacesUsed(effectManager));
            }
        }
    }
    facesUsed.sort();
    facesUsed.unique();

    // Add any model images
    std::list<std::string> modelfiles;
    for (auto m : AllModels)
    {
        modelfiles.splice(end(modelfiles), m.second->GetFaceFiles(facesUsed, false));
        modelfiles.splice(end(modelfiles), m.second->GetFileReferences());
    }
    for (auto o : AllObjects)
    {
        modelfiles.splice(end(modelfiles), o.second->GetFileReferences());
    }
    modelfiles.sort();
    modelfiles.unique();

    float i = 0;
    for (auto f : modelfiles)
    {
        i++;
        wxFileName fnf(f);
        if (fnf.Exists())
        {
            prog.Update(10 + (int)(10.0 * i / (float)modelfiles.size()), fnf.GetFullName());
            lost = AddFileToZipFile(CurrentDir.ToStdString(), fnf.GetFullPath().ToStdString(), zip);
            if (lost != "")
            {
                lostfiles[fnf.GetFullPath().ToStdString()] = lost;
            }
        }
        else
        {
            prog.Update(10 + (int)(10.0 * i / (float)modelfiles.size()));
        }
    }

    wxFileName fnRGBEffects(CurrentDir, "xlights_rgbeffects.xml");
    std::string fixfile = FixFile(CurrentDir.ToStdString(), fnRGBEffects.GetFullPath().ToStdString(), lostfiles);

    if (_excludePresetsFromPackagedSequences)
    {
        if (fixfile == "")
        {
            fixfile = StripPresets(fnRGBEffects.GetFullPath().ToStdString());
        }
        else
        {
            auto oldfile = fixfile;
            fixfile = StripPresets(fixfile);
            wxRemoveFile(oldfile);
        }
    }

    prog.Update(25, fnRGBEffects.GetFullName());
    AddFileToZipFile(CurrentDir.ToStdString(), fnRGBEffects.GetFullPath().ToStdString(), zip, fixfile);
    if (fixfile != "") wxRemoveFile(fixfile);

    lostfiles.clear();

    if (!_excludeAudioFromPackagedSequences)
    {
        // Add the media file
        wxFileName fnMedia(CurrentSeqXmlFile->GetMediaFile());
        prog.Update(30, fnMedia.GetFullName());
        lost = AddFileToZipFile(CurrentDir.ToStdString(), fnMedia.GetFullPath().ToStdString(), zip);
        if (lost != "")
        {
            lostfiles[fnMedia.GetFullPath().ToStdString()] = lost;
        }
        prog.Update(35, fnMedia.GetFullName());
    }
    else
    {
        prog.Update(35, "Skipping audio.");
    }

    // Add any iseq files
    DataLayerSet& data_layers = CurrentSeqXmlFile->GetDataLayers();
    for (int j = 0; j < data_layers.GetNumLayers(); ++j)
    {
        DataLayer* dl = data_layers.GetDataLayer(j);

        if (dl->GetName() != "Nutcracker")
        {
            wxFileName fndl(dl->GetDataSource());

            lost = AddFileToZipFile(CurrentDir.ToStdString(), fndl.GetFullPath().ToStdString(), zip);
            if (lost != "")
            {
                lostfiles[fndl.GetFullPath().ToStdString()] = lost;
            }
        }
    }

    // Add any effects images/videos/glediator files
    std::list<std::string> effectfiles;
    for (size_t j = 0; j < mSequenceElements.GetElementCount(0); j++)
    {
        Element* e = mSequenceElements.GetElement(j);
        effectfiles.splice(end(effectfiles), e->GetFileReferences(effectManager));

        if (dynamic_cast<ModelElement*>(e) != nullptr)
        {
            for (size_t s = 0; s < dynamic_cast<ModelElement*>(e)->GetSubModelAndStrandCount(); s++) {
                SubModelElement *se = dynamic_cast<ModelElement*>(e)->GetSubModel(s);
                effectfiles.splice(end(effectfiles), se->GetFileReferences(effectManager));
            }
            for (size_t s = 0; s < dynamic_cast<ModelElement*>(e)->GetStrandCount(); s++) {
                StrandElement *se = dynamic_cast<ModelElement*>(e)->GetStrand(s);
                effectfiles.splice(end(effectfiles), se->GetFileReferences(effectManager));
            }
        }
    }
    effectfiles.sort();
    effectfiles.unique();

    i = 0;
    for (auto f : effectfiles)
    {
        i++;
        wxFileName fnf(f);
        if (fnf.Exists())
        {
            prog.Update(35 + (int)(59.0 * i / (float)effectfiles.size()), fnf.GetFullName());
            lost = AddFileToZipFile(CurrentDir.ToStdString(), fnf.GetFullPath().ToStdString(), zip);
            if (lost != "")
            {
                lostfiles[fnf.GetFullPath().ToStdString()] = lost;
            }
        }
        else
        {
            prog.Update(30 + (int)(64.0 * i / (float)effectfiles.size()));
        }
    }

    fixfile =  FixFile(CurrentDir.ToStdString(), CurrentSeqXmlFile->GetFullPath().ToStdString(), lostfiles);

    prog.Update(95, CurrentSeqXmlFile->GetFullName());
    AddFileToZipFile(CurrentDir.ToStdString(), CurrentSeqXmlFile->GetFullPath().ToStdString(), zip, fixfile);
    if (fixfile != "") wxRemoveFile(fixfile);

    if (!zip.Close())
    {
        logger_base.warn("Error packaging sequence into %s.", (const char*)fd.GetFilename().c_str());
    }
    out.Close();

    prog.Update(100);
}

bool xLightsFrame::IsInShowFolder(const std::string& file) const
{
    wxString sf(GetShowDirectory());
    wxString f(file);

#ifdef __WXMSW__
    // windows filenames are not case sensitive
    sf.LowerCase();
    f.LowerCase();
#endif
    sf.Replace("\\", "/");
    f.Replace("\\", "/");

    return f.StartsWith(sf);
}

#define FILES_MATCH_COMPARE 8192
bool xLightsFrame::FilesMatch(const std::string & file1, const std::string & file2) const
{
    // only equal if they both exist
    if (!wxFile::Exists(file1)) return false;
    if (!wxFile::Exists(file2)) return false;

    // and they are the same size
    wxFileName f1(file1);
    wxFileName f2(file2);
    if (f1.GetSize() != f2.GetSize()) return false;

    // and the first 8K matches byte for byte ... we could check it all but this seems reasonable
    wxByte buf1[FILES_MATCH_COMPARE];
    wxByte buf2[FILES_MATCH_COMPARE];
    memset(buf1, 0x00, sizeof(buf1));
    memset(buf1, 0x00, sizeof(buf2));

    wxFile ff1;
    if (ff1.Open(file1))
    {
        ff1.Read(buf1, sizeof(buf1));
    }

    wxFile ff2;
    if (ff2.Open(file2))
    {
        ff2.Read(buf2, sizeof(buf2));
    }

    return (memcmp(buf1, buf2, sizeof(buf1)) == 0);
}

std::string xLightsFrame::MoveToShowFolder(const std::string& file, const std::string& subdirectory)
{
    log4cpp::Category &logger_base = log4cpp::Category::getInstance(std::string("log_base"));
    wxFileName fn(file);

    wxString target = GetShowDirectory();
    if (target.EndsWith("/") || target.EndsWith("\\"))
    {
        target = target.SubString(0, target.Length() - 2);
    }
    target += subdirectory;
    wxString dir = target;

    if (!wxDir::Exists(dir))
    {
        wxFileName d;
        if (!d.Mkdir(dir))
        {
            logger_base.error("Unable to create target folder %s.", (const char*)dir.c_str());
        }
    }

    if (target.EndsWith("/") || target.EndsWith("\\"))
    {
        target = target.SubString(0, target.Length() - 2);
    }

    target += wxFileName::GetPathSeparator();
    target += fn.GetFullName();

    int i = 1;
    while (wxFile::Exists(target) && !FilesMatch(file, target))
    {
        target = dir + wxFileName::GetPathSeparator() + fn.GetName() + "_" + wxString::Format("%d", i++) + "." + fn.GetExt();
    }

    if (!wxFile::Exists(target))
    {
        logger_base.debug("Copying file %s to %s.", (const char*)file.c_str(), (const char *)target.c_str());
        wxCopyFile(file, target, false);
    }

    return target.ToStdString();
}

void xLightsFrame::CleanupSequenceFileLocations()
{
    wxString media = CurrentSeqXmlFile->GetMediaFile();
    if (wxFile::Exists(media) && !IsInShowFolder(media))
    {
        CurrentSeqXmlFile->SetMediaFile(GetShowDirectory(), MoveToShowFolder(media, wxString(wxFileName::GetPathSeparator()) + "Audio"), false);
        mSequenceElements.IncrementChangeCount(nullptr);
    }

    bool changed = false;
    for (size_t j = 0; j < mSequenceElements.GetElementCount(0); j++)
    {
        Element* e = mSequenceElements.GetElement(j);
        changed = e->CleanupFileLocations(this, effectManager) || changed;

        if (dynamic_cast<ModelElement*>(e) != nullptr)
        {
            for (size_t s = 0; s < dynamic_cast<ModelElement*>(e)->GetSubModelAndStrandCount(); s++) {
                SubModelElement *se = dynamic_cast<ModelElement*>(e)->GetSubModel(s);
                changed = se->CleanupFileLocations(this, effectManager) || changed;
            }
            for (size_t s = 0; s < dynamic_cast<ModelElement*>(e)->GetStrandCount(); s++) {
                StrandElement *se = dynamic_cast<ModelElement*>(e)->GetStrand(s);
                changed = se->CleanupFileLocations(this, effectManager) || changed;
            }
        }
    }

    if (changed)
    {
        mSequenceElements.IncrementChangeCount(nullptr);
    }
}

void xLightsFrame::CleanupRGBEffectsFileLocations()
{
    if (wxFile::Exists(mBackgroundImage) && !IsInShowFolder(mBackgroundImage))
    {
        wxString bi = MoveToShowFolder(mBackgroundImage, wxString(wxFileName::GetPathSeparator()));
        SetPreviewBackgroundImage(bi);
        GetOutputModelManager()->AddASAPWork(OutputModelManager::WORK_RGBEFFECTS_CHANGE, nullptr, nullptr);
    }

    for (auto m : AllModels)
    {
        if (m.second->CleanupFileLocations(this))
        {
            GetOutputModelManager()->AddASAPWork(OutputModelManager::WORK_RGBEFFECTS_CHANGE, nullptr, nullptr);
        }
    }

    for (auto m : AllObjects)
    {
        if (m.second->CleanupFileLocations(this))
        {
            GetOutputModelManager()->AddASAPWork(OutputModelManager::WORK_RGBEFFECTS_CHANGE, nullptr, nullptr);
        }
    }
}

void xLightsFrame::OnMenuItem_CleanupFileLocationsSelected(wxCommandEvent& event)
{
    log4cpp::Category &logger_base = log4cpp::Category::getInstance(std::string("log_base"));
    logger_base.debug("Cleaning up file locations.");
    CleanupRGBEffectsFileLocations();
    if (CurrentSeqXmlFile != nullptr)
    {
        CleanupSequenceFileLocations();
    }
    logger_base.debug("Cleaning up file locations ... DONE.");
}

void xLightsFrame::OnMenuItem_xScheduleSelected(wxCommandEvent& event)
{
#ifdef LINUX
    // Handle xschedule not in path
    wxFileName f(wxStandardPaths::Get().GetExecutablePath());
    wxString appPath(f.GetPath());
    wxString cmdline(appPath+wxT("/xSchedule"));
    wxExecute(cmdline, wxEXEC_ASYNC,NULL,NULL);
#else
    wxExecute("xSchedule.exe");
#endif
}

#pragma endregion Tools Menu

void xLightsFrame::ValidateWindow()
{
}

void xLightsFrame::TimerOutput(int period)
{
    if (CheckBoxLightOutput->IsChecked())
    {
        _outputManager.SetManyChannels(0, &SeqData[period][0], SeqData.NumChannels());
    }
}

void xLightsFrame::PlayerError(const wxString& msg)
{
    DisplayError(msg);
}

#pragma region Settings Menu

void xLightsFrame::OnMenuItem_BackupSubfoldersSelected(wxCommandEvent& event)
{
    _backupSubfolders = MenuItem_BackupSubfolders->IsChecked();
}

void xLightsFrame::OnMenuItem_ForceLocalIPSelected(wxCommandEvent& event)
{
    auto ips = GetLocalIPs();

    if (ips.size() == 0)
    {
        if (mLocalIP != "")
        {
            mLocalIP = "";
            MenuItem_ForceLocalIP->Check(false);
            _outputManager.SetForceFromIP(mLocalIP.ToStdString());
            if (_outputManager.IsOutputting())
            {
                _outputManager.StopOutput();
                _outputManager.StartOutput();
            }
        }
        wxMessageBox("No local ip addresses found.");
        return;
    }

    wxArrayString choices;
    choices.push_back("");
    int sel = -1;
    int i = 0;
    for (auto it: ips)
    {
        if (it == mLocalIP)
        {
            sel = i+1;
        }
        i++;
        choices.push_back(it);
    }
    if (sel == -1) sel = 0;

    wxSingleChoiceDialog dlg(this, _("Select the ip address to send data out"), _("Select local IP address"), choices);
    dlg.SetSelection(sel);

    if (dlg.ShowModal() == wxID_OK)
    {
        mLocalIP = dlg.GetStringSelection();
        _outputManager.SetForceFromIP(mLocalIP.ToStdString());

        if (_outputManager.IsOutputting())
        {
            _outputManager.StopOutput();
            _outputManager.StartOutput();
        }
    }

    if (mLocalIP == "")
    {
        MenuItem_ForceLocalIP->Check(false);
    }
    else
    {
        MenuItem_ForceLocalIP->Check(true);
    }
}

void xLightsFrame::OnMenuItem_ExcludePresetsFromPackagedSequencesSelected(wxCommandEvent& event)
{
    _excludePresetsFromPackagedSequences = MenuItem_ExcludePresetsFromPackagedSequences->IsChecked();
}

void xLightsFrame::OnMenuItem_ExcludeAudioPackagedSequenceSelected(wxCommandEvent& event)
{
    _excludeAudioFromPackagedSequences = MenuItem_ExcludeAudioPackagedSequence->IsChecked();
}

void xLightsFrame::ShowACLights()
{
    wxAuiPaneInfo& tb = MainAuiManager->GetPane(_T("ACToolbar"));
    if (tb.IsOk())
    {
        if (_showACLights)
        {
            tb.Show();
        }
        else
        {
            tb.Hide();
        }
        MainAuiManager->Update();
    }
}

void xLightsFrame::OnMenuItem_ACLIghtsSelected(wxCommandEvent& event)
{
    _showACLights = MenuItem_ACLIghts->IsChecked();
    ShowACLights();
}

void xLightsFrame::OnMenuItem_ShowACRampsSelected(wxCommandEvent& event)
{
    _showACRamps = MenuItem_ShowACRamps->IsChecked();
    mainSequencer->PanelEffectGrid->Refresh();
}

void xLightsFrame::OnMenuItemColorManagerSelected(wxCommandEvent& event)
{
    ColorManagerDialog dlg(this, color_mgr);
    dlg.Fit();
    dlg.SetMainSequencer(mainSequencer);
    dlg.ShowModal();
}

void xLightsFrame::OnMenuItemTimingPlayOnDClick(wxCommandEvent& event)
{
    if (event.GetId() == ID_MENU_TIMING_PLAY_MODE)
    {
        mTimingPlayOnDClick = true;
    }
    else if (event.GetId() == ID_MENU_TIMING_EDIT_MODE)
    {
        mTimingPlayOnDClick = false;
    }
    MenuItemTimingPlayMode->Check(mTimingPlayOnDClick);
    MenuItemTimingEditMode->Check(!mTimingPlayOnDClick);
    mainSequencer->PanelEffectGrid->SetTimingClickPlayMode(mTimingPlayOnDClick);
}

bool xLightsFrame::IsDrawRamps()
{
    return _showACRamps;
}

#pragma endregion Settings Menu
#pragma region Help Menu

void xLightsFrame::OnMenuItem_VideoTutorialsSelected(wxCommandEvent& event)
{
    ::wxLaunchDefaultBrowser("http://videos.xlights.org");
}

void xLightsFrame::DoDonate()
{
    static log4cpp::Category &logger_base = log4cpp::Category::getInstance(std::string("log_base"));

    std::string html = "<html><body><form action = \"https://www.paypal.com/cgi-bin/webscr\" method=\"post\" id=\"paypal\">";
    html += "<input name=\"cmd\" type=\"hidden\" value=\"_s-xclick\"><input name=\"encrypted\" type=\"hidden\" ";
    html += "value=\"-----BEGIN PKCS7-----MIIHLwYJKoZIhvcNAQcEoIIHIDCCBxwCAQExggEwMIIBLAIBADCBlDCBjjELMAkGA1UEBhM";
    html += "CVVMxCzAJBgNVBAgTAkNBMRYwFAYDVQQHEw1Nb3VudGFpbiBWaWV3MRQwEgYDVQQKEwtQYXlQYWwgSW5jLjETMBEGA1UECxQKbGl2ZV9jZXJ0czERMA8GA1UEAxQIbGl2Z";
    html += "V9hcGkxHDAaBgkqhkiG9w0BCQEWDXJlQHBheXBhbC5jb20CAQAwDQYJKoZIhvcNAQEBBQAEgYB6eVIAMC2zoeDtrWp8JDY0kg9aWdLUVR7OLuzygBndSQtvcAxs9GBKSBv";
    html += "EhIBPRyVITPHMHSWJ0sFKphFP8hv4PUHGrJ/jRVJU7Jg4fj3nmzEBykEfV2Ygx6RO7bHOjsVC7wtosSZOkLg1stWv4/9j1k5GdMSUYb5mdnApLHYegDELMAkGBSsOAwIaB";
    html += "QAwgawGCSqGSIb3DQEHATAUBggqhkiG9w0DBwQIF1t+W/JzgKyAgYi1sMjxlEOuJigFRwFXYhQVKQ5Q9iUdxeRK/jpT6dVobbQRw1OtQLKl+LGcJvonJLiFTzAh/O95b2/";
    html += "1OTdNM161soQlUAt/8vbDGkQFVjLlO/C68a1a2pSXEUWYX1CVbb5UT/6wzuJFSZbfl86gCVT1Vv+pyj2+SjFVau/rdMpO9MKyNukXHTDFoIIDhzCCA4MwggLsoAMCAQICA";
    html += "QAwDQYJKoZIhvcNAQEFBQAwgY4xCzAJBgNVBAYTAlVTMQswCQYDVQQIEwJDQTEWMBQGA1UEBxMNTW91bnRhaW4gVmlldzEUMBIGA1UEChMLUGF5UGFsIEluYy4xEzARBgN";
    html += "VBAsUCmxpdmVfY2VydHMxETAPBgNVBAMUCGxpdmVfYXBpMRwwGgYJKoZIhvcNAQkBFg1yZUBwYXlwYWwuY29tMB4XDTA0MDIxMzEwMTMxNVoXDTM1MDIxMzEwMTMxNVowg";
    html += "Y4xCzAJBgNVBAYTAlVTMQswCQYDVQQIEwJDQTEWMBQGA1UEBxMNTW91bnRhaW4gVmlldzEUMBIGA1UEChMLUGF5UGFsIEluYy4xEzARBgNVBAsUCmxpdmVfY2VydHMxETA";
    html += "PBgNVBAMUCGxpdmVfYXBpMRwwGgYJKoZIhvcNAQkBFg1yZUBwYXlwYWwuY29tMIGfMA0GCSqGSIb3DQEBAQUAA4GNADCBiQKBgQDBR07d/ETMS1ycjtkpkvjXZe9k+6Cie";
    html += "LuLsPumsJ7QC1odNz3sJiCbs2wC0nLE0uLGaEtXynIgRqIddYCHx88pb5HTXv4SZeuv0Rqq4+axW9PLAAATU8w04qqjaSXgbGLP3NmohqM6bV9kZZwZLR/klDaQGo1u9uD";
    html += "b9lr4Yn+rBQIDAQABo4HuMIHrMB0GA1UdDgQWBBSWn3y7xm8XvVk/UtcKG+wQ1mSUazCBuwYDVR0jBIGzMIGwgBSWn3y7xm8XvVk/UtcKG+wQ1mSUa6GBlKSBkTCBjjELM";
    html += "AkGA1UEBhMCVVMxCzAJBgNVBAgTAkNBMRYwFAYDVQQHEw1Nb3VudGFpbiBWaWV3MRQwEgYDVQQKEwtQYXlQYWwgSW5jLjETMBEGA1UECxQKbGl2ZV9jZXJ0czERMA8GA1U";
    html += "EAxQIbGl2ZV9hcGkxHDAaBgkqhkiG9w0BCQEWDXJlQHBheXBhbC5jb22CAQAwDAYDVR0TBAUwAwEB/zANBgkqhkiG9w0BAQUFAAOBgQCBXzpWmoBa5e9fo6ujionW1hUhP";
    html += "kOBakTr3YCDjbYfvJEiv/2P+IobhOGJr85+XHhN0v4gUkEDI8r2/rNk1m0GA8HKddvTjyGw/XqXa+LSTlDYkqI8OwR8GEYj4efEtcRpRYBxV8KxAW93YDWzFGvruKnnLbD";
    html += "AF6VR5w/cCMn5hzGCAZowggGWAgEBMIGUMIGOMQswCQYDVQQGEwJVUzELMAkGA1UECBMCQ0ExFjAUBgNVBAcTDU1vdW50YWluIFZpZXcxFDASBgNVBAoTC1BheVBhbCBJb";
    html += "mMuMRMwEQYDVQQLFApsaXZlX2NlcnRzMREwDwYDVQQDFAhsaXZlX2FwaTEcMBoGCSqGSIb3DQEJARYNcmVAcGF5cGFsLmNvbQIBADAJBgUrDgMCGgUAoF0wGAYJKoZIhvc";
    html += "NAQkDMQsGCSqGSIb3DQEHATAcBgkqhkiG9w0BCQUxDxcNMTUwMzIyMDcwMTM5WjAjBgkqhkiG9w0BCQQxFgQUS+bqsAykJyPDOSftCR69oXQRd6YwDQYJKoZIhvcNAQEBB";
    html += "QAEgYCfmPNOECi2mAVRxYEDVYWJ/QxrX5dvMmrcHC1/0Eb2X89pdO+2pDwuI1uzZ6h1In4UiBJPwVNzxCHUOniej7CQ+xHfo87M/Pb0+9LD9GZYSQbnRP5qs4/FImWV6k2";
    html += "9HKecWmJdow3/AP97eoVFQ4iD1aq7vVl4vdzB6yrC1bNj4Q==-----END PKCS7-----\"><input alt = \"PayPal - The safer, easier way to pay online!\" ";
    html += "name=\"submit\" src=\"https://www.paypalobjects.com/en_US/i/btn/btn_donateCC_LG.gif\" type=\"image\"><img style=\"display: none ! important;\" ";
    html += "hidden=\"\" src=\"https://www.paypalobjects.com/en_US/i/scr/pixel.gif\" alt=\"\" width=\"1\" height=\"1\">";
    html += "</form><script>document.getElementById(\"paypal\").submit();</script></body></html>";

    wxString filename = wxFileName::CreateTempFileName("Donate") + ".html";

    wxFile f;
    if (f.Create(filename, true))
    {
        f.Write(html);
        f.Close();
        ::wxLaunchDefaultBrowser("file://" + filename);

        // this is a bit dodgy ... basically I wait threee seconds and then delete the temporary file.
        // To keep the app responsive I yield frequently
        for (int i = 0; i < 300; ++i)
        {
            wxYield();
            wxMilliSleep(10);
        }

        wxRemoveFile(filename);
    }
    else
    {
        logger_base.error("Unable to create temp file %s.", (const char *)filename.c_str());
    }
}

void xLightsFrame::OnMenuItem_DonateSelected(wxCommandEvent& event)
{
    DoDonate();
}

#pragma endregion Help Menu

#pragma region AC Sequencing

void xLightsFrame::OnAC_OnClick(wxCommandEvent& event)
{
    bool wasSelect = false;
    if (Button_ACSelect->IsChecked())
    {
        wasSelect = true;
    }

    Button_ACOn->SetValue(true);
    Button_ACOff->SetValue(false);
    Button_ACTwinkle->SetValue(false);
    Button_ACShimmer->SetValue(false);
    Button_ACCascade->SetValue(false);
    if (!Button_ACIntensity->IsChecked() && !Button_ACRampUp->IsChecked() && !Button_ACRampDown->IsChecked() && !Button_ACRampUpDown->IsChecked())
    {
        Button_ACIntensity->SetValue(true);
    }
    Button_ACSelect->SetValue(false);

    if (wasSelect)
    {
        if (mainSequencer != nullptr && mainSequencer->PanelEffectGrid != nullptr)
        {
            mainSequencer->PanelEffectGrid->DoACDraw();
        }
    }
}

void xLightsFrame::OnAC_OffClick(wxCommandEvent& event)
{
    bool wasSelect = false;
    if (Button_ACSelect->IsChecked())
    {
        wasSelect = true;
    }

    Button_ACOn->SetValue(false);
    Button_ACOff->SetValue(true);
    Button_ACTwinkle->SetValue(false);
    Button_ACShimmer->SetValue(false);
    Button_ACCascade->SetValue(false);
    Button_ACFill->SetValue(false);
    Button_ACSelect->SetValue(false);

    if (wasSelect)
    {
        if (mainSequencer != nullptr && mainSequencer->PanelEffectGrid != nullptr)
        {
            mainSequencer->PanelEffectGrid->DoACDraw();
        }
    }
}

void xLightsFrame::UpdateACToolbar(bool forceState)
{
    if (Button_ACDisabled->IsChecked() && SeqData.NumFrames() != 0 && _showACLights && forceState)
    {
        wxAuiToolBarItem* button = ACToolbar->FindTool(ID_AUITOOLBARITEM_ACON);
        int state = button->GetState();
        if (state & wxAUI_BUTTON_STATE_DISABLED)
        {
            EnableToolbarButton(ACToolbar, ID_AUITOOLBARITEM_ACSELECT, true);
            EnableToolbarButton(ACToolbar, ID_AUITOOLBARITEM_ACON, true);
            EnableToolbarButton(ACToolbar, ID_AUITOOLBARITEM_ACOFF, true);
            EnableToolbarButton(ACToolbar, ID_AUITOOLBARITEM_ACTWINKLE, true);
            EnableToolbarButton(ACToolbar, ID_AUITOOLBARITEM_ACSHIMMER, true);
            EnableToolbarButton(ACToolbar, ID_AUITOOLBARITEM_ACINTENSITY, true);
            EnableToolbarButton(ACToolbar, ID_AUITOOLBARITEM_ACRAMPUP, true);
            EnableToolbarButton(ACToolbar, ID_AUITOOLBARITEM_ACRAMPDOWN, true);
            EnableToolbarButton(ACToolbar, ID_AUITOOLBARITEM_ACRAMPUPDOWN, true);
            EnableToolbarButton(ACToolbar, ID_AUITOOLBARITEM_ACCASCADE, true);
            EnableToolbarButton(ACToolbar, ID_AUITOOLBARITEM_ACFILL, true);
            EnableToolbarButton(ACToolbar, ID_AUITOOLBARITEM_ACFOREGROUND, true);
            EnableToolbarButton(ACToolbar, ID_AUITOOLBARITEM_ACBACKGROUND, true);
        }
        ChoiceParm1->Enable(true);
        if (Button_ACIntensity->IsChecked())
        {
            ChoiceParm2->Enable(false);
        }
        else
        {
            ChoiceParm2->Enable(true);
        }
    }
    else
    {
        EnableToolbarButton(ACToolbar, ID_AUITOOLBARITEM_ACSELECT, false);
        EnableToolbarButton(ACToolbar, ID_AUITOOLBARITEM_ACON, false);
        EnableToolbarButton(ACToolbar, ID_AUITOOLBARITEM_ACOFF, false);
        EnableToolbarButton(ACToolbar, ID_AUITOOLBARITEM_ACTWINKLE, false);
        EnableToolbarButton(ACToolbar, ID_AUITOOLBARITEM_ACSHIMMER, false);
        EnableToolbarButton(ACToolbar, ID_AUITOOLBARITEM_ACINTENSITY, false);
        EnableToolbarButton(ACToolbar, ID_AUITOOLBARITEM_ACRAMPUP, false);
        EnableToolbarButton(ACToolbar, ID_AUITOOLBARITEM_ACRAMPDOWN, false);
        EnableToolbarButton(ACToolbar, ID_AUITOOLBARITEM_ACRAMPUPDOWN, false);
        EnableToolbarButton(ACToolbar, ID_AUITOOLBARITEM_ACCASCADE, false);
        EnableToolbarButton(ACToolbar, ID_AUITOOLBARITEM_ACFILL, false);
        EnableToolbarButton(ACToolbar, ID_AUITOOLBARITEM_ACFOREGROUND, false);
        EnableToolbarButton(ACToolbar, ID_AUITOOLBARITEM_ACBACKGROUND, false);
        ChoiceParm1->Enable(false);
        ChoiceParm2->Enable(false);
    }
    mainSequencer->PanelEffectGrid->Refresh();
}

void xLightsFrame::OnAC_DisableClick(wxCommandEvent& event)
{
    UpdateACToolbar();
    if (Button_ACDisabled->IsChecked() && SeqData.NumFrames() != 0 && _showACLights)
    {
        ACToolbar->SetToolBitmap(ID_AUITOOLBARITEM_ACDISABLED, wxArtProvider::GetBitmap(wxART_MAKE_ART_ID_FROM_STR(_T("xlAC_ENABLED"))));
        Button_ACSelect->SetValue(true);
        Button_ACIntensity->SetValue(true);
    }
    else
    {
        ACToolbar->SetToolBitmap(ID_AUITOOLBARITEM_ACDISABLED, wxArtProvider::GetBitmap(wxART_MAKE_ART_ID_FROM_STR(_T("xlAC_DISABLED"))));
    }
    UpdateACToolbar();
    //MainAuiManager->Update();
    EnableSequenceControls(true);
}

#pragma endregion AC Sequencing

void xLightsFrame::OnACToolbarDropdown(wxAuiToolBarEvent& event)
{
}

void xLightsFrame::OnAC_ShimmerClick(wxCommandEvent& event)
{
    bool wasSelect = false;
    if (Button_ACSelect->IsChecked())
    {
        wasSelect = true;
    }

    Button_ACOn->SetValue(false);
    Button_ACOff->SetValue(false);
    Button_ACTwinkle->SetValue(false);
    Button_ACShimmer->SetValue(true);
    Button_ACSelect->SetValue(false);
    if (!Button_ACIntensity->IsChecked() && !Button_ACRampUp->IsChecked() && !Button_ACRampDown->IsChecked() && !Button_ACRampUpDown->IsChecked())
    {
        Button_ACIntensity->SetValue(true);
    }

    if (wasSelect)
    {
        if (mainSequencer != nullptr && mainSequencer->PanelEffectGrid != nullptr)
        {
            mainSequencer->PanelEffectGrid->DoACDraw();
        }
    }
}

void xLightsFrame::OnAC_TwinkleClick(wxCommandEvent& event)
{
    bool wasSelect = false;
    if (Button_ACSelect->IsChecked())
    {
        wasSelect = true;
    }

    Button_ACOn->SetValue(false);
    Button_ACOff->SetValue(false);
    Button_ACTwinkle->SetValue(true);
    Button_ACShimmer->SetValue(false);
    Button_ACSelect->SetValue(false);
    if (!Button_ACIntensity->IsChecked() && !Button_ACRampUp->IsChecked() && !Button_ACRampDown->IsChecked() && !Button_ACRampUpDown->IsChecked())
    {
        Button_ACIntensity->SetValue(true);
    }

    if (wasSelect)
    {
        if (mainSequencer != nullptr && mainSequencer->PanelEffectGrid != nullptr)
        {
            mainSequencer->PanelEffectGrid->DoACDraw();
        }
    }
}

bool xLightsFrame::IsACActive()
{
    return SeqData.NumFrames() != 0 && _showACLights && Button_ACDisabled->IsChecked();
}

void xLightsFrame::OnAC_BackgroundClick(wxCommandEvent& event)
{
    Button_ACForeground->SetValue(false);
}

void xLightsFrame::OnAC_ForegroundClick(wxCommandEvent& event)
{
    Button_ACBackground->SetValue(false);
}

void xLightsFrame::OnAC_CascadeClick(wxCommandEvent& event)
{
    bool wasSelect = false;
    if (Button_ACSelect->IsChecked())
    {
        wasSelect = true;
    }

    if (!Button_ACCascade->IsChecked())
    {
        if (!Button_ACOn->IsChecked() && !Button_ACOff->IsChecked() && !Button_ACTwinkle->IsChecked() && !Button_ACShimmer->IsChecked())
        {
            Button_ACSelect->SetValue(true);
        }
        if (!Button_ACRampUp->IsChecked() && !Button_ACRampDown->IsChecked() && !Button_ACRampUpDown->IsChecked())
        {
            Button_ACIntensity->SetValue(true);
        }
    }
    else
    {
        Button_ACIntensity->SetValue(false);
        Button_ACRampUp->SetValue(false);
        Button_ACRampDown->SetValue(false);
        Button_ACRampUpDown->SetValue(false);
        Button_ACFill->SetValue(false);
        Button_ACForeground->SetValue(false);
        Button_ACBackground->SetValue(false);
    }

    if (Button_ACFill->IsChecked())
    {
        EnableToolbarButton(ACToolbar, ID_AUITOOLBARITEM_ACOFF, false);
    }
    else
    {
        EnableToolbarButton(ACToolbar, ID_AUITOOLBARITEM_ACOFF, true);
    }

    if (Button_ACCascade->IsChecked() && wasSelect)
    {
        if (mainSequencer != nullptr && mainSequencer->PanelEffectGrid != nullptr)
        {
            mainSequencer->PanelEffectGrid->DoACDraw();
        }
    }
}

void xLightsFrame::OnAC_FillClick(wxCommandEvent& event)
{
    bool wasSelect = false;
    if (Button_ACSelect->IsChecked())
    {
        wasSelect = true;
    }

    if (Button_ACFill->IsChecked())
    {
        EnableToolbarButton(ACToolbar, ID_AUITOOLBARITEM_ACOFF, false);
        Button_ACForeground->SetValue(false);
        Button_ACBackground->SetValue(false);
    }
    else
    {
        EnableToolbarButton(ACToolbar, ID_AUITOOLBARITEM_ACOFF, true);
    }

    Button_ACCascade->SetValue(false);

    if (!Button_ACOn->IsChecked() && !Button_ACTwinkle->IsChecked() && !Button_ACShimmer->IsChecked())
    {
        if (Button_ACFill->IsChecked())
        {
            Button_ACOn->SetValue(true);
        }
        else
        {
            if (!Button_ACOff->IsChecked())
            {
                Button_ACSelect->SetValue(true);
            }
        }
    }

    if (!Button_ACIntensity->IsChecked() && !Button_ACRampUp->IsChecked() && !Button_ACRampDown->IsChecked() && !Button_ACRampUpDown->IsChecked())
    {
        Button_ACIntensity->SetValue(true);
    }

    if (wasSelect && Button_ACFill->IsChecked())
    {
        if (mainSequencer != nullptr && mainSequencer->PanelEffectGrid != nullptr)
        {
            mainSequencer->PanelEffectGrid->DoACDraw();
        }
    }
}

void xLightsFrame::OnAC_RampUpDownClick(wxCommandEvent& event)
{
    bool wasSelect = false;
    if (Button_ACSelect->IsChecked())
    {
        wasSelect = true;
    }

    Button_ACIntensity->SetValue(false);
    Button_ACRampUp->SetValue(false);
    Button_ACRampDown->SetValue(false);
    Button_ACRampUpDown->SetValue(true);
    Button_ACFill->SetValue(false);
    Button_ACCascade->SetValue(false);
    if (Button_ACOff->IsChecked())
    {
        Button_ACOff->SetValue(false);
        Button_ACOn->SetValue(true);
    }
    ChoiceParm2->Enable(true);
    ChoiceParm1->SetStringSelection(wxString::Format("%i", _acParm1RampUpDown));
    ChoiceParm2->SetStringSelection(wxString::Format("%i", _acParm2RampUpDown));

    if (wasSelect)
    {
        if (mainSequencer != nullptr && mainSequencer->PanelEffectGrid != nullptr)
        {
            mainSequencer->PanelEffectGrid->DoACDraw();
        }
    }
}

void xLightsFrame::OnAC_RampDownClick(wxCommandEvent& event)
{
    bool wasSelect = false;
    if (Button_ACSelect->IsChecked())
    {
        wasSelect = true;
    }

    Button_ACIntensity->SetValue(false);
    Button_ACRampUp->SetValue(false);
    Button_ACRampDown->SetValue(true);
    Button_ACRampUpDown->SetValue(false);
    Button_ACFill->SetValue(false);
    Button_ACCascade->SetValue(false);
    if (Button_ACOff->IsChecked())
    {
        Button_ACOff->SetValue(false);
        Button_ACOn->SetValue(true);
        Button_ACSelect->SetValue(false);
    }
    ChoiceParm2->Enable(true);
    ChoiceParm1->SetStringSelection(wxString::Format("%i", _acParm1RampDown));
    ChoiceParm2->SetStringSelection(wxString::Format("%i", _acParm2RampDown));

    if (wasSelect)
    {
        if (mainSequencer != nullptr && mainSequencer->PanelEffectGrid != nullptr)
        {
            mainSequencer->PanelEffectGrid->DoACDraw();
        }
    }
}

void xLightsFrame::OnAC_RampUpClick(wxCommandEvent& event)
{
    bool wasSelect = false;
    if (Button_ACSelect->IsChecked())
    {
        wasSelect = true;
    }

    Button_ACIntensity->SetValue(false);
    Button_ACRampUp->SetValue(true);
    Button_ACRampDown->SetValue(false);
    Button_ACRampUpDown->SetValue(false);
    Button_ACFill->SetValue(false);
    Button_ACCascade->SetValue(false);
    if (Button_ACOff->IsChecked())
    {
        Button_ACOff->SetValue(false);
        Button_ACOn->SetValue(true);
        Button_ACSelect->SetValue(false);
    }
    ChoiceParm2->Enable(true);
    ChoiceParm1->SetStringSelection(wxString::Format("%i", _acParm1RampUp));
    ChoiceParm2->SetStringSelection(wxString::Format("%i", _acParm2RampUp));

    if (wasSelect)
    {
        if (mainSequencer != nullptr && mainSequencer->PanelEffectGrid != nullptr)
        {
            mainSequencer->PanelEffectGrid->DoACDraw();
        }
    }
}

void xLightsFrame::OnAC_IntensityClick(wxCommandEvent& event)
{
    bool wasSelect = false;
    if (Button_ACSelect->IsChecked())
    {
        wasSelect = true;
    }

    Button_ACIntensity->SetValue(true);
    Button_ACRampUp->SetValue(false);
    Button_ACRampDown->SetValue(false);
    Button_ACRampUpDown->SetValue(false);
    Button_ACFill->SetValue(false);
    Button_ACCascade->SetValue(false);
    if (Button_ACOff->IsChecked())
    {
        Button_ACOff->SetValue(false);
        Button_ACOn->SetValue(true);
        Button_ACSelect->SetValue(false);
    }
    ChoiceParm2->Enable(false);
    ChoiceParm1->SetStringSelection(wxString::Format("%i", _acParm1Intensity));

    if (wasSelect)
    {
        if (mainSequencer != nullptr && mainSequencer->PanelEffectGrid != nullptr)
        {
            mainSequencer->PanelEffectGrid->DoACDraw();
        }
    }
}

void xLightsFrame::GetACSettings(ACTYPE& type, ACSTYLE& style, ACTOOL& tool, ACMODE& mode)
{
    if (Button_ACSelect->IsChecked())
    {
        type = ACTYPE::SELECT;
    }
    else if (Button_ACOn->IsChecked())
    {
        type = ACTYPE::ON;
    }
    else if (Button_ACOff->IsChecked())
    {
        type = ACTYPE::OFF;
    }
    else if (Button_ACTwinkle->IsChecked())
    {
        type = ACTYPE::TWINKLE;
    }
    else if (Button_ACShimmer->IsChecked())
    {
        type = ACTYPE::SHIMMER;
    }

    if (Button_ACIntensity->IsChecked())
    {
        style = ACSTYLE::INTENSITY;
    }
    else if (Button_ACRampUp->IsChecked())
    {
        style = ACSTYLE::RAMPUP;
    }
    else if (Button_ACRampDown->IsChecked())
    {
        style = ACSTYLE::RAMPDOWN;
    }
    else if (Button_ACRampUpDown->IsChecked())
    {
        style = ACSTYLE::RAMPUPDOWN;
    }

    tool = ACTOOL::TOOLNIL;
    if (Button_ACFill->IsChecked())
    {
        tool = ACTOOL::FILL;
    }
    else if (Button_ACCascade->IsChecked())
    {
        tool = ACTOOL::CASCADE;
    }

    mode = ACMODE::MODENIL;
    if (Button_ACForeground->IsChecked())
    {
        mode = ACMODE::FOREGROUND;
    }
    else if (Button_ACBackground->IsChecked())
    {
        mode = ACMODE::BACKGROUND;
    }
}

int xLightsFrame::GetACIntensity()
{
    return _acParm1Intensity;
}

void xLightsFrame::GetACRampValues(int& a, int& b)
{
    a = 0;
    b = 100;
    if (Button_ACRampUp->IsChecked())
    {
        a = std::min(_acParm1RampUp, _acParm2RampUp);
        b = std::max(_acParm1RampUp, _acParm2RampUp);
    }
    else if (Button_ACRampDown->IsChecked())
    {
        a = std::max(_acParm1RampDown, _acParm2RampDown);
        b = std::min(_acParm1RampDown, _acParm2RampDown);
    }
    else if (Button_ACRampUpDown->IsChecked())
    {
        a = _acParm1RampUpDown;
        b = _acParm2RampUpDown;
    }
}

void xLightsFrame::OnChoiceParm1Select(wxCommandEvent& event)
{
    if (Button_ACIntensity->IsChecked())
    {
        _acParm1Intensity = wxAtoi(ChoiceParm1->GetStringSelection());
    }
    else if (Button_ACRampUp->IsChecked())
    {
        _acParm1RampUp = wxAtoi(ChoiceParm1->GetStringSelection());
    }
    else if (Button_ACRampDown->IsChecked())
    {
        _acParm1RampDown = wxAtoi(ChoiceParm1->GetStringSelection());
    }
    else if (Button_ACRampUpDown->IsChecked())
    {
        _acParm1RampUpDown = wxAtoi(ChoiceParm1->GetStringSelection());
    }
}

void xLightsFrame::OnChoiceParm2Select(wxCommandEvent& event)
{
    if (Button_ACRampUp->IsChecked())
    {
        _acParm2RampUp = wxAtoi(ChoiceParm2->GetStringSelection());
    }
    else if (Button_ACRampDown->IsChecked())
    {
        _acParm2RampDown = wxAtoi(ChoiceParm2->GetStringSelection());
    }
    else if (Button_ACRampUpDown->IsChecked())
    {
        _acParm2RampUpDown = wxAtoi(ChoiceParm2->GetStringSelection());
    }
}

void xLightsFrame::OnAC_SelectClick(wxCommandEvent& event)
{
    Button_ACOn->SetValue(false);
    Button_ACOff->SetValue(false);
    Button_ACTwinkle->SetValue(false);
    Button_ACShimmer->SetValue(false);
    Button_ACSelect->SetValue(true);
    Button_ACFill->SetValue(false);
    Button_ACCascade->SetValue(false);
    if (!Button_ACIntensity->IsChecked() && !Button_ACRampUp->IsChecked() && !Button_ACRampDown->IsChecked() && !Button_ACRampUpDown->IsChecked())
    {
        Button_ACIntensity->SetValue(true);
    }
}

void xLightsFrame::SetACSettings(ACTOOL tool)
{
    wxCommandEvent event;
    switch (tool)
    {
    case ACTOOL::CASCADE:
        Button_ACCascade->SetValue(true);
        OnAC_CascadeClick(event);
        break;
    case ACTOOL::FILL:
        Button_ACFill->SetValue(true);
        OnAC_FillClick(event);
        break;
    default:
        break;
    }

    if (Button_ACSelect->IsChecked() || Button_ACOff->IsChecked())
    {
        Button_ACOn->SetValue(true);
        Button_ACSelect->SetValue(false);
        Button_ACOff->SetValue(false);
    }
    ACToolbar->Refresh();
}

void xLightsFrame::SetACSettings(ACSTYLE style)
{
    if (Button_ACSelect->IsChecked() || Button_ACOff->IsChecked())
    {
        Button_ACOn->SetValue(true);
        Button_ACSelect->SetValue(false);
        Button_ACOff->SetValue(false);
    }

    wxCommandEvent event;
    switch (style)
    {
    case ACSTYLE::INTENSITY:
        Button_ACIntensity->SetValue(true);
        OnAC_IntensityClick(event);
        break;
    case ACSTYLE::RAMPUP:
        Button_ACRampUp->SetValue(true);
        OnAC_RampUpClick(event);
        break;
    case ACSTYLE::RAMPDOWN:
        Button_ACRampDown->SetValue(true);
        OnAC_RampDownClick(event);
        break;
    case ACSTYLE::RAMPUPDOWN:
        Button_ACRampUpDown->SetValue(true);
        OnAC_RampUpDownClick(event);
        break;
    default:
        break;
    }
    ACToolbar->Refresh();
}

void xLightsFrame::SetACSettings(ACMODE mode)
{
    wxCommandEvent event;
    switch (mode)
    {
    case ACMODE::FOREGROUND:
        Button_ACForeground->SetValue(true);
        OnAC_ForegroundClick(event);
        break;
    case ACMODE::BACKGROUND:
        Button_ACBackground->SetValue(true);
        OnAC_BackgroundClick(event);
        break;
    default:
        break;
    }
    ACToolbar->Refresh();
}

void xLightsFrame::SetACSettings(ACTYPE type)
{
    wxCommandEvent event;
    switch (type)
    {
    case ACTYPE::SELECT:
        Button_ACSelect->SetValue(true);
        OnAC_SelectClick(event);
        break;
    case ACTYPE::OFF:
        Button_ACOff->SetValue(true);
        OnAC_OffClick(event);
        break;
    case ACTYPE::ON:
        Button_ACOn->SetValue(true);
        OnAC_OnClick(event);
        break;
    case ACTYPE::SHIMMER:
        Button_ACShimmer->SetValue(true);
        OnAC_ShimmerClick(event);
        break;
    case ACTYPE::TWINKLE:
        Button_ACTwinkle->SetValue(true);
        OnAC_TwinkleClick(event);
        break;
    default:
        break;
    }

    if (Button_ACOn->IsChecked() || Button_ACShimmer->IsChecked() || Button_ACTwinkle->IsChecked())
    {
        if (!Button_ACIntensity->IsChecked() && !Button_ACRampUp->IsChecked() && !Button_ACRampDown->IsChecked() && !Button_ACRampUpDown->IsChecked())
        {
            Button_ACIntensity->SetValue(true);
        }
    }
    ACToolbar->Refresh();
}


void xLightsFrame::OnMenuItem_PerspectiveAutosaveSelected(wxCommandEvent& event)
{
    _autoSavePerspecive = MenuItem_PerspectiveAutosave->IsChecked();
}

void xLightsFrame::OnMenuItem_SD_10Selected(wxCommandEvent& event)
{
    _suppressDuplicateFrames = 10;
    _outputManager.SetSuppressFrames(_suppressDuplicateFrames);
    NetworkChange();
}

void xLightsFrame::OnMenuItem_SD_20Selected(wxCommandEvent& event)
{
    _suppressDuplicateFrames = 20;
    _outputManager.SetSuppressFrames(_suppressDuplicateFrames);
    NetworkChange();
}

void xLightsFrame::OnMenuItem_SD_40Selected(wxCommandEvent& event)
{
    _suppressDuplicateFrames = 40;
    _outputManager.SetSuppressFrames(_suppressDuplicateFrames);
    NetworkChange();
}

void xLightsFrame::OnMenuItem_SD_NoneSelected(wxCommandEvent& event)
{
    _suppressDuplicateFrames = 0;
    _outputManager.SetSuppressFrames(_suppressDuplicateFrames);
    NetworkChange();
}

void xLightsFrame::OnMenuItem_PlayControlsOnPreviewSelected(wxCommandEvent& event)
{
    _playControlsOnPreview = MenuItem_PlayControlsOnPreview->IsChecked();
    _housePreviewPanel->SetToolbar(_playControlsOnPreview);
    _housePreviewPanel->PostSizeEvent();
}

void xLightsFrame::OnMenuItem_AutoShowHousePreviewSelected(wxCommandEvent& event)
{
    _autoShowHousePreview = MenuItem_AutoShowHousePreview->IsChecked();
}

bool xLightsFrame::IsPaneDocked(wxWindow* window) const
{
    if (m_mgr == nullptr) return true;

    return m_mgr->GetPane(window).IsDocked();
}

ModelPreview* xLightsFrame::GetHousePreview() const
{
    return _housePreviewPanel->GetModelPreview();
}

void xLightsFrame::OnMenuItem_GenerateLyricsSelected(wxCommandEvent& event)
{
    GenerateLyricsDialog dlg(this, SeqData.NumChannels());

    if (dlg.ShowModal() == wxID_OK)
    {
        std::map<std::string, std::list<long>> face; // these channels need to be set to not zero when this phenome is displayed

        std::list<long> data = dlg.GetChannels("AI");
        if (data.size() > 0) face["AI"] = data;
        std::list<long> all = data; // this is all the channels used by one or more phenomes
        data = dlg.GetChannels("E");
        if (data.size() > 0) face["E"] = data;
        all.merge(data);
        data = dlg.GetChannels("etc");
        if (data.size() > 0) face["etc"] = data;
        all.merge(data);
        data = dlg.GetChannels("FV");
        if (data.size() > 0) face["FV"] = data;
        all.merge(data);
        data = dlg.GetChannels("L");
        if (data.size() > 0) face["L"] = data;
        all.merge(data);
        data = dlg.GetChannels("MBP");
        if (data.size() > 0) face["MBP"] = data;
        all.merge(data);
        data = dlg.GetChannels("O");
        if (data.size() > 0) face["O"] = data;
        all.merge(data);
        data = dlg.GetChannels("rest");
        if (data.size() > 0) face["rest"] = data;
        all.merge(data);
        data = dlg.GetChannels("U");
        if (data.size() > 0) face["U"] = data;
        all.merge(data);
        data = dlg.GetChannels("WQ");
        if (data.size() > 0) face["WQ"] = data;
        all.merge(data);
        all.unique();

        std::map<std::string, std::list<long>> notface; // this is the list of channels that must be zero for a given phenome
        for (auto it = face.begin(); it != face.end(); ++it)
        {
            std::list<long> notdata;

            for (auto it2 = all.begin(); it2 != all.end(); ++it2)
            {
                if (std::find(it->second.begin(), it->second.end(), *it2) == it->second.end())
                {
                    notdata.push_back(*it2);
                }
            }
            notface[it->first] = notdata;
        }

        // now create the phenome timing track
        std::string name = mSequenceElements.UniqueElementName(dlg.GetLyricName());
        int timingCount = mSequenceElements.GetNumberOfTimingElements();
        Element* e = mSequenceElements.AddElement(timingCount, name, "timing", true, false, true, false);
        mSequenceElements.AddTimingToCurrentView(name);
        TimingElement* timing = dynamic_cast<TimingElement*>(e);
        timing->AddEffectLayer();
        timing->AddEffectLayer();
        EffectLayer* tl = timing->AddEffectLayer();

        Effect* lastEffect = nullptr;
        std::string lastPhenome = "";

        for (size_t i = 0; i < SeqData.NumFrames(); ++i)
        {
            bool phenomeFound = false;
            for (auto it = face.begin(); it != face.end(); ++it)
            {
                bool match = true;
                for (auto it2 = it->second.begin(); it2 != it->second.end(); ++it2)
                {
                    if (SeqData[i][*it2-1] == 0)
                    {
                        match = false;
                        break;
                    }
                }
                for (auto it2 = notface[it->first].begin(); it2 != notface[it->first].end(); ++it2)
                {
                    if (SeqData[i][*it2-1] != 0)
                    {
                        match = false;
                        break;
                    }
                }

                if (match)
                {
                    if (lastEffect != nullptr && lastPhenome == it->first)
                    {
                        lastEffect->SetEndTimeMS(lastEffect->GetEndTimeMS() + CurrentSeqXmlFile->GetFrameMS());
                    }
                    else
                    {
                        long start = i * CurrentSeqXmlFile->GetFrameMS();
                        lastEffect = tl->AddEffect(0, it->first, "", "", start, start + CurrentSeqXmlFile->GetFrameMS(), false, false);
                        lastPhenome = it->first;
                    }
                    phenomeFound = true;

                    break;
                }
            }

            if (!phenomeFound)
            {
                lastPhenome = "";
                lastEffect = nullptr;
            }
        }

        wxCommandEvent eventRowHeaderChanged(EVT_ROW_HEADINGS_CHANGED);
        wxPostEvent(this, eventRowHeaderChanged);
    }
}

void xLightsFrame::OnMenuItem_CrashXLightsSelected(wxCommandEvent& event)
{
    static log4cpp::Category &logger_base = log4cpp::Category::getInstance(std::string("log_base"));
    logger_base.crit("^^^^^ xLights crashing on purpose ... bye bye cruel world.");
    int *p = nullptr;
    *p = 0xFFFFFFFF;
}

void xLightsFrame::OnMenuItemBatchRenderSelected(wxCommandEvent& event)
{
    static log4cpp::Category &logger_base = log4cpp::Category::getInstance(std::string("log_base"));
    BatchRenderDialog dlg(this);
    if (dlg.Prepare(this->GetShowDirectory()) && dlg.ShowModal() == wxID_OK && CloseSequence()) {
        wxArrayString files = dlg.GetFileList();
        wxArrayString filesToRender;
        for (auto f : files) {
            wxFileName fname(this->GetShowDirectory() + wxFileName::GetPathSeparator() + f);
            if(fname.FileExists())
                filesToRender.push_back(fname.GetFullPath());
            else
                logger_base.info("BatchRender: Sequence File not Found: %s.", fname.GetFullPath().ToStdString().c_str());
        }
        if (filesToRender.size() > 0) {
            _renderMode = true;
            OpenRenderAndSaveSequences(filesToRender, false);
            _renderMode = false;
        }
        else
        {
            logger_base.info("BatchRender: No Sequences Selected.");
        }
    }
}

void xLightsFrame::OnMenuItem_UpdateSelected(wxCommandEvent& event)
{
    bool update_found = CheckForUpdate(true);
    if (!update_found) {
        DisplayInfo("Update check complete: No update found", this);
    }
}

bool xLightsFrame::CheckForUpdate(bool force)
{
    static log4cpp::Category &logger_base = log4cpp::Category::getInstance(std::string("log_base"));

    bool found_update = false;
#ifdef LINUX
    wxString hostname = wxT("www.adebenham.com");
    wxString path = wxT("/wp-content/uploads/xlights/latest.php");
    wxString downloadUrl = wxT("https://www.adebenham.com/xlights-linux");
    MenuItem_Update->Enable(true);
#else
#ifdef  __WXOSX_MAC__
    wxString hostname = _T("dankulp.com");
    wxString path = _T("/xLightsLatest.php");
    wxString downloadUrl = wxT("http://dankulp.com/xlights/");
    MenuItem_Update->Enable(true);
#else
    wxString hostname = _T("xlights.org");

    wxString path = _T("/downloads/");
    wxString downloadUrl = wxT("http://xlights.org/downloads/");
    //wxString path = _T("/releases/");
    //wxString downloadUrl = wxT("http://xlights.org/releases/");

    logger_base.debug("Downloading %s", (const char*)downloadUrl.c_str());
    MenuItem_Update->Enable(true);
#endif
#endif

    wxHTTP get;
    get.SetTimeout(5); // 5 seconds of timeout instead of 10 minutes ...
    get.SetHeader("Cache-Control", "no-cache");

    if (force) {
        while (!get.Connect(hostname))  // only the server, no pages here yet ...
            wxSleep(5);
    }
    else {
        if (!get.Connect(hostname))
        {
            logger_base.debug("Version update check failed. Unable to connect.");
            return true;
        }
    }

    wxInputStream *httpStream = get.GetInputStream(path);
    if (get.GetError() == wxPROTO_NOERR) {
        wxString res;
        wxString configver = wxT("");
        wxStringOutputStream out_stream(&res);
        httpStream->Read(out_stream);

#ifdef __WXMSW__
        wxString page = wxString(out_stream.GetString());

        //logger_base.debug("    Download page: %s",
        //    (const char *)page.c_str());

        // find the highest version number in the file
        wxString urlVersion = xlights_version_string;

        wxRegEx reVersion("xLights[0-9][0-9]_(2[0-9][0-9][0-9]_[0-9][0-9])\\.exe", wxRE_ADVANCED | wxRE_NEWLINE);
        while (reVersion.Matches(page))
        {
            auto v = reVersion.GetMatch(page, 1);
            size_t start = -1;
            size_t len = -1;
            reVersion.GetMatch(&start, &len, 1);
            v.Replace("_", ".");

            //logger_base.debug("    Found Version: %s",
            //    (const char *)v.c_str());

            if (IsVersionOlder(v, urlVersion))
            {
                urlVersion = v;
            }
            page = page.Mid(start + len);
        }

        wxString dlv = urlVersion;
        dlv.Replace(".", "_");
        wxString bit = GetBitness();
        bit.Replace("bit", "");
        downloadUrl = downloadUrl + "xLights" + bit + "_" + dlv + ".exe";
#else
        wxRegEx reVersion("^.*(2[0-9]*\\.[0-9]*)[a-z]?\\..*$");
        wxString urlVersion = wxString(out_stream.GetString());
        reVersion.Replace(&urlVersion, "\\1", 1);
#endif

        wxConfigBase* config = wxConfigBase::Get();
        if (!force && (config != nullptr))
        {
            config->Read("SkipVersion", &configver);
        }

        logger_base.debug("Current Version: '%s'. Latest Available '%s'. Skip Version '%s'.",
            (const char *)xlights_version_string.c_str(),
            (const char *)urlVersion.c_str(),
            (const char *)configver.c_str());

        if ((!urlVersion.Matches(configver))
            && (!urlVersion.Matches(xlights_version_string))) {
            found_update = true;
            UpdaterDialog *dialog = new UpdaterDialog(this);

            dialog->urlVersion = urlVersion;
            dialog->force = force;
            dialog->downloadUrl = downloadUrl;
            dialog->StaticTextUpdateLabel->SetLabel(wxT("You are currently running xLights "
                + xlights_version_string + "\n"
                + "Whereas the current release is " + urlVersion));
            dialog->Show();
        }
    }
    else {
        logger_base.debug("Version update check failed. Unable to read available versions.");
        //wxMessageBox(_T("Unable to connect!"));
    }

    wxDELETE(httpStream);
    get.Close();
    return found_update;
}

void xLightsFrame::check32AppOn64Machine()
{
    wxConfigBase* config = wxConfigBase::Get();
    bool alreadyRun = config->ReadBool("xLights32bitCheck", false);

    if (!alreadyRun && wxIsPlatform64Bit() && sizeof(size_t) == 4)
    {
        config->Write("xLights32bitCheck", true);
        DisplayWarning("You are running the 32 bit version of xLights on a 64 bit Computer\nPlease Update to the 64 bit version of xLights");
    }
}

void xLightsFrame::OnMenuItem_SmallWaveformSelected(wxCommandEvent& event)
{
    _smallWaveform = MenuItem_SmallWaveform->IsChecked();
    if (_smallWaveform)
    {
        mainSequencer->SetSmallWaveform();
    }
    else
    {
        mainSequencer->SetLargeWaveform();
    }
}

void xLightsFrame::OnMenuItem_LogRenderStateSelected(wxCommandEvent& event)
{
    LogRenderStatus();
}

void xLightsFrame::OnMenuItem_ModelBlendDefaultOffSelected(wxCommandEvent& event)
{
    _modelBlendDefaultOff = MenuItem_ModelBlendDefaultOff->IsChecked();
}

void xLightsFrame::SaveCurrentTab()
{
    switch (Notebook1->GetSelection()) {
    case SETUPTAB:
        SaveNetworksFile();
        break;
    case LAYOUTTAB:
        layoutPanel->SaveEffects();
        break;
    case NEWSEQUENCER:
        SaveSequence();
        break;
    default:
        break;
    }
}

void xLightsFrame::OnMenuItem_File_Save_Selected(wxCommandEvent& event)
{
    SaveCurrentTab();
}

void xLightsFrame::OnMenuItem_SnapToTimingMarksSelected(wxCommandEvent& event)
{
    _snapToTimingMarks = MenuItem_SnapToTimingMarks->IsChecked();
}

void xLightsFrame::OnMenuItem_PurgeVendorCacheSelected(wxCommandEvent& event)
{
    VendorModelDialog::GetCache().ClearCache();
    VendorModelDialog::GetCache().Save();
    VendorMusicDialog::GetCache().ClearCache();
    VendorMusicDialog::GetCache().Save();
}

void xLightsFrame::OnMenuItem_LoudVolSelected(wxCommandEvent& event)
{
    playVolume = 100;
    SDL::SetGlobalVolume(playVolume);
}

void xLightsFrame::OnMenuItem_MedVolSelected(wxCommandEvent& event)
{
    playVolume = 66;
    SDL::SetGlobalVolume(playVolume);
}

void xLightsFrame::OnMenuItem_QuietVolSelected(wxCommandEvent& event)
{
    playVolume = 33;
    SDL::SetGlobalVolume(playVolume);
}

void xLightsFrame::OnMenuItem_VQuietVolSelected(wxCommandEvent& event)
{
    playVolume = 10;
    SDL::SetGlobalVolume(playVolume);
}

void xLightsFrame::ShowPresetsPanel()
{
    if (EffectTreeDlg == nullptr)
    {
        EffectTreeDlg = new EffectTreeDialog(this);
        EffectTreeDlg->InitItems(mSequenceElements.GetEffectsNode());
    }
    EffectTreeDlg->Show();
}

void xLightsFrame::OnMenuItemSelectEffectSelected(wxCommandEvent& event)
{
    bool visible = m_mgr->GetPane("SelectEffect").IsShown();
    if (visible)
    {
        m_mgr->GetPane("SelectEffect").Hide();
    }
    else
    {
        m_mgr->GetPane("SelectEffect").Show();
    }
    m_mgr->Update();
}

void xLightsFrame::OnMenuItemShowHideVideoPreview(wxCommandEvent& event)
{
   wxAuiPaneInfo& pane = m_mgr->GetPane("SequenceVideo");

   pane.IsShown() ? pane.Hide() : pane.Show();
   m_mgr->Update();
}


void xLightsFrame::OnButtonOtherFoldersClick(wxCommandEvent& event)
{
    static log4cpp::Category &logger_base = log4cpp::Category::getInstance(std::string("log_base"));

    FolderSelection dlg(this, showDirectory, mediaDirectory, fseqDirectory, backupDirectory, mAltBackupDir);

    int res = dlg.ShowModal();

    if (res == wxID_OK) {
        wxConfigBase* config = wxConfigBase::Get();
        config->Write(_("MediaDir"), dlg.MediaDirectory);
        config->Write(_("LinkFlag"), dlg.LinkMediaDir);
        config->Write(_("xLightsAltBackupDir"), dlg.AltBackupDirectory);

        //Always set values in xgb effects setting just in case
        //if(mediaDirectory != dlg.MediaDirectory || backupDirectory != dlg.BackupDirectory)
        {
            SetXmlSetting("fseqDir", dlg.FseqDirectory);
            SetXmlSetting("backupDir", dlg.BackupDirectory);
            UnsavedRgbEffectsChanges = true;
        }

        mediaDirectory = dlg.MediaDirectory;
        logger_base.debug("Media directory set to : %s.", (const char *)mediaDirectory.c_str());
        fseqDirectory = dlg.FseqDirectory;
        FseqDir = fseqDirectory;
        logger_base.debug("FSEQ directory set to : %s.", (const char *)fseqDirectory.c_str());
        backupDirectory = dlg.BackupDirectory;
        logger_base.debug("Backup directory set to : %s.", (const char *)backupDirectory.c_str());
        mAltBackupDir = dlg.AltBackupDirectory;
        logger_base.debug("Alt Backup directory set to : %s.", (const char *)mAltBackupDir.c_str());
    }
}

int xLightsFrame::DecodeBackupPurgeDays(std::string s)
{
    if (s == "Never")
    {
        return 0;
    }
    else
    {
        return wxAtoi(s);
    }
}

void xLightsFrame::DoBackupPurge()
{
    static log4cpp::Category &logger_base = log4cpp::Category::getInstance(std::string("log_base"));

    if (BackupPurgeDays <= 0)
    {
        logger_base.debug("Backup purging skipped as it is disabled.");
        return;
    }

    logger_base.debug("Purging backups older than %d days.", BackupPurgeDays);

    time_t cur;
    time(&cur);
    wxDateTime curTime(cur);

    wxDateTime purgeDate = curTime.Add(wxTimeSpan(24 * BackupPurgeDays * -1));
    purgeDate.SetHour(0);
    purgeDate.SetMinute(0);
    purgeDate.SetSecond(0);
    purgeDate.SetMillisecond(0);

    logger_base.debug("    Keep backups on or after %s.", (const char *)purgeDate.FormatISODate().c_str());

    wxString backupDir = backupDirectory + wxFileName::GetPathSeparator() + "Backup";

    int count = 0;
    int purged = 0;

    if (wxDir::Exists(backupDir))
    {
        wxDir dir(backupDir);
        wxString filename;

        bool cont = dir.GetFirst(&filename);
        while (cont)
        {
            auto fdc = wxSplit(filename, '-');

            if (fdc.size() > 3)
            {
                int day = wxAtoi(fdc[2]);
                int month = wxAtoi(fdc[1]);
                int year = wxAtoi(fdc[0]);

                if (year < 2010 || month < 1 || month > 12 || day < 1 || day > 31)
                {
                    // date does not look valid
                    logger_base.debug("    Backup purge ignoring %s.", (const char *)filename.c_str());
                }
                else
                {
                    wxDateTime bd(day, (wxDateTime::Month)(month - 1), year);
                    count++;

                    if (bd < purgeDate)
                    {
                        logger_base.debug("    Backup purge PURGING %s!", (const char *)filename.c_str());
                        if (!DeleteDirectory((backupDir + wxFileName::GetPathSeparator() + filename).ToStdString()))
                        {
                            logger_base.debug("        FAILED!");
                        }
                        else
                        {
                            purged++;
                        }
                    }
                    else
                    {
                        //logger_base.debug("    Backup purge keeping %s.", (const char *)filename.c_str());
                    }
                }
            }
            else
            {
                logger_base.debug("Backup purge deleted %d of %d backups.", purged, count);
            }
            cont = dir.GetNext(&filename);
        }
        logger_base.debug("    Backup purge ignoring %s.", (const char *)filename.c_str());
    }
    else
    {
        logger_base.debug("Backup purging skipped as %s does not exist.", (const char *)backupDir.c_str());
    }
}

void xLightsFrame::OnMenuItem_BackupPurgeIntervalSelected(wxCommandEvent& event)
{
    wxString v = MenuItem_BackupPurge->GetLabel(event.GetId());
    MenuItem_BackupPurge->Check(event.GetId(), true);
    int nbpi = DecodeBackupPurgeDays(v);

    if (nbpi != BackupPurgeDays) {
        wxConfigBase* config = wxConfigBase::Get();
        config->Write("BackupPurgeDays", nbpi);
        BackupPurgeDays = nbpi;

        DoBackupPurge();
    }
}

void xLightsFrame::OnMenuItem_DownloadSequencesSelected(wxCommandEvent& event)
{
    wxString downloadDir = CurrentDir + wxFileName::GetPathSeparator() + "Downloads";

    if (!wxDirExists(downloadDir))
    {
        wxMkdir(downloadDir);
    }

    VendorMusicDialog dlg(this);
    if (dlg.DlgInit("", downloadDir))
    {
        dlg.ShowModal();
    }
    else
    {
        DisplayError("Unable to access online repositories.", this);
    }
}

void xLightsFrame::OnMenuItem_JukeboxSelected(wxCommandEvent& event)
{
   wxAuiPaneInfo& pane = m_mgr->GetPane("Jukebox");

   pane.IsShown() ? pane.Hide() : pane.Show();
   m_mgr->Update();
}

void xLightsFrame::OnMenuItem_xFadeDisabledSelected(wxCommandEvent& event)
{
    _xFadePort = 0;
    StartxFadeListener();
}

void xLightsFrame::OnMenuItem_XFade_ASelected(wxCommandEvent& event)
{
    _xFadePort = 1;
    StartxFadeListener();
    if (_xFadeSocket == nullptr)
    {
        // Give up
        _xFadePort = 0;
        MenuItem_xFade_Disabled->Check();
    }
}

void xLightsFrame::OnMenuItem_xFade_BSelected(wxCommandEvent& event)
{
    _xFadePort = 2;
    StartxFadeListener();
    if (_xFadeSocket == nullptr)
    {
        // Give up
        _xFadePort = 0;
        MenuItem_xFade_Disabled->Check();
    }
}

void xLightsFrame::OnxFadeSocketEvent(wxSocketEvent & event)
{
    static log4cpp::Category &logger_base = log4cpp::Category::getInstance(std::string("log_base"));

    wxSocketBase* socket = event.GetSocket();
    switch (event.GetSocketEvent())
    {
    case wxSOCKET_LOST:
        logger_base.debug("xFade disconnected.");
        break;
    case wxSOCKET_INPUT:
    {
        wxByte buf[1534];
        memset(buf, 0x00, sizeof(buf));
        socket->Notify(false);
        size_t n = socket->ReadMsg(buf, sizeof(buf) - 1).LastCount();
        if (!n) {
            logger_base.error("ERROR: failed to receive xFade data");
            return;
        }
        wxString msg((char *)buf);
        //logger_base.debug("xFade packet received.");
        wxString response = ProcessXFadeMessage(msg);
        socket->WriteMsg(response.c_str(), response.size() + 1);
        socket->Notify(true);
    }
    break;
    default:
        logger_base.warn("OnxFadeSocketEvent: Unexpected event !");
        break;
    }
}

void xLightsFrame::OnxFadeServerEvent(wxSocketEvent & event)
{
    static log4cpp::Category &logger_base = log4cpp::Category::getInstance(std::string("log_base"));

    switch (event.GetSocketEvent())
    {
    case wxSOCKET_CONNECTION:
    {
        wxSocketBase * socket = _xFadeSocket->Accept(false);
        if (socket != nullptr)
        {
            logger_base.debug("OnxFadeServerEvent: Client connected.");
            socket->SetEventHandler(*((wxEvtHandler*)this), ID_XFADESOCKET);
            socket->SetNotify(wxSOCKET_INPUT_FLAG | wxSOCKET_LOST_FLAG);
            socket->Notify(true);
        }
    }
        break;
    default:
        logger_base.warn("OnxFadeServerEvent: Unexpected event !");
        break;
    }
}

wxString xLightsFrame::ProcessXFadeMessage(wxString msg)
{
    static log4cpp::Category &logger_base = log4cpp::Category::getInstance(std::string("log_base"));

    if (msg == "TURN_LIGHTS_ON")
    {
        logger_base.debug("xFade turning lights on.");
        CheckBoxLightOutput->SetValue(true);
        EnableOutputs(true);
        return "SUCCESS";
    }
    else if (msg == "TURN_LIGHTS_OFF")
    {
        logger_base.debug("xFade turning lights off.");
        _outputManager.AllOff();
        CheckBoxLightOutput->SetValue(false);
        EnableOutputs();
        return "SUCCESS";
    }
    else if (msg.StartsWith("PLAY_JUKEBOX_BUTTON "))
    {
        int button = wxAtoi(msg.substr(sizeof("PLAY_JUKEBOX_BUTTON ") - 1));
        logger_base.debug("xFade playing jukebox button %d.", button);

        if (CurrentSeqXmlFile != nullptr)
        {
            jukeboxPanel->PlayItem(button);
            return "SUCCESS";
        }
        else
        {
            logger_base.error("    Error - sequence not open.");
            return "ERROR_SEQUENCE_NOT_OPEN";
        }
    }
    else if (msg.StartsWith("GET_JUKEBOX_BUTTON_TOOLTIPS"))
    {
        if (CurrentSeqXmlFile != nullptr)
        {
            return "SUCCESS " + jukeboxPanel->GetTooltips();
        }
        else
        {
            logger_base.error("    Error - sequence not open.");
            return "ERROR_SEQUENCE_NOT_OPEN";
        }
    }
    else if (msg.StartsWith("GET_JUKEBOX_BUTTON_EFFECTPRESENT"))
    {
        if (CurrentSeqXmlFile != nullptr)
        {
            return "SUCCESS " + jukeboxPanel->GetEffectPresent();
        }
        else
        {
            logger_base.error("    Error - sequence not open.");
            return "ERROR_SEQUENCE_NOT_OPEN";
        }
    }
    else if (msg == "GET_SEQUENCE_NAME")
    {
        logger_base.debug("xFade getting sequence name.");

        if (CurrentSeqXmlFile != nullptr)
        {
            return "SUCCESS " + CurrentSeqXmlFile->GetName();
        }
        else
        {
            logger_base.error("    Error - sequence not open.");
            return "ERROR_SEQUENCE_NOT_OPEN";
        }
    }
    else if (msg == "GET_E131_TAG")
    {
        logger_base.debug("xFade getting E1.31 tag.");

        return "SUCCESS " + E131Output::GetTag();
    }
    else
    {
        logger_base.debug("xFade invalid request.");
        return "ERROR_INVALID_REQUEST";
    }

    return "ERROR_NOT_IMPLEMENTED";
}

void xLightsFrame::StartxFadeListener()
{
    static log4cpp::Category &logger_base = log4cpp::Category::getInstance(std::string("log_base"));

    if (_xFadeSocket != nullptr)
    {
        _xFadeSocket->Close();
        delete _xFadeSocket;
        _xFadeSocket = nullptr;
    }

    if (_xFadePort == 0) return;

    //Local address to bind to
    wxIPV4address addr;
    addr.AnyAddress();
    addr.Service(::GetxFadePort(_xFadePort));
    //create and bind to the address above
    _xFadeSocket = new wxSocketServer(addr);

    if (!_xFadeSocket->Ok())
    {
        logger_base.debug("xLights xFade could not listen on %d", ::GetxFadePort(_xFadePort));

        delete _xFadeSocket;
        _xFadeSocket = nullptr;
        return;
    }

    logger_base.debug("xLights xFade listening on %d", ::GetxFadePort(_xFadePort));

    //enable event handling
    _xFadeSocket->SetEventHandler(*this, ID_XFADESERVER);
    //Notify us about incomming data
    _xFadeSocket->SetNotify(wxSOCKET_CONNECTION_FLAG);
    //enable event handling
    _xFadeSocket->Notify(true);
}

void xLightsFrame::OnMenuItemUserDictSelected(wxCommandEvent& event)
{
    SetCursor(wxCURSOR_WAIT);
    SetStatusText(_("Loading dictionaries ..."));
    dictionary.LoadDictionaries(CurrentDir, this);
    SetStatusText(_(""));

    LyricUserDictDialog dlg(&dictionary, showDirectory, this);
    dlg.ShowModal();
    SetCursor(wxCURSOR_ARROW);
}

void xLightsFrame::OnMenuItem_PurgeRenderCacheSelected(wxCommandEvent& event)
{
    _renderCache.Purge(&mSequenceElements, true);
}

void xLightsFrame::OnMenuItem_RenderCache(wxCommandEvent& event)
{
    if (MenuItem_RC_Disable->IsChecked())
    {
        _enableRenderCache = "Disabled";
    }
    else if (MenuItem_RC_Enable->IsChecked())
    {
        _enableRenderCache = "Enabled";
    }
    else
    {
        _enableRenderCache = "Locked Only";
    }

    _renderCache.Enable(_enableRenderCache);
    _renderCache.CleanupCache(&mSequenceElements); // purge anything the cache no longer needs

    if (_renderCache.IsEnabled() && CurrentSeqXmlFile != nullptr)
    {
        // this will force a reload of the cache
        _renderCache.SetSequence(fseqDirectory.ToStdString(), CurrentSeqXmlFile->GetName().ToStdString());
    }
    else
    {
        _renderCache.SetSequence("", "");
        _renderCache.Purge(&mSequenceElements, false);
    }
}

bool xLightsFrame::HandleAllKeyBinding(wxKeyEvent& event)
{
    if (mainSequencer == nullptr) return false;

    auto k = event.GetKeyCode();
    if (k == WXK_SHIFT || k == WXK_CONTROL || k == WXK_ALT) return false;

    if ((!event.ControlDown() && !event.CmdDown() && !event.AltDown()) ||
        (k == 'A' && (event.ControlDown() || event.CmdDown()) && !event.AltDown()))
    {
        // Just a regular key ... If current focus is a control then we need to not process this
        if (dynamic_cast<wxControl*>(event.GetEventObject()) != nullptr &&
            (k < 128 || k == WXK_NUMPAD_END || k == WXK_NUMPAD_HOME || k == WXK_NUMPAD_INSERT || k == WXK_HOME || k == WXK_END || k == WXK_NUMPAD_SUBTRACT || k == WXK_NUMPAD_DECIMAL))
        {
            return false;
        }
    }

    auto binding = mainSequencer->keyBindings.Find(event, KBSCOPE::All);
    if (binding != nullptr) {
        std::string type = binding->GetType();
        if (type == "RENDER_ALL")
        {
            RenderAll();
        }
        else if (type == "LIGHTS_TOGGLE")
        {
            CheckBoxLightOutput->SetValue(!CheckBoxLightOutput->IsChecked());
            EnableOutputs();
            m_mgr->Update();
            OutputToolBar->Refresh();
        }
        else if (type == "OPEN_SEQUENCE")
        {
            OpenSequence("", nullptr);
        }
        else if (type == "CLOSE_SEQUENCE")
        {
            AskCloseSequence();
        }
        else if (type == "NEW_SEQUENCE")
        {
            NewSequence();
            EnableSequenceControls(true);
        }
        else if (type == "PASTE_BY_CELL")
        {
            SetPasteByCell();
        }
        else if (type == "PASTE_BY_TIME")
        {
            SetPasteByTime();
        }
        else if (type == "SAVE_CURRENT_TAB")
        {
            SaveCurrentTab();
        }
        else if (type == "SEQUENCE_SETTINGS")
        {
            ShowSequenceSettings();
        }
        else if (type == "PLAY_LOOP")
        {
            wxCommandEvent playEvent(EVT_SEQUENCE_REPLAY_SECTION);
            wxPostEvent(this, playEvent);
        }
        else if (type == "PLAY")
        {
            wxCommandEvent playEvent(EVT_PLAY_SEQUENCE);
            wxPostEvent(this, playEvent);
        }
        else if (type == "TOGGLE_PLAY")
        {
            wxCommandEvent playEvent(EVT_TOGGLE_PLAY);
            wxPostEvent(this, playEvent);
        }
        else if (type == "START_OF_SONG")
        {
            wxCommandEvent playEvent(EVT_SEQUENCE_FIRST_FRAME);
            wxPostEvent(this, playEvent);
        }
        else if (type == "END_OF_SONG")
        {
            wxCommandEvent playEvent(EVT_SEQUENCE_LAST_FRAME);
            wxPostEvent(this, playEvent);
        }
        else if (type == "STOP")
        {
            wxCommandEvent playEvent(EVT_STOP_SEQUENCE);
            wxPostEvent(this, playEvent);
        }
        else if (type == "PAUSE")
        {
            wxCommandEvent playEvent(EVT_PAUSE_SEQUENCE);
            wxPostEvent(this, playEvent);
        }
        else if (type == "BACKUP")
        {
            wxCommandEvent e;
            OnMenuItemBackupSelected(e);
        }
        else if (type == "ALTERNATE_BACKUP")
        {
            wxCommandEvent e;
            OnmAltBackupMenuItemSelected(e);
        }
        else if (type == "SELECT_SHOW_FOLDER")
        {
            wxCommandEvent e;
            OnMenuOpenFolderSelected(e);
        }
        else
        {
            return false;
        }
        event.StopPropagation();
        return true;
    }

    return false;
}

void xLightsFrame::OnMenuItem_ShowKeyBindingsSelected(wxCommandEvent& event)
{
    DisplayInfo(mainSequencer->keyBindings.Dump(), this);
}

void xLightsFrame::OnChar(wxKeyEvent& event)
{
    OnCharHook(event);
}

void xLightsFrame::OnCharHook(wxKeyEvent& event)
{
    switch (Notebook1->GetSelection()) {
    case SETUPTAB:
        break;
    case LAYOUTTAB:
        if (!layoutPanel->HandleLayoutKeyBinding(event))
        {
            event.Skip();
        }
        return;
    case NEWSEQUENCER:
        if (!mainSequencer->HandleSequencerKeyBinding(event))
        {
            event.Skip();
        }
        return;
    default:
        break;
    }

    if (!HandleAllKeyBinding(event))
    {
        event.Skip();
    }
}

void xLightsFrame::OnMenuItem_ZoomSelected(wxCommandEvent& event)
{
    ::wxLaunchDefaultBrowser("https://zoom.us/j/175801909");
}


void xLightsFrame::OnMenuItem_Generate2DPathSelected(wxCommandEvent& event)
{
    PathGenerationDialog dlg(this, CurrentDir.ToStdString());
    dlg.ShowModal();
}

void xLightsFrame::OnMenuItemFSEQV1Selected(wxCommandEvent& event)
{
    _fseqVersion = 1;
}

void xLightsFrame::OnMenuItemFSEQV2Selected(wxCommandEvent& event)
{
    _fseqVersion = 2;
}

void xLightsFrame::OnMenuItem_PrepareAudioSelected(wxCommandEvent& event)
{
    static log4cpp::Category &logger_base = log4cpp::Category::getInstance(std::string("log_base"));
    wxString filename = wxFileSelector("Choose reaper file describing the changes required to the audio.",
        CurrentDir, wxEmptyString, "*.rrp",
        "Reaper files (*.rpp)|*.rpp|xAudio files (*.xaudio)|*.xaudio|All files (*.*)|*.*",
        wxFD_OPEN | wxFD_FILE_MUST_EXIST, this);

    if (filename != "")
    {
        logger_base.debug("Prepare audio: %s.", (const char *)filename.c_str());

        struct musicEdit
        {
            std::string file;
            double start;
            double length;
            double sourceoffset;
            double fadein;
            double fadeout;
            double volume;
            bool crossfadein;
            bool crossfadeout;
            musicEdit(const std::string& f, double s, double l, double so, double fi, double fo, double v, bool cfi, bool cfo) :
                file(f), start(s), length(l), sourceoffset(so), fadein(fi), fadeout(fo), volume(v), crossfadein(cfi), crossfadeout(cfo)
            {
                static log4cpp::Category &logger_base = log4cpp::Category::getInstance(std::string("log_base"));
                logger_base.debug("        Source file: %s Source Pos: %0.3f Length: %0.3f Target Pos: %0.3f Fade In: %0.3f Fade Out: %0.3f Volume: %0.3f",
                    (const char *)file.c_str(), sourceoffset, length, start, fadein, fadeout, volume);
            }
        };

        std::list<musicEdit> edits;
        wxFileName targetFile;
        targetFile.SetPath(CurrentDir);

        if (filename.Lower().EndsWith(".rpp"))
        {
            wxFile reaper;
            if (reaper.Open(filename))
            {
                wxString reaperContent;
                reaper.ReadAll(&reaperContent);

                wxRegEx regexTgt("RENDER_FILE \\\"[^\\\"]*?\\/([^\\\"\\/]*)\\\"", wxRE_ADVANCED | wxRE_NEWLINE);
                if (regexTgt.Matches(reaperContent))
                {
                    targetFile.SetName(regexTgt.GetMatch(reaperContent, 1));
                    logger_base.debug("    Target file: %s", (const char *)targetFile.GetFullPath().c_str());
                }

                wxRegEx regexPosition("POSITION ([0-9\\.]*)", wxRE_ADVANCED | wxRE_NEWLINE);
                wxRegEx regexLength("LENGTH ([0-9\\.]*)", wxRE_ADVANCED | wxRE_NEWLINE);
                wxRegEx regexSourceOffset("SOFFS ([0-9\\.]*)", wxRE_ADVANCED | wxRE_NEWLINE);
                wxRegEx regexFadeIn1("FADEIN [0-9\\.]* ([0-9\\.]*) ", wxRE_ADVANCED | wxRE_NEWLINE);
                wxRegEx regexFadeIn2("FADEIN [0-9\\.]* [0-9\\.]* ([0-9\\.]*) ", wxRE_ADVANCED | wxRE_NEWLINE);
                wxRegEx regexFadeOut1("FADEOUT [0-9\\.]* ([0-9\\.]*) ", wxRE_ADVANCED | wxRE_NEWLINE);
                wxRegEx regexFadeOut2("FADEOUT [0-9\\.]* [0-9\\.]* ([0-9\\.]*) ", wxRE_ADVANCED | wxRE_NEWLINE);
                wxRegEx regexVolume("VOLPAN [0-9\\.]* [0-9\\.]* ([0-9\\.]*) ", wxRE_ADVANCED | wxRE_NEWLINE);
                wxRegEx regexSourceFile(" FILE \\\"[^\\\"]*?\\/([^\\\"\\/]*)\\\"", wxRE_ADVANCED | wxRE_NEWLINE);

                while (regexPosition.Matches(reaperContent))
                {
                    regexLength.Matches(reaperContent);
                    regexSourceOffset.Matches(reaperContent);
                    regexFadeIn1.Matches(reaperContent);
                    regexFadeIn2.Matches(reaperContent);
                    regexFadeOut1.Matches(reaperContent);
                    regexFadeOut2.Matches(reaperContent);
                    regexVolume.Matches(reaperContent);
                    regexSourceFile.Matches(reaperContent);

                    std::string sourcefile = "";
                    double start = 0;
                    double length = 0;
                    double sourceoffset = 0;
                    double fadein1 = 0;
                    double fadein2 = 0;
                    double fadeout1 = 0;
                    double fadeout2 = 0;
                    double volume = 1;

                    if (regexPosition.GetMatchCount() > 1)
                    {
                        start = std::atof(regexPosition.GetMatch(reaperContent, 1).c_str());
                    }
                    if (regexLength.GetMatchCount() > 1)
                    {
                        length = std::atof(regexLength.GetMatch(reaperContent, 1).c_str());
                    }
                    if (regexSourceOffset.GetMatchCount() > 1)
                    {
                        sourceoffset = std::atof(regexSourceOffset.GetMatch(reaperContent, 1).c_str());
                    }
                    if (regexFadeIn1.GetMatchCount() > 1)
                    {
                        fadein1 = std::atof(regexFadeIn1.GetMatch(reaperContent, 1).c_str());
                    }
                    if (regexFadeIn2.GetMatchCount() > 1)
                    {
                        fadein2 = std::atof(regexFadeIn2.GetMatch(reaperContent, 1).c_str());
                    }
                    if (regexFadeOut1.GetMatchCount() > 1)
                    {
                        fadeout1 = std::atof(regexFadeOut1.GetMatch(reaperContent, 1).c_str());
                    }
                    if (regexFadeOut2.GetMatchCount() > 1)
                    {
                        fadeout2 = std::atof(regexFadeOut2.GetMatch(reaperContent, 1).c_str());
                    }
                    if (regexVolume.GetMatchCount() > 1)
                    {
                        volume = std::atof(regexVolume.GetMatch(reaperContent, 1).c_str());
                    }
                    if (regexSourceFile.GetMatchCount() > 1)
                    {
                        size_t s, l;
                        regexSourceFile.GetMatch(&s, &l, 0);
                        sourcefile = regexSourceFile.GetMatch(reaperContent, 1).c_str();
                        reaperContent = reaperContent.Mid(s + l);
                    }
                    edits.push_back(musicEdit(sourcefile, start, length, sourceoffset, std::max(fadein1, fadein2), std::max(fadeout1, fadeout2), volume, fadein1 < fadein2, fadeout1 < fadeout2));
                }

                if (edits.size() == 0)
                {
                    SetStatusText("No edits found in RPP file.");
                    return;
                }
            }
        }
        else if (filename.Lower().EndsWith(".xaudio"))
        {
            // Sample
            //
            // <xaudio>
            //    <targetfile>01 The Greatest Show Amazon Edited.mp3</targetfile>
            //    <items>
            //       <item>
            //          <targettime>0.0</targettime>    : in seconds
            //          <length>5.5</length>            : in seconds
            //          <sourcetime>1.0</sourcetime>    : in seconds
            //          <fadeinsecs>0.75</fadeinsecs>   : in seconds
            //          <fadeoutsecs>0.5</fadeoutsecs>  : in seconds
            //          <fadeoutcrossfade/>
            //          <gain>0.787367</gain>           : 1.0 = no change 0.0 = silence > 1.0 is amplification
            //          <file>01 - The Greatest Show amazon.mp3</file>
            //       </item>
            //       <item>
            //          <targettime>5</targettime>
            //          <length>3</length>
            //          <sourcetime>13.8</sourcetime>
            //          <fadeinsecs>0.5</fadeinsecs>
            //          <fadeincrossfade/>
            //          <fadeoutsecs>0.5</fadeoutsecs>
            //          <gain>0.787367</gain>
            //          <file>01 - The Greatest Show amazon.mp3</file>
            //       </item>
            //    </items>
            // </xaudio>

            wxXmlDocument doc(filename);

            if (doc.IsOk())
            {
                for (wxXmlNode* r = doc.GetRoot(); r != nullptr; r = r->GetNext())
                {
                    for (wxXmlNode* n = r->GetChildren(); n != nullptr; n = n->GetNext())
                    {
                        auto name = n->GetName().Lower();
                        if (name == "targetfile")
                        {
                            if (n->GetChildren() != nullptr) {
                                targetFile.SetName(n->GetChildren()->GetContent());
                            }
                        }
                        else if (name == "items")
                        {
                            for (wxXmlNode* nn = n->GetChildren(); nn != nullptr; nn = nn->GetNext())
                            {
                                name = nn->GetName().Lower();
                                if (name == "item")
                                {
                                    std::string sourcefile = "";
                                    double start = 0;
                                    double length = 0;
                                    double sourceoffset = 0;
                                    double fadein = 0;
                                    bool fadeincrossfade = false;
                                    double fadeout = 0;
                                    bool fadeoutcrossfade = false;
                                    double volume = 1;

                                    for (wxXmlNode* nnn = nn->GetChildren(); nnn != nullptr; nnn = nnn->GetNext())
                                    {
                                        name = nnn->GetName().Lower();
                                        if (name == "file")
                                        {
                                            if (nnn->GetChildren() != nullptr) {
                                                sourcefile = nnn->GetChildren()->GetContent();
                                            }
                                        }
                                        else if (name == "targettime")
                                        {
                                            if (nnn->GetChildren() != nullptr) {
                                                start = std::atof(nnn->GetChildren()->GetContent().c_str());
                                            }
                                        }
                                        else if (name == "length")
                                        {
                                            if (nnn->GetChildren() != nullptr) {
                                                length = std::atof(nnn->GetChildren()->GetContent().c_str());
                                            }
                                        }
                                        else if (name == "sourcetime")
                                        {
                                            if (nnn->GetChildren() != nullptr) {
                                                sourceoffset = std::atof(nnn->GetChildren()->GetContent().c_str());
                                            }
                                        }
                                        else if (name == "fadeinsecs")
                                        {
                                            if (nnn->GetChildren() != nullptr) {
                                                fadein = std::atof(nnn->GetChildren()->GetContent().c_str());
                                            }
                                        }
                                        else if (name == "fadeoutsecs")
                                        {
                                            if (nnn->GetChildren() != nullptr) {
                                                fadeout = std::atof(nnn->GetChildren()->GetContent().c_str());
                                            }
                                        }
                                        else if (name == "fadeincrossfade")
                                        {
                                            fadeincrossfade = true;
                                        }
                                        else if (name == "fadeoutcrossfade")
                                        {
                                            fadeoutcrossfade = true;
                                        }
                                        else if (name == "gain")
                                        {
                                            if (nnn->GetChildren() != nullptr) {
                                                volume = std::atof(nnn->GetChildren()->GetContent().c_str());
                                            }
                                        }
                                    }
                                    edits.push_back(musicEdit(sourcefile, start, length, sourceoffset, fadein, fadeout, volume, fadeincrossfade, fadeoutcrossfade));
                                }
                            }
                        }
                    }
                }
                if (edits.size() == 0)
                {
                    SetStatusText("No edits found in xAudio file.");
                    return;
                }
            }
            else
            {
                SetStatusText("Invalid xAudio file.");
                return;
            }
        }

        SetStatusText("Loading audio files.");

        // load the audio files
        std::map<std::string, AudioManager*> sourceSongs;
        double outputLength = 0;
        for (auto it : edits)
        {
            outputLength = std::max(outputLength, it.start + it.length);

            if (sourceSongs.find(it.file) == sourceSongs.end())
            {
                wxString music = wxFileSelector("Choose your copy of " + it.file + ".",
                    CurrentDir, wxEmptyString, wxEmptyString,
                    "Audio files|*.mp3;*.ogg;*.m4p;*.mp4;*.avi;*.wma;*.au;*.wav;*.m4a;*.mid;*.mkv;*.mov;*.mpg;*.asf;*.flv;*.mpeg",
                    wxFD_OPEN | wxFD_FILE_MUST_EXIST, this);

                if (music != "")
                {
                    sourceSongs[it.file] = new AudioManager(music);
                }
                else
                {
                    sourceSongs[it.file] = nullptr;
                }
            }
        }

        bool ok = true;

        long outputRate = -1;
        for (auto it : sourceSongs)
        {
            if (it.second != nullptr)
            {
                if (outputRate == -1)
                {
                    outputRate = it.second->GetRate();
                }
                else
                {
                    if (ok && outputRate != it.second->GetRate())
                    {
                        logger_base.debug("Songs do not all have the same bitrate ... unable to do the required mixing.");
                        wxMessageBox("In order to preapre the audio all the input songs must have the same bitrate.");
                        ok = false;
                    }
                }
            }
        }

        if (outputRate == -1)
        {
            SetStatusText("Audio file creation failed - No input audio.");
            ok = false;
        }

        if (ok)
        {
            long totalSamples = outputRate * outputLength;
            logger_base.debug("    New file will:");
            logger_base.debug("        have %ld samples.", totalSamples);
            logger_base.debug("        be %0.3f seconds long.", outputLength);
            std::vector<float> left(totalSamples);
            std::vector<float> right(totalSamples);

            for (auto it : edits)
            {
                auto audio = sourceSongs[it.file];
                if (audio != nullptr)
                {
                    // check the data is actually loaded
                    audio->GetLeftData(audio->GetTrackSize() - 1);

                    SetStatusText("Combining audio clips.");

                    logger_base.debug("Processing sample from %s.", (const char *)it.file.c_str());
                    long startOutput = outputRate * it.start;
                    long outputSamples = outputRate * it.length;
                    //logger_base.debug("    Sample Output Start %ld-%ld [%ld].", startOutput, startOutput + outputSamples - 1, outputSamples);
                    wxASSERT(startOutput + outputSamples - 1 <= totalSamples);
                    long startSample = audio->GetRate() * it.sourceoffset;
                    long inputSamples = audio->GetRate() * it.length;
                    //logger_base.debug("    Input file samples %ld", audio->GetTrackSize());
                    //logger_base.debug("    Sample Input Start %ld-%ld [%ld].", startSample, startSample + inputSamples - 1, inputSamples);
                    wxASSERT(startSample + inputSamples - 1 < audio->GetTrackSize());

                    // this code does not handle mixed sample rates
                    wxASSERT(inputSamples == outputSamples);

                    float* lsource = audio->GetLeftDataPtr(startSample);
                    float* rsource = audio->GetRightDataPtr(startSample);
                    long fadeinsamples = it.fadein * audio->GetRate();
                    long fadeoutsamples = it.fadeout * audio->GetRate();
                    long fadeoutstart = inputSamples - fadeoutsamples;

                    for (long i = 0; i < inputSamples; i++)
                    {
                        float l = lsource[i] * it.volume;
                        float r = rsource[i] * it.volume;
                        if (i < fadeinsamples)
                        {
                            // Linear
                            //l *= (double)i / fadeinsamples; // linear fade for now
                            //r *= (double)i / fadeinsamples; // linear fade for now

                            if (it.crossfadein)
                            {
                                // cross fade in
                                // log10(x/fadeinsamples+.1)*10/11
                                double f = log10((double)i / fadeinsamples + 0.1)*10.0 / 11.0;
                                if (f < 0) f = 0.0;
                                if (f > 1) f = 1.0;
                                l *= f;
                                r *= f;
                            }
                            else
                            {
                                // exponent in
                                //(10 ^ (x/fadeinsamples - 1)-.1) * 1.1
                                double f = pow(10.0, ((double)i / fadeinsamples - 1.0) - 0.1) * 1.1;
                                if (f < 0) f = 0.0;
                                if (f > 1) f = 1.0;
                                l *= f;
                                r *= f;
                            }
                        }
                        if (i > fadeoutstart)
                        {
                            // Linear
                            //l *= (double)(inputSamples - i) / fadeoutsamples; // linear fade for now
                            //r *= (double)(inputSamples - i) / fadeoutsamples; // linear fade for now

                            if (it.crossfadeout)
                            {
                                // cross fade out
                                //  1 - 10 ^ (x/fadeoutsamples - .95) + .1
                                double f = 1.0 - log10((double)(inputSamples - i) / fadeinsamples + 0.1)*10.0 / 11.0;
                                if (f < 0) f = 0.0;
                                if (f > 1) f = 1.0;
                                l *= f;
                                r *= f;
                            }
                            else
                            {
                                // exponent out
                                // 1 - log 10 (x/fadeoutsamples +.1)
                                double f = 1.0 - pow(10.0, ((double)(inputSamples - i) / fadeinsamples - 1.0) - 0.1) * 1.1;
                                if (f < 0) f = 0.0;
                                if (f > 1) f = 1.0;
                                l *= f;
                                r *= f;
                            }
                        }
                        left[startOutput + i] += l;
                        right[startOutput + i] += r;
                    }
                }
            }

            // Clip it
            for (auto& it : left)
            {
                if (it > 1.0) it = 1.0;
            }
            for (auto& it : right)
            {
                if (it > 1.0) it = 1.0;
            }

            if (targetFile.Exists())
            {
                if (wxMessageBox(targetFile.GetFullPath() + " already exists. Do you want to overwrite it?", "Replace", wxYES_NO | wxCENTRE, this) == wxNO)
                {
                    wxFileDialog fd(this,
                        "Choose filename to save the audio as.",
                        targetFile.GetPath(),
                        targetFile.GetName(),
                        "MP3 Files|*.mp3",
                        wxFD_SAVE | wxFD_OVERWRITE_PROMPT);

                    if (fd.ShowModal() == wxID_OK)
                    {
                        targetFile.SetPath(fd.GetDirectory());
                        targetFile.SetName(fd.GetFilename());
                    }
                    else
                    {
                        return;
                    }
                }
            }
            SetStatusText("Saving output file.");

            if (!AudioManager::CreateAudioFile(left, right, targetFile.GetFullPath(), outputRate))
            {
                wxMessageBox("Error creating audio file. See log for details.");
                SetStatusText("Audio file creation failed.");
            }
            else
            {
                SetStatusText("Audio file created: " + targetFile.GetFullPath());
            }
        }
        else
        {
            SetStatusText("Audio file creation failed.");
        }

        for (auto it : sourceSongs)
        {
            delete it.second;
        }
    }
}

void xLightsFrame::OnMenuItem_UserManualSelected(wxCommandEvent& event)
{
    ::wxLaunchDefaultBrowser("https://manual.xlights.org/");
}

void xLightsFrame::OnMenuItem_MHS_NormalSelected(wxCommandEvent& event)
{
    _modelHandleSize = 1;
    layoutPanel->Refresh();
}

void xLightsFrame::OnMenuItem_MHS_LargeSelected(wxCommandEvent& event)
{
    _modelHandleSize =2;
    layoutPanel->Refresh();
}

void xLightsFrame::OnMenuItem_MHS_ExtraLargeSelected(wxCommandEvent& event)
{
    _modelHandleSize = 3;
    layoutPanel->Refresh();
}<|MERGE_RESOLUTION|>--- conflicted
+++ resolved
@@ -2506,27 +2506,18 @@
 
 void xLightsFrame::RecalcModels()
 {
+    static log4cpp::Category& logger_work = log4cpp::Category::getInstance(std::string("log_work"));
+    logger_work.debug("        RecalcModels.");
+
     if (IsExiting()) return;
 
-<<<<<<< HEAD
-    if (force || _setupChanged)
-    {
-        SetCursor(wxCURSOR_WAIT);
-        // Now notify the layout as the model start numbers may have been impacted
-        AllModels.OldRecalcStartChannels();
-        AllModels.ReworkStartChannel();
-
-        //AllModels.NewRecalcStartChannels();
-        if (layoutPanel != nullptr) {
-            layoutPanel->RefreshLayout();
-        }
-=======
     SetCursor(wxCURSOR_WAIT);
     // Now notify the layout as the model start numbers may have been impacted
     AllModels.OldRecalcStartChannels();
     //AllModels.NewRecalcStartChannels();
-    GetOutputModelManager()->AddASAPWork(OutputModelManager::WORK_RELOAD_ALLMODELS, nullptr, nullptr);
->>>>>>> ede612fe
+
+    GetOutputModelManager()->AddASAPWork(OutputModelManager::WORK_MODELS_REWORK_STARTCHANNELS, "RecalcModels");
+    GetOutputModelManager()->AddASAPWork(OutputModelManager::WORK_RELOAD_ALLMODELS, "RecalcModels", nullptr, nullptr, layoutPanel->GetSelectedModelName());
 
     SetCursor(wxCURSOR_ARROW);
 }
@@ -2568,7 +2559,7 @@
     int pagenum=event.GetSelection(); //Notebook1->GetSelection();
 	if (pagenum == LAYOUTTAB)
     {
-        GetOutputModelManager()->AddASAPWork(OutputModelManager::WORK_REDRAW_LAYOUTPREVIEW, nullptr, nullptr);
+        GetOutputModelManager()->AddASAPWork(OutputModelManager::WORK_REDRAW_LAYOUTPREVIEW, "OnNotebook1PageChanged");
         SetStatusText(_(""));
         MenuItem_File_Save->Enable(true);
         MenuItem_File_Save->SetItemLabel("Save Layout\tCTRL-s");
@@ -3726,12 +3717,17 @@
 
 void xLightsFrame::MarkEffectsFileDirty()
 {
+    static log4cpp::Category& logger_work = log4cpp::Category::getInstance(std::string("log_work"));
+    logger_work.debug("        MarkEffectsFileDirty.");
+
     layoutPanel->SetDirtyHiLight(true);
     UnsavedRgbEffectsChanges=true;
 }
 
 void xLightsFrame::MarkModelsAsNeedingRender()
 {
+    static log4cpp::Category& logger_work = log4cpp::Category::getInstance(std::string("log_work"));
+    logger_work.debug("        MarkModelsAsNeedingRender %d.", modelsChangeCount);
     modelsChangeCount++;
 }
 
@@ -7521,14 +7517,14 @@
     {
         wxString bi = MoveToShowFolder(mBackgroundImage, wxString(wxFileName::GetPathSeparator()));
         SetPreviewBackgroundImage(bi);
-        GetOutputModelManager()->AddASAPWork(OutputModelManager::WORK_RGBEFFECTS_CHANGE, nullptr, nullptr);
+        GetOutputModelManager()->AddASAPWork(OutputModelManager::WORK_RGBEFFECTS_CHANGE, "CleanupRGBEffectsFileLocations");
     }
 
     for (auto m : AllModels)
     {
         if (m.second->CleanupFileLocations(this))
         {
-            GetOutputModelManager()->AddASAPWork(OutputModelManager::WORK_RGBEFFECTS_CHANGE, nullptr, nullptr);
+            GetOutputModelManager()->AddASAPWork(OutputModelManager::WORK_RGBEFFECTS_CHANGE, "CleanupRGBEffectsFileLocations");
         }
     }
 
@@ -7536,7 +7532,7 @@
     {
         if (m.second->CleanupFileLocations(this))
         {
-            GetOutputModelManager()->AddASAPWork(OutputModelManager::WORK_RGBEFFECTS_CHANGE, nullptr, nullptr);
+            GetOutputModelManager()->AddASAPWork(OutputModelManager::WORK_RGBEFFECTS_CHANGE, "CleanupRGBEffectsFileLocations");
         }
     }
 }
