﻿<?xml version="1.0" encoding="utf-8"?>
<Project DefaultTargets="Build" ToolsVersion="15.0" xmlns="http://schemas.microsoft.com/developer/msbuild/2003">
  <ItemGroup Label="ProjectConfigurations">
    <ProjectConfiguration Include="Debug|Win32">
      <Configuration>Debug</Configuration>
      <Platform>Win32</Platform>
    </ProjectConfiguration>
    <ProjectConfiguration Include="Release|Win32">
      <Configuration>Release</Configuration>
      <Platform>Win32</Platform>
    </ProjectConfiguration>
    <ProjectConfiguration Include="Debug|x64">
      <Configuration>Debug</Configuration>
      <Platform>x64</Platform>
    </ProjectConfiguration>
    <ProjectConfiguration Include="Release|x64">
      <Configuration>Release</Configuration>
      <Platform>x64</Platform>
    </ProjectConfiguration>
  </ItemGroup>
  <PropertyGroup Label="Globals">
    <ProjectGuid>{48F219FA-C28E-457B-9A85-DC3A8F949F9B}</ProjectGuid>
    <Keyword>Win32Proj</Keyword>
    <RootNamespace>Xlights</RootNamespace>
    <WindowsTargetPlatformVersion>10.0.16299.0</WindowsTargetPlatformVersion>
  </PropertyGroup>
  <Import Project="$(VCTargetsPath)\Microsoft.Cpp.Default.props" />
  <PropertyGroup Condition="'$(Configuration)|$(Platform)'=='Debug|Win32'" Label="Configuration">
    <ConfigurationType>Application</ConfigurationType>
    <UseDebugLibraries>true</UseDebugLibraries>
    <PlatformToolset>v141</PlatformToolset>
    <CharacterSet>Unicode</CharacterSet>
  </PropertyGroup>
  <PropertyGroup Condition="'$(Configuration)|$(Platform)'=='Release|Win32'" Label="Configuration">
    <ConfigurationType>Application</ConfigurationType>
    <UseDebugLibraries>false</UseDebugLibraries>
    <PlatformToolset>v141</PlatformToolset>
    <WholeProgramOptimization>true</WholeProgramOptimization>
    <CharacterSet>Unicode</CharacterSet>
  </PropertyGroup>
  <PropertyGroup Condition="'$(Configuration)|$(Platform)'=='Debug|x64'" Label="Configuration">
    <ConfigurationType>Application</ConfigurationType>
    <UseDebugLibraries>true</UseDebugLibraries>
    <PlatformToolset>v141</PlatformToolset>
    <CharacterSet>Unicode</CharacterSet>
  </PropertyGroup>
  <PropertyGroup Condition="'$(Configuration)|$(Platform)'=='Release|x64'" Label="Configuration">
    <ConfigurationType>Application</ConfigurationType>
    <UseDebugLibraries>false</UseDebugLibraries>
    <PlatformToolset>v141</PlatformToolset>
    <WholeProgramOptimization>true</WholeProgramOptimization>
    <CharacterSet>Unicode</CharacterSet>
  </PropertyGroup>
  <Import Project="$(VCTargetsPath)\Microsoft.Cpp.props" />
  <ImportGroup Label="ExtensionSettings">
  </ImportGroup>
  <ImportGroup Label="Shared">
  </ImportGroup>
  <ImportGroup Label="PropertySheets" Condition="'$(Configuration)|$(Platform)'=='Debug|Win32'">
    <Import Project="$(UserRootDir)\Microsoft.Cpp.$(Platform).user.props" Condition="exists('$(UserRootDir)\Microsoft.Cpp.$(Platform).user.props')" Label="LocalAppDataPlatform" />
  </ImportGroup>
  <ImportGroup Label="PropertySheets" Condition="'$(Configuration)|$(Platform)'=='Release|Win32'">
    <Import Project="$(UserRootDir)\Microsoft.Cpp.$(Platform).user.props" Condition="exists('$(UserRootDir)\Microsoft.Cpp.$(Platform).user.props')" Label="LocalAppDataPlatform" />
  </ImportGroup>
  <ImportGroup Label="PropertySheets" Condition="'$(Configuration)|$(Platform)'=='Debug|x64'">
    <Import Project="$(UserRootDir)\Microsoft.Cpp.$(Platform).user.props" Condition="exists('$(UserRootDir)\Microsoft.Cpp.$(Platform).user.props')" Label="LocalAppDataPlatform" />
  </ImportGroup>
  <ImportGroup Label="PropertySheets" Condition="'$(Configuration)|$(Platform)'=='Release|x64'">
    <Import Project="$(UserRootDir)\Microsoft.Cpp.$(Platform).user.props" Condition="exists('$(UserRootDir)\Microsoft.Cpp.$(Platform).user.props')" Label="LocalAppDataPlatform" />
  </ImportGroup>
  <PropertyGroup Label="UserMacros" />
  <PropertyGroup Condition="'$(Configuration)|$(Platform)'=='Debug|Win32'">
    <LinkIncremental>true</LinkIncremental>
    <IncludePath>..\..\wxWidgets\include;..\..\wxWidgets\include\msvc;$(IncludePath);ffmpeg-dev\include;..\include;$(ProjectDir);</IncludePath>
    <LibraryPath>..\..\wxWidgets\lib\vc_lib;..\lib\windows;GL;$(LibraryPath)</LibraryPath>
  </PropertyGroup>
  <PropertyGroup Condition="'$(Configuration)|$(Platform)'=='Debug|x64'">
    <LinkIncremental>true</LinkIncremental>
    <IncludePath>..\..\wxWidgets\include;..\..\wxWidgets\include\msvc;$(IncludePath);ffmpeg-dev\include;..\include;./ffmpeg-dev/include;$(ProjectDir);</IncludePath>
    <LibraryPath>$(VC_LibraryPath_x64);$(WindowsSDK_LibraryPath_x64);$(NETFXKitsDir)Lib\um\x64;..\..\wxWidgets\lib\vc_x64_lib;..\lib\windows64;GL;..\lib\windows;./ffmpeg-dev/lib</LibraryPath>
    <ExecutablePath>$(VC_ExecutablePath_x64);$(WindowsSDK_ExecutablePath);$(VS_ExecutablePath);$(MSBuild_ExecutablePath);$(FxCopDir);$(PATH);..\bin64</ExecutablePath>
  </PropertyGroup>
  <PropertyGroup Condition="'$(Configuration)|$(Platform)'=='Release|Win32'">
    <LinkIncremental>false</LinkIncremental>
    <IncludePath>..\..\wxWidgets\include;..\..\wxWidgets\include\msvc;$(IncludePath);ffmpeg-dev\include;..\include;$(ProjectDir);</IncludePath>
    <LibraryPath>..\..\wxWidgets\lib\vc_lib;..\lib\windows;GL;$(LibraryPath)</LibraryPath>
  </PropertyGroup>
  <PropertyGroup Condition="'$(Configuration)|$(Platform)'=='Release|x64'">
    <LinkIncremental>false</LinkIncremental>
    <IncludePath>..\..\wxWidgets\include;..\..\wxWidgets\include\msvc;..\..\wxWidgets\include;..\..\wxWidgets\include\msvc;$(IncludePath);ffmpeg-dev\include;..\include;$(ProjectDir);</IncludePath>
    <LibraryPath>$(VC_LibraryPath_x64);$(WindowsSDK_LibraryPath_x64);$(NETFXKitsDir)Lib\um\x64;..\..\wxWidgets\lib\vc_x64_lib;..\lib\windows64;GL</LibraryPath>
    <ExecutablePath>$(VC_ExecutablePath_x64);$(WindowsSDK_ExecutablePath);$(VS_ExecutablePath);$(MSBuild_ExecutablePath);$(FxCopDir);$(PATH);..\bin64</ExecutablePath>
  </PropertyGroup>
  <ItemDefinitionGroup Condition="'$(Configuration)|$(Platform)'=='Debug|Win32'">
    <ClCompile>
      <PrecompiledHeader>
      </PrecompiledHeader>
      <WarningLevel>Level3</WarningLevel>
      <Optimization>Disabled</Optimization>
      <PreprocessorDefinitions>WIN32;_DEBUG;_WINDOWS;%(PreprocessorDefinitions)</PreprocessorDefinitions>
      <MultiProcessorCompilation>true</MultiProcessorCompilation>
    </ClCompile>
    <Link>
      <SubSystem>Windows</SubSystem>
      <GenerateDebugInformation>true</GenerateDebugInformation>
      <AdditionalDependencies>kernel32.lib;user32.lib;gdi32.lib;winspool.lib;comdlg32.lib;advapi32.lib;shell32.lib;ole32.lib;oleaut32.lib;uuid.lib;odbc32.lib;odbccp32.lib;%(AdditionalDependencies);ImageHlp.Lib;avcodec.lib;avformat.lib;avutil.lib;swresample.lib;SDL2.lib;swscale.lib;log4cpp.lib;iphlpapi.lib;WS2_32.Lib;liquidfund.lib;libzstdd_static.lib</AdditionalDependencies>
      <ShowProgress>NotSet</ShowProgress>
    </Link>
  </ItemDefinitionGroup>
  <ItemDefinitionGroup Condition="'$(Configuration)|$(Platform)'=='Debug|x64'">
    <ClCompile>
      <PrecompiledHeader>
      </PrecompiledHeader>
      <WarningLevel>Level3</WarningLevel>
      <Optimization>Disabled</Optimization>
      <PreprocessorDefinitions>_DEBUG;_WINDOWS;%(PreprocessorDefinitions);WXDEBUG; __WXDEBUG__;_CRT_SECURE_NO_WARNINGS</PreprocessorDefinitions>
      <MultiProcessorCompilation>true</MultiProcessorCompilation>
      <MinimalRebuild>false</MinimalRebuild>
      <LanguageStandard>
      </LanguageStandard>
    </ClCompile>
    <Link>
      <SubSystem>Windows</SubSystem>
      <GenerateDebugInformation>true</GenerateDebugInformation>
      <AdditionalDependencies>kernel32.lib;user32.lib;gdi32.lib;winspool.lib;comdlg32.lib;advapi32.lib;shell32.lib;ole32.lib;oleaut32.lib;uuid.lib;odbc32.lib;odbccp32.lib;avcodec.lib;avformat.lib;avutil.lib;swresample.lib;SDL2.lib;swscale.lib;%(AdditionalDependencies);libdbghelp.a;log4cppd.lib;iphlpapi.lib;WS2_32.Lib;liquidfund.lib;libzstdd_static.lib</AdditionalDependencies>
    </Link>
  </ItemDefinitionGroup>
  <ItemDefinitionGroup Condition="'$(Configuration)|$(Platform)'=='Release|Win32'">
    <ClCompile>
      <WarningLevel>Level3</WarningLevel>
      <PrecompiledHeader>
      </PrecompiledHeader>
      <Optimization>MaxSpeed</Optimization>
      <FunctionLevelLinking>true</FunctionLevelLinking>
      <IntrinsicFunctions>true</IntrinsicFunctions>
      <PreprocessorDefinitions>WIN32;NDEBUG;_WINDOWS;%(PreprocessorDefinitions)</PreprocessorDefinitions>
    </ClCompile>
    <Link>
      <SubSystem>Windows</SubSystem>
      <EnableCOMDATFolding>true</EnableCOMDATFolding>
      <OptimizeReferences>true</OptimizeReferences>
      <GenerateDebugInformation>true</GenerateDebugInformation>
      <AdditionalDependencies>kernel32.lib;user32.lib;gdi32.lib;winspool.lib;comdlg32.lib;advapi32.lib;shell32.lib;ole32.lib;oleaut32.lib;uuid.lib;odbc32.lib;odbccp32.lib;%(AdditionalDependencies);ImageHlp.Lib;avcodec.lib;avformat.lib;avutil.lib;swresample.lib;SDL2.lib;swscale.lib;log4cpp.lib;iphlpapi.lib;WS2_32.Lib;liquidfun.lib</AdditionalDependencies>
      <ImageHasSafeExceptionHandlers>false</ImageHasSafeExceptionHandlers>
      <Profile>true</Profile>
    </Link>
  </ItemDefinitionGroup>
  <ItemDefinitionGroup Condition="'$(Configuration)|$(Platform)'=='Release|x64'">
    <ClCompile>
      <WarningLevel>Level3</WarningLevel>
      <PrecompiledHeader>NotUsing</PrecompiledHeader>
      <Optimization>MaxSpeed</Optimization>
      <FunctionLevelLinking>true</FunctionLevelLinking>
      <IntrinsicFunctions>true</IntrinsicFunctions>
      <PreprocessorDefinitions>NDEBUG;_WINDOWS;%(PreprocessorDefinitions)</PreprocessorDefinitions>
      <MultiProcessorCompilation>true</MultiProcessorCompilation>
    </ClCompile>
    <Link>
      <SubSystem>Windows</SubSystem>
      <EnableCOMDATFolding>true</EnableCOMDATFolding>
      <OptimizeReferences>true</OptimizeReferences>
      <GenerateDebugInformation>true</GenerateDebugInformation>
      <Profile>true</Profile>
      <AdditionalDependencies>kernel32.lib;user32.lib;gdi32.lib;winspool.lib;comdlg32.lib;advapi32.lib;shell32.lib;ole32.lib;oleaut32.lib;uuid.lib;odbc32.lib;odbccp32.lib;avcodec.lib;avformat.lib;avutil.lib;swresample.lib;SDL2.lib;swscale.lib;%(AdditionalDependencies);libdbghelp.a;log4cppLIB.lib;iphlpapi.lib;WS2_32.Lib;liquidfun.lib</AdditionalDependencies>
    </Link>
  </ItemDefinitionGroup>
  <ItemGroup>
    <ClCompile Include="..\xSchedule\md5.cpp" />
    <ClCompile Include="..\xSchedule\wxJSON\jsonreader.cpp" />
    <ClCompile Include="..\xSchedule\wxJSON\jsonval.cpp" />
    <ClCompile Include="..\xSchedule\wxJSON\jsonwriter.cpp" />
    <ClCompile Include="BatchRenderDialog.cpp" />
    <ClCompile Include="BulkEditControls.cpp" />
    <ClCompile Include="BulkEditSliderDialog.cpp" />
    <ClCompile Include="CachedFileDownloader.cpp" />
    <ClCompile Include="ColorManager.cpp" />
    <ClCompile Include="ColorManagerDialog.cpp" />
    <ClCompile Include="controllers\ControllerUploadData.cpp" />
    <ClCompile Include="controllers\ESPixelStick.cpp" />
    <ClCompile Include="controllers\Falcon.cpp" />
    <ClCompile Include="controllers\FPP.cpp" />
    <ClCompile Include="controllers\FPPConnectDialog.cpp" />
    <ClCompile Include="controllers\J1Sys.cpp" />
    <ClCompile Include="controllers\Pixlite16.cpp" />
    <ClCompile Include="controllers\SanDevices.cpp" />
    <ClCompile Include="controllers\SimpleFTP.cpp" />
    <ClCompile Include="controllers\WebSocketClient.cpp" />
    <ClCompile Include="CustomTimingDialog.cpp" />
    <ClCompile Include="DissolveTransitionPattern.cpp" />
    <ClCompile Include="effects\ShapeEffect.cpp" />
    <ClCompile Include="effects\ShapePanel.cpp" />
    <ClCompile Include="effects\WarpEffect.cpp" />
    <ClCompile Include="effects\WarpPanel.cpp" />
    <ClCompile Include="EffectTimingDialog.cpp" />
    <ClCompile Include="effects\CandleEffect.cpp" />
    <ClCompile Include="effects\CandlePanel.cpp" />
    <ClCompile Include="effects\GIFImage.cpp" />
    <ClCompile Include="effects\LiquidEffect.cpp" />
    <ClCompile Include="effects\LiquidPanel.cpp" />
    <ClCompile Include="effects\ServoEffect.cpp" />
    <ClCompile Include="effects\ServoPanel.cpp" />
    <ClCompile Include="FolderSelection.cpp" />
    <ClCompile Include="FontManager.cpp" />
    <ClCompile Include="FSEQFile.cpp" />
    <ClCompile Include="GenerateLyricsDialog.cpp" />
    <ClCompile Include="HousePreviewPanel.cpp" />
    <ClCompile Include="IPEntryDialog.cpp" />
    <ClCompile Include="JukeboxPanel.cpp" />
    <ClCompile Include="LayerSelectDialog.cpp" />
    <ClCompile Include="LinkJukeboxButtonDialog.cpp" />
    <ClCompile Include="LyricUserDictDialog.cpp" />
    <ClCompile Include="MatrixFaceDownloadDialog.cpp" />
<<<<<<< HEAD
    <ClCompile Include="ModelChainDialog.cpp" />
=======
    <ClCompile Include="models\BaseObject.cpp" />
>>>>>>> 148dcc44
    <ClCompile Include="models\ChannelBlockModel.cpp" />
    <ClCompile Include="models\GridlinesObject.cpp" />
    <ClCompile Include="models\ImageModel.cpp" />
    <ClCompile Include="models\ImageObject.cpp" />
    <ClCompile Include="models\MeshObject.cpp" />
    <ClCompile Include="models\ObjectManager.cpp" />
    <ClCompile Include="models\ViewObject.cpp" />
    <ClCompile Include="models\ViewObjectManager.cpp" />
    <ClCompile Include="MultiControllerUploadDialog.cpp" />
    <ClCompile Include="OpenGLShaders.cpp" />
    <ClCompile Include="outputs\ArtNetDialog.cpp" />
    <ClCompile Include="AudioManager.cpp" />
    <ClCompile Include="BitmapCache.cpp" />
    <ClCompile Include="BufferPanel.cpp" />
    <ClCompile Include="BufferSizeDialog.cpp" />
    <ClCompile Include="ChannelLayoutDialog.cpp" />
    <ClCompile Include="Color.cpp" />
    <ClCompile Include="ColorCurve.cpp" />
    <ClCompile Include="ColorCurveDialog.cpp" />
    <ClCompile Include="ColorPanel.cpp" />
    <ClCompile Include="ControllerConnectionDialog.cpp" />
    <ClCompile Include="ConvertDialog.cpp" />
    <ClCompile Include="ConvertLogDialog.cpp" />
    <ClCompile Include="CurrentPreviewModels.cpp" />
    <ClCompile Include="CustomModelDialog.cpp" />
    <ClCompile Include="DataLayer.cpp" />
    <ClCompile Include="DimmingCurve.cpp" />
    <ClCompile Include="DimmingCurvePanel.cpp" />
    <ClCompile Include="djdebug.cpp" />
    <ClCompile Include="DrawGLUtils.cpp" />
    <ClCompile Include="DrawGLUtils21.cpp" />
    <ClCompile Include="DrawGLUtils31.cpp" />
    <ClCompile Include="outputs\DDPDialog.cpp" />
    <ClCompile Include="outputs\DDPOutput.cpp" />
    <ClCompile Include="outputs\E131Dialog.cpp" />
    <ClCompile Include="EffectAssist.cpp" />
    <ClCompile Include="EffectIconPanel.cpp" />
    <ClCompile Include="EffectListDialog.cpp" />
    <ClCompile Include="EffectsPanel.cpp" />
    <ClCompile Include="effects\assist\AssistPanel.cpp" />
    <ClCompile Include="effects\assist\PicturesAssistPanel.cpp" />
    <ClCompile Include="effects\assist\xlGridCanvasEmpty.cpp" />
    <ClCompile Include="effects\assist\xlGridCanvasMorph.cpp" />
    <ClCompile Include="effects\assist\xlGridCanvasPictures.cpp" />
    <ClCompile Include="effects\BarsEffect.cpp" />
    <ClCompile Include="effects\BarsPanel.cpp" />
    <ClCompile Include="effects\ButterflyEffect.cpp" />
    <ClCompile Include="effects\ButterflyPanel.cpp" />
    <ClCompile Include="effects\CirclesEffect.cpp" />
    <ClCompile Include="effects\CirclesPanel.cpp" />
    <ClCompile Include="effects\ColorWashEffect.cpp" />
    <ClCompile Include="effects\ColorWashPanel.cpp" />
    <ClCompile Include="effects\CurtainEffect.cpp" />
    <ClCompile Include="effects\CurtainPanel.cpp" />
    <ClCompile Include="effects\DMXEffect.cpp" />
    <ClCompile Include="effects\DMXPanel.cpp" />
    <ClCompile Include="effects\EffectManager.cpp" />
    <ClCompile Include="effects\EffectPanelUtils.cpp" />
    <ClCompile Include="effects\FacesEffect.cpp" />
    <ClCompile Include="effects\FacesPanel.cpp" />
    <ClCompile Include="effects\FanEffect.cpp" />
    <ClCompile Include="effects\FanPanel.cpp" />
    <ClCompile Include="effects\FillEffect.cpp" />
    <ClCompile Include="effects\FillPanel.cpp" />
    <ClCompile Include="effects\FireEffect.cpp" />
    <ClCompile Include="effects\FirePanel.cpp" />
    <ClCompile Include="effects\FireworksEffect.cpp" />
    <ClCompile Include="effects\FireworksPanel.cpp" />
    <ClCompile Include="effects\GalaxyEffect.cpp" />
    <ClCompile Include="effects\GalaxyPanel.cpp" />
    <ClCompile Include="effects\GarlandsEffect.cpp" />
    <ClCompile Include="effects\GarlandsPanel.cpp" />
    <ClCompile Include="effects\GlediatorEffect.cpp" />
    <ClCompile Include="effects\GlediatorPanel.cpp" />
    <ClCompile Include="effects\LifeEffect.cpp" />
    <ClCompile Include="effects\LifePanel.cpp" />
    <ClCompile Include="effects\LightningEffect.cpp" />
    <ClCompile Include="effects\LightningPanel.cpp" />
    <ClCompile Include="effects\MarqueeEffect.cpp" />
    <ClCompile Include="effects\MarqueePanel.cpp" />
    <ClCompile Include="effects\MeteorsEffect.cpp" />
    <ClCompile Include="effects\MeteorsPanel.cpp" />
    <ClCompile Include="effects\MorphEffect.cpp" />
    <ClCompile Include="effects\MorphPanel.cpp" />
    <ClCompile Include="effects\MusicEffect.cpp" />
    <ClCompile Include="effects\MusicPanel.cpp" />
    <ClCompile Include="effects\OffEffect.cpp" />
    <ClCompile Include="effects\OffPanel.cpp" />
    <ClCompile Include="effects\OnEffect.cpp" />
    <ClCompile Include="effects\OnPanel.cpp" />
    <ClCompile Include="effects\PianoEffect.cpp" />
    <ClCompile Include="effects\PianoPanel.cpp" />
    <ClCompile Include="effects\PicturesEffect.cpp" />
    <ClCompile Include="effects\PicturesPanel.cpp" />
    <ClCompile Include="effects\PinwheelEffect.cpp" />
    <ClCompile Include="effects\PinwheelPanel.cpp" />
    <ClCompile Include="effects\PlasmaEffect.cpp" />
    <ClCompile Include="effects\PlasmaPanel.cpp" />
    <ClCompile Include="effects\RenderableEffect.cpp" />
    <ClCompile Include="effects\RippleEffect.cpp" />
    <ClCompile Include="effects\RipplePanel.cpp" />
    <ClCompile Include="effects\ShimmerEffect.cpp" />
    <ClCompile Include="effects\ShimmerPanel.cpp" />
    <ClCompile Include="effects\ShockwaveEffect.cpp" />
    <ClCompile Include="effects\ShockwavePanel.cpp" />
    <ClCompile Include="effects\SingleStrandEffect.cpp" />
    <ClCompile Include="effects\SingleStrandPanel.cpp" />
    <ClCompile Include="effects\SnowflakesEffect.cpp" />
    <ClCompile Include="effects\SnowflakesPanel.cpp" />
    <ClCompile Include="effects\SnowstormEffect.cpp" />
    <ClCompile Include="effects\SnowstormPanel.cpp" />
    <ClCompile Include="effects\SpiralsEffect.cpp" />
    <ClCompile Include="effects\SpiralsPanel.cpp" />
    <ClCompile Include="effects\SpirographEffect.cpp" />
    <ClCompile Include="effects\SpirographPanel.cpp" />
    <ClCompile Include="effects\StateEffect.cpp" />
    <ClCompile Include="effects\StatePanel.cpp" />
    <ClCompile Include="effects\StrobeEffect.cpp" />
    <ClCompile Include="effects\StrobePanel.cpp" />
    <ClCompile Include="effects\TendrilEffect.cpp" />
    <ClCompile Include="effects\TendrilPanel.cpp" />
    <ClCompile Include="effects\TextEffect.cpp" />
    <ClCompile Include="effects\TextPanel.cpp" />
    <ClCompile Include="effects\TreeEffect.cpp" />
    <ClCompile Include="effects\TreePanel.cpp" />
    <ClCompile Include="effects\TwinkleEffect.cpp" />
    <ClCompile Include="effects\TwinklePanel.cpp" />
    <ClCompile Include="effects\VideoEffect.cpp" />
    <ClCompile Include="effects\VideoPanel.cpp" />
    <ClCompile Include="effects\VUMeterEffect.cpp" />
    <ClCompile Include="effects\VUMeterPanel.cpp" />
    <ClCompile Include="effects\WaveEffect.cpp" />
    <ClCompile Include="effects\WavePanel.cpp" />
    <ClCompile Include="EffectTreeDialog.cpp" />
    <ClCompile Include="ExportModelSelect.cpp" />
    <ClCompile Include="FileConverter.cpp" />
    <ClCompile Include="FlickerFreeBitmapButton.cpp" />
    <ClCompile Include="GenerateCustomModelDialog.cpp" />
    <ClCompile Include="heartbeat.cpp" />
    <ClCompile Include="Image.cpp" />
    <ClCompile Include="Image_Loader.cpp" />
    <ClCompile Include="JobPool.cpp" />
    <ClCompile Include="KeyBindings.cpp" />
    <ClCompile Include="kiss_fft\kiss_fft.c" />
    <ClCompile Include="kiss_fft\tools\kiss_fftr.c" />
    <ClCompile Include="LayoutGroup.cpp" />
    <ClCompile Include="LayoutPanel.cpp" />
    <ClCompile Include="LMSImportChannelMapDialog.cpp" />
    <ClCompile Include="LorConvertDialog.cpp" />
    <ClCompile Include="LyricsDialog.cpp" />
    <ClCompile Include="MIDI\Binasc.cpp" />
    <ClCompile Include="MIDI\MidiEvent.cpp" />
    <ClCompile Include="MIDI\MidiEventList.cpp" />
    <ClCompile Include="MIDI\MidiFile.cpp" />
    <ClCompile Include="MIDI\MidiMessage.cpp" />
    <ClCompile Include="ModelDimmingCurveDialog.cpp" />
    <ClCompile Include="ModelFaceDialog.cpp" />
    <ClCompile Include="ModelGroupPanel.cpp" />
    <ClCompile Include="ModelPreview.cpp" />
    <ClCompile Include="ModelStateDialog.cpp" />
    <ClCompile Include="models\ArchesModel.cpp" />
    <ClCompile Include="models\CandyCaneModel.cpp" />
    <ClCompile Include="models\CircleModel.cpp" />
    <ClCompile Include="models\CustomModel.cpp" />
    <ClCompile Include="models\DmxModel.cpp" />
    <ClCompile Include="models\IciclesModel.cpp" />
    <ClCompile Include="models\MatrixModel.cpp" />
    <ClCompile Include="models\Model.cpp" />
    <ClCompile Include="models\ModelGroup.cpp" />
    <ClCompile Include="models\ModelManager.cpp" />
    <ClCompile Include="models\ModelScreenLocation.cpp" />
    <ClCompile Include="models\Node.cpp" />
    <ClCompile Include="models\PolyLineModel.cpp" />
    <ClCompile Include="models\Shapes.cpp" />
    <ClCompile Include="models\SingleLineModel.cpp" />
    <ClCompile Include="models\SphereModel.cpp" />
    <ClCompile Include="models\SpinnerModel.cpp" />
    <ClCompile Include="models\StarModel.cpp" />
    <ClCompile Include="models\SubModel.cpp" />
    <ClCompile Include="models\TreeModel.cpp" />
    <ClCompile Include="models\WholeHouseModel.cpp" />
    <ClCompile Include="models\WindowFrameModel.cpp" />
    <ClCompile Include="models\WreathModel.cpp" />
    <ClCompile Include="MusicXML.cpp" />
    <ClCompile Include="NewTimingDialog.cpp" />
    <ClCompile Include="NodeSelectGrid.cpp" />
    <ClCompile Include="NodesGridCellEditor.cpp" />
    <ClCompile Include="NoteImportDialog.cpp" />
    <ClCompile Include="outputs\LorController.cpp" />
    <ClCompile Include="outputs\LorControllerDialog.cpp" />
    <ClCompile Include="outputs\LorControllers.cpp" />
    <ClCompile Include="outputs\LorOptimisedDialog.cpp" />
    <ClCompile Include="outputs\LOROptimisedOutput.cpp" />
    <ClCompile Include="outputs\NullOutputDialog.cpp" />
    <ClCompile Include="OptionChooser.cpp" />
    <ClCompile Include="osx_utils\TouchBars.cpp" />
    <ClCompile Include="outputs\ArtNetOutput.cpp" />
    <ClCompile Include="outputs\Controller.cpp" />
    <ClCompile Include="outputs\DMXOutput.cpp" />
    <ClCompile Include="outputs\E131Output.cpp" />
    <ClCompile Include="outputs\IPOutput.cpp" />
    <ClCompile Include="outputs\LOROutput.cpp" />
    <ClCompile Include="outputs\NullOutput.cpp" />
    <ClCompile Include="outputs\OpenDMXOutput.cpp" />
    <ClCompile Include="outputs\OpenPixelNetOutput.cpp" />
    <ClCompile Include="outputs\Output.cpp" />
    <ClCompile Include="outputs\OutputManager.cpp" />
    <ClCompile Include="outputs\PixelNetOutput.cpp" />
    <ClCompile Include="outputs\RenardOutput.cpp" />
    <ClCompile Include="outputs\serial.cpp" />
    <ClCompile Include="outputs\SerialOutput.cpp" />
    <ClCompile Include="outputs\TestPreset.cpp" />
    <ClCompile Include="outputs\ZCPPDialog.cpp" />
    <ClCompile Include="outputs\ZCPPOutput.cpp" />
    <ClCompile Include="PaletteMgmtDialog.cpp" />
    <ClCompile Include="Parallel.cpp" />
    <ClCompile Include="PerspectivesPanel.cpp" />
    <ClCompile Include="PhonemeDictionary.cpp" />
    <ClCompile Include="PixelBuffer.cpp" />
    <ClCompile Include="PixelTestDialog.cpp" />
    <ClCompile Include="PreviewModels.cpp" />
    <ClCompile Include="PreviewPane.cpp" />
    <ClCompile Include="RenameTextDialog.cpp" />
    <ClCompile Include="Render.cpp" />
    <ClCompile Include="RenderBuffer.cpp" />
    <ClCompile Include="RenderCache.cpp" />
    <ClCompile Include="RenderProgressDialog.cpp" />
    <ClCompile Include="ResizeImageDialog.cpp" />
    <ClCompile Include="SaveChangesDialog.cpp" />
    <ClCompile Include="SelectPanel.cpp" />
    <ClCompile Include="SelectTimingsDialog.cpp" />
    <ClCompile Include="SeqElementMismatchDialog.cpp" />
    <ClCompile Include="SeqExportDialog.cpp" />
    <ClCompile Include="SeqFileUtilities.cpp" />
    <ClCompile Include="SeqSettingsDialog.cpp" />
    <ClCompile Include="SequenceData.cpp" />
    <ClCompile Include="sequencer\DragEffectBitmapButton.cpp" />
    <ClCompile Include="sequencer\Effect.cpp" />
    <ClCompile Include="sequencer\EffectDropTarget.cpp" />
    <ClCompile Include="sequencer\EffectLayer.cpp" />
    <ClCompile Include="sequencer\EffectsGrid.cpp" />
    <ClCompile Include="sequencer\Element.cpp" />
    <ClCompile Include="sequencer\MainSequencer.cpp" />
    <ClCompile Include="sequencer\RowHeading.cpp" />
    <ClCompile Include="sequencer\SequenceElements.cpp" />
    <ClCompile Include="sequencer\tabSequencer.cpp" />
    <ClCompile Include="sequencer\TimeLine.cpp" />
    <ClCompile Include="sequencer\UndoManager.cpp" />
    <ClCompile Include="sequencer\Waveform.cpp" />
    <ClCompile Include="outputs\SerialPortWithRate.cpp" />
    <ClCompile Include="SequenceVideoPanel.cpp" />
    <ClCompile Include="SequenceVideoPreview.cpp" />
    <ClCompile Include="SequenceViewManager.cpp" />
    <ClCompile Include="SevenSegmentDialog.cpp" />
    <ClCompile Include="SplashDialog.cpp" />
    <ClCompile Include="StartChannelDialog.cpp" />
    <ClCompile Include="StrandNodeNamesDialog.cpp" />
    <ClCompile Include="SubBufferPanel.cpp" />
    <ClCompile Include="SubModelGenerateDialog.cpp" />
    <ClCompile Include="SubModelsDialog.cpp" />
    <ClCompile Include="SuperStarImportDialog.cpp" />
    <ClCompile Include="support\EzGrid.cpp" />
    <ClCompile Include="support\FastComboEditor.cpp" />
    <ClCompile Include="support\GridCellChoiceRenderer.cpp" />
    <ClCompile Include="support\VectorMath.cpp" />
    <ClCompile Include="TabConvert.cpp" />
    <ClCompile Include="TabPreview.cpp" />
    <ClCompile Include="TabSequence.cpp" />
    <ClCompile Include="TabSetup.cpp" />
    <ClCompile Include="TimingPanel.cpp" />
    <ClCompile Include="tmGridCell.cpp" />
    <ClCompile Include="TopEffectsPanel.cpp" />
    <ClCompile Include="UpdaterDialog.cpp" />
    <ClCompile Include="UtilFunctions.cpp" />
    <ClCompile Include="ValueCurve.cpp" />
    <ClCompile Include="ValueCurveButton.cpp" />
    <ClCompile Include="ValueCurveDialog.cpp" />
    <ClCompile Include="vamp-hostsdk\acsymbols.c" />
    <ClCompile Include="vamp-hostsdk\FFT.cpp" />
    <ClCompile Include="vamp-hostsdk\FFTimpl.cpp" />
    <ClCompile Include="vamp-hostsdk\Files.cpp" />
    <ClCompile Include="vamp-hostsdk\host-c.cpp" />
    <ClCompile Include="vamp-hostsdk\PluginBufferingAdapter.cpp" />
    <ClCompile Include="vamp-hostsdk\PluginChannelAdapter.cpp" />
    <ClCompile Include="vamp-hostsdk\PluginHostAdapter.cpp" />
    <ClCompile Include="vamp-hostsdk\PluginInputDomainAdapter.cpp" />
    <ClCompile Include="vamp-hostsdk\PluginLoader.cpp" />
    <ClCompile Include="vamp-hostsdk\PluginSummarisingAdapter.cpp" />
    <ClCompile Include="vamp-hostsdk\PluginWrapper.cpp" />
    <ClCompile Include="vamp-hostsdk\RealTime.cpp" />
    <ClCompile Include="VAMPPluginDialog.cpp" />
    <ClCompile Include="VendorMusicDialog.cpp" />
    <ClCompile Include="VendorMusicHelpers.cpp" />
    <ClCompile Include="VideoExporter.cpp" />
    <ClCompile Include="VendorModelDialog.cpp" />
    <ClCompile Include="VideoReader.cpp" />
    <ClCompile Include="ViewObjectPanel.cpp" />
    <ClCompile Include="ViewpointDialog.cpp" />
    <ClCompile Include="ViewpointMgr.cpp" />
    <ClCompile Include="ViewsModelsPanel.cpp" />
    <ClCompile Include="VSAFile.cpp" />
    <ClCompile Include="VsaImportDialog.cpp" />
    <ClCompile Include="WiringDialog.cpp" />
    <ClCompile Include="wxCheckedListCtrl.cpp" />
    <ClCompile Include="wxModelGridCellRenderer.cpp" />
    <ClCompile Include="xlColorCanvas.cpp" />
    <ClCompile Include="xlColorPicker.cpp" />
    <ClCompile Include="xlColorPickerFields.cpp" />
    <ClCompile Include="xlGLCanvas.cpp" />
    <ClCompile Include="xlGridCanvas.cpp" />
    <ClCompile Include="xLightsApp.cpp" />
    <ClCompile Include="XlightsDrawable.cpp" />
    <ClCompile Include="xLightsImportChannelMapDialog.cpp" />
    <ClCompile Include="xLightsMain.cpp" />
    <ClCompile Include="xLightsTimer.cpp" />
    <ClCompile Include="xLightsVersion.cpp" />
    <ClCompile Include="xLightsXmlFile.cpp" />
    <ClCompile Include="xlLockButton.cpp" />
    <ClCompile Include="xlSlider.cpp" />
  </ItemGroup>
  <ItemGroup>
    <ClInclude Include="..\xSchedule\md5.h" />
    <ClInclude Include="BatchRenderDialog.h" />
    <ClInclude Include="BulkEditControls.h" />
    <ClInclude Include="BulkEditSliderDialog.h" />
    <ClInclude Include="CachedFileDownloader.h" />
    <ClInclude Include="ColorManager.h" />
    <ClInclude Include="ColorManagerDialog.h" />
    <ClInclude Include="controllers\ControllerUploadData.h" />
    <ClInclude Include="controllers\ESPixelStick.h" />
    <ClInclude Include="controllers\Falcon.h" />
    <ClInclude Include="controllers\FPP.h" />
    <ClInclude Include="controllers\FPPConnectDialog.h" />
    <ClInclude Include="controllers\J1Sys.h" />
    <ClInclude Include="controllers\Pixlite16.h" />
    <ClInclude Include="controllers\SanDevices.h" />
    <ClInclude Include="controllers\SimpleFTP.h" />
    <ClInclude Include="controllers\WebSocketClient.h" />
    <ClInclude Include="DissolveTransitionPattern.h" />
    <ClInclude Include="effects\assist\AssistPanel.h" />
    <ClInclude Include="effects\assist\PicturesAssistPanel.h" />
    <ClInclude Include="effects\assist\xlGridCanvasEmpty.h" />
    <ClInclude Include="effects\assist\xlGridCanvasMorph.h" />
    <ClInclude Include="effects\assist\xlGridCanvasPictures.h" />
    <ClInclude Include="effects\ShapeEffect.h" />
    <ClInclude Include="effects\ShapePanel.h" />
    <ClInclude Include="effects\WarpEffect.h" />
    <ClInclude Include="effects\WarpPanel.h" />
    <ClInclude Include="EffectTimingDialog.h" />
    <ClInclude Include="FolderSelection.h" />
    <ClInclude Include="FontManager.h" />
    <ClInclude Include="FSEQFile.h" />
    <ClInclude Include="GenerateLyricsDialog.h" />
    <ClInclude Include="HousePreviewPanel.h" />
    <ClInclude Include="JukeboxPanel.h" />
    <ClInclude Include="LayerSelectDialog.h" />
    <ClInclude Include="LinkJukeboxButtonDialog.h" />
    <ClInclude Include="LyricUserDictDialog.h" />
    <ClInclude Include="MatrixFaceDownloadDialog.h" />
<<<<<<< HEAD
    <ClInclude Include="ModelChainDialog.h" />
=======
    <ClInclude Include="models\BaseObject.h" />
>>>>>>> 148dcc44
    <ClInclude Include="models\ChannelBlockModel.h" />
    <ClInclude Include="models\GridlinesObject.h" />
    <ClInclude Include="models\ImageModel.h" />
    <ClInclude Include="models\ImageObject.h" />
    <ClInclude Include="models\MeshObject.h" />
    <ClInclude Include="models\ObjectManager.h" />
    <ClInclude Include="models\tiny_obj_loader.h" />
    <ClInclude Include="models\ViewObject.h" />
    <ClInclude Include="models\ViewObjectManager.h" />
    <ClInclude Include="MSWStackWalk.h" />
    <ClInclude Include="CustomTimingDialog.h" />
    <ClInclude Include="effects\CandleEffect.h" />
    <ClInclude Include="effects\CandlePanel.h" />
    <ClInclude Include="effects\GIFImage.h" />
    <ClInclude Include="effects\LiquidEffect.h" />
    <ClInclude Include="effects\LiquidPanel.h" />
    <ClInclude Include="effects\ServoEffect.h" />
    <ClInclude Include="effects\ServoPanel.h" />
    <ClInclude Include="IPEntryDialog.h" />
    <ClInclude Include="MultiControllerUploadDialog.h" />
    <ClInclude Include="OpenGLShaders.h" />
    <ClInclude Include="outputs/ArtNetDialog.h" />
    <ClInclude Include="AudioManager.h" />
    <ClInclude Include="BitmapCache.h" />
    <ClInclude Include="BufferPanel.h" />
    <ClInclude Include="BufferSizeDialog.h" />
    <ClInclude Include="ChannelLayoutDialog.h" />
    <ClInclude Include="Color.h" />
    <ClInclude Include="ColorCurve.h" />
    <ClInclude Include="colorcurvedialog.h" />
    <ClInclude Include="ColorPanel.h" />
    <ClInclude Include="ControllerConnectionDialog.h" />
    <ClInclude Include="ConvertDialog.h" />
    <ClInclude Include="ConvertLogDialog.h" />
    <ClInclude Include="CurrentPreviewModels.h" />
    <ClInclude Include="CustomModelDialog.h" />
    <ClInclude Include="DataLayer.h" />
    <ClInclude Include="DimmingCurve.h" />
    <ClInclude Include="DimmingCurvePanel.h" />
    <ClInclude Include="DrawGLUtils.h" />
    <ClInclude Include="outputs\DDPDialog.h" />
    <ClInclude Include="outputs\DDPOutput.h" />
    <ClInclude Include="outputs\E131Dialog.h" />
    <ClInclude Include="EffectAssist.h" />
    <ClInclude Include="EffectIconPanel.h" />
    <ClInclude Include="EffectListDialog.h" />
    <ClInclude Include="EffectsPanel.h" />
    <ClInclude Include="effects\BarsEffect.h" />
    <ClInclude Include="effects\BarsPanel.h" />
    <ClInclude Include="effects\ButterflyEffect.h" />
    <ClInclude Include="effects\ButterflyPanel.h" />
    <ClInclude Include="effects\ChromaEffect.h" />
    <ClInclude Include="effects\CirclesEffect.h" />
    <ClInclude Include="effects\CirclesPanel.h" />
    <ClInclude Include="effects\ColorWashEffect.h" />
    <ClInclude Include="effects\ColorWashPanel.h" />
    <ClInclude Include="effects\CurtainEffect.h" />
    <ClInclude Include="effects\CurtainPanel.h" />
    <ClInclude Include="effects\DMXEffect.h" />
    <ClInclude Include="effects\DMXPanel.h" />
    <ClInclude Include="effects\EffectManager.h" />
    <ClInclude Include="effects\EffectPanelUtils.h" />
    <ClInclude Include="effects\FacesEffect.h" />
    <ClInclude Include="effects\FacesPanel.h" />
    <ClInclude Include="effects\FanEffect.h" />
    <ClInclude Include="effects\FanPanel.h" />
    <ClInclude Include="effects\FillEffect.h" />
    <ClInclude Include="effects\FillPanel.h" />
    <ClInclude Include="effects\FireEffect.h" />
    <ClInclude Include="effects\FirePanel.h" />
    <ClInclude Include="effects\FireworksEffect.h" />
    <ClInclude Include="effects\FireworksPanel.h" />
    <ClInclude Include="effects\GalaxyEffect.h" />
    <ClInclude Include="effects\GalaxyPanel.h" />
    <ClInclude Include="effects\GarlandsEffect.h" />
    <ClInclude Include="effects\GarlandsPanel.h" />
    <ClInclude Include="effects\GlediatorEffect.h" />
    <ClInclude Include="effects\GlediatorPanel.h" />
    <ClInclude Include="effects\LifeEffect.h" />
    <ClInclude Include="effects\LifePanel.h" />
    <ClInclude Include="effects\LightningEffect.h" />
    <ClInclude Include="effects\LightningPanel.h" />
    <ClInclude Include="effects\MarqueeEffect.h" />
    <ClInclude Include="effects\MarqueePanel.h" />
    <ClInclude Include="effects\MeteorsEffect.h" />
    <ClInclude Include="effects\MeteorsPanel.h" />
    <ClInclude Include="effects\MorphEffect.h" />
    <ClInclude Include="effects\MorphPanel.h" />
    <ClInclude Include="effects\MusicEffect.h" />
    <ClInclude Include="effects\MusicPanel.h" />
    <ClInclude Include="effects\OffEffect.h" />
    <ClInclude Include="effects\OffPanel.h" />
    <ClInclude Include="effects\OnEffect.h" />
    <ClInclude Include="effects\OnPanel.h" />
    <ClInclude Include="effects\PianoEffect.h" />
    <ClInclude Include="effects\PianoPanel.h" />
    <ClInclude Include="effects\PicturesEffect.h" />
    <ClInclude Include="effects\PicturesPanel.h" />
    <ClInclude Include="effects\PinwheelEffect.h" />
    <ClInclude Include="effects\PinwheelPanel.h" />
    <ClInclude Include="effects\PlasmaEffect.h" />
    <ClInclude Include="effects\PlasmaPanel.h" />
    <ClInclude Include="effects\RenderableEffect.h" />
    <ClInclude Include="effects\RippleEffect.h" />
    <ClInclude Include="effects\RipplePanel.h" />
    <ClInclude Include="effects\ShimmerEffect.h" />
    <ClInclude Include="effects\ShimmerPanel.h" />
    <ClInclude Include="effects\ShockwaveEffect.h" />
    <ClInclude Include="effects\ShockwavePanel.h" />
    <ClInclude Include="effects\SingleStrandEffect.h" />
    <ClInclude Include="effects\SingleStrandPanel.h" />
    <ClInclude Include="effects\SnowflakesEffect.h" />
    <ClInclude Include="effects\SnowflakesPanel.h" />
    <ClInclude Include="effects\SnowstormEffect.h" />
    <ClInclude Include="effects\SnowstormPanel.h" />
    <ClInclude Include="effects\SpiralsEffect.h" />
    <ClInclude Include="effects\SpiralsPanel.h" />
    <ClInclude Include="effects\SpirographEffect.h" />
    <ClInclude Include="effects\SpirographPanel.h" />
    <ClInclude Include="effects\StateEffect.h" />
    <ClInclude Include="effects\StatePanel.h" />
    <ClInclude Include="effects\StrobeEffect.h" />
    <ClInclude Include="effects\StrobePanel.h" />
    <ClInclude Include="effects\TendrilEffect.h" />
    <ClInclude Include="effects\TendrilPanel.h" />
    <ClInclude Include="effects\TextEffect.h" />
    <ClInclude Include="effects\TextPanel.h" />
    <ClInclude Include="effects\TreeEffect.h" />
    <ClInclude Include="effects\TreePanel.h" />
    <ClInclude Include="effects\TwinkleEffect.h" />
    <ClInclude Include="effects\TwinklePanel.h" />
    <ClInclude Include="effects\VideoEffect.h" />
    <ClInclude Include="effects\VideoPanel.h" />
    <ClInclude Include="effects\VUMeterEffect.h" />
    <ClInclude Include="effects\VUMeterPanel.h" />
    <ClInclude Include="effects\WaveEffect.h" />
    <ClInclude Include="effects\WavePanel.h" />
    <ClInclude Include="EffectTreeDialog.h" />
    <ClInclude Include="ExportModelSelect.h" />
    <ClInclude Include="FileConverter.h" />
    <ClInclude Include="FlickerFreeBitmapButton.h" />
    <ClInclude Include="GenerateCustomModelDialog.h" />
    <ClInclude Include="heartbeat.h" />
    <ClInclude Include="Image.h" />
    <ClInclude Include="Images_png.h" />
    <ClInclude Include="Image_Loader.h" />
    <ClInclude Include="JobPool.h" />
    <ClInclude Include="KeyBindings.h" />
    <ClInclude Include="LayoutGroup.h" />
    <ClInclude Include="LayoutPanel.h" />
    <ClInclude Include="LMSImportChannelMapDialog.h" />
    <ClInclude Include="LorConvertDialog.h" />
    <ClInclude Include="LyricsDialog.h" />
    <ClInclude Include="ModelDimmingCurveDialog.h" />
    <ClInclude Include="ModelFaceDialog.h" />
    <ClInclude Include="ModelGroupPanel.h" />
    <ClInclude Include="ModelPreview.h" />
    <ClInclude Include="ModelStateDialog.h" />
    <ClInclude Include="models\ArchesModel.h" />
    <ClInclude Include="models\CandyCaneModel.h" />
    <ClInclude Include="models\CircleModel.h" />
    <ClInclude Include="models\CustomModel.h" />
    <ClInclude Include="models\DmxModel.h" />
    <ClInclude Include="models\IciclesModel.h" />
    <ClInclude Include="models\MatrixModel.h" />
    <ClInclude Include="models\Model.h" />
    <ClInclude Include="models\ModelGroup.h" />
    <ClInclude Include="models\ModelManager.h" />
    <ClInclude Include="models\ModelScreenLocation.h" />
    <ClInclude Include="models\Node.h" />
    <ClInclude Include="models\PolyLineModel.h" />
    <ClInclude Include="models\Shapes.h" />
    <ClInclude Include="models\SingleLineModel.h" />
    <ClInclude Include="models\SphereModel.h" />
    <ClInclude Include="models\SpinnerModel.h" />
    <ClInclude Include="models\StarModel.h" />
    <ClInclude Include="models\SubModel.h" />
    <ClInclude Include="models\TreeModel.h" />
    <ClInclude Include="models\WholeHouseModel.h" />
    <ClInclude Include="models\WindowFrameModel.h" />
    <ClInclude Include="models\WreathModel.h" />
    <ClInclude Include="MusicXML.h" />
    <ClInclude Include="NewTimingDialog.h" />
    <ClInclude Include="NodeSelectGrid.h" />
    <ClInclude Include="NodesGridCellEditor.h" />
    <ClInclude Include="NoteImportDialog.h" />
    <ClInclude Include="outputs\LorController.h" />
    <ClInclude Include="outputs\LorControllerDialog.h" />
    <ClInclude Include="outputs\LorControllers.h" />
    <ClInclude Include="outputs\LorOptimisedDialog.h" />
    <ClInclude Include="outputs\LOROptimisedOutput.h" />
    <ClInclude Include="outputs\NullOutputDialog.h" />
    <ClInclude Include="OptionChooser.h" />
    <ClInclude Include="osxMacUtils.h" />
    <ClInclude Include="osx_utils\TouchBars.h" />
    <ClInclude Include="outputs\ArtNetOutput.h" />
    <ClInclude Include="outputs\Controller.h" />
    <ClInclude Include="outputs\DLightOutput.h" />
    <ClInclude Include="outputs\DMXOutput.h" />
    <ClInclude Include="outputs\E131Output.h" />
    <ClInclude Include="outputs\IPOutput.h" />
    <ClInclude Include="outputs\LOROutput.h" />
    <ClInclude Include="outputs\NullOutput.h" />
    <ClInclude Include="outputs\OpenDMXOutput.h" />
    <ClInclude Include="outputs\OpenPixelNetOutput.h" />
    <ClInclude Include="outputs\Output.h" />
    <ClInclude Include="outputs\OutputManager.h" />
    <ClInclude Include="outputs\PixelNetOutput.h" />
    <ClInclude Include="outputs\RenardOutput.h" />
    <ClInclude Include="outputs\serial.h" />
    <ClInclude Include="outputs\SerialOutput.h" />
    <ClInclude Include="outputs\TestPreset.h" />
    <ClInclude Include="outputs\ZCPPDialog.h" />
    <ClInclude Include="outputs\ZCPPOutput.h" />
    <ClInclude Include="PaletteMgmtDialog.h" />
    <ClInclude Include="Parallel.h" />
    <ClInclude Include="PerspectivesPanel.h" />
    <ClInclude Include="PhonemeDictionary.h" />
    <ClInclude Include="PixelBuffer.h" />
    <ClInclude Include="PixelTestDialog.h" />
    <ClInclude Include="PreviewModels.h" />
    <ClInclude Include="PreviewPane.h" />
    <ClInclude Include="RenameTextDialog.h" />
    <ClInclude Include="RenderBuffer.h" />
    <ClInclude Include="RenderCache.h" />
    <ClInclude Include="RenderCommandEvent.h" />
    <ClInclude Include="RenderProgressDialog.h" />
    <ClInclude Include="RenderUtils.h" />
    <ClInclude Include="ResizeImageDialog.h" />
    <ClInclude Include="SaveChangesDialog.h" />
    <ClInclude Include="SelectPanel.h" />
    <ClInclude Include="SelectTimingsDialog.h" />
    <ClInclude Include="SeqElementMismatchDialog.h" />
    <ClInclude Include="SeqExportDialog.h" />
    <ClInclude Include="SeqSettingsDialog.h" />
    <ClInclude Include="SequenceData.h" />
    <ClInclude Include="sequencer\DragEffectBitmapButton.h" />
    <ClInclude Include="sequencer\Effect.h" />
    <ClInclude Include="sequencer\EffectDropTarget.h" />
    <ClInclude Include="sequencer\EffectLayer.h" />
    <ClInclude Include="sequencer\EffectsGrid.h" />
    <ClInclude Include="sequencer\Element.h" />
    <ClInclude Include="sequencer\ElementLayers.h" />
    <ClInclude Include="sequencer\MainSequencer.h" />
    <ClInclude Include="sequencer\mpg123.h" />
    <ClInclude Include="sequencer\RowHeading.h" />
    <ClInclude Include="sequencer\SequenceElements.h" />
    <ClInclude Include="sequencer\TimeLine.h" />
    <ClInclude Include="sequencer\UndoManager.h" />
    <ClInclude Include="sequencer\Waveform.h" />
    <ClInclude Include="outputs\SerialPortWithRate.h" />
    <ClInclude Include="SequenceVideoPanel.h" />
    <ClInclude Include="SequenceVideoPreview.h" />
    <ClInclude Include="SequenceViewManager.h" />
    <ClInclude Include="SevenSegmentDialog.h" />
    <ClInclude Include="SplashDialog.h" />
    <ClInclude Include="StartChannelDialog.h" />
    <ClInclude Include="StrandNodeNamesDialog.h" />
    <ClInclude Include="SubBufferPanel.h" />
    <ClInclude Include="SubModelGenerateDialog.h" />
    <ClInclude Include="SubModelsDialog.h" />
    <ClInclude Include="SuperStarImportDialog.h" />
    <ClInclude Include="support\EzGrid.h" />
    <ClInclude Include="support\FastComboEditor.h" />
    <ClInclude Include="support\GridCellChoiceRenderer.h" />
    <ClInclude Include="support\VectorMath.h" />
    <ClInclude Include="TimingPanel.h" />
    <ClInclude Include="tmGridCell.h" />
    <ClInclude Include="TopEffectsPanel.h" />
    <ClInclude Include="UpdaterDialog.h" />
    <ClInclude Include="UtilClasses.h" />
    <ClInclude Include="UtilFunctions.h" />
    <ClInclude Include="ValueCurve.h" />
    <ClInclude Include="ValueCurveButton.h" />
    <ClInclude Include="ValueCurveDialog.h" />
    <ClInclude Include="vamp-hostsdk\Files.h" />
    <ClInclude Include="vamp-hostsdk\host-c.h" />
    <ClInclude Include="vamp-hostsdk\hostguard.h" />
    <ClInclude Include="vamp-hostsdk\plugguard.h" />
    <ClInclude Include="vamp-hostsdk\Plugin.h" />
    <ClInclude Include="vamp-hostsdk\Plugin2.h" />
    <ClInclude Include="vamp-hostsdk\PluginBase.h" />
    <ClInclude Include="vamp-hostsdk\PluginBase2.h" />
    <ClInclude Include="vamp-hostsdk\PluginBufferingAdapter.h" />
    <ClInclude Include="vamp-hostsdk\PluginChannelAdapter.h" />
    <ClInclude Include="vamp-hostsdk\PluginHostAdapter.h" />
    <ClInclude Include="vamp-hostsdk\PluginInputDomainAdapter.h" />
    <ClInclude Include="vamp-hostsdk\PluginLoader.h" />
    <ClInclude Include="vamp-hostsdk\PluginSummarisingAdapter.h" />
    <ClInclude Include="vamp-hostsdk\PluginWrapper.h" />
    <ClInclude Include="vamp-hostsdk\RealTime.h" />
    <ClInclude Include="vamp-hostsdk\RealTime2.h" />
    <ClInclude Include="vamp-hostsdk\vamp-hostsdk.h" />
    <ClInclude Include="vamp-hostsdk\vamp.h" />
    <ClInclude Include="vamp-hostsdk\Window.h" />
    <ClInclude Include="VAMPPluginDialog.h" />
    <ClInclude Include="VendorMusicDialog.h" />
    <ClInclude Include="VendorMusicHelpers.h" />
    <ClInclude Include="VideoExporter.h" />
    <ClInclude Include="VendorModelDialog.h" />
    <ClInclude Include="VideoReader.h" />
    <ClInclude Include="ViewObjectPanel.h" />
    <ClInclude Include="ViewpointDialog.h" />
    <ClInclude Include="ViewpointMgr.h" />
    <ClInclude Include="ViewsModelsPanel.h" />
    <ClInclude Include="VSAFile.h" />
    <ClInclude Include="VsaImportDialog.h" />
    <ClInclude Include="wininet.h" />
    <ClInclude Include="WiringDialog.h" />
    <ClInclude Include="wxCheckedListCtrl.h" />
    <ClInclude Include="wxModelGridCellRenderer.h" />
    <ClInclude Include="xlColorCanvas.h" />
    <ClInclude Include="xlColorPicker.h" />
    <ClInclude Include="xlColorPickerFields.h" />
    <ClInclude Include="xlCustomControl.h" />
    <ClInclude Include="xlGLCanvas.h" />
    <ClInclude Include="xlGridCanvas.h" />
    <ClInclude Include="xLightsApp.h" />
    <ClInclude Include="XlightsDrawable.h" />
    <ClInclude Include="xLightsImportChannelMapDialog.h" />
    <ClInclude Include="xLightsMain.h" />
    <ClInclude Include="xLightsTimer.h" />
    <ClInclude Include="xLightsVersion.h" />
    <ClInclude Include="xLightsXmlFile.h" />
    <ClInclude Include="xlLockButton.h" />
    <ClInclude Include="xlSlider.h" />
  </ItemGroup>
  <ItemGroup>
    <ResourceCompile Include="..\..\wxWidgets\include\wx\msw\wx.rc" />
  </ItemGroup>
  <Import Project="$(VCTargetsPath)\Microsoft.Cpp.targets" />
  <ImportGroup Label="ExtensionTargets">
  </ImportGroup>
</Project><|MERGE_RESOLUTION|>--- conflicted
+++ resolved
@@ -210,11 +210,8 @@
     <ClCompile Include="LinkJukeboxButtonDialog.cpp" />
     <ClCompile Include="LyricUserDictDialog.cpp" />
     <ClCompile Include="MatrixFaceDownloadDialog.cpp" />
-<<<<<<< HEAD
     <ClCompile Include="ModelChainDialog.cpp" />
-=======
     <ClCompile Include="models\BaseObject.cpp" />
->>>>>>> 148dcc44
     <ClCompile Include="models\ChannelBlockModel.cpp" />
     <ClCompile Include="models\GridlinesObject.cpp" />
     <ClCompile Include="models\ImageModel.cpp" />
@@ -574,11 +571,8 @@
     <ClInclude Include="LinkJukeboxButtonDialog.h" />
     <ClInclude Include="LyricUserDictDialog.h" />
     <ClInclude Include="MatrixFaceDownloadDialog.h" />
-<<<<<<< HEAD
     <ClInclude Include="ModelChainDialog.h" />
-=======
     <ClInclude Include="models\BaseObject.h" />
->>>>>>> 148dcc44
     <ClInclude Include="models\ChannelBlockModel.h" />
     <ClInclude Include="models\GridlinesObject.h" />
     <ClInclude Include="models\ImageModel.h" />
