--- conflicted
+++ resolved
@@ -5,14 +5,12 @@
 #include <string>
 #include <list>
 
-<<<<<<< HEAD
 #define MINVOID -91234
 #define MAXVOID 91234
 #define MINVOIDF -9.1234f
 #define MAXVOIDF 9.1234f
-=======
+
 #define VC_X_POINTS 40.0
->>>>>>> 03f0e1e3
 
 class vcSortablePoint
 {
