--- conflicted
+++ resolved
@@ -1115,14 +1115,10 @@
 						delete audio;
                         audio = nullptr;
 					}
-<<<<<<< HEAD
-					audio = new AudioManager(std::string(media_file.c_str()), this, 1024, 1024);
-=======
                     if( mf.FileExists() )
                     {
-                        audio = new AudioManager(std::string(media_file.c_str()), 1024, 1024);
+                        audio = new AudioManager(std::string(media_file.c_str()), this, 1024, 1024);
                     }
->>>>>>> 8e0be0ce
                 }
                 else if( element->GetName() == "sequenceDuration")
                 {
