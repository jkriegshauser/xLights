--- conflicted
+++ resolved
@@ -11,8 +11,6 @@
 #include "PlayList.h"
 
 #define MRDS_STARTBYTEWRITE (wxByte)0xD6
-#define RDS_STARTBYTEWRITE (wxByte)0xFE
-#define RDS_ENDBYTEWRITE (wxByte)0xFF
 #define RDS_STARTBYTEREAD (wxByte)0xD7
 
 class EDMRDSThread : public wxThread
@@ -256,32 +254,6 @@
         logger_base.warn("RDS: No comm port specified.");
         return;
     }
-<<<<<<< HEAD
-    else
-    {
-        unsigned char newBuf[100];
-
-        // invert all the bits
-        for (int i = 0; i < buflen; i++)
-        {
-            newBuf[i] = ~buffer[i];
-        }
-
-        serial->Write((char*)newBuf, buflen);
-        return;
-
-        Dump(buffer, buflen);
-        int outByte = 0;
-        int outBit = 1;
-        unsigned char partial = 0;
-        for (int i = 0; i < buflen; ++i)
-        {
-            unsigned char mask = 0x80;
-            for (int b = 0; b < 8; ++b)
-            {
-                bool bit = (buffer[i] & mask) != 0 ? true : false;
-=======
->>>>>>> 78b17858
 
     auto serial = new SerialPort();
 
@@ -394,115 +366,9 @@
             }
         }
 
-<<<<<<< HEAD
-        logger_base.info("%s: PS '%s' DPS '%s'.", (_mrds ? "MRDS" : "RDS"), (const char *)stationName.c_str(), (const char *)text.c_str());
-
-        if (_commPort == "")
-        {
-            logger_base.warn("RDS: No comm port specified.");
-            return;
-        }
-
-        auto serial = new SerialPort();
-
-        char serialConfig[4];
-        strcpy(serialConfig, "8N1");
-        int errcode = serial->Open(_commPort, _serialSpeed, serialConfig);
-        if (errcode < 0)
-        {
-            logger_base.warn("RDS: Unable to open serial port %s. Error code = %d", (const char *)_commPort.c_str(), errcode);
-            delete serial;
-            wxASSERT(false);
-            return;
-        }
-
-        logger_base.debug("Serial port open %s, %d baud, %s.", (const char *)_commPort.c_str(), _serialSpeed, serialConfig);
-
-        unsigned char outBuffer[100];
-        memset(outBuffer, 0x00, sizeof(outBuffer));
-        
-        outBuffer[0] = 0xD6;
-        Write(serial, outBuffer, 1);
-        wxMilliSleep(100);
-
-        // Set station name
-        if (_mrds)
-        {
-            outBuffer[0] = MRDS_STARTBYTEWRITE;
-        }
-        else
-        {
-            outBuffer[0] = RDS_STARTBYTEWRITE;
-        }
-
-        outBuffer[1] = (wxByte)0x02;
-        strncpy((char*)&outBuffer[2], stationName.c_str(), 8);
-        for (int i = stationName.length(); i < 8; i++)
-        {
-            outBuffer[2 + i] = ' ';
-        }
-        Write(serial, &outBuffer[0], 10);
-
-        // Dynamic PS off
-        outBuffer[1] = (wxByte)0x76;
-        outBuffer[2] = (wxByte)0;
-        Write(serial, &outBuffer[0], 3);
-
-        // Store ram in eeprom
-        outBuffer[1] = (wxByte)0x71;
-        outBuffer[2] = (wxByte)0x45;
-        Write(serial, &outBuffer[0], 3);
-
-        // Music program
-        outBuffer[1] = (wxByte)0x0C;
-        outBuffer[2] = (wxByte)1;
-        Write(serial, &outBuffer[0], 3);
-
-        // Static PS period
-        outBuffer[1] = (wxByte)0x72;
-        outBuffer[2] = _stationDuration;
-        Write(serial, &outBuffer[0], 3);
-
-        // Display mode
-        outBuffer[1] = (wxByte)0x73;
-        outBuffer[2] = _mode;
-        Write(serial, &outBuffer[0], 3);
-
-        // Label period
-        outBuffer[1] = (wxByte)0x74;
-        outBuffer[2] = (wxByte)_lineDuration;
-        Write(serial, &outBuffer[0], 3);
-
-        // Scrolling speed
-        outBuffer[1] = (wxByte)0x75;
-        outBuffer[2] = (wxByte)(_highSpeed ? 0: 1);
-        Write(serial, &outBuffer[0], 3);
-
-        outBuffer[1] = (wxByte)0x77;
-        strncpy((char*)&outBuffer[1], _text.c_str(), 80);
-        for (int i = text.length(); i < 80; i++)
-        {
-            outBuffer[2 + i] = ' ';
-        }
-        Write(serial, &outBuffer[0], 82);
-
-        //outBuffer[1] = (wxByte)0x76;
-        //outBuffer[2] = (wxByte)text.length();
-        //Write(serial, &outBuffer[0], 3);
-
-        // Store ram in eeprom
-        outBuffer[1] = (wxByte)0x71;
-        outBuffer[2] = (wxByte)0x45;
-        Write(serial, &outBuffer[0], 3);
-
-        delete serial;
-
-        logger_base.debug("Serial port closed.");
-=======
         EDMRDSThread* thread = new EDMRDSThread(this, text, stationName, _stationDuration, _mode, _lineDuration, _highSpeed, _commPort);
         thread->Run();
         wxMicroSleep(1); // encourage the thread to run
->>>>>>> 78b17858
     }
 }
 
