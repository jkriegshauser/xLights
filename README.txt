--- conflicted
+++ resolved
@@ -5,20 +5,22 @@
 Latest releases are found at http://nutcracker123.com/nutcracker/releases/
 
 XLIGHTS/NUTCRACKER RELEASE NOTES: 
-<<<<<<< HEAD
 3.6.10	Dec 3, 2014
 	-bug (sean) "Create Random Effects"Would create None,None about 20% of time. This is now fixed. 
 	-bug (sean) Ripple was not rendering to PREVIEW screen or to actual lights. fixed
-=======
-   -bug (dkulp) If "Save" is clicked multiple times real quick, it could hang/crash as it tries to save/render things at the same time. Fixed by disabling the Save buttons while saving.
-   -bug (dkulp) Insert row inserting two rows, not one
-   -bug (dkulp) On the MAC, the clipboard sometimes used \r instead of \n.  (From Numbers for example) Update the paste to the grid to accomodate that.
-   -enh (dkulp) Change the "Play (F4)" button to be a Play/Stop toggle.
->>>>>>> cc29ac2e
+	-bug (dkulp) If "Save" is clicked multiple times real quick, it could hang/crash as it tries to save/render things at the same time. 
+			Fixed by disabling the Save buttons while saving.
+	-bug (dkulp) Insert row inserting two rows, not one
+	-bug (dkulp) On the MAC, the clipboard sometimes used \r instead of \n.  
+		(From Numbers for example) Update the paste to the grid to accommodate that.
+	-enh (dkulp) Change the "Play (F4)" button in the NUTCRACKER tab to be a Play/Stop toggle.
 3.6.9	Nov 29, 2014
-    -bug (dkulp) Move Text effect rendering back to main thread due GDI calls it makes (to get Font info and to render the text) which is required to be done on the main thread.
-    -bug (dkulp) Custom models that don't have an element in the grid for all channels in the range would cause buffer overruns on ModelExport
-    -bug (dkulp) ModelExport was not using the SettingsMap to determine the state of the "Persistent" checkbox and isntead looked at the actual checkbox on the page.
+    -bug (dkulp) Move Text effect rendering back to main thread due GDI calls it makes (to get Font info and to 
+		render the text) which is required to be done on the main thread.
+    -bug (dkulp) Custom models that don't have an element in the grid for all channels in the range would cause 
+		buffer overruns on ModelExport
+    -bug (dkulp) ModelExport was not using the SettingsMap to determine the state of the "Persistent" checkbox 
+		and instead looked at the actual checkbox on the page.
     -enh (dkulp) MAC - turn off anti-aliased text rendering to make it match Windows (and look better)
     -bug (dkulp) Model Export was crashing, now fixed.
 3.6.8	Nov 28, 2014
