--- conflicted
+++ resolved
@@ -2880,17 +2880,14 @@
 		67E7087617B51AB400A22034 /* xLights */ = {
 			isa = PBXGroup;
 			children = (
-<<<<<<< HEAD
 				6794272221CC075B00F7ED59 /* FSEQFile.cpp */,
 				6794272321CC075B00F7ED59 /* FSEQFile.h */,
-=======
 				67CE25942138235500ADF180 /* ViewObjectPanel.cpp */,
 				67CE25932138235500ADF180 /* ViewObjectPanel.h */,
 				67C9E65C211FC07E00379E2A /* ViewpointDialog.cpp */,
 				67C9E65F211FC07E00379E2A /* ViewpointDialog.h */,
 				67C9E65D211FC07E00379E2A /* ViewpointMgr.cpp */,
 				67C9E65E211FC07E00379E2A /* ViewpointMgr.h */,
->>>>>>> f334c6f3
 				679F8FCA218C891400CAC546 /* wxModelGridCellRenderer.cpp */,
 				679F8FCB218C891400CAC546 /* wxModelGridCellRenderer.h */,
 				678058C92176600500BFD388 /* MultiControllerUploadDialog.cpp */,
